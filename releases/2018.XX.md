**Language Features:**
* Added angle parameter to rotate_extrude()
* Extend list comprehension to allow looping over characters of a string
* Added ord() to convert from character to Unicode code point
* Allow echo() in expression context (e.g. for debugging recursive functions)
* Added assert() to stop script evaluation on failed constraints
* Added $preview variable which is set to true in preview mode (#1963)
* Removed glide() and subdiv() which were never implemented
* Added is_undef() to look up variables silently (#2535)
* Extended List-Comprehension (#1536)
* C-Style for in list comprehensions (#1537)

**Program Features:**
* Support for using 3D-Mouse / Joystick / Gamepad input devices for controlling the 3D view
* Add customizer for GUI based model changes
* Better Find/Replace in text editor
* Add AMF import/export
* Add SVG import/export
* Add 3MF import/export
* Play sound notification on render complete (#2393)
<<<<<<< HEAD
* hardwarning option - if enabled, the software stops on the first warning
=======
* improved errors and warnings
   * line number and file name are now shown for many errors and warnings
   * warning when the parameters of a module call do not match module declaration
   * various new warnings
>>>>>>> 15410be5

**Bugfixes/improvements:**
* Align camera behavior and lighting between GUI and and command line (#2491)
* Fix linear_extrude() with scale factor for concave results (#2259)
* Optionally play sound on completion of render process
* Command line help automatically generated
* 2D shapes are rendered in the x-y plane (at z = 0)
* Parse errors include file name and line number
* Update to latest MCAD
* Fix crash when using each with scalar values (#1851)
* Fix view-all to be independent on object location
* Fix AMF loading on Windows
* improved errors and warnings
   * warning when conversions failed
   * Line Numbers
   * warn on the use of unknown $special_variables
   * warning for duplicate assigments
* log does not get cleared anymore (#2541)

**Various:**
* Ukrainian translation
* Polish translation
* line number in the editor can now be disabled in the preferences (#1612)
* multiline comment folding (#1603)

**Deprecations:**<|MERGE_RESOLUTION|>--- conflicted
+++ resolved
@@ -18,14 +18,11 @@
 * Add SVG import/export
 * Add 3MF import/export
 * Play sound notification on render complete (#2393)
-<<<<<<< HEAD
 * hardwarning option - if enabled, the software stops on the first warning
-=======
 * improved errors and warnings
    * line number and file name are now shown for many errors and warnings
    * warning when the parameters of a module call do not match module declaration
    * various new warnings
->>>>>>> 15410be5
 
 **Bugfixes/improvements:**
 * Align camera behavior and lighting between GUI and and command line (#2491)
