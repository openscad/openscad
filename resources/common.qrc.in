<RCC>
  <qresource>
    <file>html/PrintInitDialog.html</file>
    <file>html/OctoPrintInfo.html</file>
    <file>html/LocalSlicerInfo.html</file>
    <file>html/AboutDialog.html</file>

    <file>sounds/complete.wav</file>

    <file>icons/prefs3DPrint.png</file>
    <file>icons/prefsInput.png</file>
    <file>icons/prefsInputAxis.png</file>
    <file>icons/prefsInputButtons.png</file>
    <file>icons/prefsFeatures.png</file>
    <file>icons/prefsAdvanced.png</file>
    <file>icons/prefs3DView.png</file>
    <file>icons/prefsEditor.png</file>
    <file>icons/prefsUpdate.png</file>
<<<<<<< HEAD
<<<<<<< HEAD
    <file>icons/prefsPython.png</file>
=======
>>>>>>> upstream/master
=======
>>>>>>> 34c0e2af
    <file>icons/prefsDialogs.png</file>
    <file>icons/close.png</file>
    <file>icons/information-icons-error.png</file>
    <file>icons/information-icons-info.png</file>
    <file>icons/information-icons-question.png</file>
    <file>icons/information-icons-warning.png</file>
    <file alias="logo.png">icons/openscad${SNAPSHOT_SUFFIX}.png</file>

    <file>icons/button.png</file>
    <file>icons/background-welcome-screen.svg</file>
    <file>icons/stopbutton.png</file>
    <file>icons/background.png</file>
  </qresource>
</RCC><|MERGE_RESOLUTION|>--- conflicted
+++ resolved
@@ -16,13 +16,7 @@
     <file>icons/prefs3DView.png</file>
     <file>icons/prefsEditor.png</file>
     <file>icons/prefsUpdate.png</file>
-<<<<<<< HEAD
-<<<<<<< HEAD
     <file>icons/prefsPython.png</file>
-=======
->>>>>>> upstream/master
-=======
->>>>>>> 34c0e2af
     <file>icons/prefsDialogs.png</file>
     <file>icons/close.png</file>
     <file>icons/information-icons-error.png</file>
