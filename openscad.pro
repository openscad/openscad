# Environment variables which can be set to specify library locations:
# MPIRDIR
# MPFRDIR
# BOOSTDIR
# CGALDIR
# EIGENDIR
# GLEWDIR
# OPENCSGDIR
# OPENSCAD_LIBRARIES
#
# qmake Variables to define the installation:
#
#   PREFIX defines the base installation folder
#
#   SUFFIX defines an optional suffix for the binary and the
#   resource folder. E.g. using SUFFIX=-nightly will name the
#   resulting binary openscad-nightly.
#
# Please see the 'Building' sections of the OpenSCAD user manual
# for updated tips & workarounds.
#
# https://en.wikibooks.org/wiki/OpenSCAD_User_Manual

include(defaults.pri)

# Local settings are read from local.pri
exists(local.pri): include(local.pri)

# Auto-include config_<variant>.pri if the VARIANT variable is given on the
# command-line, e.g. qmake VARIANT=mybuild
!isEmpty(VARIANT) {
  message("Variant: $${VARIANT}")
  exists(config_$${VARIANT}.pri) {
    message("Including config_$${VARIANT}.pri")
    include(config_$${VARIANT}.pri)
  }
}

debug {
  experimental {
    message("Building experimental debug version")
  }
  else {
    message("If you're building a development binary, consider adding CONFIG+=experimental")
  }
}
  
# If VERSION is not set, populate VERSION, VERSION_YEAR, VERSION_MONTH from system date
include(version.pri)

debug: DEFINES += DEBUG

TEMPLATE = app

INCLUDEPATH += src
DEPENDPATH += src

# add CONFIG+=deploy to the qmake command-line to make a deployment build
deploy {
  message("Building deployment version")
  DEFINES += OPENSCAD_DEPLOY
  macx: {
    CONFIG += sparkle
    OBJECTIVE_SOURCES += src/SparkleAutoUpdater.mm
    QMAKE_RPATHDIR = @executable_path/../Frameworks
  }
}
snapshot {
  DEFINES += OPENSCAD_SNAPSHOT
}
  
macx {
  TARGET = OpenSCAD
}
else {
  TARGET = openscad$${SUFFIX}
}
FULLNAME = openscad$${SUFFIX}
APPLICATIONID = org.openscad.OpenSCAD
!isEmpty(SUFFIX): DEFINES += INSTALL_SUFFIX="\"\\\"$${SUFFIX}\\\"\""

macx {
  snapshot {
    ICON = icons/icon-nightly.icns
  }
  else {
    ICON = icons/OpenSCAD.icns
  }
  QMAKE_INFO_PLIST = Info.plist
  APP_RESOURCES.path = Contents/Resources
  APP_RESOURCES.files = OpenSCAD.sdef dsa_pub.pem icons/SCAD.icns
  QMAKE_BUNDLE_DATA += APP_RESOURCES
  LIBS += -framework Cocoa -framework ApplicationServices
  QMAKE_MACOSX_DEPLOYMENT_TARGET = 10.8
}

# Set same stack size for the linker and #define used in PlatformUtils.h
STACKSIZE = 8388608 # 8MB # github issue 116
QMAKE_CXXFLAGS += -DSTACKSIZE=$$STACKSIZE
DEFINES += STACKSIZE=$$STACKSIZE

win* {
  RC_FILE = openscad_win32.rc
  QMAKE_CXXFLAGS += -DNOGDI
  QMAKE_LFLAGS += -Wl,--stack,$$STACKSIZE
}

mingw* {
  # needed to prevent compilation error on MSYS2:
  # as.exe: objects/cgalutils.o: too many sections (76541)
  # using -Wa,-mbig-obj did not help
  debug: QMAKE_CXXFLAGS += -O1
}

<<<<<<< HEAD
CONFIG += qt object_parallel_to_source
QT += widgets concurrent multimedia
=======
CONFIG += qt
QT += widgets concurrent multimedia network
>>>>>>> 707043ef

netbsd* {
   QMAKE_LFLAGS += -L/usr/X11R7/lib
   QMAKE_LFLAGS += -Wl,-R/usr/X11R7/lib
   QMAKE_LFLAGS += -Wl,-R/usr/pkg/lib
   # FIXME: Can the lines below be removed in favour of the OPENSCAD_LIBDIR handling above?
   !isEmpty(OPENSCAD_LIBDIR) {
     QMAKE_CFLAGS = -I$$OPENSCAD_LIBDIR/include $$QMAKE_CFLAGS
     QMAKE_CXXFLAGS = -I$$OPENSCAD_LIBDIR/include $$QMAKE_CXXFLAGS
     QMAKE_LFLAGS = -L$$OPENSCAD_LIBDIR/lib $$QMAKE_LFLAGS
     QMAKE_LFLAGS = -Wl,-R$$OPENSCAD_LIBDIR/lib $$QMAKE_LFLAGS
   }
}

# Prevent LD_LIBRARY_PATH problems when running the openscad binary
# on systems where uni-build-dependencies.sh was used.
# Will not affect 'normal' builds.
!isEmpty(OPENSCAD_LIBDIR) {
  unix:!macx {
    QMAKE_LFLAGS = -Wl,-R$$OPENSCAD_LIBDIR/lib $$QMAKE_LFLAGS
    # need /lib64 beause GLEW installs itself there on 64 bit machines
    QMAKE_LFLAGS = -Wl,-R$$OPENSCAD_LIBDIR/lib64 $$QMAKE_LFLAGS
  }
}

# See Dec 2011 OpenSCAD mailing list, re: CGAL/GCC bugs.
*g++* {
  QMAKE_CXXFLAGS *= -fno-strict-aliasing
  QMAKE_CXXFLAGS_WARN_ON += -Wno-unused-local-typedefs # ignored before 4.8
}

*clang* {
  # http://llvm.org/bugs/show_bug.cgi?id=9182
  QMAKE_CXXFLAGS_WARN_ON += -Wno-overloaded-virtual
  # disable enormous amount of warnings about CGAL / boost / etc
  QMAKE_CXXFLAGS_WARN_ON += -Wno-unused-parameter
  QMAKE_CXXFLAGS_WARN_ON += -Wno-unused-variable
  QMAKE_CXXFLAGS_WARN_ON += -Wno-unused-function
  # gettext
  QMAKE_CXXFLAGS_WARN_ON += -Wno-format-security
  # might want to actually turn this on once in a while
  QMAKE_CXXFLAGS_WARN_ON += -Wno-sign-compare
}

skip-version-check {
  # force the use of outdated libraries
  DEFINES += OPENSCAD_SKIP_VERSION_CHECK
}

isEmpty(PKG_CONFIG):PKG_CONFIG = pkg-config

# Application configuration
CONFIG += c++11
CONFIG += cgal
CONFIG += opencsg
CONFIG += glew
CONFIG += boost
CONFIG += eigen
CONFIG += glib-2.0
CONFIG += harfbuzz
CONFIG += freetype
CONFIG += fontconfig
CONFIG += lib3mf
CONFIG += gettext
CONFIG += libxml2
CONFIG += libzip
CONFIG += hidapi
CONFIG += spnav

#Uncomment the following line to enable the QScintilla editor
!nogui {
  CONFIG += scintilla
}

# Make experimental features available
experimental {
  DEFINES += ENABLE_EXPERIMENTAL
}

nogui {
  DEFINES += OPENSCAD_NOGUI
}

mdi {
  DEFINES += ENABLE_MDI
}

system("ccache -V >/dev/null 2>/dev/null") {
  CONFIG += ccache
  message("Using ccache")
}

include(common.pri)

# mingw has to come after other items so OBJECT_DIRS will work properly
CONFIG(mingw-cross-env)|CONFIG(mingw-cross-env-shared) {
  include(mingw-cross-env.pri)
}

RESOURCES = openscad.qrc

# Qt5 removed access to the QMAKE_UIC variable, the following
# way works for both Qt4 and Qt5
load(uic)
uic.commands += -tr q_

FORMS   += src/MainWindow.ui \
           src/Preferences.ui \
           src/OpenCSGWarningDialog.ui \
           src/AboutDialog.ui \
           src/FontListDialog.ui \
           src/PrintInitDialog.ui \
           src/ProgressWidget.ui \
           src/launchingscreen.ui \
           src/LibraryInfoDialog.ui \
           src/Console.ui \
           src/parameter/ParameterWidget.ui \
           src/parameter/ParameterEntryWidget.ui \
           src/input/ButtonConfigWidget.ui \
           src/input/AxisConfigWidget.ui

# AST nodes
FLEXSOURCES += src/lexer.l 
BISONSOURCES += src/parser.y

HEADERS += src/AST.h \
           src/ModuleInstantiation.h \
           src/Package.h \
           src/Assignment.h \
           src/expression.h \
           src/function.h \
           src/module.h \           
           src/UserModule.h \

SOURCES += src/AST.cc \
           src/ModuleInstantiation.cc \
           src/Assignment.cc \
           src/expr.cc \
           src/function.cc \
           src/module.cc \
           src/UserModule.cc \
           src/annotation.cc

# Comment parser
FLEXSOURCES += src/comment_lexer.l
BISONSOURCES += src/comment_parser.y

HEADERS += src/version_check.h \
           src/version_helper.h \
           src/ProgressWidget.h \
           src/parsersettings.h \
           src/renderer.h \
           src/settings.h \
           src/rendersettings.h \
           src/colormap.h \
           src/ThrownTogetherRenderer.h \
           src/CGAL_OGL_Polyhedron.h \
           src/QGLView.h \
           src/GLView.h \
           src/MainWindow.h \
           src/OpenSCADApp.h \
           src/WindowManager.h \
           src/Preferences.h \
           src/SettingsWriter.h \
           src/OpenCSGWarningDialog.h \
           src/AboutDialog.h \
           src/FontListDialog.h \
           src/FontListTableView.h \
           src/PrintInitDialog.h \
           src/GroupModule.h \
           src/FileModule.h \
           src/StatCache.h \
           src/builtin.h \
           src/calc.h \
           src/context.h \
           src/builtincontext.h \
           src/modcontext.h \
           src/evalcontext.h \
           src/csgops.h \
           src/CSGTreeNormalizer.h \
           src/CSGTreeEvaluator.h \
           src/dxfdata.h \
           src/dxfdim.h \
           src/export.h \
           src/stackcheck.h \
           src/exceptions.h \
           src/grid.h \
           src/hash.h \
           src/highlighter.h \
           src/localscope.h \
           src/feature.h \
           src/node.h \
           src/csgnode.h \
           src/offsetnode.h \
           src/linearextrudenode.h \
           src/rotateextrudenode.h \
           src/projectionnode.h \
           src/cgaladvnode.h \
           src/importnode.h \
           src/import.h \
           src/transformnode.h \
           src/colornode.h \
           src/rendernode.h \
           src/textnode.h \
           src/version.h \
           src/openscad.h \
           src/handle_dep.h \
           src/Geometry.h \
           src/Polygon2d.h \
           src/clipper-utils.h \
           src/GeometryUtils.h \
           src/polyset-utils.h \
           src/polyset.h \
           src/printutils.h \
           src/fileutils.h \
           src/value.h \
           src/progress.h \
           src/editor.h \
           src/NodeVisitor.h \
           src/state.h \
           src/nodecache.h \
           src/nodedumper.h \
           src/ModuleCache.h \
           src/GeometryCache.h \
           src/GeometryEvaluator.h \
           src/Tree.h \
           src/DrawingCallback.h \
           src/FreetypeRenderer.h \
           src/FontCache.h \
           src/memory.h \
           src/linalg.h \
           src/Camera.h \
           src/system-gl.h \
           src/boost-utils.h \
           src/LibraryInfo.h \
           src/svg.h \
           \
           src/OffscreenView.h \
           src/OffscreenContext.h \
           src/OffscreenContextAll.hpp \
           src/fbo.h \
           src/imageutils.h \
           src/system-gl.h \
           src/CsgInfo.h \
           \
           src/Dock.h \
           src/Console.h \
           src/AutoUpdater.h \
           src/launchingscreen.h \
           src/legacyeditor.h \
           src/LibraryInfoDialog.h \
           \
           src/comment.h\
           \
           src/parameter/ParameterWidget.h \
           src/parameter/parameterobject.h \
           src/parameter/parameterextractor.h \
           src/parameter/parametervirtualwidget.h \
           src/parameter/parameterspinbox.h \
           src/parameter/parametercombobox.h \
           src/parameter/parameterslider.h \
           src/parameter/parametercheckbox.h \
           src/parameter/parametertext.h \
           src/parameter/parametervector.h \
           src/parameter/groupwidget.h \
           src/parameter/parameterset.h \
           src/parameter/ignoreWheelWhenNotFocused.h \
           src/QWordSearchField.h \
           src/QSettingsCached.h \
           src/input/InputDriver.h \
           src/input/InputEventMapper.h \
           src/input/InputDriverManager.h \
           src/input/AxisConfigWidget.h \
           src/input/ButtonConfigWidget.h \
           src/input/WheelIgnorer.h

SOURCES += \
           src/libsvg/libsvg.cc \
           src/libsvg/circle.cc \
           src/libsvg/ellipse.cc \
           src/libsvg/line.cc \
           src/libsvg/text.cc \
           src/libsvg/tspan.cc \
           src/libsvg/data.cc \
           src/libsvg/polygon.cc \
           src/libsvg/polyline.cc \
           src/libsvg/rect.cc \
           src/libsvg/group.cc \
           src/libsvg/svgpage.cc \
           src/libsvg/path.cc \
           src/libsvg/shape.cc \
           src/libsvg/transformation.cc \
           src/libsvg/util.cc \
           \
           src/version_check.cc

SOURCES += \
           src/ProgressWidget.cc \
           src/linalg.cc \
           src/Camera.cc \
           src/handle_dep.cc \
           src/value.cc \
           src/stackcheck.cc \
           src/degree_trig.cc \
           src/func.cc \
           src/localscope.cc \
           src/feature.cc \
           src/node.cc \
           src/context.cc \
           src/builtincontext.cc \
           src/modcontext.cc \
           src/evalcontext.cc \
           src/csgnode.cc \
           src/CSGTreeNormalizer.cc \
           src/CSGTreeEvaluator.cc \
           src/Geometry.cc \
           src/Polygon2d.cc \
           src/clipper-utils.cc \
           src/polyset-utils.cc \
           src/GeometryUtils.cc \
           src/polyset.cc \
           src/polyset-gl.cc \
           src/csgops.cc \
           src/transform.cc \
           src/color.cc \
           src/primitives.cc \
           src/projection.cc \
           src/cgaladv.cc \
           src/surface.cc \
           src/control.cc \
           src/render.cc \
           src/text.cc \
           src/dxfdata.cc \
           src/dxfdim.cc \
           src/offset.cc \
           src/linearextrude.cc \
           src/rotateextrude.cc \
           src/printutils.cc \
           src/fileutils.cc \
           src/progress.cc \
           src/parsersettings.cc \
           src/boost-utils.cc \
           src/PlatformUtils.cc \
           src/LibraryInfo.cc \
           \
           src/nodedumper.cc \
           src/NodeVisitor.cc \
           src/GeometryEvaluator.cc \
           src/ModuleCache.cc \
           src/GeometryCache.cc \
           src/Tree.cc \
	       src/DrawingCallback.cc \
	       src/FreetypeRenderer.cc \
	       src/FontCache.cc \
           \
           src/settings.cc \
           src/rendersettings.cc \
           src/highlighter.cc \
           src/Preferences.cc \
           src/SettingsWriter.cc \
           src/OpenCSGWarningDialog.cc \
           src/editor.cc \
           src/GLView.cc \
           src/QGLView.cc \
           src/AutoUpdater.cc \
           \
           src/hash.cc \
           src/GroupModule.cc \
           src/FileModule.cc \
           src/StatCache.cc \
           src/builtin.cc \
           src/calc.cc \
           src/export.cc \
           src/export_stl.cc \
           src/export_amf.cc \
           src/export_3mf.cc \
           src/export_off.cc \
           src/export_dxf.cc \
           src/export_svg.cc \
           src/export_nef.cc \
           src/export_png.cc \
           src/import.cc \
           src/import_stl.cc \
           src/import_off.cc \
           src/import_svg.cc \
           src/import_amf.cc \
           src/import_3mf.cc \
           src/renderer.cc \
           src/colormap.cc \
           src/ThrownTogetherRenderer.cc \
           src/svg.cc \
           src/OffscreenView.cc \
           src/fbo.cc \
           src/system-gl.cc \
           src/imageutils.cc \
           \
           src/version.cc \
           src/openscad.cc \
           src/mainwin.cc \
           src/OpenSCADApp.cc \
           src/WindowManager.cc \
           src/UIUtils.cc \
           src/Dock.cc \
           src/Console.cc \
           src/FontListDialog.cc \
           src/FontListTableView.cc \
           src/PrintInitDialog.cc \
           src/launchingscreen.cc \
           src/legacyeditor.cc \
           src/LibraryInfoDialog.cc\
           \
           src/comment.cpp \
           \
           src/parameter/ParameterWidget.cc\
           src/parameter/parameterobject.cpp \
           src/parameter/parameterextractor.cpp \
           src/parameter/parameterspinbox.cpp \
           src/parameter/parametercombobox.cpp \
           src/parameter/parameterslider.cpp \
           src/parameter/parametercheckbox.cpp \
           src/parameter/parametertext.cpp \
           src/parameter/parametervector.cpp \
           src/parameter/groupwidget.cpp \
           src/parameter/parameterset.cpp \
           src/parameter/parametervirtualwidget.cpp \
           src/parameter/ignoreWheelWhenNotFocused.cpp \
           src/QWordSearchField.cc\
           src/QSettingsCached.cc \
           \
           src/input/InputDriver.cc \
           src/input/InputEventMapper.cc \
           src/input/InputDriverManager.cc \
           src/input/AxisConfigWidget.cc \
           src/input/ButtonConfigWidget.cc \
           src/input/WheelIgnorer.cc

# CGAL
HEADERS += src/ext/CGAL/convex_hull_3_bugfix.h \
           src/ext/CGAL/OGL_helper.h \
           src/ext/CGAL/CGAL_workaround_Mark_bounded_volumes.h \
           src/ext/CGAL/CGAL_Nef3_workaround.h

# LodePNG
SOURCES += src/ext/lodepng/lodepng.cpp
HEADERS += src/ext/lodepng/lodepng.h
           
# ClipperLib
SOURCES += src/ext/polyclipping/clipper.cpp
HEADERS += src/ext/polyclipping/clipper.hpp

# libtess2
INCLUDEPATH += src/ext/libtess2/Include
SOURCES += src/ext/libtess2/Source/bucketalloc.c \
           src/ext/libtess2/Source/dict.c \
           src/ext/libtess2/Source/geom.c \
           src/ext/libtess2/Source/mesh.c \
           src/ext/libtess2/Source/priorityq.c \
           src/ext/libtess2/Source/sweep.c \
           src/ext/libtess2/Source/tess.c
HEADERS += src/ext/libtess2/Include/tesselator.h \
           src/ext/libtess2/Source/bucketalloc.h \
           src/ext/libtess2/Source/dict.h \
           src/ext/libtess2/Source/geom.h \
           src/ext/libtess2/Source/mesh.h \
           src/ext/libtess2/Source/priorityq.h \
           src/ext/libtess2/Source/sweep.h \
           src/ext/libtess2/Source/tess.h

has_qt5 {
  HEADERS += src/Network.h src/NetworkSignal.h src/PrintService.h src/OctoPrint.h
  SOURCES += src/PrintService.cc src/OctoPrint.cc
}

has_qt5:unix:!macx {
  QT += dbus
  DEFINES += ENABLE_DBUS
  DBUS_ADAPTORS += org.openscad.OpenSCAD.xml
  DBUS_INTERFACES += org.openscad.OpenSCAD.xml

  HEADERS += src/input/DBusInputDriver.h
  SOURCES += src/input/DBusInputDriver.cc
}

linux: {
  DEFINES += ENABLE_JOYSTICK

  HEADERS += src/input/JoystickInputDriver.h
  SOURCES += src/input/JoystickInputDriver.cc
}

!lessThan(QT_MAJOR_VERSION, 5) {
  qtHaveModule(gamepad) {
    QT += gamepad
    DEFINES += ENABLE_QGAMEPAD
    HEADERS += src/input/QGamepadInputDriver.h
    SOURCES += src/input/QGamepadInputDriver.cc
  }
}

unix:!macx {
  SOURCES += src/imageutils-lodepng.cc
  SOURCES += src/OffscreenContextGLX.cc
}
macx {
  SOURCES += src/imageutils-macosx.cc
  OBJECTIVE_SOURCES += src/OffscreenContextCGL.mm
}
win* {
  SOURCES += src/imageutils-lodepng.cc
  SOURCES += src/OffscreenContextWGL.cc
}

opencsg {
  HEADERS += src/OpenCSGRenderer.h
  SOURCES += src/OpenCSGRenderer.cc
}

cgal {
HEADERS += src/cgal.h \
           src/cgalfwd.h \
           src/cgalutils.h \
           src/Reindexer.h \
           src/CGALCache.h \
           src/CGALRenderer.h \
           src/CGAL_Nef_polyhedron.h \
           src/cgalworker.h \
           src/Polygon2d-CGAL.h

SOURCES += src/cgalutils.cc \
           src/cgalutils-applyops.cc \
           src/cgalutils-project.cc \
           src/cgalutils-tess.cc \
           src/cgalutils-polyhedron.cc \
           src/CGALCache.cc \
           src/CGALRenderer.cc \
           src/CGAL_Nef_polyhedron.cc \
           src/cgalworker.cc \
           src/Polygon2d-CGAL.cc \
           src/import_nef.cc
}

macx {
  HEADERS += src/AppleEvents.h \
             src/EventFilter.h \
             src/CocoaUtils.h
  SOURCES += src/AppleEvents.cc
  OBJECTIVE_SOURCES += src/CocoaUtils.mm \
                       src/PlatformUtils-mac.mm
}
unix:!macx {
  SOURCES += src/PlatformUtils-posix.cc
}
win* {
  HEADERS += src/findversion.h
  SOURCES += src/PlatformUtils-win.cc
}

isEmpty(PREFIX):PREFIX = /usr/local

target.path = $$PREFIX/bin/
INSTALLS += target

# Run translation update scripts as last step after linking the target
QMAKE_POST_LINK += "$$PWD/scripts/translation-make.sh"

# Create install targets for the languages defined in LINGUAS
LINGUAS = $$cat(locale/LINGUAS)
LOCALE_PREFIX = "$$PREFIX/share/$${FULLNAME}/locale"
for(language, LINGUAS) {
  catalogdir = locale/$$language/LC_MESSAGES
  exists(locale/$${language}.po) {
    # Use .extra and copy manually as the source path might not exist,
    # e.g. on a clean checkout. In that case qmake would not create
    # the needed targets in the generated Makefile.
    translation_path = translation_$${language}.path
    translation_extra = translation_$${language}.extra
    translation_depends = translation_$${language}.depends
    $$translation_path = $$LOCALE_PREFIX/$$language/LC_MESSAGES/
    $$translation_extra = cp -f $${catalogdir}/openscad.mo \"\$(INSTALL_ROOT)$$LOCALE_PREFIX/$$language/LC_MESSAGES/openscad.mo\"
    $$translation_depends = locale/$${language}.po
    INSTALLS += translation_$$language
  }
}

examples.path = "$$PREFIX/share/$${FULLNAME}/examples/"
examples.files = examples/*
INSTALLS += examples

libraries.path = "$$PREFIX/share/$${FULLNAME}/libraries/"
libraries.files = libraries/*
INSTALLS += libraries

fonts.path = "$$PREFIX/share/$${FULLNAME}/fonts/"
fonts.files = fonts/*
INSTALLS += fonts

colorschemes.path = "$$PREFIX/share/$${FULLNAME}/color-schemes/"
colorschemes.files = color-schemes/*
INSTALLS += colorschemes

applications.path = $$PREFIX/share/applications
applications.extra = mkdir -p \"\$(INSTALL_ROOT)$${applications.path}\" && cat icons/openscad.desktop | sed -e \"'s/^Icon=openscad/Icon=$${FULLNAME}/; s/^Exec=openscad/Exec=$${FULLNAME}/'\" > \"\$(INSTALL_ROOT)$${applications.path}/$${FULLNAME}.desktop\"
INSTALLS += applications

mimexml.path = $$PREFIX/share/mime/packages
mimexml.extra = cp -f icons/openscad.xml \"\$(INSTALL_ROOT)$${mimexml.path}/$${FULLNAME}.xml\"
INSTALLS += mimexml

appdata.path = $$PREFIX/share/metainfo
appdata.extra = mkdir -p \"\$(INSTALL_ROOT)$${appdata.path}\" && cat openscad.appdata.xml | sed -e \"'s/$${APPLICATIONID}/$${APPLICATIONID}$${SUFFIX}/; s/openscad.desktop/openscad$${SUFFIX}.desktop/; s/openscad.png/openscad$${SUFFIX}.png/'\" > \"\$(INSTALL_ROOT)$${appdata.path}/$${APPLICATIONID}$${SUFFIX}.appdata.xml\"
INSTALLS += appdata

icons.path = $$PREFIX/share/pixmaps
icons.extra = test -f icons/$${FULLNAME}.png && cp -f icons/$${FULLNAME}.png \"\$(INSTALL_ROOT)$${icons.path}/\" || cp -f icons/openscad.png \"\$(INSTALL_ROOT)$${icons.path}/$${FULLNAME}.png\"
INSTALLS += icons

man.path = $$PREFIX/share/man/man1
man.extra = cp -f doc/openscad.1 \"\$(INSTALL_ROOT)$${man.path}/$${FULLNAME}.1\"
INSTALLS += man

info: {
    include(info.pri)
}

DISTFILES += \
    sounds/complete.wav<|MERGE_RESOLUTION|>--- conflicted
+++ resolved
@@ -112,13 +112,8 @@
   debug: QMAKE_CXXFLAGS += -O1
 }
 
-<<<<<<< HEAD
 CONFIG += qt object_parallel_to_source
-QT += widgets concurrent multimedia
-=======
-CONFIG += qt
 QT += widgets concurrent multimedia network
->>>>>>> 707043ef
 
 netbsd* {
    QMAKE_LFLAGS += -L/usr/X11R7/lib
