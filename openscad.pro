--- conflicted
+++ resolved
@@ -179,11 +179,7 @@
 CONFIG += freetype
 CONFIG += fontconfig
 
-<<<<<<< HEAD
 #Uncomment the following line to enable QCodeEdit
-=======
-#Uncomment the following line to enable the QScintilla editor
->>>>>>> 080c9ea1
 CONFIG += scintilla
 
 # Make experimental features available
@@ -286,9 +282,9 @@
            src/GeometryEvaluator.h \
            src/CSGTermEvaluator.h \
            src/Tree.h \
-src/DrawingCallback.h \
-src/FreetypeRenderer.h \
-src/FontCache.h \
+           src/DrawingCallback.h \
+           src/FreetypeRenderer.h \
+           src/FontCache.h \
            src/mathc99.h \
            src/memory.h \
            src/linalg.h \
@@ -309,13 +305,9 @@
            src/CsgInfo.h \
            \
            src/AutoUpdater.h \
-<<<<<<< HEAD
-	   src/scadlexer.h \
-    src/toolbar.h \
-    src/editortoolbar.h
-=======
+           src/toolbar.h \
+           src/editortoolbar.h \
            src/legacyeditor.h
->>>>>>> 080c9ea1
 
 SOURCES += src/version_check.cc \
            src/ProgressWidget.cc \
@@ -400,16 +392,11 @@
            \
            src/openscad.cc \
            src/mainwin.cc \
-<<<<<<< HEAD
-src/FontListDialog.cc \
-src/scadlexer.cpp \
-    src/toolbar.cpp \
-    src/editortoolbar.cpp
-=======
            src/FontListDialog.cc \
+           src/toolbar.cpp \
+           src/editortoolbar.cpp \
            src/legacyeditor.cc
 
->>>>>>> 080c9ea1
 # ClipperLib
 SOURCES += src/polyclipping/clipper.cpp
 HEADERS += src/polyclipping/clipper.hpp
