--- conflicted
+++ resolved
@@ -214,11 +214,8 @@
            src/AboutDialog.ui \
            src/FontListDialog.ui \
            src/ProgressWidget.ui \
-<<<<<<< HEAD
-    src/launchingscreen.ui
-=======
-    src/LibraryInfoDialog.ui
->>>>>>> 5ff8bbfe
+           src/launchingscreen.ui \
+           src/LibraryInfoDialog.ui
 
 HEADERS += src/typedefs.h \
            src/version_check.h \
@@ -311,13 +308,9 @@
            src/CsgInfo.h \
            \
            src/AutoUpdater.h \
-<<<<<<< HEAD
            src/launchingscreen.h \
-           src/legacyeditor.h
-=======
            src/legacyeditor.h \
-    src/LibraryInfoDialog.h
->>>>>>> 5ff8bbfe
+           src/LibraryInfoDialog.h
 
 SOURCES += src/version_check.cc \
            src/ProgressWidget.cc \
@@ -403,16 +396,11 @@
            \
            src/openscad.cc \
            src/mainwin.cc \
-<<<<<<< HEAD
            src/UIUtils.cc \
 	   src/FontListDialog.cc \
            src/launchingscreen.cpp \
-           src/legacyeditor.cc
-=======
-           src/FontListDialog.cc \
            src/legacyeditor.cc \
-    src/LibraryInfoDialog.cc
->>>>>>> 5ff8bbfe
+           src/LibraryInfoDialog.cc
 
 # ClipperLib
 SOURCES += src/polyclipping/clipper.cpp
