# Environment variables which can be set to specify library locations:
# MPIRDIR
# MPFRDIR
# BOOSTDIR
# CGALDIR
# EIGENDIR
# GLEWDIR
# OPENCSGDIR
# OPENSCAD_LIBRARIES
#
# Please see the 'Building' sections of the OpenSCAD user manual
# for updated tips & workarounds.
#
# http://en.wikibooks.org/wiki/OpenSCAD_User_Manual

!experimental {
  message("If you're building a development binary, consider adding CONFIG+=experimental")
}

isEmpty(QT_VERSION) {
  error("Please use qmake for Qt 4 or Qt 5 (probably qmake-qt4)")
}

# Auto-include config_<variant>.pri if the VARIANT variable is give on the
# command-line, e.g. qmake VARIANT=mybuild
!isEmpty(VARIANT) {
  message("Variant: $${VARIANT}")
  exists(config_$${VARIANT}.pri) {
    message("Including config_$${VARIANT}.pri")
    include(config_$${VARIANT}.pri)
  }
}

# Populate VERSION, VERSION_YEAR, VERSION_MONTH, VERSION_DATE from system date
include(version.pri)

debug: DEFINES += DEBUG

TEMPLATE = app

INCLUDEPATH += src
DEPENDPATH += src

# Handle custom library location.
# Used when manually installing 3rd party libraries
isEmpty(OPENSCAD_LIBDIR) OPENSCAD_LIBDIR = $$(OPENSCAD_LIBRARIES)
macx:isEmpty(OPENSCAD_LIBDIR) {
  exists(/opt/local):exists(/usr/local/Cellar) {
    error("It seems you might have libraries in both /opt/local and /usr/local. Please specify which one to use with qmake OPENSCAD_LIBDIR=<prefix>")
  } else {
    exists(/opt/local) {
      #Default to MacPorts on Mac OS X
      message("Automatically searching for libraries in /opt/local. To override, use qmake OPENSCAD_LIBDIR=<prefix>")
      OPENSCAD_LIBDIR = /opt/local
    } else:exists(/usr/local/Cellar) {
      message("Automatically searching for libraries in /usr/local. To override, use qmake OPENSCAD_LIBDIR=<prefix>")
      OPENSCAD_LIBDIR = /usr/local
    }
  }
}
!isEmpty(OPENSCAD_LIBDIR) {
  QMAKE_INCDIR = $$OPENSCAD_LIBDIR/include
  QMAKE_LIBDIR = $$OPENSCAD_LIBDIR/lib
}

# add CONFIG+=deploy to the qmake command-line to make a deployment build
deploy {
  message("Building deployment version")
  DEFINES += OPENSCAD_DEPLOY
  macx: CONFIG += sparkle
}

macx {
  TARGET = OpenSCAD
}
else {
  TARGET = openscad
}

macx {
  ICON = icons/OpenSCAD.icns
  QMAKE_INFO_PLIST = Info.plist
  APP_RESOURCES.path = Contents/Resources
  APP_RESOURCES.files = OpenSCAD.sdef dsa_pub.pem icons/SCAD.icns
  QMAKE_BUNDLE_DATA += APP_RESOURCES
  LIBS += -framework Cocoa -framework ApplicationServices

  # Mac needs special care to link against the correct C++ library
  # We attempt to auto-detect it by inspecting Boost
  dirs = $${BOOSTDIR} $${QMAKE_LIBDIR}
  for(dir, dirs) {
    system(grep -q __112basic_string $${dir}/libboost_thread* >& /dev/null) {
      message("Detected libc++-linked boost in $${dir}")
      CONFIG += libc++
    }
  }

  libc++ {
    QMAKE_CXXFLAGS += -stdlib=libc++
    QMAKE_LFLAGS += -stdlib=libc++
    QMAKE_OBJECTIVE_CFLAGS += -stdlib=libc++
    # libc++ on requires Mac OS X 10.7+
    QMAKE_MACOSX_DEPLOYMENT_TARGET = 10.7
  }
}

win* {
  RC_FILE = openscad_win32.rc
  QTPLUGIN += qtaccessiblewidgets
}

CONFIG += qt
QT += opengl

# see http://fedoraproject.org/wiki/UnderstandingDSOLinkChange
# and https://github.com/openscad/openscad/pull/119
# ( QT += opengl does not automatically link glu on some DSO systems. )
unix:!macx {
  QMAKE_LIBS_OPENGL *= -lGLU
  QMAKE_LIBS_OPENGL *= -lX11
}

netbsd* {
   QMAKE_LFLAGS += -L/usr/X11R7/lib
   QMAKE_LFLAGS += -Wl,-R/usr/X11R7/lib
   QMAKE_LFLAGS += -Wl,-R/usr/pkg/lib
   !clang: { QMAKE_CXXFLAGS += -std=c++0x }
   # FIXME: Can the lines below be removed in favour of the OPENSCAD_LIBDIR handling above?
   !isEmpty(OPENSCAD_LIBDIR) {
     QMAKE_CFLAGS = -I$$OPENSCAD_LIBDIR/include $$QMAKE_CFLAGS
     QMAKE_CXXFLAGS = -I$$OPENSCAD_LIBDIR/include $$QMAKE_CXXFLAGS
     QMAKE_LFLAGS = -L$$OPENSCAD_LIBDIR/lib $$QMAKE_LFLAGS
     QMAKE_LFLAGS = -Wl,-R$$OPENSCAD_LIBDIR/lib $$QMAKE_LFLAGS
   }
}

# Prevent LD_LIBRARY_PATH problems when running the openscad binary
# on systems where uni-build-dependencies.sh was used.
# Will not affect 'normal' builds.
!isEmpty(OPENSCAD_LIBDIR) {
  unix:!macx {
    QMAKE_LFLAGS = -Wl,-R$$OPENSCAD_LIBDIR/lib $$QMAKE_LFLAGS
    # need /lib64 beause GLEW installs itself there on 64 bit machines
    QMAKE_LFLAGS = -Wl,-R$$OPENSCAD_LIBDIR/lib64 $$QMAKE_LFLAGS
  }
}

# See Dec 2011 OpenSCAD mailing list, re: CGAL/GCC bugs.
*g++* {
  QMAKE_CXXFLAGS *= -fno-strict-aliasing
  QMAKE_CXXFLAGS_WARN_ON += -Wno-unused-local-typedefs # ignored before 4.8
}

*clang* {
  # http://llvm.org/bugs/show_bug.cgi?id=9182
  QMAKE_CXXFLAGS_WARN_ON += -Wno-overloaded-virtual
  # disable enormous amount of warnings about CGAL / boost / etc
  QMAKE_CXXFLAGS_WARN_ON += -Wno-unused-parameter
  QMAKE_CXXFLAGS_WARN_ON += -Wno-unused-variable
  QMAKE_CXXFLAGS_WARN_ON += -Wno-unused-function
  QMAKE_CXXFLAGS_WARN_ON += -Wno-c++11-extensions
  # might want to actually turn this on once in a while
  QMAKE_CXXFLAGS_WARN_ON += -Wno-sign-compare
}

CONFIG(skip-version-check) {
  # force the use of outdated libraries
  DEFINES += OPENSCAD_SKIP_VERSION_CHECK
}

# Application configuration
macx:CONFIG += mdi
CONFIG += cgal
CONFIG += opencsg
CONFIG += boost
CONFIG += eigen
CONFIG += glib-2.0
CONFIG += harfbuzz
CONFIG += freetype
CONFIG += fontconfig

#Uncomment the following line to enable the QScintilla editor
CONFIG += scintilla

# Make experimental features available
experimental {
  DEFINES += ENABLE_EXPERIMENTAL
}

mdi {
  DEFINES += ENABLE_MDI
}

include(common.pri)

# mingw has to come after other items so OBJECT_DIRS will work properly
CONFIG(mingw-cross-env) {
  include(mingw-cross-env.pri)
}

win* {
  FLEXSOURCES = src/lexer.l
  BISONSOURCES = src/parser.y
} else {
  LEXSOURCES += src/lexer.l
  YACCSOURCES += src/parser.y
}

RESOURCES = openscad.qrc

FORMS += src/MainWindow.ui \
           src/Preferences.ui \
           src/OpenCSGWarningDialog.ui \
           src/AboutDialog.ui \
           src/FontListDialog.ui \
           src/ProgressWidget.ui \
           src/launchingscreen.ui \
           src/LibraryInfoDialog.ui

HEADERS += src/typedefs.h \
           src/version_check.h \
           src/ProgressWidget.h \
           src/parsersettings.h \
           src/renderer.h \
           src/rendersettings.h \
           src/colormap.h \
           src/ThrownTogetherRenderer.h \
           src/CGAL_OGL_Polyhedron.h \
           src/OGL_helper.h \
           src/QGLView.h \
           src/GLView.h \
           src/MainWindow.h \
           src/Preferences.h \
           src/OpenCSGWarningDialog.h \
           src/AboutDialog.h \
           src/FontListDialog.h \
           src/builtin.h \
           src/calc.h \
           src/context.h \
           src/modcontext.h \
           src/evalcontext.h \
           src/csgterm.h \
           src/csgtermnormalizer.h \
           src/dxfdata.h \
           src/dxfdim.h \
           src/export.h \
           src/expression.h \
           src/function.h \
           src/grid.h \
           src/highlighter.h \
           src/localscope.h \
           src/module.h \
           src/feature.h \
           src/node.h \
           src/csgnode.h \
           src/offsetnode.h \
           src/linearextrudenode.h \
           src/rotateextrudenode.h \
           src/projectionnode.h \
           src/cgaladvnode.h \
           src/importnode.h \
           src/transformnode.h \
           src/colornode.h \
           src/rendernode.h \
           src/textnode.h \
           src/openscad.h \
           src/handle_dep.h \
           src/Geometry.h \
           src/Polygon2d.h \
           src/clipper-utils.h \
           src/polyset-utils.h \
           src/polyset.h \
           src/printutils.h \
           src/fileutils.h \
           src/value.h \
           src/progress.h \
           src/editor.h \
           src/visitor.h \
           src/state.h \
           src/traverser.h \
           src/nodecache.h \
           src/nodedumper.h \
           src/ModuleCache.h \
           src/GeometryCache.h \
           src/GeometryEvaluator.h \
           src/CSGTermEvaluator.h \
           src/Tree.h \
src/DrawingCallback.h \
src/FreetypeRenderer.h \
src/FontCache.h \
           src/mathc99.h \
           src/memory.h \
           src/linalg.h \
           src/Camera.h \
           src/system-gl.h \
           src/stl-utils.h \
           src/boost-utils.h \
           src/LibraryInfo.h \
           src/svg.h \
           \
           src/lodepng.h \
           src/OffscreenView.h \
           src/OffscreenContext.h \
           src/OffscreenContextAll.hpp \
           src/fbo.h \
           src/imageutils.h \
           src/system-gl.h \
           src/CsgInfo.h \
           \
           src/AutoUpdater.h \
<<<<<<< HEAD
           src/legacyeditor.h \
           src/toolbar.h \
           src/editortoolbar.h
=======
           src/launchingscreen.h \
           src/legacyeditor.h \
           src/LibraryInfoDialog.h
>>>>>>> 988333ab

SOURCES += src/version_check.cc \
           src/ProgressWidget.cc \
           src/mathc99.cc \
           src/linalg.cc \
           src/Camera.cc \
           src/handle_dep.cc \
           src/value.cc \
           src/expr.cc \
           src/func.cc \
           src/localscope.cc \
           src/module.cc \
           src/feature.cc \
           src/node.cc \
           src/context.cc \
           src/modcontext.cc \
           src/evalcontext.cc \
           src/csgterm.cc \
           src/csgtermnormalizer.cc \
           src/Geometry.cc \
           src/Polygon2d.cc \
           src/clipper-utils.cc \
           src/polyset-utils.cc \
           src/polyset.cc \
           src/csgops.cc \
           src/transform.cc \
           src/color.cc \
           src/primitives.cc \
           src/projection.cc \
           src/cgaladv.cc \
           src/surface.cc \
           src/control.cc \
           src/render.cc \
           src/text.cc \
           src/dxfdata.cc \
           src/dxfdim.cc \
           src/offset.cc \
           src/linearextrude.cc \
           src/rotateextrude.cc \
           src/printutils.cc \
           src/fileutils.cc \
           src/progress.cc \
           src/parsersettings.cc \
           src/stl-utils.cc \
           src/boost-utils.cc \
           src/PlatformUtils.cc \
           src/LibraryInfo.cc \
           \
           src/nodedumper.cc \
           src/traverser.cc \
           src/GeometryEvaluator.cc \
           src/ModuleCache.cc \
           src/GeometryCache.cc \
           src/Tree.cc \
	   src/DrawingCallback.cc \
	   src/FreetypeRenderer.cc \
	   src/FontCache.cc \
           \
           src/rendersettings.cc \
           src/highlighter.cc \
           src/Preferences.cc \
           src/OpenCSGWarningDialog.cc \
           src/editor.cc \
           src/GLView.cc \
           src/QGLView.cc \
           src/AutoUpdater.cc \
           \
           src/builtin.cc \
           src/calc.cc \
           src/export.cc \
           src/export_png.cc \
           src/import.cc \
           src/renderer.cc \
           src/colormap.cc \
           src/ThrownTogetherRenderer.cc \
           src/CSGTermEvaluator.cc \
           src/svg.cc \
           src/OffscreenView.cc \
           src/fbo.cc \
           src/system-gl.cc \
           src/imageutils.cc \
           src/lodepng.cpp \
           \
           src/openscad.cc \
           src/mainwin.cc \
<<<<<<< HEAD
           src/FontListDialog.cc \
           src/legacyeditor.cc \
           src/toolbar.cpp \
           src/editortoolbar.cpp
=======
           src/UIUtils.cc \
	   src/FontListDialog.cc \
           src/launchingscreen.cpp \
           src/legacyeditor.cc \
           src/LibraryInfoDialog.cc
>>>>>>> 988333ab

# ClipperLib
SOURCES += src/polyclipping/clipper.cpp
HEADERS += src/polyclipping/clipper.hpp

unix:!macx {
  SOURCES += src/imageutils-lodepng.cc
  SOURCES += src/OffscreenContextGLX.cc
}
macx {
  SOURCES += src/imageutils-macosx.cc
  OBJECTIVE_SOURCES += src/OffscreenContextCGL.mm
}
win* {
  SOURCES += src/imageutils-lodepng.cc
  SOURCES += src/OffscreenContextWGL.cc
}

opencsg {
  HEADERS += src/OpenCSGRenderer.h
  SOURCES += src/OpenCSGRenderer.cc
}

cgal {
HEADERS += src/cgal.h \
           src/cgalfwd.h \
           src/cgalutils.h \
           src/Reindexer.h \
           src/CGALCache.h \
           src/CGALRenderer.h \
           src/CGAL_Nef_polyhedron.h \
           src/CGAL_Nef3_workaround.h \
           src/cgalworker.h \
           src/Polygon2d-CGAL.h

SOURCES += src/cgalutils.cc \
           src/cgalutils-tess.cc \
           src/CGALCache.cc \
           src/CGALRenderer.cc \
           src/CGAL_Nef_polyhedron.cc \
           src/CGAL_Nef_polyhedron_DxfData.cc \
           src/cgalworker.cc \
           src/Polygon2d-CGAL.cc
}

macx {
  HEADERS += src/AppleEvents.h \
             src/EventFilter.h \
             src/CocoaUtils.h
  SOURCES += src/AppleEvents.cc
  OBJECTIVE_SOURCES += src/CocoaUtils.mm \
                       src/PlatformUtils-mac.mm
}
unix:!macx {
  SOURCES += src/PlatformUtils-posix.cc
}
win* {
  SOURCES += src/PlatformUtils-win.cc
}

isEmpty(PREFIX):PREFIX = /usr/local

target.path = $$PREFIX/bin/
INSTALLS += target

examples.path = $$PREFIX/share/openscad/examples/
examples.files = examples/*
INSTALLS += examples

libraries.path = $$PREFIX/share/openscad/libraries/
libraries.files = libraries/*
INSTALLS += libraries

applications.path = $$PREFIX/share/applications
applications.files = icons/openscad.desktop
INSTALLS += applications

mimexml.path = $$PREFIX/share/mime/packages
mimexml.files = icons/openscad.xml
INSTALLS += mimexml

appdata.path = $$PREFIX/share/appdata
appdata.files = openscad.appdata.xml
INSTALLS += appdata

icons.path = $$PREFIX/share/pixmaps
icons.files = icons/openscad.png
INSTALLS += icons

man.path = $$PREFIX/share/man/man1
man.files = doc/openscad.1
INSTALLS += man

CONFIG(winconsole) {
  include(winconsole.pri)
}<|MERGE_RESOLUTION|>--- conflicted
+++ resolved
@@ -308,15 +308,11 @@
            src/CsgInfo.h \
            \
            src/AutoUpdater.h \
-<<<<<<< HEAD
+           src/launchingscreen.h \
            src/legacyeditor.h \
            src/toolbar.h \
-           src/editortoolbar.h
-=======
-           src/launchingscreen.h \
-           src/legacyeditor.h \
+           src/editortoolbar.h \
            src/LibraryInfoDialog.h
->>>>>>> 988333ab
 
 SOURCES += src/version_check.cc \
            src/ProgressWidget.cc \
@@ -402,18 +398,13 @@
            \
            src/openscad.cc \
            src/mainwin.cc \
-<<<<<<< HEAD
+           src/UIUtils.cc \
            src/FontListDialog.cc \
+           src/launchingscreen.cpp \
            src/legacyeditor.cc \
            src/toolbar.cpp \
-           src/editortoolbar.cpp
-=======
-           src/UIUtils.cc \
-	   src/FontListDialog.cc \
-           src/launchingscreen.cpp \
-           src/legacyeditor.cc \
+           src/editortoolbar.cpp \
            src/LibraryInfoDialog.cc
->>>>>>> 988333ab
 
 # ClipperLib
 SOURCES += src/polyclipping/clipper.cpp
