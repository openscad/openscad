--- conflicted
+++ resolved
@@ -666,14 +666,10 @@
            src/cgalutils.h \
            src/Reindexer.h \
            src/CGALCache.h \
+           src/CGALHybridPolyhedron.h \
            src/CGALRenderer.h \
            src/CGAL_Nef_polyhedron.h \
-<<<<<<< HEAD
-           src/cgalworker.h \
-           src/CGALHybridPolyhedron.h \
-=======
            src/CGALWorker.h \
->>>>>>> 924f3e4c
            src/Polygon2d-CGAL.h
 
 SOURCES += src/cgalutils.cc \
@@ -693,14 +689,10 @@
            src/cgalutils-tess.cc \
            src/cgalutils-triangulate.cc \
            src/CGALCache.cc \
+           src/CGALHybridPolyhedron.cc \
            src/CGALRenderer.cc \
            src/CGAL_Nef_polyhedron.cc \
-<<<<<<< HEAD
-           src/cgalworker.cc \
-           src/CGALHybridPolyhedron.cc \
-=======
            src/CGALWorker.cc \
->>>>>>> 924f3e4c
            src/Polygon2d-CGAL.cc \
            src/import_nef.cc
 }
