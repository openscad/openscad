[![GitHub (master)](https://img.shields.io/github/checks-status/openscad/openscad/master.svg?logo=github&label=build&logoColor=black&colorA=f9d72c&style=plastic)](https://github.com/openscad/openscad/actions)
[![CircleCI (master)](https://img.shields.io/circleci/project/github/openscad/openscad/master.svg?logo=circleci&logoColor=black&colorA=f9d72c&style=plastic)](https://circleci.com/gh/openscad/openscad/tree/master)
[![Coverity Scan](https://img.shields.io/coverity/scan/2510.svg?colorA=f9d72c&logoColor=black&style=plastic)](https://scan.coverity.com/projects/2510)

[![Visit our IRC channel](https://kiwiirc.com/buttons/irc.libera.chat/openscad.png)](https://kiwiirc.com/client/irc.libera.chat/#openscad)

# What is OpenSCAD?
<p><a href="https://opencollective.com/openscad/donate"><img align="right" src="https://opencollective.com/openscad/donate/button@2x.png?color=white" width="200"/></a>

OpenSCAD is a software for creating solid 3D CAD objects. It is free software and
available for Linux/UNIX, MS Windows and macOS.</p>

Unlike most free software for creating 3D models (such as the famous
application Blender), OpenSCAD focuses on the CAD aspects rather than the 
artistic aspects of 3D modeling. Thus this might be the application you are
looking for when you are planning to create 3D models of machine parts but
probably not the tool for creating computer-animated movies.

OpenSCAD is not an interactive modeler. Instead it is more like a
3D-compiler that reads a script file that describes the object and renders
the 3D model from this script file (see examples below). This gives you, the
designer, complete control over the modeling process and enables you to easily
change any step in the modeling process or make designs that are defined by
configurable parameters.

OpenSCAD provides two main modeling techniques: First there is constructive
solid geometry (aka CSG) and second there is extrusion of 2D outlines. As the data
exchange format for these 2D outlines Autocad DXF files are used. In
addition to 2D paths for extrusion it is also possible to read design parameters
from DXF files. Besides DXF files OpenSCAD can read and create 3D models in the
STL and OFF file formats.

# Contents

- [Getting Started](#getting-started)
- [Documentation](#documentation)
    - [Building OpenSCAD](#building-openscad)
        - [Prerequisites](#prerequisites)
        - [Getting the source code](#getting-the-source-code)
        - [Building for macOS](#building-for-macos)
        - [Building for Linux/BSD](#building-for-linuxbsd)
        - [Building for Linux/BSD on systems with older or missing dependencies](#building-for-linuxbsd-on-systems-with-older-or-missing-dependencies)
        - [Building for Windows](#building-for-windows)
        - [Compilation](#compilation)

# Getting started

You can download the latest binaries of OpenSCAD at
<https://www.openscad.org/downloads.html>. Install binaries as you would any other
software.

When you open OpenSCAD, you'll see three frames within the window. The
left frame is where you'll write code to model 3D objects. The right
frame is where you'll see the 3D rendering of your model.

Let's make a tree! Type the following code into the left frame:

    cylinder(h = 30, r = 8);

Then render the 3D model by hitting F5. Now you can see a cylinder for
the trunk in our tree. Now let's add the bushy/leafy part of the tree
represented by a sphere. To do so, we will union a cylinder and a
sphere.

    union() {
      cylinder(h = 30, r = 8);
      sphere(20);
    }

But, it's not quite right! The bushy/leafy are around the base of the
tree. We need to move the sphere up the z-axis.

    union() {
      cylinder(h = 30, r = 8);
      translate([0, 0, 40]) sphere(20);
    }

And that's it! You made your first 3D model! There are other primitive
shapes that you can combine with other set operations (union,
intersection, difference) and transformations (rotate, scale,
translate) to make complex models! Check out all the other language
features in the [OpenSCAD
Manual](https://en.wikibooks.org/wiki/OpenSCAD_User_Manual).

# Documentation

Have a look at the OpenSCAD Homepage (https://www.openscad.org/documentation.html) for documentation.

## Building OpenSCAD

To build OpenSCAD from source, follow the instructions for the
platform applicable to you below.

### Prerequisites

To build OpenSCAD, you need some libraries and tools. The version
numbers in brackets specify the versions which have been used for
development. Other versions may or may not work as well.

If you're using a newer version of Ubuntu, you can install these 
libraries from aptitude. If you're using Mac, or an older Linux/BSD, there 
are build scripts that download and compile the libraries from source. 
Follow the instructions for the platform you're compiling on below.

* A C++ compiler supporting C++17
* [cmake (3.5 ->)](https://cmake.org/)
* [Qt (5.4 ->)](https://qt.io/)
* [QScintilla2 (2.9 ->)](https://riverbankcomputing.com/software/qscintilla/)
* [CGAL (5.4 ->)](https://www.cgal.org/)
 * [GMP (5.x)](https://gmplib.org/)
 * [MPFR (3.x)](https://www.mpfr.org/)
* [boost (1.56 ->)](https://www.boost.org/)
* [OpenCSG (1.4.2 ->)](http://www.opencsg.org/)
* [GLEW (1.5.4 ->)](http://glew.sourceforge.net/)
* [Eigen (3.x)](https://eigen.tuxfamily.org/)
* [glib2 (2.x)](https://developer.gnome.org/glib/)
* [fontconfig (2.10 -> )](https://fontconfig.org/)
* [freetype2 (2.4 -> )](https://freetype.org/)
* [harfbuzz (0.9.19 -> )](https://www.freedesktop.org/wiki/Software/HarfBuzz/)
* [libzip (0.10.1 -> )](https://libzip.org/)
* [Bison (2.4 -> )](https://www.gnu.org/software/bison/)
* [Flex (2.5.35 -> )](http://flex.sourceforge.net/)
* [pkg-config (0.26 -> )](https://www.freedesktop.org/wiki/Software/pkg-config/)
* [double-conversion (2.0.1 -> )](https://github.com/google/double-conversion/)

For the test suite, additional requirements are:
* Python3 (3.8 -> )

### Getting the source code

Install git (https://git-scm.com/) onto your system. Then run a clone:

    git clone https://github.com/openscad/openscad.git

This will download the latest sources into a directory named `openscad`.

To pull the various submodules (incl. the [MCAD library](https://github.com/openscad/MCAD)), do the following:

    cd openscad
    git submodule update --init --recursive

### Building for macOS

Prerequisites:

* Xcode
* automake, libtool, cmake, pkg-config, wget, meson, python-packaging (we recommend installing these using Homebrew)

Install Dependencies:

After building dependencies using one of the following options, follow the instructions in the *Compilation* section.

1. **From source**

    Run the script that sets up the environment variables:

        source scripts/setenv-macos.sh

    Then run the script to compile all the dependencies:

        ./scripts/macosx-build-dependencies.sh

1. **Homebrew** (assumes [Homebrew](https://brew.sh/) is already installed)

        ./scripts/macosx-build-homebrew.sh

### Building for Linux/BSD

First, make sure that you have git installed (often packaged as 'git-core' 
or 'scmgit'). Once you've cloned this git repository, download and install 
the dependency packages listed above using your system's package 
manager. A convenience script is provided that can help with this 
process on some systems:

    sudo ./scripts/uni-get-dependencies.sh

After installing dependencies, check their versions. You can run this 
script to help you:

    ./scripts/check-dependencies.sh

Take care that you don't have old local copies anywhere (`/usr/local/`). 
If all dependencies are present and of a high enough version, skip ahead 
to the Compilation instructions. 

### Building for Linux/BSD on systems with older or missing dependencies

If some of your system dependency libraries are missing or old, then you 
can download and build newer versions into `$HOME/openscad_deps` by 
following this process. First, run the script that sets up the 
environment variables. 

    source ./scripts/setenv-unibuild.sh

Then run the script to compile all the prerequisite libraries above:

    ./scripts/uni-build-dependencies.sh

Note that huge dependencies like gcc, qt, or glib2 are not included 
here, only the smaller ones (boost, CGAL, opencsg, etc). After the 
build, again check dependencies.

    ./scripts/check-dependencies.sh

After that, follow the Compilation instructions below.

### Building for Windows

OpenSCAD for Windows is usually cross-compiled from Linux. If you wish to
attempt an MSVC build on Windows, please see this site:
https://en.wikibooks.org/wiki/OpenSCAD_User_Manual/Building_on_Windows

To cross-build, first make sure that you have all necessary dependencies 
of the MXE project ( listed at https://mxe.cc/#requirements ). Don't install
MXE itself, the scripts below will do that for you under `$HOME/openscad_deps/mxe`

Then get your development tools installed to get GCC. Then after you've 
cloned this git repository, start a new clean bash shell and run the 
script that sets up the environment variables.

    source ./scripts/setenv-mingw-xbuild.sh 64

Then run the script to download & compile all the prerequisite libraries above:

    ./scripts/mingw-x-build-dependencies.sh 64

Note that this process can take several hours, and tens of gigabytes of 
disk space, as it uses the [https://mxe.cc](https://mxe.cc) system to cross-build many
libraries. After it is complete, build OpenSCAD and package it to an 
installer:

    ./scripts/release-common.sh mingw64

For a 32-bit Windows cross-build, replace 64 with 32 in the above instructions. 

### Building for WebAssembly

<<<<<<< HEAD
We support building OpenSCAD headless for WebAssembly w/ Emscripten, using a premade Docker image built in [openscad/openscad-wasm](https://github.com/openscad/openscad-wasm) (which also has usage examples):

```bash
docker run --rm -it -v $PWD:/src:rw --platform=linux/amd64 openscad/wasm-base:latest \
  emcmake cmake -B build -DEXPERIMENTAL=ON -DCMAKE_BUILD_TYPE=Release && \
docker run --rm -it -v $PWD:/src:rw --platform=linux/amd64 openscad/wasm-base:latest \
  cmake --build build -j10
```

This creates `openscad.wasm` & `openscad.js` in the `build/` folder.

[openscad/openscad-playground](https://github.com/openscad/openscad-playground) uses the WASM build to provide a Web UI with a subset of features of OpenSCAD.
=======
We support building OpenSCAD headless for WebAssembly w/ Emscripten, using a premade Docker image built in [openscad/openscad-wasm](https://github.com/openscad/openscad-wasm) (which also has usage examples)

#### Browser

The following command creates `build-web/openscad.wasm` & `build-web/openscad.js`:

```bash
docker run --rm -it -v $PWD:/src:rw --platform=linux/amd64 openscad/wasm-base:latest \
  emcmake cmake -B build-web -DEXPERIMENTAL=ON -DCMAKE_BUILD_TYPE=Release && \
docker run --rm -it -v $PWD:/src:rw --platform=linux/amd64 openscad/wasm-base:latest \
  cmake --build build-web -j10  
```

[openscad/openscad-playground](https://github.com/openscad/openscad-playground) uses this WASM build to provide a [Web UI](https://ochafik.com/openscad2/) with a subset of features of OpenSCAD.

> [!NOTE]
> With a debug build (`-DCMAKE_BUILD_TYPE=Debug`), you can set C++ breakpoints in Firefox and in Chrome (the latter [needs an extension](https://developer.chrome.com/docs/devtools/wasm)).

#### Standalone node.js build

The following command creates `build-node/openscad.js`, which is executable (requires `node`):

```bash
docker run --rm -it -v $PWD:/src:rw --platform=linux/amd64 openscad/wasm-base:latest \
  emcmake cmake -B build-node -DEXPERIMENTAL=ON -DCMAKE_BUILD_TYPE=Release -DWASM_BUILD_TYPE=node && \
docker run --rm -it -v $PWD:/src:rw --platform=linux/amd64 openscad/wasm-base:latest \
  cmake --build build-node -j10

build-node/openscad.js --help
```

> [!NOTE]
> With a debug build (`-DCMAKE_BUILD_TYPE=Debug`), you can set C++ breakpoints in VSCode + Node ([needs an extension](https://code.visualstudio.com/docs/nodejs/nodejs-debugging#_debugging-webassembly)).
>>>>>>> 95e1aa11

### Compilation

First, run `cmake -B build -DEXPERIMENTAL=1` to generate a Makefile in the `build` folder.

Then run `cmake --build build -j`. Finally, on Linux you might run `cmake --install build` as root.

If you had problems compiling from source, raise a new issue in the
[issue tracker on the github page](https://github.com/openscad/openscad/issues).

This site and it's subpages can also be helpful:
https://en.wikibooks.org/wiki/OpenSCAD_User_Manual/Building_OpenSCAD_from_Sources

Once built, you can run tests with `ctest` from the `build` directory.

Note: Both `cmake --build` and `ctest` accepts a `-j N` argument for distributing the load over `N` parallel processes.

### Running CI workflows locally

*   Install [circleci-cli](https://circleci.com/docs/2.0/local-cli/) (you'll need an API key)

    *Note*: we also use GitHub Workflows, but only to run tests on Windows (which we cross-build for in the Linux-based CircleCI workflows below). Also, [act](https://github.com/nektos/act) doesn't like our submodule setup anyway.

*   Run the CI jobs

	```bash
	# When "successful", these will fail to upload at the very end of the workflow.
	circleci local execute --job  openscad-mxe-64bit
	circleci local execute --job  openscad-mxe-32bit
	circleci local execute --job  openscad-appimage-64bit
	```

	*Note*: openscad-macos can't be built locally.

*   If/when GCC gets randomly killed, give docker more RAM (e.g. 4GB per concurrent image you plan to run)

*   To debug the jobs more interactively, you can go the manual route (inspect .circleci/config.yml to get the actual docker image you need)

	```bash
	docker run --entrypoint=/bin/bash -it openscad/mxe-x86_64-gui:latest
	```

	Then once you get the console:
	
	```bash
	git clone https://github.com/%your username%/openscad.git workspace
	cd workspace
	git checkout %your branch%
	git submodule init
	git submodule update

	# Then execute the commands from .circleci/config.yml:
	#    export NUMCPU=2
	#    ...
	#    ./scripts/release-common.sh -snapshot -mingw64 -v "$OPENSCAD_VERSION"
	```<|MERGE_RESOLUTION|>--- conflicted
+++ resolved
@@ -235,20 +235,6 @@
 
 ### Building for WebAssembly
 
-<<<<<<< HEAD
-We support building OpenSCAD headless for WebAssembly w/ Emscripten, using a premade Docker image built in [openscad/openscad-wasm](https://github.com/openscad/openscad-wasm) (which also has usage examples):
-
-```bash
-docker run --rm -it -v $PWD:/src:rw --platform=linux/amd64 openscad/wasm-base:latest \
-  emcmake cmake -B build -DEXPERIMENTAL=ON -DCMAKE_BUILD_TYPE=Release && \
-docker run --rm -it -v $PWD:/src:rw --platform=linux/amd64 openscad/wasm-base:latest \
-  cmake --build build -j10
-```
-
-This creates `openscad.wasm` & `openscad.js` in the `build/` folder.
-
-[openscad/openscad-playground](https://github.com/openscad/openscad-playground) uses the WASM build to provide a Web UI with a subset of features of OpenSCAD.
-=======
 We support building OpenSCAD headless for WebAssembly w/ Emscripten, using a premade Docker image built in [openscad/openscad-wasm](https://github.com/openscad/openscad-wasm) (which also has usage examples)
 
 #### Browser
@@ -282,7 +268,6 @@
 
 > [!NOTE]
 > With a debug build (`-DCMAKE_BUILD_TYPE=Debug`), you can set C++ breakpoints in VSCode + Node ([needs an extension](https://code.visualstudio.com/docs/nodejs/nodejs-debugging#_debugging-webassembly)).
->>>>>>> 95e1aa11
 
 ### Compilation
 
