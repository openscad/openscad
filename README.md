<h1 align="center"> <a href="https://pythonscad.org"
  target="_blank"><img src="https://pythonscad.org/pictures/plogo.PNG"
  alt="PythonSCAD Logo" width="200"></a> <br> PythonSCAD <br> </h1>
  <h3 align="center">Script-based 3D modeling app which lets you use
  Python as its native language</h3>

<p align="center"> <a href="https://groups.google.com/g/pythonscad"
target="_blank"> <img
src="https://img.shields.io/badge/Google%20Groups-4285F4?logo=Google&logoColor=white"/>
</a><a href="https://www.reddit.com/r/OpenPythonSCAD/"
target="_blank"> <img
src="https://img.shields.io/badge/Reddit-FF4500?logo=reddit&logoColor=white"/>
</a><a href="https://pythonscad.org" target="_blank"> <img
src="https://img.shields.io/badge/Website-3776AB?logo=Python&logoColor=white"/>
</a> </p>


PythonSCAD is a programmatic 3D modeling application. It allows you to
turn simple code into 3D models suitable for 3D printing.

It is a fork of [OpenSCAD](https://openscad.org) which not only adds
support for using Python as a native language, but also adds new
features and improves existing ones.

- [When to not use PythonSCAD](#when-to-not-use-pythonscad)
- [Difference to OpenSCAD](#difference-to-openscad)
  - [Intentional language limitations of OpenSCAD](#intentional-language-limitations-of-openscad)
  - [Solids as 1st class objects](#solids-as-1st-class-objects)
  - [Additional methods in PythonSCAD](#additional-methods-in-pythonscad)
  - [Python](#python)
  - [PythonSCAD -\> functional language, OpenSCAD -\> descriptive Language](#pythonscad---functional-language-openscad---descriptive-language)
- [Installing](#installing)
- [Example code](#example-code)
- [Documentation](#documentation)
- [Building PythonSCAD from source](#building-pythonscad-from-source)
    - [Prerequisites](#prerequisites)
    - [Getting the source code](#getting-the-source-code)


# When to not use PythonSCAD

If you need to create complex organic shapes, animate models, or
produce visual effects, PythonSCAD is not the ideal choice. You will
probably be much happier using [Blender](https://www.blender.org/) or
similar tools, especially for creative, visual, and animation tasks.

PythonSCAD is optimized for script-based, parametric, and
engineering-oriented modeling. If you prefer a point-and-click style
design approach you might want to try
[FreeCAD](https://www.freecad.org/).

# Difference to OpenSCAD

PythonSCAD is a direct fork of OpenSCAD and thus includes all
functionality from OpenSCAD and it is closely kept in sync with it's
upstream project.

This section should help you decide whether OpenSCAD or PythonSCAD is
better suited for your needs.

## Intentional language limitations of OpenSCAD

OpenSCAD has some intentional limitations:

- variables are immutable
- file i/o is limited (you can include other OpenSCAD scripts or
  import graphics files for example)
- the number of iterations is limited

The intention is to prevent scripts to do bad things like reading
arbitrary data from the filesystem, overwriting user files, leaking
data via the internet, etc. so the script-sharing culture could be
safe.

Using Python as the scripting language on the one hand lifts those
limitations, but it also comes with the responsibility to carefully
check code you have not written yourself.

On the plus side you have the whole Python ecosystem at your
disposal. You could host your code on [PyPI](https://pypi.org/) and
use libraries developed by other people, you could use your favorite
IDE, use linting tools, etc..

If you already know how to program in Python, you don't need to learn
yet another domain-specific language and will feel right at home from
the start.

All of this however doesn't make OpenSCAD inferior in any way. The
choice to have a safe scripting language is a valid one. PythonSCAD
just uses a slightly different route towards the same goal: Making 3D
design fully scriptable and more accessible.

Without all the efforts and contributions of the team and the open
source community towards OpenSCAD, PythonSCAD would not be possible
and the authors and contributors of PythonSCAD are very grateful for
that.

## Solids as 1st class objects

In PythonSCAD all solids are 1st class objects and they can easily be
a function parameter or return value. Any object doubles as a
dictionary to store arbitrary data. If you like object oriented
programming, just do so, you can even easily subclass the `openscad`
type.

## Additional methods in PythonSCAD

There are many additional methods over OpenSCAD, for example fillets
or the possibility of accessing single model vertices. Arrays of
Objects are implicitly unioned. Together with Python's List
comprehension, you can very effectively duplicate variants of your
model detail in one readable line.

Finally just export your model (or model parts) by script into many
supported 3D model formats.

## Python

One obvious difference is that you can us Python when programming in
PythonSCAD. While part of the Python support has been merged to
OpenSCAD already, not all of it is in there yet, so you probably will
have a better experience when using PythonSCAD for writing models in
Python.

This is especially beneficial if you have some experience in
programming with Python or even other languages.

## PythonSCAD -> functional language, OpenSCAD -> descriptive Language

PythonSCAD follows a functional language model while OpenSCAD is
closer to a descriptive language. Both have their pro's and con's.

# Installing

Pre-built binaries are available at
<https://www.pythonscad.org/downloads.php>.

You could also [build PythonSCAD from
source](#building-pythonscad-from-source).

# Example code

```python
# Import the openscad module's contents
from openscad import *

# Create a cube and tint it red
c = cube([10, 20, 30]).color("Tomato")

<<<<<<< HEAD
# Render the cube
show(c)
=======
OpenSCAD for Windows is usually cross-compiled from Linux. If you wish to
attempt an MSVC build on Windows, please see this site:
https://en.wikibooks.org/wiki/OpenSCAD_User_Manual/Building_on_Windows

MSVC build support has been added to OpenSCAD. For instructions on how to build it,
refer to [building with MSVC](doc/win-build.md).

To cross-build, first make sure that you have all necessary dependencies 
of the MXE project ( listed at https://mxe.cc/#requirements ). Don't install
MXE itself, the scripts below will do that for you under `$HOME/openscad_deps/mxe`

Then get your development tools installed to get GCC. Then after you've 
cloned this git repository, start a new clean bash shell and run the 
script that sets up the environment variables.

    source ./scripts/setenv-mingw-xbuild.sh 64

Then run the script to download & compile all the prerequisite libraries above:

    ./scripts/mingw-x-build-dependencies.sh 64

Note that this process can take several hours, and tens of gigabytes of 
disk space, as it uses the [https://mxe.cc](https://mxe.cc) system to cross-build many
libraries. After it is complete, build OpenSCAD and package it to an 
installer:

    ./scripts/release-common.sh mingw64

For a 32-bit Windows cross-build, replace 64 with 32 in the above instructions. 

### Building for WebAssembly

We support building OpenSCAD headless for WebAssembly w/ Emscripten, using a premade Docker image built in [openscad/openscad-wasm](https://github.com/openscad/openscad-wasm) (which also has usage examples)

#### Browser

The following command creates `build-web/openscad.wasm` & `build-web/openscad.js`:

```bash
./scripts/wasm-base-docker-run.sh emcmake cmake -B build-web -DCMAKE_BUILD_TYPE=Debug -DEXPERIMENTAL=1
./scripts/wasm-base-docker-run.sh cmake --build build-web -j2
```

[openscad/openscad-playground](https://github.com/openscad/openscad-playground) uses this WASM build to provide a [Web UI](https://ochafik.com/openscad2/) with a subset of features of OpenSCAD.

> [!NOTE]
> With a debug build (`-DCMAKE_BUILD_TYPE=Debug`), you can set C++ breakpoints in Firefox and in Chrome (the latter [needs an extension](https://developer.chrome.com/docs/devtools/wasm)).

#### Standalone node.js build

The following command creates `build-node/openscad.js`, which is executable (requires `node`):

```bash
./scripts/wasm-base-docker-run.sh emcmake cmake -B build-node -DWASM_BUILD_TYPE=node -DCMAKE_BUILD_TYPE=Debug -DEXPERIMENTAL=1
./scripts/wasm-base-docker-run.sh cmake --build build-node -j2
build-node/openscad.js --help
>>>>>>> f0e3acd2
```

![Example code rendered in PythonSCAD](resources/images/red-box-example.png)

# Documentation

Have a look at the PythonSCAD Homepage
(https://pythonscad.org/tutorial/site/index.html) for a small tutorial

# Building PythonSCAD from source

To build PythonSCAD from source, follow the instructions for the
platform applicable to you below.

### Prerequisites

To build PythonSCAD, you need some libraries and tools. The version
numbers in brackets specify the versions which have been used for
development. Other versions may or may not work as well.

If you're using a newer version of Ubuntu, you can install these
libraries with the built in package manager. If you're using Mac, or
an older Linux/BSD, there are build scripts that download and compile
the libraries from source.

Follow the instructions for the platform you're compiling on below.

* A C++ compiler supporting C++17
* [cmake (3.5 ->)](https://cmake.org/)
* [Qt (5.12 ->)](https://qt.io/)
* [QScintilla2 (2.9
  ->)](https://riverbankcomputing.com/software/qscintilla/)
* [CGAL (5.4 ->)](https://www.cgal.org/)
* [GMP (5.x)](https://gmplib.org/)
* [MPFR (3.x)](https://www.mpfr.org/)
* [boost (1.70 ->)](https://www.boost.org/)
* [curl (7.58 ->)](https://curl.se/)
* [OpenCSG (1.4.2 ->)](http://www.opencsg.org/)
* [GLEW (1.5.4 ->)](http://glew.sourceforge.net/)
* [Eigen (3.x)](https://eigen.tuxfamily.org/)
* [glib2 (2.x)](https://developer.gnome.org/glib/)
* [fontconfig (2.10 -> )](https://fontconfig.org/)
* [freetype2 (2.4 -> )](https://freetype.org/)
* [harfbuzz (0.9.19 ->
  )](https://www.freedesktop.org/wiki/Software/HarfBuzz/)
* [libzip (0.10.1 -> )](https://libzip.org/)
* [Bison (2.4 -> )](https://www.gnu.org/software/bison/)
* [Flex (2.5.35 -> )](http://flex.sourceforge.net/)
* [pkg-config (0.26 ->
  )](https://www.freedesktop.org/wiki/Software/pkg-config/)
* [double-conversion (2.0.1 ->
  )](https://github.com/google/double-conversion/)
* [python (3.8 -> )](https://github.com/python/cpython/)

### Getting the source code

Install git (https://git-scm.com/) onto your system. Then run a clone:

    git clone https://github.com/pythonscad/pythonscad.git

This will download the latest sources into a directory named
`pythonscad`.

```shell
cd pythonscad
git submodule update --init --recursive
sudo ./scripts/uni-get-dependencies.sh
mkdir build
cd build
cmake -DEXPERIMENTAL=1 -DENABLE_PYTHON=1 -DENABLE_LIBFIVE=1 ..
make
make test
sudo make install
```<|MERGE_RESOLUTION|>--- conflicted
+++ resolved
@@ -147,67 +147,8 @@
 # Create a cube and tint it red
 c = cube([10, 20, 30]).color("Tomato")
 
-<<<<<<< HEAD
 # Render the cube
 show(c)
-=======
-OpenSCAD for Windows is usually cross-compiled from Linux. If you wish to
-attempt an MSVC build on Windows, please see this site:
-https://en.wikibooks.org/wiki/OpenSCAD_User_Manual/Building_on_Windows
-
-MSVC build support has been added to OpenSCAD. For instructions on how to build it,
-refer to [building with MSVC](doc/win-build.md).
-
-To cross-build, first make sure that you have all necessary dependencies 
-of the MXE project ( listed at https://mxe.cc/#requirements ). Don't install
-MXE itself, the scripts below will do that for you under `$HOME/openscad_deps/mxe`
-
-Then get your development tools installed to get GCC. Then after you've 
-cloned this git repository, start a new clean bash shell and run the 
-script that sets up the environment variables.
-
-    source ./scripts/setenv-mingw-xbuild.sh 64
-
-Then run the script to download & compile all the prerequisite libraries above:
-
-    ./scripts/mingw-x-build-dependencies.sh 64
-
-Note that this process can take several hours, and tens of gigabytes of 
-disk space, as it uses the [https://mxe.cc](https://mxe.cc) system to cross-build many
-libraries. After it is complete, build OpenSCAD and package it to an 
-installer:
-
-    ./scripts/release-common.sh mingw64
-
-For a 32-bit Windows cross-build, replace 64 with 32 in the above instructions. 
-
-### Building for WebAssembly
-
-We support building OpenSCAD headless for WebAssembly w/ Emscripten, using a premade Docker image built in [openscad/openscad-wasm](https://github.com/openscad/openscad-wasm) (which also has usage examples)
-
-#### Browser
-
-The following command creates `build-web/openscad.wasm` & `build-web/openscad.js`:
-
-```bash
-./scripts/wasm-base-docker-run.sh emcmake cmake -B build-web -DCMAKE_BUILD_TYPE=Debug -DEXPERIMENTAL=1
-./scripts/wasm-base-docker-run.sh cmake --build build-web -j2
-```
-
-[openscad/openscad-playground](https://github.com/openscad/openscad-playground) uses this WASM build to provide a [Web UI](https://ochafik.com/openscad2/) with a subset of features of OpenSCAD.
-
-> [!NOTE]
-> With a debug build (`-DCMAKE_BUILD_TYPE=Debug`), you can set C++ breakpoints in Firefox and in Chrome (the latter [needs an extension](https://developer.chrome.com/docs/devtools/wasm)).
-
-#### Standalone node.js build
-
-The following command creates `build-node/openscad.js`, which is executable (requires `node`):
-
-```bash
-./scripts/wasm-base-docker-run.sh emcmake cmake -B build-node -DWASM_BUILD_TYPE=node -DCMAKE_BUILD_TYPE=Debug -DEXPERIMENTAL=1
-./scripts/wasm-base-docker-run.sh cmake --build build-node -j2
-build-node/openscad.js --help
->>>>>>> f0e3acd2
 ```
 
 ![Example code rendered in PythonSCAD](resources/images/red-box-example.png)
@@ -271,14 +212,131 @@
 This will download the latest sources into a directory named
 `pythonscad`.
 
-```shell
-cd pythonscad
-git submodule update --init --recursive
-sudo ./scripts/uni-get-dependencies.sh
-mkdir build
-cd build
-cmake -DEXPERIMENTAL=1 -DENABLE_PYTHON=1 -DENABLE_LIBFIVE=1 ..
-make
-make test
-sudo make install
+To pull the various submodules (incl. the [MCAD library](https://github.com/openscad/MCAD)), do the following:
+
+    cd openscad
+    git submodule update --init --recursive
+
+### Contributing Changes
+
+You can create an issue to plan and discuss your change by visiting https://github.com/openscad/openscad/issues.
+
+If you want to work on an existing issue and plan to contribute changes via a PR later, you can assign the issue to yourself by commenting:
+
+`/assign-me`
+
+in a comment on the issue.
+
+### Building for macOS
+
+Prerequisites:
+
+* Xcode
+* automake, libtool, cmake, pkg-config, wget, meson, python-packaging (we recommend installing these using Homebrew)
+
+Install Dependencies:
+
+After building dependencies using one of the following options, follow the instructions in the *Compilation* section.
+
+1. **From source**
+
+    Run the script that sets up the environment variables:
+
+        source scripts/setenv-macos.sh
+
+    Then run the script to compile all the dependencies:
+
+        ./scripts/macosx-build-dependencies.sh
+
+2. **Homebrew** (assumes [Homebrew](https://brew.sh/) is already installed)
+
+        ./scripts/macosx-build-homebrew.sh
+
+### Building for Linux/BSD
+
+First, make sure that you have git installed (often packaged as 'git-core' 
+or 'scmgit'). Once you've cloned this git repository, download and install 
+the dependency packages listed above using your system's package 
+manager. A convenience script is provided that can help with this 
+process on some systems:
+
+    sudo ./scripts/uni-get-dependencies.sh
+
+After installing dependencies, check their versions. You can run this 
+script to help you:
+
+    ./scripts/check-dependencies.sh
+
+Take care that you don't have old local copies anywhere (`/usr/local/`). 
+If all dependencies are present and of a high enough version, skip ahead 
+to the Compilation instructions. 
+
+### Building for Linux/BSD on systems with older or missing dependencies
+
+If some of your system dependency libraries are missing or old, then you 
+can download and build newer versions into `$HOME/openscad_deps` by 
+following this process. First, run the script that sets up the 
+environment variables. 
+
+    source ./scripts/setenv-unibuild.sh
+
+Then run the script to compile all the prerequisite libraries above:
+
+    ./scripts/uni-build-dependencies.sh
+
+Note that huge dependencies like gcc, qt, or glib2 are not included 
+here, only the smaller ones (boost, CGAL, opencsg, etc). After the 
+build, again check dependencies.
+
+    ./scripts/check-dependencies.sh
+
+After that, follow the Compilation instructions below.
+
+### Building on Nix
+
+A [development Nix shell](scripts/nix) is included for local, incremental compilation.
+
+### Building for Windows
+
+OpenSCAD for Windows is usually cross-compiled from Linux. If you wish to
+attempt an MSVC build on Windows, please see this site:
+https://en.wikibooks.org/wiki/OpenSCAD_User_Manual/Building_on_Windows
+
+MSVC build support has been added to OpenSCAD. For instructions on how to build it,
+refer to [building with MSVC](doc/win-build.md).
+
+To cross-build, first make sure that you have all necessary dependencies 
+of the MXE project ( listed at https://mxe.cc/#requirements ). Don't install
+MXE itself, the scripts below will do that for you under `$HOME/openscad_deps/mxe`
+
+Then get your development tools installed to get GCC. Then after you've 
+cloned this git repository, start a new clean bash shell and run the 
+script that sets up the environment variables.
+
+    source ./scripts/setenv-mingw-xbuild.sh 64
+
+Then run the script to download & compile all the prerequisite libraries above:
+
+    ./scripts/mingw-x-build-dependencies.sh 64
+
+Note that this process can take several hours, and tens of gigabytes of 
+disk space, as it uses the [https://mxe.cc](https://mxe.cc) system to cross-build many
+libraries. After it is complete, build OpenSCAD and package it to an 
+installer:
+
+    ./scripts/release-common.sh mingw64
+
+For a 32-bit Windows cross-build, replace 64 with 32 in the above instructions. 
+
+### Building for WebAssembly
+
+We support building OpenSCAD headless for WebAssembly w/ Emscripten, using a premade Docker image built in [openscad/openscad-wasm](https://github.com/openscad/openscad-wasm) (which also has usage examples)
+
+#### Browser
+
+The following command creates `build-web/openscad.wasm` & `build-web/openscad.js`:
+
+```bash
+./scripts/wasm-base-docker-run.sh emcmake cmake -B build-web -DCMAKE_BUILD_TYPE=Debug -DEXPERIMENTAL=1
+./scripts/wasm-base-docker-run.sh cmake --build build-web -j2
 ```