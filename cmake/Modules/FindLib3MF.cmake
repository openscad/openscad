include(FindPackageHandleStandardArgs)

find_package(PkgConfig REQUIRED)

unset (_Lib3MF_REQUIRED_VERSIONS)
unset (_Lib3MF_PC_NAME)

if (DEFINED Lib3MF_FIND_VERSION)
  if (${Lib3MF_FIND_VERSION_MAJOR} EQUAL 2)
    set (_Lib3MF_REQUIRED_VERSIONS 2)
  elseif (${Lib3MF_FIND_VERSION_MAJOR} EQUAL 1)
    set (_Lib3MF_REQUIRED_VERSIONS 2 1)
  endif()
else()
  set (_Lib3MF_REQUIRED_VERSIONS 2 1)
endif()

foreach (_Lib3MF_VERSION_MAJOR IN LISTS _Lib3MF_REQUIRED_VERSIONS)
  # Lib3MF V1 and V2 have differences in casing of the pkg-config target,
  # which matters for case-sensitive file systems.
  if (${_Lib3MF_VERSION_MAJOR} EQUAL 2)
    set(_Lib3MF_PC_NAME lib3mf)
  elseif (${_Lib3MF_VERSION_MAJOR} EQUAL 1)
    set(_Lib3MF_PC_NAME lib3MF)
  endif()

  pkg_check_modules(PC_LIB3MF ${_Lib3MF_PC_NAME} QUIET)
  if (PC_LIB3MF_FOUND)
<<<<<<< HEAD
    find_package_handle_standard_args(Lib3MF
      VERSION_VAR PC_LIB3MF_VERSION
      REQUIRED_VARS
        PC_LIB3MF_LIBRARIES
        PC_LIB3MF_INCLUDEDIR
    )
    if (Lib3MF_FOUND)

      # pkg-config gives us the root folder which contains bindings for multiple languages.
      # We want to locate the C++ headers.
      if ("${PC_LIB3MF_VERSION}" VERSION_GREATER_EQUAL 2)
        set(FIND_HEADER "lib3mf_implicit.hpp")
      else()
        set(FIND_HEADER "Model/COM/NMR_DLLInterfaces.h")
      endif()

      find_path(Lib3MF_INCLUDE_DIRS
          NAMES "${FIND_HEADER}"
          HINTS ${PC_LIB3MF_INCLUDEDIR} /usr/include
          PATH_SUFFIXES lib3mf Bindings/Cpp
      )
=======
    # pkg-config gives us the root folder which contains bindings for multiple languages.
    # We want to locate the C++ headers.
    if ("${PC_LIB3MF_VERSION}" VERSION_GREATER_EQUAL 2)
      set(FIND_HEADER "lib3mf_implicit.hpp")
    else()
      set(FIND_HEADER "Model/COM/NMR_DLLInterfaces.h")
    endif()

    find_path(Lib3MF_INCLUDE_DIRS
        NAMES "${FIND_HEADER}"
        HINTS ${PC_LIB3MF_INCLUDE_DIRS} /usr/include
        PATH_SUFFIXES lib3mf Bindings/Cpp
    )
>>>>>>> 9559b0fe

    find_library(Lib3MF_LIBRARY
        NAMES 3mf 3MF
        HINTS ${PC_LIB3MF_LIBRARY_DIRS}
    )

    if (Lib3MF_LIBRARY AND Lib3MF_INCLUDE_DIRS)
      # Create legacy target
      set(Lib3MF_LIBRARIES "${Lib3MF_LIBRARY}" "${LIBZIP_LIBRARY}" "${LIBZ_LIBRARY}")
      set(Lib3MF_VERSION ${PC_LIB3MF_VERSION})
      set(Lib3MF_DEFINITIONS ${PC_LIB3MF_CFLAGS_OTHER})
      break()
    endif()
  endif()
endforeach()

find_package_handle_standard_args(Lib3MF
  FOUND_VAR Lib3MF_FOUND
  VERSION_VAR Lib3MF_VERSION
  REQUIRED_VARS
    Lib3MF_LIBRARY
    Lib3MF_INCLUDE_DIRS
)

if (Lib3MF_FOUND)
  # Create imported target
  if (NOT TARGET Lib3MF::Lib3MF)
    add_library(Lib3MF::Lib3MF UNKNOWN IMPORTED)
    set_target_properties(Lib3MF::Lib3MF PROPERTIES
      IMPORTED_LOCATION "${Lib3MF_LIBRARY}"
      INTERFACE_COMPILE_OPTIONS "${Lib3MF_DEFINITIONS}"
      INTERFACE_INCLUDE_DIRECTORIES "${Lib3MF_INCLUDE_DIRS}"
    )
  endif()
endif()
<|MERGE_RESOLUTION|>--- conflicted
+++ resolved
@@ -26,29 +26,6 @@
 
   pkg_check_modules(PC_LIB3MF ${_Lib3MF_PC_NAME} QUIET)
   if (PC_LIB3MF_FOUND)
-<<<<<<< HEAD
-    find_package_handle_standard_args(Lib3MF
-      VERSION_VAR PC_LIB3MF_VERSION
-      REQUIRED_VARS
-        PC_LIB3MF_LIBRARIES
-        PC_LIB3MF_INCLUDEDIR
-    )
-    if (Lib3MF_FOUND)
-
-      # pkg-config gives us the root folder which contains bindings for multiple languages.
-      # We want to locate the C++ headers.
-      if ("${PC_LIB3MF_VERSION}" VERSION_GREATER_EQUAL 2)
-        set(FIND_HEADER "lib3mf_implicit.hpp")
-      else()
-        set(FIND_HEADER "Model/COM/NMR_DLLInterfaces.h")
-      endif()
-
-      find_path(Lib3MF_INCLUDE_DIRS
-          NAMES "${FIND_HEADER}"
-          HINTS ${PC_LIB3MF_INCLUDEDIR} /usr/include
-          PATH_SUFFIXES lib3mf Bindings/Cpp
-      )
-=======
     # pkg-config gives us the root folder which contains bindings for multiple languages.
     # We want to locate the C++ headers.
     if ("${PC_LIB3MF_VERSION}" VERSION_GREATER_EQUAL 2)
@@ -62,7 +39,6 @@
         HINTS ${PC_LIB3MF_INCLUDE_DIRS} /usr/include
         PATH_SUFFIXES lib3mf Bindings/Cpp
     )
->>>>>>> 9559b0fe
 
     find_library(Lib3MF_LIBRARY
         NAMES 3mf 3MF
@@ -97,4 +73,4 @@
       INTERFACE_INCLUDE_DIRECTORIES "${Lib3MF_INCLUDE_DIRS}"
     )
   endif()
-endif()
+endif()