ECHO: 1
ECHO: 6
ECHO: 6
ECHO: 2
ECHO: 3
<<<<<<< HEAD
WARNING: Ignoring duplicate variable assignment $a = 4, in file let-tests.scad, line 9
ECHO: 6
WARNING: Ignoring duplicate variable assignment b = 5, in file let-tests.scad, line 10
=======
WARNING: Ignoring duplicate variable assignment $a = 4 in file let-tests.scad, line 8
ECHO: 6
WARNING: Ignoring duplicate variable assignment b = 5 in file let-tests.scad, line 9
ECHO: 6
WARNING: Ignoring duplicate variable assignment $a = 4 in file let-tests.scad, line 10
WARNING: Ignoring duplicate variable assignment b = 5 in file let-tests.scad, line 10
>>>>>>> 8d59f235
ECHO: 6
WARNING: Ignoring duplicate variable assignment $a = 4, in file let-tests.scad, line 11
WARNING: Ignoring duplicate variable assignment b = 5, in file let-tests.scad, line 11
ECHO: 6
ECHO: 12
ECHO: 6
ECHO: 12
ECHO: 18
ECHO: [1, 1]
ECHO: [[1, 2], [2, 2]]
<<<<<<< HEAD
WARNING: Assignment without variable name 42, in file let-tests.scad, line 23
WARNING: Assignment without variable name 1, in file let-tests.scad, line 24
WARNING: Assignment without variable name 2, in file let-tests.scad, line 24
WARNING: Assignment without variable name 3, in file let-tests.scad, line 24
WARNING: Assignment without variable name 4, in file let-tests.scad, line 24
=======
WARNING: Assignment without variable name 42 in file let-tests.scad, line 21
WARNING: Assignment without variable name 1 in file let-tests.scad, line 22
WARNING: Assignment without variable name 2 in file let-tests.scad, line 22
WARNING: Assignment without variable name 3 in file let-tests.scad, line 22
WARNING: Assignment without variable name 4 in file let-tests.scad, line 22
>>>>>>> 8d59f235
<|MERGE_RESOLUTION|>--- conflicted
+++ resolved
@@ -3,21 +3,12 @@
 ECHO: 6
 ECHO: 2
 ECHO: 3
-<<<<<<< HEAD
-WARNING: Ignoring duplicate variable assignment $a = 4, in file let-tests.scad, line 9
+WARNING: Ignoring duplicate variable assignment $a = 4 in file let-tests.scad, line 9
 ECHO: 6
-WARNING: Ignoring duplicate variable assignment b = 5, in file let-tests.scad, line 10
-=======
-WARNING: Ignoring duplicate variable assignment $a = 4 in file let-tests.scad, line 8
+WARNING: Ignoring duplicate variable assignment b = 5 in file let-tests.scad, line 10
 ECHO: 6
-WARNING: Ignoring duplicate variable assignment b = 5 in file let-tests.scad, line 9
-ECHO: 6
-WARNING: Ignoring duplicate variable assignment $a = 4 in file let-tests.scad, line 10
-WARNING: Ignoring duplicate variable assignment b = 5 in file let-tests.scad, line 10
->>>>>>> 8d59f235
-ECHO: 6
-WARNING: Ignoring duplicate variable assignment $a = 4, in file let-tests.scad, line 11
-WARNING: Ignoring duplicate variable assignment b = 5, in file let-tests.scad, line 11
+WARNING: Ignoring duplicate variable assignment $a = 4 in file let-tests.scad, line 11
+WARNING: Ignoring duplicate variable assignment b = 5 in file let-tests.scad, line 11
 ECHO: 6
 ECHO: 12
 ECHO: 6
@@ -25,16 +16,8 @@
 ECHO: 18
 ECHO: [1, 1]
 ECHO: [[1, 2], [2, 2]]
-<<<<<<< HEAD
-WARNING: Assignment without variable name 42, in file let-tests.scad, line 23
-WARNING: Assignment without variable name 1, in file let-tests.scad, line 24
-WARNING: Assignment without variable name 2, in file let-tests.scad, line 24
-WARNING: Assignment without variable name 3, in file let-tests.scad, line 24
-WARNING: Assignment without variable name 4, in file let-tests.scad, line 24
-=======
-WARNING: Assignment without variable name 42 in file let-tests.scad, line 21
-WARNING: Assignment without variable name 1 in file let-tests.scad, line 22
-WARNING: Assignment without variable name 2 in file let-tests.scad, line 22
-WARNING: Assignment without variable name 3 in file let-tests.scad, line 22
-WARNING: Assignment without variable name 4 in file let-tests.scad, line 22
->>>>>>> 8d59f235
+WARNING: Assignment without variable name 42 in file let-tests.scad, line 23
+WARNING: Assignment without variable name 1 in file let-tests.scad, line 24
+WARNING: Assignment without variable name 2 in file let-tests.scad, line 24
+WARNING: Assignment without variable name 3 in file let-tests.scad, line 24
+WARNING: Assignment without variable name 4 in file let-tests.scad, line 24