--- conflicted
+++ resolved
@@ -1,7 +1,6 @@
-<<<<<<< HEAD
 group();
 color([1, 0, 0, 1]) {
-	rotate_extrude(convexity = 2, $fn = 0, $fa = 12, $fs = 2) {
+	rotate_extrude(angle = 360, convexity = 2, $fn = 0, $fa = 12, $fs = 2) {
 		multmatrix([[1, 0, 0, 10], [0, 1, 0, 0], [0, 0, 1, 0], [0, 0, 0, 1]]) {
 			square(size = [5, 5], center = false);
 		}
@@ -9,59 +8,36 @@
 }
 color([0, 1, 1, 1]) {
 	multmatrix([[1, 0, 0, 40], [0, 1, 0, 0], [0, 0, 1, 0], [0, 0, 0, 1]]) {
-		rotate_extrude(convexity = 2, $fn = 80, $fa = 12, $fs = 2) {
-			text(text = "  J", size = 10, spacing = 1, font = "", direction = "ltr", language = "en", script = "latin", halign = "left", valign = "baseline", $fn = 80, $fa = 12, $fs = 2);
+		rotate_extrude(angle = 360, convexity = 2, $fn = 80, $fa = 12, $fs = 2) {
+			text(text = "  J", size = 10, spacing = 1, font = "", direction = "ltr", language = "en", script = "Latn", halign = "left", valign = "baseline", $fn = 80, $fa = 12, $fs = 2);
 		}
 	}
 }
 color([0, 0.501961, 0, 1]) {
 	multmatrix([[1, 0, 0, 0], [0, 1, 0, 30], [0, 0, 1, 0], [0, 0, 0, 1]]) {
-		rotate_extrude(convexity = 2, $fn = 80, $fa = 12, $fs = 2) {
+		rotate_extrude(angle = 360, convexity = 2, $fn = 80, $fa = 12, $fs = 2) {
 			polygon(points = [[0, 0], [8, 4], [4, 8], [4, 12], [12, 16], [0, 20]], paths = undef, convexity = 1);
-=======
-group() {
-	group();
-	color([1, 0, 0, 1]) {
-		rotate_extrude(angle = 360, convexity = 2, $fn = 0, $fa = 12, $fs = 2) {
-			multmatrix([[1, 0, 0, 10], [0, 1, 0, 0], [0, 0, 1, 0], [0, 0, 0, 1]]) {
+		}
+	}
+}
+color([1, 0, 1, 1]) {
+	multmatrix([[1, 0, 0, 40], [0, 1, 0, 40], [0, 0, 1, 0], [0, 0, 0, 1]]) {
+		rotate_extrude(angle = 180, convexity = 2, $fn = 0, $fa = 12, $fs = 2) {
+			multmatrix([[1, 0, 0, 12.5], [0, 1, 0, 0], [0, 0, 1, 0], [0, 0, 0, 1]]) {
 				square(size = [5, 5], center = false);
 			}
 		}
-	}
-	color([0, 1, 1, 1]) {
-		multmatrix([[1, 0, 0, 40], [0, 1, 0, 0], [0, 0, 1, 0], [0, 0, 0, 1]]) {
-			rotate_extrude(angle = 360, convexity = 2, $fn = 80, $fa = 12, $fs = 2) {
-				text(text = "  J", size = 10, spacing = 1, font = "", direction = "ltr", language = "en", script = "Latn", halign = "left", valign = "baseline", $fn = 80, $fa = 12, $fs = 2);
-			}
-		}
-	}
-	color([0, 0.501961, 0, 1]) {
-		multmatrix([[1, 0, 0, 0], [0, 1, 0, 30], [0, 0, 1, 0], [0, 0, 0, 1]]) {
-			rotate_extrude(angle = 360, convexity = 2, $fn = 80, $fa = 12, $fs = 2) {
-				polygon(points = [[0, 0], [8, 4], [4, 8], [4, 12], [12, 16], [0, 20]], paths = undef, convexity = 1);
-			}
->>>>>>> c468f9a5
-		}
-	}
-	color([1, 0, 1, 1]) {
-		multmatrix([[1, 0, 0, 40], [0, 1, 0, 40], [0, 0, 1, 0], [0, 0, 0, 1]]) {
+		multmatrix([[1, 0, 0, 7.5], [0, 1, 0, 0], [0, 0, 1, 0], [0, 0, 0, 1]]) {
 			rotate_extrude(angle = 180, convexity = 2, $fn = 0, $fa = 12, $fs = 2) {
-				multmatrix([[1, 0, 0, 12.5], [0, 1, 0, 0], [0, 0, 1, 0], [0, 0, 0, 1]]) {
+				multmatrix([[1, 0, 0, 5], [0, 1, 0, 0], [0, 0, 1, 0], [0, 0, 0, 1]]) {
 					square(size = [5, 5], center = false);
 				}
 			}
-			multmatrix([[1, 0, 0, 7.5], [0, 1, 0, 0], [0, 0, 1, 0], [0, 0, 0, 1]]) {
-				rotate_extrude(angle = 180, convexity = 2, $fn = 0, $fa = 12, $fs = 2) {
-					multmatrix([[1, 0, 0, 5], [0, 1, 0, 0], [0, 0, 1, 0], [0, 0, 0, 1]]) {
-						square(size = [5, 5], center = false);
-					}
-				}
-			}
-			multmatrix([[1, 0, 0, -7.5], [0, 1, 0, 0], [0, 0, 1, 0], [0, 0, 0, 1]]) {
-				rotate_extrude(angle = -180, convexity = 2, $fn = 0, $fa = 12, $fs = 2) {
-					multmatrix([[1, 0, 0, 5], [0, 1, 0, 0], [0, 0, 1, 0], [0, 0, 0, 1]]) {
-						square(size = [5, 5], center = false);
-					}
+		}
+		multmatrix([[1, 0, 0, -7.5], [0, 1, 0, 0], [0, 0, 1, 0], [0, 0, 0, 1]]) {
+			rotate_extrude(angle = -180, convexity = 2, $fn = 0, $fa = 12, $fs = 2) {
+				multmatrix([[1, 0, 0, 5], [0, 1, 0, 0], [0, 0, 1, 0], [0, 0, 0, 1]]) {
+					square(size = [5, 5], center = false);
 				}
 			}
 		}
