linear_extrude(height = 10, center = false, convexity = 1, scale = [1, 1], $fn = 0, $fa = 12, $fs = 2) {
	group() {
		text(text = "C", size = 50, spacing = 1, font = "Liberation Sans", direction = "ltr", language = "en", script = "latin", halign = "center", valign = "center", $fn = 8, $fa = 12, $fs = 2);
	}
	multmatrix([[1, 0, 0, 50], [0, 1, 0, 0], [0, 0, 1, 0], [0, 0, 0, 1]]) {
		group() {
<<<<<<< HEAD
			text(text = "C", size = 50, spacing = 1, font = "Liberation Sans", direction = "ltr", language = "en", script = "latin", halign = "center", valign = "center", $fn = 16, $fa = 12, $fs = 2);
		}
	}
	multmatrix([[1, 0, 0, 0], [0, 1, 0, 50], [0, 0, 1, 0], [0, 0, 0, 1]]) {
		group() {
			text(text = "C", size = 50, spacing = 1, font = "Liberation Sans", direction = "ltr", language = "en", script = "latin", halign = "center", valign = "center", $fn = 24, $fa = 12, $fs = 2);
		}
	}
	multmatrix([[1, 0, 0, 50], [0, 1, 0, 50], [0, 0, 1, 0], [0, 0, 0, 1]]) {
		group() {
			text(text = "C", size = 50, spacing = 1, font = "Liberation Sans", direction = "ltr", language = "en", script = "latin", halign = "center", valign = "center", $fn = 32, $fa = 12, $fs = 2);
=======
			text(text = "C", size = 50, spacing = 1, font = "Liberation Sans", direction = "ltr", language = "en", script = "Latn", halign = "center", valign = "center", $fn = 8, $fa = 12, $fs = 2);
		}
		multmatrix([[1, 0, 0, 50], [0, 1, 0, 0], [0, 0, 1, 0], [0, 0, 0, 1]]) {
			group() {
				text(text = "C", size = 50, spacing = 1, font = "Liberation Sans", direction = "ltr", language = "en", script = "Latn", halign = "center", valign = "center", $fn = 16, $fa = 12, $fs = 2);
			}
		}
		multmatrix([[1, 0, 0, 0], [0, 1, 0, 50], [0, 0, 1, 0], [0, 0, 0, 1]]) {
			group() {
				text(text = "C", size = 50, spacing = 1, font = "Liberation Sans", direction = "ltr", language = "en", script = "Latn", halign = "center", valign = "center", $fn = 24, $fa = 12, $fs = 2);
			}
		}
		multmatrix([[1, 0, 0, 50], [0, 1, 0, 50], [0, 0, 1, 0], [0, 0, 0, 1]]) {
			group() {
				text(text = "C", size = 50, spacing = 1, font = "Liberation Sans", direction = "ltr", language = "en", script = "Latn", halign = "center", valign = "center", $fn = 32, $fa = 12, $fs = 2);
			}
>>>>>>> c468f9a5
		}
	}
}<|MERGE_RESOLUTION|>--- conflicted
+++ resolved
@@ -1,39 +1,20 @@
 linear_extrude(height = 10, center = false, convexity = 1, scale = [1, 1], $fn = 0, $fa = 12, $fs = 2) {
 	group() {
-		text(text = "C", size = 50, spacing = 1, font = "Liberation Sans", direction = "ltr", language = "en", script = "latin", halign = "center", valign = "center", $fn = 8, $fa = 12, $fs = 2);
+		text(text = "C", size = 50, spacing = 1, font = "Liberation Sans", direction = "ltr", language = "en", script = "Latn", halign = "center", valign = "center", $fn = 8, $fa = 12, $fs = 2);
 	}
 	multmatrix([[1, 0, 0, 50], [0, 1, 0, 0], [0, 0, 1, 0], [0, 0, 0, 1]]) {
 		group() {
-<<<<<<< HEAD
-			text(text = "C", size = 50, spacing = 1, font = "Liberation Sans", direction = "ltr", language = "en", script = "latin", halign = "center", valign = "center", $fn = 16, $fa = 12, $fs = 2);
+			text(text = "C", size = 50, spacing = 1, font = "Liberation Sans", direction = "ltr", language = "en", script = "Latn", halign = "center", valign = "center", $fn = 16, $fa = 12, $fs = 2);
 		}
 	}
 	multmatrix([[1, 0, 0, 0], [0, 1, 0, 50], [0, 0, 1, 0], [0, 0, 0, 1]]) {
 		group() {
-			text(text = "C", size = 50, spacing = 1, font = "Liberation Sans", direction = "ltr", language = "en", script = "latin", halign = "center", valign = "center", $fn = 24, $fa = 12, $fs = 2);
+			text(text = "C", size = 50, spacing = 1, font = "Liberation Sans", direction = "ltr", language = "en", script = "Latn", halign = "center", valign = "center", $fn = 24, $fa = 12, $fs = 2);
 		}
 	}
 	multmatrix([[1, 0, 0, 50], [0, 1, 0, 50], [0, 0, 1, 0], [0, 0, 0, 1]]) {
 		group() {
-			text(text = "C", size = 50, spacing = 1, font = "Liberation Sans", direction = "ltr", language = "en", script = "latin", halign = "center", valign = "center", $fn = 32, $fa = 12, $fs = 2);
-=======
-			text(text = "C", size = 50, spacing = 1, font = "Liberation Sans", direction = "ltr", language = "en", script = "Latn", halign = "center", valign = "center", $fn = 8, $fa = 12, $fs = 2);
-		}
-		multmatrix([[1, 0, 0, 50], [0, 1, 0, 0], [0, 0, 1, 0], [0, 0, 0, 1]]) {
-			group() {
-				text(text = "C", size = 50, spacing = 1, font = "Liberation Sans", direction = "ltr", language = "en", script = "Latn", halign = "center", valign = "center", $fn = 16, $fa = 12, $fs = 2);
-			}
-		}
-		multmatrix([[1, 0, 0, 0], [0, 1, 0, 50], [0, 0, 1, 0], [0, 0, 0, 1]]) {
-			group() {
-				text(text = "C", size = 50, spacing = 1, font = "Liberation Sans", direction = "ltr", language = "en", script = "Latn", halign = "center", valign = "center", $fn = 24, $fa = 12, $fs = 2);
-			}
-		}
-		multmatrix([[1, 0, 0, 50], [0, 1, 0, 50], [0, 0, 1, 0], [0, 0, 0, 1]]) {
-			group() {
-				text(text = "C", size = 50, spacing = 1, font = "Liberation Sans", direction = "ltr", language = "en", script = "Latn", halign = "center", valign = "center", $fn = 32, $fa = 12, $fs = 2);
-			}
->>>>>>> c468f9a5
+			text(text = "C", size = 50, spacing = 1, font = "Liberation Sans", direction = "ltr", language = "en", script = "Latn", halign = "center", valign = "center", $fn = 32, $fa = 12, $fs = 2);
 		}
 	}
 }