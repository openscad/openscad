<<<<<<< HEAD
group();
group();
group();
group();
group();
=======
>>>>>>> 8d59f235
group() {
	cube(size = [8, 8, 8], center = true);
}
multmatrix([[1, 0, 0, 0], [0, 1, 0, 20], [0, 0, 1, 0], [0, 0, 0, 1]]) {
	group() {
		sphere($fn = 0, $fa = 12, $fs = 2, r = 5);
	}
}
group() {
	multmatrix([[1, 0, 0, 15], [0, 1, 0, 0], [0, 0, 1, 0], [0, 0, 0, 1]]) {
		cylinder($fn = 0, $fa = 12, $fs = 2, h = 8, r1 = 5, r2 = 1, center = true);
	}
}
<<<<<<< HEAD
group();
=======
>>>>>>> 8d59f235
<|MERGE_RESOLUTION|>--- conflicted
+++ resolved
@@ -1,11 +1,3 @@
-<<<<<<< HEAD
-group();
-group();
-group();
-group();
-group();
-=======
->>>>>>> 8d59f235
 group() {
 	cube(size = [8, 8, 8], center = true);
 }
@@ -19,7 +11,3 @@
 		cylinder($fn = 0, $fa = 12, $fs = 2, h = 8, r1 = 5, r2 = 1, center = true);
 	}
 }
-<<<<<<< HEAD
-group();
-=======
->>>>>>> 8d59f235
