--- conflicted
+++ resolved
@@ -1,4 +1,3 @@
-<<<<<<< HEAD
 polygon(points = undef, paths = undef, convexity = 1);
 polygon(points = [], paths = undef, convexity = 1);
 polygon(points = [[], []], paths = undef, convexity = 1);
@@ -38,50 +37,7 @@
 }
 multmatrix([[1, 0, 0, 0], [0, 1, 0, 0], [0, 0, 1, 0], [0, 0, 0, 1]]) {
 	polygon(points = [[0, 1], [0, 0], [1, 0], [1, 1], [0.8, 0.8], [0.8, 0.2], [0.2, 0.2], [0.2, 0.8]], paths = [[7, 6, 5, 4, 3, 2, 1, 0], [7, 0, 3, 4]], convexity = 1);
-=======
-group() {
-	polygon(points = undef, paths = undef, convexity = 1);
-	polygon(points = [], paths = undef, convexity = 1);
-	polygon(points = [[], []], paths = undef, convexity = 1);
-	polygon(points = [[[]]], paths = undef, convexity = 1);
-	multmatrix([[1, 0, 0, 2], [0, 1, 0, 0], [0, 0, 1, 0], [0, 0, 0, 1]]) {
-		polygon(points = [[0, 0], [1, 0], [1, 1]], paths = undef, convexity = 1);
-	}
-	multmatrix([[1, 0, 0, 0], [0, 1, 0, 2], [0, 0, 1, 0], [0, 0, 0, 1]]) {
-		polygon(points = [[0, 0]], paths = undef, convexity = 1);
-	}
-	multmatrix([[1, 0, 0, 2], [0, 1, 0, 2], [0, 0, 1, 0], [0, 0, 0, 1]]) {
-		polygon(points = [[0, 0], [1, 1]], paths = undef, convexity = 1);
-	}
-	multmatrix([[1, 0, 0, 2], [0, 1, 0, 2], [0, 0, 1, 0], [0, 0, 0, 1]]) {
-		polygon(points = [[0, 0], [1, 1], [2, 2]], paths = undef, convexity = 1);
-	}
-	multmatrix([[1, 0, 0, 0], [0, 1, 0, -2], [0, 0, 1, 0], [0, 0, 0, 1]]) {
-		polygon(points = [[0, 0], [1, 0], [1, 1], [0, 1]], paths = undef, convexity = 1);
-	}
-	multmatrix([[1, 0, 0, 0], [0, 1, 0, -4], [0, 0, 1, 0], [0, 0, 0, 1]]) {
-		polygon(points = [[0, 0], [1, 0], [1, 1], [0, 1]], paths = [], convexity = 1);
-	}
-	multmatrix([[1, 0, 0, 2], [0, 1, 0, -2], [0, 0, 1, 0], [0, 0, 0, 1]]) {
-		polygon(points = [[0, 0], [1, 0], [0.8, 0.5], [1, 1], [0, 1]], paths = undef, convexity = 1);
-	}
-	multmatrix([[1, 0, 0, -2], [0, 1, 0, 0], [0, 0, 1, 0], [0, 0, 0, 1]]) {
-		polygon(points = [[0, 0], [0.5, -0.2], [1, 0], [1.2, 0.5], [1, 1], [0.5, 1.2], [0, 1], [-0.2, 0.5]], paths = undef, convexity = 1);
-	}
-	multmatrix([[1, 0, 0, -2], [0, 1, 0, -2], [0, 0, 1, 0], [0, 0, 0, 1]]) {
-		polygon(points = [[0, 0], [0.5, -0.2], [1, 0], [1.2, 0.5], [1, 1], [0.5, 1.2], [0, 1], [-0.2, 0.5]], paths = [[0, 1, 2, 3], [4, 5, 6, 7]], convexity = 1);
-	}
-	multmatrix([[1, 0, 0, 2], [0, 1, 0, -4], [0, 0, 1, 0], [0, 0, 0, 1]]) {
-		polygon(points = [[0, 0], [1, 0], [1, 1], [0, 0]], paths = undef, convexity = 1);
-	}
-	multmatrix([[1, 0, 0, -2], [0, 1, 0, -4], [0, 0, 1, 0], [0, 0, 0, 1]]) {
-		polygon(points = [[0, 0], [1, 0], [1, 1], [0, 1], [0.2, 0.2], [0.8, 0.2], [0.8, 0.8], [0.2, 0.8]], paths = [[0, 1, 2, 3], [4, 5, 6, 7]], convexity = 1);
-	}
-	multmatrix([[1, 0, 0, 0], [0, 1, 0, 0], [0, 0, 1, 0], [0, 0, 0, 1]]) {
-		polygon(points = [[0, 1], [0, 0], [1, 0], [1, 1], [0.8, 0.8], [0.8, 0.2], [0.2, 0.2], [0.2, 0.8]], paths = [[7, 6, 5, 4, 3, 2, 1, 0], [7, 0, 3, 4]], convexity = 1);
-	}
-	polyhedron(points = undef, faces = undef, convexity = 1);
-	polyhedron(points = [[0, 0, 0], [1, 1, 1]], faces = undef, convexity = 1);
-	polyhedron(points = [0], faces = undef, convexity = 1);
->>>>>>> 656735f6
-}+}
+polyhedron(points = undef, faces = undef, convexity = 1);
+polyhedron(points = [[0, 0, 0], [1, 1, 1]], faces = undef, convexity = 1);
+polyhedron(points = [0], faces = undef, convexity = 1);