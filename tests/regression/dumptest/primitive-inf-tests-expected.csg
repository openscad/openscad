<<<<<<< HEAD
cube(size = [inf, inf, inf], center = false);
cube(size = [0, 0, inf], center = false);
cylinder($fn = 0, $fa = 12, $fs = 2, h = 10, r1 = inf, r2 = inf, center = false);
cylinder($fn = 0, $fa = 12, $fs = 2, h = 10, r1 = 1, r2 = inf, center = false);
cylinder($fn = 0, $fa = 12, $fs = 2, h = inf, r1 = 1, r2 = 1, center = false);
sphere($fn = 0, $fa = 12, $fs = 2, r = inf);
polygon(points = [[0, 0, 0], [1, 0, 0], [1, inf, 0]], paths = undef, convexity = 1);
polyhedron(points = [[inf, 0, 0], [-1, 0, 0], [0, 1, 0], [0, -1, 0], [0, 0, 1], [0, 0, -1]], faces = [[0, 4, 2], [0, 2, 5], [0, 3, 4], [0, 5, 3], [1, 2, 4], [1, 5, 2], [1, 4, 3], [1, 3, 5]], convexity = 1);
=======
group() {
	cube(size = [inf, inf, inf], center = false);
	cube(size = [0, 0, inf], center = false);
	cylinder($fn = 0, $fa = 12, $fs = 2, h = 10, r1 = inf, r2 = inf, center = false);
	cylinder($fn = 0, $fa = 12, $fs = 2, h = 10, r1 = 1, r2 = inf, center = false);
	cylinder($fn = 0, $fa = 12, $fs = 2, h = inf, r1 = 1, r2 = 1, center = false);
	sphere($fn = 0, $fa = 12, $fs = 2, r = inf);
	polygon(points = [[0, 0, 0], [1, 0, 0], [1, inf, 0]], paths = undef, convexity = 1);
	polyhedron(points = [[inf, 0, 0], [-1, 0, 0], [0, 1, 0], [0, -1, 0], [0, 0, 1], [0, 0, -1]], faces = [[0, 4, 2], [0, 2, 5], [0, 3, 4], [0, 5, 3], [1, 2, 4], [1, 5, 2], [1, 4, 3], [1, 3, 5]], convexity = 1);
	cylinder($fn = inf, $fa = 12, $fs = 2, h = 1, r1 = 1, r2 = 1, center = false);
	sphere($fn = inf, $fa = 12, $fs = 2, r = 1);
}
>>>>>>> c468f9a5
<|MERGE_RESOLUTION|>--- conflicted
+++ resolved
@@ -1,4 +1,3 @@
-<<<<<<< HEAD
 cube(size = [inf, inf, inf], center = false);
 cube(size = [0, 0, inf], center = false);
 cylinder($fn = 0, $fa = 12, $fs = 2, h = 10, r1 = inf, r2 = inf, center = false);
@@ -7,17 +6,5 @@
 sphere($fn = 0, $fa = 12, $fs = 2, r = inf);
 polygon(points = [[0, 0, 0], [1, 0, 0], [1, inf, 0]], paths = undef, convexity = 1);
 polyhedron(points = [[inf, 0, 0], [-1, 0, 0], [0, 1, 0], [0, -1, 0], [0, 0, 1], [0, 0, -1]], faces = [[0, 4, 2], [0, 2, 5], [0, 3, 4], [0, 5, 3], [1, 2, 4], [1, 5, 2], [1, 4, 3], [1, 3, 5]], convexity = 1);
-=======
-group() {
-	cube(size = [inf, inf, inf], center = false);
-	cube(size = [0, 0, inf], center = false);
-	cylinder($fn = 0, $fa = 12, $fs = 2, h = 10, r1 = inf, r2 = inf, center = false);
-	cylinder($fn = 0, $fa = 12, $fs = 2, h = 10, r1 = 1, r2 = inf, center = false);
-	cylinder($fn = 0, $fa = 12, $fs = 2, h = inf, r1 = 1, r2 = 1, center = false);
-	sphere($fn = 0, $fa = 12, $fs = 2, r = inf);
-	polygon(points = [[0, 0, 0], [1, 0, 0], [1, inf, 0]], paths = undef, convexity = 1);
-	polyhedron(points = [[inf, 0, 0], [-1, 0, 0], [0, 1, 0], [0, -1, 0], [0, 0, 1], [0, 0, -1]], faces = [[0, 4, 2], [0, 2, 5], [0, 3, 4], [0, 5, 3], [1, 2, 4], [1, 5, 2], [1, 4, 3], [1, 3, 5]], convexity = 1);
-	cylinder($fn = inf, $fa = 12, $fs = 2, h = 1, r1 = 1, r2 = 1, center = false);
-	sphere($fn = inf, $fa = 12, $fs = 2, r = 1);
-}
->>>>>>> c468f9a5
+cylinder($fn = inf, $fa = 12, $fs = 2, h = 1, r1 = 1, r2 = 1, center = false);
+sphere($fn = inf, $fa = 12, $fs = 2, r = 1);