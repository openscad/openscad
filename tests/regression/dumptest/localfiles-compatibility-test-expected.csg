--- conflicted
+++ resolved
@@ -1,36 +1,16 @@
 group() {
-<<<<<<< HEAD
 	linear_extrude(height = 100, center = false, convexity = 1, scale = [1, 1], $fn = 0, $fa = 12, $fs = 2) {
-		import(file = "localfile.dxf", layer = "", origin = [0, 0], scale = 1, convexity = 1, $fn = 0, $fa = 12, $fs = 2);
+		import(file = "localfile.dxf", layer = "", origin = [0, 0], scale = 1, convexity = 1, $fn = 0, $fa = 12, $fs = 2, timestamp = 1369404980);
 	}
 	multmatrix([[1, 0, 0, -250], [0, 1, 0, 0], [0, 0, 1, 0], [0, 0, 0, 1]]) {
-		linear_extrude(file = "localfile.dxf", layer = "", origin = [0, 0], height = 100, center = false, convexity = 1, scale = [1, 1], $fn = 0, $fa = 12, $fs = 2);
+		linear_extrude(file = "localfile.dxf", layer = "", origin = [0, 0], timestamp = 1369404980, height = 100, center = false, convexity = 1, scale = [1, 1], $fn = 0, $fa = 12, $fs = 2);
 	}
 	multmatrix([[1, 0, 0, 0], [0, 1, 0, 350], [0, 0, 1, 0], [0, 0, 0, 1]]) {
-		rotate_extrude(file = "localfile.dxf", layer = "", origin = [0, 0], scale = 1, convexity = 2, $fn = 0, $fa = 12, $fs = 2);
+		rotate_extrude(file = "localfile.dxf", layer = "", origin = [0, 0], scale = 1, timestamp = 1369404980, angle = 360, convexity = 2, $fn = 0, $fa = 12, $fs = 2);
 	}
 	multmatrix([[1, 0, 0, 250], [0, 1, 0, 0], [0, 0, 1, 0], [0, 0, 0, 1]]) {
 		multmatrix([[200, 0, 0, 0], [0, 200, 0, 0], [0, 0, 50, 0], [0, 0, 0, 1]]) {
-			surface(file = "localfile.dat", center = false, invert = false);
-=======
-	group() {
-		linear_extrude(height = 100, center = false, convexity = 1, scale = [1, 1], $fn = 0, $fa = 12, $fs = 2) {
-			import(file = "localfile.dxf", layer = "", origin = [0, 0], scale = 1, convexity = 1, $fn = 0, $fa = 12, $fs = 2, timestamp = 1447128393);
-		}
-		multmatrix([[1, 0, 0, -250], [0, 1, 0, 0], [0, 0, 1, 0], [0, 0, 0, 1]]) {
-			linear_extrude(file = "localfile.dxf", layer = "", origin = [0, 0], timestamp = 1447128393, height = 100, center = false, convexity = 1, scale = [1, 1], $fn = 0, $fa = 12, $fs = 2);
-		}
-		multmatrix([[1, 0, 0, 0], [0, 1, 0, 350], [0, 0, 1, 0], [0, 0, 0, 1]]) {
-			rotate_extrude(file = "localfile.dxf", layer = "", origin = [0, 0], scale = 1, timestamp = 1447128393, angle = 360, convexity = 2, $fn = 0, $fa = 12, $fs = 2);
-		}
-		multmatrix([[1, 0, 0, 250], [0, 1, 0, 0], [0, 0, 1, 0], [0, 0, 0, 1]]) {
-			multmatrix([[200, 0, 0, 0], [0, 200, 0, 0], [0, 0, 50, 0], [0, 0, 0, 1]]) {
-				surface(file = "localfile.dat", center = false, invert = false, timestamp = 1447128393);
-			}
-		}
-		multmatrix([[1, 0, 0, 0], [0, 1, 0, -200], [0, 0, 1, 0], [0, 0, 0, 1]]) {
-			sphere($fn = 0, $fa = 12, $fs = 2, r = 100);
->>>>>>> c468f9a5
+			surface(file = "localfile.dat", center = false, invert = false, timestamp = 1369404980);
 		}
 	}
 	multmatrix([[1, 0, 0, 0], [0, 1, 0, -200], [0, 0, 1, 0], [0, 0, 0, 1]]) {
