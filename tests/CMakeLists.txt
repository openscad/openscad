--- conflicted
+++ resolved
@@ -21,29 +21,6 @@
 set(CSD ${CMAKE_SOURCE_DIR}) # project top level
 set(CCBD ${CMAKE_CURRENT_BINARY_DIR}) # tests build dir
 set(CCSD ${CMAKE_CURRENT_SOURCE_DIR}) # tests source dir
-<<<<<<< HEAD
-# Project paths
-set(LIBRARIES_DIR       "${CSD}/libraries")
-set(EXAMPLES_DIR        "${CSD}/examples")
-# Test Data paths
-set(TEST_DATA_DIR       "${CCSD}/data")
-set(TEST_SCAD_DIR       "${CCSD}/data/scad")
-set(TEST_PYTHONSCAD_DIR "${CCSD}/data/pythonscad")
-set(TEST_PYTHONSCAD_ECHO_DIR "${CCSD}/data/pythonscad-echo")
-set(TEST_CUSTOMIZER_DIR "${CCSD}/data/scad/customizer")
-set(TEST_PYTHON_DIR     "${CCSD}/data/python")
-# Test runner Python scripts
-set(STLEXPORTSANITYTEST_PY "${CCSD}/stlexportsanitytest.py")
-set(EXPORT_IMPORT_PNGTEST_PY     "${CCSD}/export_import_pngtest.py")
-set(EXPORT_PNGTEST_PY    "${CCSD}/export_pngtest.py")
-set(SHOULDFAIL_PY        "${CCSD}/shouldfail.py")
-set(TEST_CMDLINE_TOOL_PY "${CCSD}/test_cmdline_tool.py")
-
-######################
-# Check Dependencies #
-######################
-=======
->>>>>>> 47c12e7e
 
 # When configuring OpenSCADTests as a top-level project, we 
 # expect a self-contained OpenSCAD installation to exist.
@@ -98,19 +75,6 @@
   if(ENABLE_MANIFOLD)
     set(ENABLE_MANIFOLD_TESTS TRUE)
   endif()
-<<<<<<< HEAD
-endif()
-
-find_package(Lib3MF)
-# Disable LIB3MF tests if library was disabled in build
-if(NOT LIB3MF_FOUND)
-  # check again via pkgconfig
-  if(NOT MSVC)
-    find_package(PkgConfig)
-    if (PKG_CONFIG_FOUND)
-      pkg_check_modules(LIB3MF lib3MF)
-    endif()
-=======
 endif(PROJECT_IS_TOP_LEVEL)
 
 if(PROJECT_IS_TOP_LEVEL)
@@ -122,7 +86,6 @@
     unset(OPENSCAD_BINPATH)
   else() 
     message(STATUS "Found OpenSCAD binary: ${OPENSCAD_BINPATH}")
->>>>>>> 47c12e7e
   endif()
 endif()
 
@@ -132,19 +95,6 @@
   set(OPENSCAD_EXE_ARG "--openscad=${OPENSCAD_BINPATH}")
 endif()
 
-<<<<<<< HEAD
-# Determine path for openscad executable
-if(EXISTS "$ENV{OPENSCAD_BINARY}")
-  set(OPENSCAD_BINPATH "$ENV{OPENSCAD_BINARY}")
-elseif(APPLE)
-  set(OPENSCAD_BINPATH "${CBD}/OpenSCAD.app/Contents/MacOS/OpenSCAD")
-elseif (WIN32 OR MXECROSS)
-  set(OPENSCAD_BINPATH "${CBD}/pythonscad.com")
-elseif(EXISTS "${CBD}/bin/${EXECUTABLE_NAME}")
-  set(OPENSCAD_BINPATH "${CBD}/bin/${EXECUTABLE_NAME}")
-else()
-  set(OPENSCAD_BINPATH "${CBD}/${EXECUTABLE_NAME}")
-=======
 if(PROJECT_IS_TOP_LEVEL)
   if(NOT EXAMPLES_DIR)
     get_filename_component(OPENSCAD_EXE_DIR "${OPENSCAD_BINPATH}" DIRECTORY)
@@ -160,7 +110,6 @@
   endif()
 else()
   set(EXAMPLES_DIR "${CSD}/examples")
->>>>>>> 47c12e7e
 endif()
 
 if (NOT EXISTS "${EXAMPLES_DIR}")
@@ -171,6 +120,8 @@
 # Test Data paths
 set(TEST_DATA_DIR       "${CCSD}/data")
 set(TEST_SCAD_DIR       "${CCSD}/data/scad")
+set(TEST_PYTHONSCAD_DIR "${CCSD}/data/pythonscad")
+set(TEST_PYTHONSCAD_ECHO_DIR "${CCSD}/data/pythonscad-echo")
 set(TEST_CUSTOMIZER_DIR "${CCSD}/data/scad/customizer")
 set(TEST_PYTHON_DIR     "${CCSD}/data/python")
 # Test runner Python scripts
@@ -190,6 +141,30 @@
 
 include("cmake/ImageCompare.cmake")
 include("cmake/GalliumFixes.cmake")
+
+# Determine path for openscad executable
+if(EXISTS "$ENV{OPENSCAD_BINARY}")
+  set(OPENSCAD_BINPATH "$ENV{OPENSCAD_BINARY}")
+elseif(APPLE)
+  set(OPENSCAD_BINPATH "${CBD}/OpenSCAD.app/Contents/MacOS/OpenSCAD")
+elseif (WIN32 OR MXECROSS)
+  set(OPENSCAD_BINPATH "${CBD}/pythonscad.com")
+elseif(EXISTS "${CBD}/bin/${EXECUTABLE_NAME}")
+  set(OPENSCAD_BINPATH "${CBD}/bin/${EXECUTABLE_NAME}")
+else()
+  set(OPENSCAD_BINPATH "${CBD}/${EXECUTABLE_NAME}")
+endif()
+
+#if(EXISTS "${OPENSCAD_BINPATH}")
+#  message(STATUS "Found OpenSCAD binary: ${OPENSCAD_BINPATH}")
+#else()
+#  message(STATUS "Couldn't find the OpenSCAD binary: ${OPENSCAD_BINPATH}")
+#  message(FATAL_ERROR "Please build the OpenSCAD binary and place it here: ${OPENSCAD_BINPATH}")
+#endif()
+list(APPEND CTEST_ENVIRONMENT "OPENSCAD_BINARY=${OPENSCAD_BINPATH}")
+# Argument used for import/export tests
+set(OPENSCAD_EXE_ARG "--openscad=${OPENSCAD_BINPATH}")
+
 include("cmake/TestFunctions.cmake")
 include("cmake/SetupCTestCustom.cmake")
 
@@ -725,14 +700,6 @@
 )
 
 # Examples
-<<<<<<< HEAD
-set_test_config(Examples FILES ${EXAMPLE_FILES} PREFIXES
-  render-cgal render-manifold
-  preview-cgal preview-manifold preview-manifold preview throwntogether-cgal throwntogether-manifold
-  render-csg-cgal render-monotone
-  preview-off render-off dump-examples)
-set_test_config(Examples FILES ${EXAMPLE_2D_FILES} PREFIXES render-dxf)
-=======
 if(EXAMPLES_DIR)
   set_test_config(Examples FILES ${EXAMPLE_FILES} PREFIXES
     render-cgal render-manifold
@@ -744,7 +711,6 @@
 
 # If ctest is run with no configuration specified, then force "Default"
 set_directory_properties(PROPERTIES TEST_INCLUDE_FILES "${CCSD}/cmake/EnforceConfig.cmake")
->>>>>>> 47c12e7e
 
 #############
 # Add tests #
@@ -1348,20 +1314,6 @@
   render-csg-cgal_minkowski3-difference-test
   preview-cgal_minkowski3-difference-test
 
-<<<<<<< HEAD
-  # https://github.com/openscad/openscad/issues/5159
-  render-cgal_projection
-  render-csg-cgal_projection
-
-  # https://github.com/openscad/openscad/issues/5158
-  #render-cgal_example017
-  #throwntogether-cgal_example017
-
-  # https://github.com/openscad/openscad/issues/4398
-  render-csg-cgal_logo_and_text
-
-=======
->>>>>>> 47c12e7e
   # https://github.com/openscad/openscad/issues/909
   preview-amf_polyhedron-single-triangle
   render-amf_bad-stl-tardis
@@ -1494,11 +1446,7 @@
 
      PROPERTIES DISABLED TRUE
     )
-<<<<<<< HEAD
-  endif (ENABLE_MANIFOLD)
-=======
   endif (ENABLE_MANIFOLD_TESTS)  
->>>>>>> 47c12e7e
   set_tests_properties(
     # When exported from CGAL, the file cannot be re-imported
     render-3mf-cgal_bad-stl-wing
