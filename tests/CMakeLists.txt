--- conflicted
+++ resolved
@@ -455,17 +455,6 @@
 
 # find libraries using pkg-config
 find_package(PkgConfig REQUIRED)
-<<<<<<< HEAD
-
-pkg_search_module(FONTCONFIG REQUIRED fontconfig>=2.11.0)
-message(STATUS "fontconfig found: ${FONTCONFIG_VERSION}")
-
-pkg_search_module(FREETYPE REQUIRED freetype2>=2.4.9)
-message(STATUS "freetype2 found: ${FREETYPE_VERSION}")
-
-pkg_search_module(HARFBUZZ REQUIRED harfbuzz>=0.9.19)
-message(STATUS "harfbuzz found: ${HARFBUZZ_VERSION}")
-=======
 include(PkgConfigTools.cmake)
 save_pkg_config_env()
 
@@ -489,7 +478,6 @@
 endif()
 
 restore_pkg_config_env()
->>>>>>> 96181254
 
 add_definitions(${FONTCONFIG_CFLAGS})
 add_definitions(${FREETYPE_CFLAGS})
@@ -884,11 +872,7 @@
         set(FILENAME_OPTION -f ${FILE_BASENAME})
       endif()
 
-<<<<<<< HEAD
-      add_test(NAME ${TEST_FULLNAME} ${CONFARG} ${CONFVAL} COMMAND ${PYTHON_EXECUTABLE} ${tests_SOURCE_DIR}/test_cmdline_tool.py --comparator=${COMPARATOR} -c ${ImageMagick_convert_EXECUTABLE} -s ${TESTCMD_SUFFIX} ${EXTRA_OPTIONS} ${TESTNAME_OPTION} ${FILENAME_OPTION} ${TESTCMD_EXE} "${SCADFILE}" ${TESTCMD_ARGS})
-=======
       add_test(NAME ${TEST_FULLNAME} ${CONFARG} ${CONFVAL} COMMAND ${PYTHON_EXECUTABLE} ${tests_SOURCE_DIR}/test_cmdline_tool.py --comparator=${COMPARATOR} -c ${ImageMagick_convert_EXECUTABLE} -s ${TESTCMD_SUFFIX} ${EXTRA_OPTIONS} ${TESTNAME_OPTION} ${FILENAME_OPTION} ${TESTCMD_EXE} ${TESTCMD_SCRIPT} "${SCADFILE}" ${TESTCMD_ARGS})
->>>>>>> 96181254
       set_property(TEST ${TEST_FULLNAME} PROPERTY ENVIRONMENT "${CTEST_ENVIRONMENT}")
     endif()
   endforeach()
@@ -1035,10 +1019,7 @@
 set_test_config(Heavy cgalpngtest_rotate_extrude-tests
                       csgpngtest_rotate_extrude-tests
                       cgalpngtest_for-nested-tests
-<<<<<<< HEAD
-=======
                       csgpngtest_for-nested-tests
->>>>>>> 96181254
                       cgalpngtest_resize-tests
                       cgalpngtest_text-search-test
 		      cgalpngtest_text-font-direction-tests
@@ -1051,10 +1032,6 @@
 		      throwntogethertest_text-font-tests
 		      throwntogethertest_text-font-alignment-tests
                       cgalpngtest_fractal
-<<<<<<< HEAD
-                      cgalpngtest_iteration
-                      cgalpngtest_linear_extrude-scale-zero-tests)
-=======
                       csgpngtest_fractal
                       cgalpngtest_iteration
                       csgpngtest_iteration
@@ -1062,7 +1039,6 @@
                       csgpngtest_linear_extrude-scale-zero-tests
                       cgalpngtest_sphere-tests
                       csgpngtest_resize-tests)
->>>>>>> 96181254
 
 # Bugs
 
