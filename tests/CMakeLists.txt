--- conflicted
+++ resolved
@@ -1277,10 +1277,6 @@
 add_output_file_test(relative-output FILE ${TEST_SCAD_DIR}/3D/features/cube-tests.scad FORMAT nef3)
 add_output_file_test(relative-output FILE ${TEST_SCAD_DIR}/3D/features/cube-tests.scad FORMAT nefdbg)
 
-<<<<<<< HEAD
-# Disable tests failing due to https://github.com/openscad/openscad/issues/4632
-set_tests_properties(
-=======
 if(NOT ENABLE_LIBFIVE)
   message(STATUS "LIBFIVE is not enabled. Skipping related tests.")
   disable_tests_safe(
@@ -1294,30 +1290,11 @@
 
 disable_tests_safe(
   # Disable tests failing due to https://github.com/openscad/openscad/issues/4632
->>>>>>> 92071afd
   relative-output_csg_run
   relative-output_csg_check
   relative-output_ast_run
   relative-output_ast_check
-  PROPERTIES DISABLED TRUE
-)
-
-if(NOT ENABLE_LIBFIVE)
-  message(STATUS "LIBFIVE is not enabled. Skipping related tests.")
-  set_tests_properties(
-    pythonscad_sdf
-    PROPERTIES DISABLED TRUE
-  )
-endif()
-
-<<<<<<< HEAD
-###################################
-# Disable Tests with Known Issues #
-###################################
-
-set_tests_properties(
-=======
->>>>>>> 92071afd
+
   # These don't output anything
   render-dxf_text-empty-tests
   render-dxf_nothing-decimal-comma-separated
@@ -1392,8 +1369,6 @@
   render-cgal_issue2841b
   preview-cgal_issue2841b
   render-csg-cgal_issue2841b
-<<<<<<< HEAD
-=======
 
   # OpenCSG z fighting
   preview-cgal_surface_image
@@ -1409,92 +1384,51 @@
 
   # https://github.com/openscad/openscad/issues/4398
   render-csg-cgal_logo_and_text
->>>>>>> 92071afd
-
-  PROPERTIES DISABLED TRUE
-)
-if(EXAMPLES_DIR) 
-  set_tests_properties(
-    # OpenCSG z fighting
-    preview-cgal_surface_image
-    throwntogether-cgal_surface_image
-
-    # https://github.com/openscad/openscad/issues/5159
-    render-cgal_projection
-    render-csg-cgal_projection
-
-    # https://github.com/openscad/openscad/issues/5158
-    #render-cgal_example017 
-    #throwntogether-cgal_example017
-    
-    # https://github.com/openscad/openscad/issues/4398
-    render-csg-cgal_logo_and_text
-
-    PROPERTIES DISABLED TRUE
-  )
-endif(EXAMPLES_DIR)
-
-
-if (ENABLE_MANIFOLD_TESTS)
-  set_tests_properties(
-    # z-fighting different on different machines
-    preview-manifold_issue1165
-    preview-manifold_issue1215
-
-    # Manifold triangle order not stable, causes transparent
-    # objects to render differently on different machines
-    render-manifold_color-tests
-    render-manifold_hex-colors-tests
-
-    # https://github.com/openscad/openscad/issues/909
-    render-amf-manifold_bad-stl-wing
-    render-amf-manifold_bad-stl-pcbvicebar
-    render-amf-manifold_bad-stl-tardis
-
-    # https://github.com/openscad/openscad/issues/2841
-    render-manifold_issue2841b
-    preview-manifold_issue2841b
-
-    # https://github.com/openscad/openscad/issues/5135
-    render-force-manifold_issue5135-bad
-
-    # https://github.com/openscad/openscad/issues/5218
-    throwntogether-manifold_issue5218
-    throwntogether-manifold_issue913
-
-    PROPERTIES DISABLED TRUE
-  )
-  if(EXAMPLES_DIR)
-    set_tests_properties(
-      # z-fighting different on different machines
-      preview-cgal_example017
-      preview-manifold_example017
-
-      # OpenCSG z fighting
-      preview-manifold_surface_image
-      throwntogether-manifold_surface_image
-
-      # Manifold triangle order not stable, causes transparent
-      # objects to render differently on different machines
-      render-manifold_projection
-
-      # https://github.com/openscad/openscad/issues/5218
-      throwntogether-manifold_example016
-
-      PROPERTIES DISABLED TRUE
-    )
-  endif(EXAMPLES_DIR)
-endif (ENABLE_MANIFOLD_TESTS)
-
-if (EXPERIMENTAL)
-set_tests_properties(
+
+  # z-fighting different on different machines
+  preview-manifold_issue1165
+  preview-manifold_issue1215
+
+  # Manifold triangle order not stable, causes transparent
+  # objects to render differently on different machines
+  render-manifold_color-tests
+  render-manifold_hex-colors-tests
+
+  # https://github.com/openscad/openscad/issues/909
+  render-amf-manifold_bad-stl-wing
+  render-amf-manifold_bad-stl-pcbvicebar
+  render-amf-manifold_bad-stl-tardis
+
+  # https://github.com/openscad/openscad/issues/2841
+  render-manifold_issue2841b
+  preview-manifold_issue2841b
+
+  # https://github.com/openscad/openscad/issues/5135
+  render-force-manifold_issue5135-bad
+
+  # https://github.com/openscad/openscad/issues/5218
+  throwntogether-manifold_issue5218
+  throwntogether-manifold_issue913
+
+  # z-fighting different on different machines
+  preview-cgal_example017
+  preview-manifold_example017
+
+  # OpenCSG z fighting
+  preview-manifold_surface_image
+  throwntogether-manifold_surface_image
+
+  # Manifold triangle order not stable, causes transparent
+  # objects to render differently on different machines
+  render-manifold_projection
+
+  # https://github.com/openscad/openscad/issues/5218
+  throwntogether-manifold_example016
+
   # https://github.com/openscad/openscad/issues/5220
   render-cgal_roof
   render-csg-cgal_roof
 
-<<<<<<< HEAD
-  PROPERTIES DISABLED TRUE
-=======
   render-off-manifold_issue5216
 
   # For some reason, only failing on Linux
@@ -1513,47 +1447,7 @@
   render-csg-cgal_import_3mf-tests
   throwntogether-cgal_import_3mf-tests
   throwntogether-manifold_import_3mf-tests
->>>>>>> 92071afd
-)
-endif (EXPERIMENTAL)
-
-if (ENABLE_LIB3MF_TESTS)
-  if (EXPERIMENTAL)
-    set_tests_properties(
-      # https://github.com/openscad/openscad/issues/5800
-      export-3mf_3mf-export
-
-      PROPERTIES DISABLED TRUE
-    )
-  endif (EXPERIMENTAL)
-  if (ENABLE_MANIFOLD_TESTS)
-    set_tests_properties(
-      # https://github.com/openscad/openscad/issues/5966
-     render-off-manifold_issue5216
-     render-3mf-manifold_issue5216
-
-     PROPERTIES DISABLED TRUE
-    )
-  endif (ENABLE_MANIFOLD_TESTS)  
-  set_tests_properties(
-    # When exported from CGAL, the file cannot be re-imported
-    render-3mf-cgal_bad-stl-wing
-
-    # For some reason, only failing on Linux
-    render-3mf-cgal_bad-stl-tardis
-
-    PROPERTIES DISABLED TRUE
-  )
-else()
-  set_tests_properties(
-    preview-cgal_import_3mf-tests
-    render-cgal_import_3mf-tests
-    render-csg-cgal_import_3mf-tests
-    throwntogether-cgal_import_3mf-tests
-    throwntogether-manifold_import_3mf-tests
-    PROPERTIES DISABLED TRUE
-  )
-endif(ENABLE_LIB3MF_TESTS)
+)
 
 list(APPEND NEF3_BROKEN_TESTS
   render-cgal_nef3_broken
