--- conflicted
+++ resolved
@@ -284,7 +284,7 @@
 
       # debug message
       #message("${TEST_FULLNAME} ${CONFVAL} ${PYTHON_EXECUTABLE} ${tests_SOURCE_DIR}/test_cmdline_tool.py --comparator=${COMPARATOR} -c ${IMAGE_COMPARE_EXECUTABLE} -s ${TESTCMD_SUFFIX} ${EXTRA_OPTIONS} ${TESTNAME_OPTION} ${FILENAME_OPTION} ${TESTCMD_EXE} ${TESTCMD_SCRIPT} "${SCADFILE}" ${CAMERA_OPTION} ${EXPERIMENTAL_OPTION} ${TESTCMD_ARGS}")
-      # only add test is it is not experimental or if it is and experimental option is enabled
+      # only add test if it is not experimental or if it is and experimental option is enabled
       if (${EXPERIMENTAL_TEST} EQUAL -1 OR EXPERIMENTAL)
       	add_test(NAME ${TEST_FULLNAME} ${CONFARG} ${CONFVAL} COMMAND ${PYTHON_EXECUTABLE} ${tests_SOURCE_DIR}/test_cmdline_tool.py --comparator=${COMPARATOR} -c ${IMAGE_COMPARE_EXECUTABLE} -s ${TESTCMD_SUFFIX} ${EXTRA_OPTIONS} ${TESTNAME_OPTION} ${FILENAME_OPTION} ${TESTCMD_EXE} ${TESTCMD_SCRIPT} "${SCADFILE}" ${CAMERA_OPTION} ${EXPERIMENTAL_OPTION} ${TESTCMD_ARGS})
       	set_property(TEST ${TEST_FULLNAME} PROPERTY ENVIRONMENT "${CTEST_ENVIRONMENT}")
@@ -897,11 +897,6 @@
 add_cmdline_test(svgimport EXE ${OPENSCAD_BINPATH} ARGS --imgsize 600,600 -o SUFFIX png FILES ${CMAKE_CURRENT_SOURCE_DIR}/../testdata/scad/svg/extruded/box-w-holes.scad)
 add_cmdline_test(svgimport EXE ${OPENSCAD_BINPATH} ARGS --imgsize 600,600 -o SUFFIX png FILES ${CMAKE_CURRENT_SOURCE_DIR}/../testdata/scad/svg/extruded/simple-center.scad)
 
-<<<<<<< HEAD
-=======
-# TODO: use experimental_tests macro?
-
->>>>>>> b416aa21
 # lazy-union
 list(APPEND LAZYUNION_3D_FILES
             ${CMAKE_CURRENT_SOURCE_DIR}/../testdata/scad/experimental/lazyunion-toplevel-objects.scad
