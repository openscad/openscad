--- conflicted
+++ resolved
@@ -460,12 +460,9 @@
             ${CMAKE_SOURCE_DIR}/../testdata/scad/issues/issue2342.scad
             ${CMAKE_SOURCE_DIR}/../testdata/scad/issues/issue3118-recur-limit.scad
             ${CMAKE_SOURCE_DIR}/../testdata/scad/misc/function-scope.scad
-<<<<<<< HEAD
             ${CMAKE_SOURCE_DIR}/../testdata/scad/misc/root-modifiers.scad
             ${CMAKE_SOURCE_DIR}/../testdata/scad/misc/root-modifier-for.scad
-=======
             ${CMAKE_SOURCE_DIR}/../testdata/use-order-test/use-order-test.scad
->>>>>>> 5879cdde
             )
 
 list(APPEND ASTDUMPTEST_FILES ${MISC_FILES}
