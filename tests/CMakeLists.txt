# instructions - see ../doc/testing.txt

#set(DEBUG_OSCD 1) # print debug info during cmake

cmake_minimum_required(VERSION 3.0)
if(POLICY CMP0017)
  # Explicitly use new include policy to avoid globally shadowing included modules
  # http://www.cmake.org/cmake/help/cmake-2-8-docs.html#policy:CMP0017
  cmake_policy(SET CMP0017 NEW)
endif()
cmake_policy(SET CMP0057 NEW) # Interpret IN_LIST
cmake_policy(SET CMP0070 NEW) # Allow relative paths for file(GENERATE ...)

enable_testing()

option(USE_IMAGE_COMPARE_PY "Use built-in image_compare.py" ON)

# Use variables for common paths, to reduce line lengths.

# Very commonly used cmake-provided paths
set(CBD ${CMAKE_BINARY_DIR}) # build top level
set(CSD ${CMAKE_SOURCE_DIR}) # project top level
set(CCBD ${CMAKE_CURRENT_BINARY_DIR}) # tests build dir
set(CCSD ${CMAKE_CURRENT_SOURCE_DIR}) # tests source dir
# Project paths
set(LIBRARIES_DIR       "${CSD}/libraries")
set(EXAMPLES_DIR        "${CSD}/examples")
# Test Data paths
set(TEST_DATA_DIR       "${CCSD}/data")
set(TEST_SCAD_DIR       "${CCSD}/data/scad")
set(TEST_CUSTOMIZER_DIR "${CCSD}/data/scad/customizer")
set(TEST_PYTHON_DIR     "${CCSD}/data/python")
# Test runner Python scripts
set(CGALSTLSANITYTEST_PY "${CCSD}/cgalstlsanitytest.py")
set(EX_IM_PNGTEST_PY     "${CCSD}/export_import_pngtest.py")
set(EXPORT_PNGTEST_PY    "${CCSD}/export_pngtest.py")
set(SHOULDFAIL_PY        "${CCSD}/shouldfail.py")
set(TEST_CMDLINE_TOOL_PY "${CCSD}/test_cmdline_tool.py")

######################
# Check Dependencies #
######################

# If ctest is run with no configuration specified, then force "Default"
set_directory_properties(PROPERTIES TEST_INCLUDE_FILES "${CCSD}/EnforceConfig.cmake")

# MCAD
if(NOT EXISTS ${LIBRARIES_DIR}/MCAD/__init__.py)
  message(FATAL_ERROR "MCAD not found. You can install from the OpenSCAD root as follows: \n  git submodule update --init --recursive")
endif()
list(APPEND CTEST_ENVIRONMENT "OPENSCADPATH=${LIBRARIES_DIR}")

find_package(PythonInterp 3.4 REQUIRED)

# Image comparison - expected test image vs actual generated image

if(USE_IMAGE_COMPARE_PY)
  set(VENV_DIR "${CCBD}/venv")
  message(STATUS "Preparing image_compare.py for test suite image comparison")
  if(WIN32)
    set(IMAGE_COMPARE_EXE "${VENV_DIR}/Scripts/python.exe")
  else()
    set(IMAGE_COMPARE_EXE "${VENV_DIR}/bin/python")
  endif()
  if(EXISTS "${IMAGE_COMPARE_EXE}")
    message(STATUS "venv found, testing libraries")
    execute_process(
      COMMAND "${IMAGE_COMPARE_EXE}" "${CCSD}/image_compare.py" "--status"
      WORKING_DIRECTORY "${CCSD}" ERROR_QUIET RESULT_VARIABLE ret)
    if(ret AND NOT ret EQUAL 0)
      message(STATUS "venv libraries incomplete")
      set(BUILD_VENV TRUE)
    else()
      message(STATUS "venv libraries complete")
      set(BUILD_VENV FALSE)
    endif()
  else()
    message(STATUS "venv not found")
    set(BUILD_VENV TRUE)
  endif()
  if(BUILD_VENV)
    message(STATUS "Setting up testing venv for image comparison")
    find_package(Python3 COMPONENTS Interpreter)
    execute_process(
      COMMAND "${Python3_EXECUTABLE}" "-m" "venv" "venv" "--without-pip"
      WORKING_DIRECTORY "${CCBD}")
    execute_process(
      COMMAND "${IMAGE_COMPARE_EXE}" "-m" "ensurepip"
      WORKING_DIRECTORY "${CCBD}")
    execute_process(
      COMMAND "${IMAGE_COMPARE_EXE}" "-m" "pip" "install" "numpy" "Pillow"
      WORKING_DIRECTORY "${CCBD}")
  endif()
  set(COMPARATOR "--comparator=image_compare")
  if(BUILD_VENV)
    execute_process(
      COMMAND "${IMAGE_COMPARE_EXE}" "${CCSD}/image_compare.py" "--status"
      WORKING_DIRECTORY "${CCSD}" RESULT_VARIABLE ret)
    if(ret AND NOT ret EQUAL 0)
      message(WARNING "Failed to setup the test suite venv for ${IMAGE_COMPARE_EXE}  See doc/testing.txt for dependency information.")
    else()
      message(STATUS "venv setup for ${IMAGE_COMPARE_EXE}")
    endif()
  else()
    message(STATUS "venv already setup for ${IMAGE_COMPARE_EXE}")
  endif()
else()
  # Imagemagick
  find_package(ImageMagick COMPONENTS convert)
  if(ImageMagick_convert_FOUND)
    message(STATUS "ImageMagick convert executable found: " ${ImageMagick_convert_EXECUTABLE})
    set(IMAGE_COMPARE_EXE ${ImageMagick_convert_EXECUTABLE})
    if ("${ImageMagick_VERSION_STRING}" VERSION_LESS "6.5.9.4")
      message(STATUS "ImageMagick version less than 6.5.9.4, cannot use -morphology comparison")
      message(STATUS "ImageMagick Using older image comparison method")
      set(COMPARATOR "--comparator=old")
    endif()

    execute_process(COMMAND ${IMAGE_COMPARE_EXE} --version OUTPUT_VARIABLE IM_OUT)
    if (${IM_OUT} MATCHES "OpenMP")
      # http://www.daniloaz.com/en/617/systems/high-cpu-load-when-converting-images-with-imagemagick
      message(STATUS "ImageMagick: OpenMP bug workaround - setting MAGICK_THREAD_LIMIT=1")
      list(APPEND CTEST_ENVIRONMENT "MAGICK_THREAD_LIMIT=1")
    endif()

    message(STATUS "Comparing magicktest1.png with magicktest2.png")
    set(IM_TEST_FILES "${CCSD}/magicktest1.png" "${CCSD}/magicktest2.png")
    set(COMPARE_ARGS ${IMAGE_COMPARE_EXE} ${IM_TEST_FILES} -alpha On -compose difference -composite -threshold 8% -morphology Erode Square -format %[fx:w*h*mean] info:)
    # compare arguments taken from test_cmdline_tool.py
    message(STATUS "Running ImageMagick compare: ${COMPARE_ARGS}")
    execute_process(COMMAND ${COMPARE_ARGS} RESULT_VARIABLE IM_RESULT OUTPUT_VARIABLE IM_OUT)
    if (IM_RESULT)
      message(STATUS "ImageMagick failed to run")
      message(STATUS "Using alternative image comparison")
      set(DIFFPNG 1)
    elif (${IM_OUT} STREQUAL "0")
       message(STATUS "magicktest1.png and magicktest2.png were incorrectly detected as identical")
       message(STATUS "Using alternative image comparison")
       set(DIFFPNG 1)
    else()
      message(STATUS "ImageMagick OK: Detected pixel difference of ${IM_OUT}")
    endif()
  else()
    message(STATUS "Couldn't find imagemagick 'convert' program")
    set(DIFFPNG 1)
  endif()
  if (${DIFFPNG})
    set(IMAGE_COMPARE_EXE ${CCBD}/diffpng)
    set(COMPARATOR "--comparator=diffpng")
    add_executable(diffpng diffpng.cpp ${CSD}/src/ext/lodepng/lodepng.cpp)
    target_include_directories(diffpng PRIVATE ${CSD}/src/ext/lodepng)
    message(STATUS "using diffpng for image comparison")
  endif()
endif()

find_package(Lib3MF QUIET)
# Disable LIB3MF tests if library was disabled in build
if(NOT LIB3MF_FOUND)
  # check again via pkgconfig
  if(NOT MSVC)
    find_package(PkgConfig QUIET)
    if (PKG_CONFIG_FOUND)
      pkg_check_modules(LIB3MF lib3MF)
    endif()
  endif()
endif()

####################################
# Platform Specific Configurations #
####################################

# Workaround Gallium bugs
if ( ${CMAKE_SYSTEM_PROCESSOR} MATCHES "ppc")
  message(STATUS "Workaround PPC bug https://bugs.freedesktop.org/show_bug.cgi?id=42540")
  list(APPEND CTEST_ENVIRONMENT "GALLIUM_DRIVER=softpipe")
  list(APPEND CTEST_ENVIRONMENT "DRAW_USE_LLVM=no")
endif()
if ( ${CMAKE_SYSTEM_PROCESSOR} MATCHES "mips")
  message(STATUS "Workaround MIPS bug https://bugs.debian.org/cgi-bin/bugreport.cgi?bug=868745")
  list(APPEND CTEST_ENVIRONMENT "GALLIUM_DRIVER=softpipe")
  list(APPEND CTEST_ENVIRONMENT "DRAW_USE_LLVM=no")
endif()

# Determine path for openscad executable
if(EXISTS "$ENV{OPENSCAD_BINARY}")
  set(OPENSCAD_BINPATH "$ENV{OPENSCAD_BINARY}")
elseif(APPLE)
  set(OPENSCAD_BINPATH "${CBD}/OpenSCAD.app/Contents/MacOS/OpenSCAD")
elseif (WIN32 OR MXECROSS)
  set(OPENSCAD_BINPATH "${CBD}/openscad.com")
elseif(EXISTS "${CBD}/bin/openscad")
  set(OPENSCAD_BINPATH "${CBD}/bin/openscad")
else()
  set(OPENSCAD_BINPATH "${CBD}/openscad")
endif()

#if(EXISTS "${OPENSCAD_BINPATH}")
#  message(STATUS "Found OpenSCAD binary: ${OPENSCAD_BINPATH}")
#else()
#  message(STATUS "Couldn't find the OpenSCAD binary: ${OPENSCAD_BINPATH}")
#  message(FATAL_ERROR "Please build the OpenSCAD binary and place it here: ${OPENSCAD_BINPATH}")
#endif()
list(APPEND CTEST_ENVIRONMENT "OPENSCAD_BINARY=${OPENSCAD_BINPATH}")
# Argument used for import/export tests
set(OPENSCAD_ARG "--openscad=${OPENSCAD_BINPATH}")

###############################
# Define Macros and Functions #
###############################

# Tags tests as experimental. This will add all the --enable=<feature>
# options for the tagged tests.
macro(experimental_tests)
  foreach (TESTNAME ${ARGN})
#    message("Marking as experimental ${TESTNAME}")
    list(APPEND EXPERIMENTAL_TESTS ${TESTNAME})
  endforeach()
endmacro()

#
# Returns into the FULLNAME variable the global full test name (identifier)
# given a test command and source filename
#
function(get_test_fullname TESTCMD FILENAME FULLNAME)
  get_filename_component(TESTCMD_NAME ${TESTCMD} NAME_WE)
  get_filename_component(TESTNAME ${FILENAME} NAME_WE)
  string(REPLACE " " "_" TESTNAME ${TESTNAME}) # Test names cannot include spaces
  set(${FULLNAME} ${TESTCMD_NAME}_${TESTNAME})
  # Export to parent scope
  set(${FULLNAME} ${${FULLNAME}} PARENT_SCOPE)
endfunction()

#
# Tags the given tests as belonging to the given CONFIG, i.e. will
# only be executed when run using ctest -C <CONFIG>
#
# Usage example: set_test_config(Heavy dumptest_testname opencsgtest_testname2)
#
function(set_test_config CONFIG)
  cmake_parse_arguments(TESTCFG "" "" "FILES;PREFIXES" ${ARGN})
   # Get fullnames for test files
  if (TESTCFG_PREFIXES)
    foreach(PREFIX ${TESTCFG_PREFIXES})
      foreach(FILE ${TESTCFG_FILES})
        get_test_fullname(${PREFIX} ${FILE} TESTCFG_FULLNAME)
        list(APPEND FULLNAMES ${TESTCFG_FULLNAME})
      endforeach()
    endforeach()
  else()
    list(APPEND FULLNAMES ${TESTCFG_FILES})
  endif()
  # Set config on fullnames
  list(APPEND ${CONFIG}_TEST_CONFIG ${FULLNAMES})
  list(FIND TEST_CONFIGS ${CONFIG} FOUND)
  if (FOUND EQUAL -1)
    list(APPEND TEST_CONFIGS ${CONFIG})
    list(SORT TEST_CONFIGS)
    # Export to parent scope
    set(TEST_CONFIGS ${TEST_CONFIGS} CACHE INTERNAL "")
  endif()
  # Export to parent scope
  set(${CONFIG}_TEST_CONFIG ${${CONFIG}_TEST_CONFIG} CACHE INTERNAL "")
endfunction()

#
# Returns a list of test configs
#
function(get_test_config TESTNAME OUTVAR)
  unset(CONFIGS)
  foreach(CONFIG ${TEST_CONFIGS})
    list(FIND ${CONFIG}_TEST_CONFIG ${TESTNAME} IDX)
    if (IDX GREATER -1)
      list(APPEND CONFIGS ${CONFIG})
    endif()
  endforeach()
  set(${OUTVAR} "${CONFIGS}" PARENT_SCOPE)
endfunction()

#
# Check if a test file is a 2D test
#
function(is_2d FULLNAME RESULT)
  list(FIND ALL_2D_FILES ${FULLNAME} IDX)
  if (${IDX} GREATER -1)
    set(${RESULT} 1 PARENT_SCOPE)
  else()
    set(${RESULT} PARENT_SCOPE)
  endif()
endfunction()

#
# This functions adds cmd-line tests given files.
#
# Usage add_cmdline_test(testbasename [EXE <executable>] [ARGS <args to exe>]
#                        [SCRIPT <script>]
#                        [EXPECTEDDIR <shared dir>] SUFFIX <suffix> FILES <test files>)
#
function(add_cmdline_test TESTCMD_BASENAME)
  cmake_parse_arguments(TESTCMD "OPENSCAD;STDIO" "EXE;SCRIPT;SUFFIX;KERNEL;EXPECTEDDIR" "FILES;ARGS" ${ARGN})

  set(EXTRA_OPTIONS "")

  # If sharing results with another test, pass on this to the python script
  if (TESTCMD_EXPECTEDDIR)
    list(APPEND EXTRA_OPTIONS -e ${TESTCMD_EXPECTEDDIR})
  endif()

  if (TESTCMD_KERNEL)
    list(APPEND EXTRA_OPTIONS -k ${TESTCMD_KERNEL})
  endif()

  if (TESTCMD_STDIO)
    list(APPEND EXTRA_OPTIONS --stdin --stdout)
  endif()

  if ((TESTCMD_EXE OR TESTCMD_SCRIPT) AND TESTCMD_OPENSCAD)
    message(FATAL_ERROR "add_cmdline_test() does not allow OPENSCAD flag alongside EXE or SCRIPT values")
  endif()

  # python script implies PYTHON_EXECUTABLE
  if (TESTCMD_SCRIPT MATCHES \\.[Pp][Yy]$)
    set(TESTCMD_EXE ${PYTHON_EXECUTABLE})
  endif()
  if (TESTCMD_OPENSCAD)
    set(TESTCMD_EXE ${OPENSCAD_BINPATH})
  endif()

  if (TESTCMD_EXE)
    set(TESTNAME_OPTION -t ${TESTCMD_BASENAME})
  else()
    # If no executable was specified, assume it was built by us and resides here
    set(TESTCMD_EXE ${CCBD}/${TESTCMD_BASENAME})
  endif()

  # Add tests from args
  foreach (SCADFILE ${TESTCMD_FILES})
    get_filename_component(FILE_BASENAME ${SCADFILE} NAME_WE)
    string(REPLACE " " "_" FILE_BASENAME ${FILE_BASENAME}) # Test names cannot include spaces
    set(TEST_FULLNAME "${TESTCMD_BASENAME}_${FILE_BASENAME}")
    list(FIND EXPERIMENTAL_TESTS ${TEST_FULLNAME} EXPERIMENTAL_TEST)

    set(EXPERIMENTAL_OPTION "")

    if (NOT (${EXPERIMENTAL_TEST} EQUAL -1))
      # add global experimental options here
      set(EXPERIMENTAL_OPTION ${EXPERIMENTAL_OPTION} "--enable=roof" "--enable=lazy-union" "--enable=textmetrics" "--enable=import-function")
    endif()

    # Enable manifold for all tests except those marked as skipped
    if (ENABLE_MANIFOLD
        AND NOT SCADFILE IN_LIST SCADFILES_WITH_DIFFERENT_MANIFOLD_EXPECTATIONS
        AND NOT SCADFILE IN_LIST SCADFILES_FAILING_WITH_MANIFOLD
        AND NOT TEST_FULLNAME IN_LIST TESTS_FAILING_WITH_MANIFOLD
        AND NOT TESTCMD_BASENAME MATCHES "^(stlexport|objexport)$"
        AND NOT TESTCMD_BASENAME MATCHES "^openscad-viewoptions-.*"
        AND NOT TESTCMD_BASENAME MATCHES "^fastcsg-.*"
        AND NOT TESTCMD_BASENAME MATCHES "^remesh-.*")
      set(EXPERIMENTAL_OPTION ${EXPERIMENTAL_OPTION} "--enable=manifold")
    endif()
    
    # Enable fast-csg for all tests but those that have different expectations or fail for other reasons.
    if (NOT SCADFILE IN_LIST SCADFILES_WITH_DIFFERENT_FAST_CSG_EXPECTATIONS
        AND NOT SCADFILE IN_LIST SCADFILES_FAILING_WITH_FAST_CSG
        AND NOT TEST_FULLNAME IN_LIST TESTS_FAILING_WITH_FAST_CSG)
      set(EXPERIMENTAL_OPTION ${EXPERIMENTAL_OPTION} "--enable=fast-csg")
      if (SCADFILE IN_LIST FAST_CSG_SAFER_NEEDED)
        set(EXPERIMENTAL_OPTION ${EXPERIMENTAL_OPTION} "--enable=fast-csg-safer")
      endif()
    endif()

    # 2D tests should be viewed from the top, not an angle.
    set(CAMERA_OPTION "")
    is_2d(${SCADFILE} IS2D)
    if (IS2D)
      set(CAMERA_OPTION "--camera=0,0,100,0,0,0" "--viewall" "--autocenter" "--projection=ortho")
    endif()

    # Handle configurations
    get_test_config(${TEST_FULLNAME} FOUNDCONFIGS)
    if (NOT FOUNDCONFIGS)
      set_test_config(Default FILES ${TEST_FULLNAME})
    endif()
    set_test_config(All FILES ${TEST_FULLNAME})
    list(FIND FOUNDCONFIGS Bugs FOUND)
    if (FOUND EQUAL -1)
      set_test_config(Good FILES ${TEST_FULLNAME})
    endif()
    get_test_config(${TEST_FULLNAME} CONFVAL)

    set(FILENAME_OPTION -f ${FILE_BASENAME})

    # Apply lazy-union to *all* tests for comprehensive testing of this experimental feature.
    # Would need all passing before making lazy-union non-experimental, but that's probably a long way off.
    # Mostly just breaks issues that export non-manifold/intersecting geometry without explicit union.
    #set(EXPERIMENTAL_OPTION ${EXPERIMENTAL_OPTION} "--enable=lazy-union")

    # Enable vertex-object-renderers by default for all test if experimental build and openscad executable
    if (EXPERIMENTAL AND TESTCMD_OPENSCAD)
      set(EXPERIMENTAL_OPTION ${EXPERIMENTAL_OPTION} "--enable=vertex-object-renderers")
      #set(EXPERIMENTAL_OPTION ${EXPERIMENTAL_OPTION} "--enable=vertex-object-renderers-prealloc")
      #set(EXPERIMENTAL_OPTION ${EXPERIMENTAL_OPTION} "--enable=vertex-object-renderers-direct")
      #set(EXPERIMENTAL_OPTION ${EXPERIMENTAL_OPTION} "--enable=vertex-object-renderers-indexing")
    endif()

    string(JOIN " " DBG_COMMAND_STR
      "add_test(" ${TEST_FULLNAME} CONFIGURATIONS ${CONFVAL}
      COMMAND ${PYTHON_EXECUTABLE}
      ${TEST_CMDLINE_TOOL_PY} ${COMPARATOR} -c ${IMAGE_COMPARE_EXE}
      -s ${TESTCMD_SUFFIX} ${EXTRA_OPTIONS} ${TESTNAME_OPTION} ${FILENAME_OPTION}
      ${TESTCMD_EXE} ${TESTCMD_SCRIPT} ${SCADFILE} ${CAMERA_OPTION}
      ${EXPERIMENTAL_OPTION} ${TESTCMD_ARGS} ")"
    )
    # Use cmake option "--log-level DEBUG" during top level config to see this
    message(DEBUG "${DBG_COMMAND_STR}")

    # only add test if it is not experimental or if it is and experimental option is enabled
    if (${EXPERIMENTAL_TEST} EQUAL -1 OR EXPERIMENTAL)
      add_test(NAME ${TEST_FULLNAME} CONFIGURATIONS ${CONFVAL}
        COMMAND ${PYTHON_EXECUTABLE}
        ${TEST_CMDLINE_TOOL_PY} ${COMPARATOR} -c ${IMAGE_COMPARE_EXE}
        -s ${TESTCMD_SUFFIX} ${EXTRA_OPTIONS} ${TESTNAME_OPTION} ${FILENAME_OPTION}
        ${TESTCMD_EXE} ${TESTCMD_SCRIPT} "${SCADFILE}" ${CAMERA_OPTION}
        ${EXPERIMENTAL_OPTION} ${TESTCMD_ARGS}
      )
      set_property(TEST ${TEST_FULLNAME} PROPERTY ENVIRONMENT ${CTEST_ENVIRONMENT})
    endif()
  endforeach()
endfunction()

# Usage add_failing_test(testbasename  RETVAL <expected return value>  SUFFIX <suffix>  FILES <test files>
#                        [EXE <executable>] [SCRIPT <script>] [ARGS <args to exe>])
#
function(add_failing_test TESTCMD_BASENAME)
  cmake_parse_arguments(TESTCMD "" "RETVAL;EXE;SCRIPT;SUFFIX" "FILES;ARGS" ${ARGN})

  if ("${TESTCMD_SUFFIX}" STREQUAL "") # Suffix "off" counts as a false value, so check directly for empty string.
    message(FATAL_ERROR "add_failing_test() requires SUFFIX to be set" )
  endif()
  if (NOT TESTCMD_EXE)
    set(TESTCMD_EXE ${PYTHON_EXECUTABLE})
  endif()
  if (NOT TESTCMD_SCRIPT)
    set(TESTCMD_SCRIPT ${SHOULDFAIL_PY})
  endif()

  set(TESTNAME_OPTION -t ${TESTCMD_BASENAME})

  # Add tests from args
  foreach (SCADFILE ${TESTCMD_FILES})
    get_filename_component(FILE_BASENAME ${SCADFILE} NAME_WE)
    string(REPLACE " " "_" FILE_BASENAME ${FILE_BASENAME}) # Test names cannot include spaces
    set(TEST_FULLNAME "${TESTCMD_BASENAME}_${FILE_BASENAME}")
    # Handle configurations
    unset(FOUNDCONFIGS)
    get_test_config(${TEST_FULLNAME} FOUNDCONFIGS)
    if (NOT FOUNDCONFIGS)
      set_test_config(Default FILES ${TEST_FULLNAME})
    endif()
    set_test_config(All FILES ${TEST_FULLNAME})
    unset(FOUNDCONFIGS)
    get_test_config(${TEST_FULLNAME} FOUNDCONFIGS)
    set(CONFVAL ${FOUNDCONFIGS})

    # The python script cannot extract the testname when given extra parameters
    if (TESTCMD_ARGS)
      set(FILENAME_OPTION -f ${FILE_BASENAME})
    endif()

    add_test(NAME ${TEST_FULLNAME} CONFIGURATIONS ${CONFVAL} COMMAND ${TESTCMD_EXE} ${TESTCMD_SCRIPT} "${SCADFILE}" -s ${TESTCMD_SUFFIX} ${TESTCMD_ARGS})
    set_property(TEST ${TEST_FULLNAME} PROPERTY ENVIRONMENT "${CTEST_ENVIRONMENT}")
  endforeach()
endfunction()

#################################################
# Configure Templated Files and Generated Tests #
#################################################

configure_file(${TEST_SCAD_DIR}/templates/include-tests-template.scad
               ${TEST_SCAD_DIR}/misc/include-tests.scad)
configure_file(${TEST_SCAD_DIR}/templates/use-tests-template.scad
               ${TEST_SCAD_DIR}/misc/use-tests.scad)
configure_file(${TEST_SCAD_DIR}/templates/import_stl-tests-template.scad
               ${TEST_SCAD_DIR}/3D/features/import_stl-tests.scad)
configure_file(${TEST_SCAD_DIR}/templates/import_3mf-tests-template.scad
               ${TEST_SCAD_DIR}/3D/features/import_3mf-tests.scad)
configure_file(${TEST_SCAD_DIR}/templates/import_dxf-tests-template.scad
               ${TEST_SCAD_DIR}/2D/features/import_dxf-tests.scad)
configure_file(${TEST_PYTHON_DIR}/gen_issue2342-template.py
               ${TEST_PYTHON_DIR}/gen_issue2342.py)
configure_file(${TEST_PYTHON_DIR}/gen_svg_viewbox_tests-template.py
               ${TEST_PYTHON_DIR}/gen_svg_viewbox_tests.py)

# Set up custom commands to run before & after Ctest run.
# 1. Start/stop Virtual Framebuffer for linux/bsd. 2. Pretty Print
# Please see the CTestCustom.template file for more info.
message(STATUS "creating CTestCustom.cmake")
set(TEMPLATE_HEADER "Generated by cmake from ${CCSD}/CTestCustom.template")
set(UPLOADARG "")
if ($ENV{OPENSCAD_UPLOAD_TESTS})
  set(UPLOADARG "--upload")
endif()
configure_file(${CCSD}/CTestCustom.template ${CCBD}/CTestCustom.cmake @ONLY)

# generate a very large scad file which we would rather not commit to the source tree
# this is for stress-testing the parser
add_custom_target(issue2342 ALL
  COMMAND ${PYTHON_EXECUTABLE} ${TEST_PYTHON_DIR}/gen_issue2342.py ">${TEST_SCAD_DIR}/issues/issue2342.scad"
  WORKING_DIRECTORY ${GEN_SCRIPT_DIR}
  COMMENT "Generating issue2342.scad"
)
add_custom_target(svg_viewbox_tests ALL
  COMMAND ${PYTHON_EXECUTABLE} ${TEST_PYTHON_DIR}/gen_svg_viewbox_tests.py "${TEST_DATA_DIR}/svg/viewbox" "${TEST_SCAD_DIR}/svg/extruded"
  WORKING_DIRECTORY ${GEN_SCRIPT_DIR}
  COMMENT "Generating svg viewbox tests"
)

##################################
# Define Various Test File Lists #
##################################

# Find all scad files
file(GLOB DEPRECATED_3D_FILES ${TEST_SCAD_DIR}/3D/deprecated/*.scad)
file(GLOB FEATURES_2D_FILES   ${TEST_SCAD_DIR}/2D/features/*.scad)
file(GLOB FEATURES_3D_FILES   ${TEST_SCAD_DIR}/3D/features/*.scad)
file(GLOB ISSUES_2D_FILES     ${TEST_SCAD_DIR}/2D/issues/*.scad)
file(GLOB ISSUES_3D_FILES     ${TEST_SCAD_DIR}/3D/issues/*.scad)
file(GLOB SCAD_DXF_FILES      ${TEST_SCAD_DIR}/dxf/*.scad)
file(GLOB SCAD_PDF_FILES      ${TEST_SCAD_DIR}/pdf/*.scad)
file(GLOB SCAD_SVG_FILES      ${TEST_SCAD_DIR}/svg/svg-spec/*.scad
  ${TEST_SCAD_DIR}/svg/box-w-holes-2d.scad
  ${TEST_SCAD_DIR}/svg/display.scad
  ${TEST_SCAD_DIR}/svg/id-selection-test.scad
  ${TEST_SCAD_DIR}/svg/id-layer-selection-test.scad
  ${TEST_SCAD_DIR}/svg/line-cap-line-join.scad
  ${TEST_SCAD_DIR}/svg/simple-center-2d.scad
  ${TEST_SCAD_DIR}/svg/use-transform.scad
  ${TEST_SCAD_DIR}/svg/size-percent.scad)
file(GLOB SCAD_AMF_FILES           ${TEST_SCAD_DIR}/amf/*.scad)
file(GLOB SCAD_NEF3_FILES          ${TEST_SCAD_DIR}/nef3/*.scad)
file(GLOB FUNCTION_FILES           ${TEST_SCAD_DIR}/functions/*.scad)
file(GLOB REDEFINITION_FILES       ${TEST_SCAD_DIR}/redefinition/*.scad)
file(GLOB_RECURSE BUGS_FILES       ${TEST_SCAD_DIR}/bugs/*.scad)
file(GLOB_RECURSE BUGS_2D_FILES    ${TEST_SCAD_DIR}/bugs2D/*.scad)
file(GLOB_RECURSE EXAMPLE_3D_FILES ${EXAMPLES_DIR}/*.scad)
file(GLOB FEATURES_PYTHON_FILES    ${TEST_PYTHON_DIR}/language/*.py)

list(REMOVE_ITEM EXAMPLE_3D_FILES
  ${EXAMPLES_DIR}/Old/example015.scad
  ${EXAMPLES_DIR}/Advanced/module_recursion.scad
  ${EXAMPLES_DIR}/Functions/list_comprehensions.scad
  ${EXAMPLES_DIR}/Functions/polygon_areas.scad
  ${EXAMPLES_DIR}/Functions/recursion.scad
)

list(APPEND EXAMPLE_2D_FILES
  ${EXAMPLES_DIR}/Old/example015.scad
  ${EXAMPLES_DIR}/Advanced/module_recursion.scad
  ${EXAMPLES_DIR}/Functions/list_comprehensions.scad
  ${EXAMPLES_DIR}/Functions/polygon_areas.scad
  ${EXAMPLES_DIR}/Functions/recursion.scad
)

list(APPEND EXAMPLE_FILES ${EXAMPLE_3D_FILES} ${EXAMPLE_2D_FILES})

list(APPEND MISC_FILES
  ${TEST_SCAD_DIR}/misc/arg-permutations.scad
  ${TEST_SCAD_DIR}/misc/escape-test.scad
  ${TEST_SCAD_DIR}/misc/include-tests.scad
  ${TEST_SCAD_DIR}/misc/include-overwrite-main.scad
  ${TEST_SCAD_DIR}/misc/include-overwrite-main2.scad
  ${TEST_SCAD_DIR}/misc/use-tests.scad
  ${TEST_SCAD_DIR}/misc/assert-tests.scad
  ${TEST_SCAD_DIR}/misc/let-module-tests.scad
  ${TEST_SCAD_DIR}/misc/localfiles-test.scad
  ${TEST_SCAD_DIR}/misc/localfiles_dir/localfiles-compatibility-test.scad
  ${TEST_SCAD_DIR}/misc/allexpressions.scad
  ${TEST_SCAD_DIR}/misc/allfunctions.scad
  ${TEST_SCAD_DIR}/misc/allmodules.scad
  ${TEST_SCAD_DIR}/misc/special-consts.scad
  ${TEST_SCAD_DIR}/misc/variable-overwrite.scad
)

list(APPEND FAILING_FILES
  ${TEST_SCAD_DIR}/issues/issue1890-comment.scad
  ${TEST_SCAD_DIR}/issues/issue1890-include.scad
  ${TEST_SCAD_DIR}/issues/issue1890-string.scad
  ${TEST_SCAD_DIR}/issues/issue1890-use.scad
)

list(APPEND ECHO_FILES ${FUNCTION_FILES} ${MISC_FILES} ${REDEFINITION_FILES}
  ${TEST_SCAD_DIR}/3D/features/for-tests.scad
  ${TEST_SCAD_DIR}/3D/features/rotate-parameters.scad
  ${TEST_SCAD_DIR}/3D/features/linear_extrude-parameter-tests.scad
  ${TEST_SCAD_DIR}/misc/expression-evaluation-tests.scad
  ${TEST_SCAD_DIR}/misc/echo-tests.scad
  ${TEST_SCAD_DIR}/misc/assert-fail1-test.scad
  ${TEST_SCAD_DIR}/misc/assert-fail2-test.scad
  ${TEST_SCAD_DIR}/misc/assert-fail3-test.scad
  ${TEST_SCAD_DIR}/misc/assert-fail4-test.scad
  ${TEST_SCAD_DIR}/misc/assert-fail5-test.scad
  ${TEST_SCAD_DIR}/misc/for-c-style-infinite-loop.scad
  ${TEST_SCAD_DIR}/misc/parser-tests.scad
  ${TEST_SCAD_DIR}/misc/builtin-tests.scad
  ${TEST_SCAD_DIR}/misc/dim-all.scad
  ${TEST_SCAD_DIR}/misc/string-test.scad
  ${TEST_SCAD_DIR}/misc/string-indexing.scad
  ${TEST_SCAD_DIR}/misc/string-unicode.scad
  ${TEST_SCAD_DIR}/misc/chr-tests.scad
  ${TEST_SCAD_DIR}/misc/ord-tests.scad
  ${TEST_SCAD_DIR}/misc/vector-values.scad
  ${TEST_SCAD_DIR}/misc/search-tests.scad
  ${TEST_SCAD_DIR}/misc/search-tests-unicode.scad
  ${TEST_SCAD_DIR}/misc/recursion-test-function.scad
  ${TEST_SCAD_DIR}/misc/recursion-test-function2.scad
  ${TEST_SCAD_DIR}/misc/recursion-test-function3.scad
  ${TEST_SCAD_DIR}/misc/recursion-test-module.scad
  ${TEST_SCAD_DIR}/misc/tail-recursion-tests.scad
  ${TEST_SCAD_DIR}/misc/value-reassignment-tests.scad
  ${TEST_SCAD_DIR}/misc/value-reassignment-tests2.scad
  ${TEST_SCAD_DIR}/misc/variable-scope-tests.scad
  ${TEST_SCAD_DIR}/misc/scope-assignment-tests.scad
  ${TEST_SCAD_DIR}/misc/lookup-tests.scad
  ${TEST_SCAD_DIR}/misc/expression-shortcircuit-tests.scad
  ${TEST_SCAD_DIR}/misc/parent_module-tests.scad
  ${TEST_SCAD_DIR}/misc/children-tests.scad
  ${TEST_SCAD_DIR}/misc/range-tests.scad
  ${TEST_SCAD_DIR}/misc/no-break-space-test.scad
  ${TEST_SCAD_DIR}/misc/unicode-tests.scad
  ${TEST_SCAD_DIR}/misc/utf8-tests.scad
  ${TEST_SCAD_DIR}/misc/nbsp-utf8-test.scad
  ${TEST_SCAD_DIR}/misc/nbsp-latin1-test.scad
  ${TEST_SCAD_DIR}/misc/concat-tests.scad
  ${TEST_SCAD_DIR}/misc/include-recursive-test.scad
  ${TEST_SCAD_DIR}/misc/errors-warnings.scad
  ${TEST_SCAD_DIR}/misc/errors-warnings-included.scad
  ${TEST_SCAD_DIR}/misc/children-warnings-tests.scad
  ${TEST_SCAD_DIR}/misc/isundef-test.scad
  ${TEST_SCAD_DIR}/misc/islist-test.scad
  ${TEST_SCAD_DIR}/misc/isnum-test.scad
  ${TEST_SCAD_DIR}/misc/isbool-test.scad
  ${TEST_SCAD_DIR}/misc/isstring-test.scad
  ${TEST_SCAD_DIR}/misc/isobject-test.scad
  ${TEST_SCAD_DIR}/misc/operators-tests.scad
  ${TEST_SCAD_DIR}/misc/expression-precedence.scad
  ${TEST_SCAD_DIR}/misc/builtins-calling-vec3vec2.scad
  ${TEST_SCAD_DIR}/misc/leaf-module-warnings.scad
  ${TEST_SCAD_DIR}/issues/issue1472.scad
  ${TEST_SCAD_DIR}/misc/empty-stl.scad
  ${TEST_SCAD_DIR}/issues/issue1516.scad
  ${TEST_SCAD_DIR}/issues/issue1528.scad
  ${TEST_SCAD_DIR}/issues/issue1923.scad
  ${TEST_SCAD_DIR}/misc/preview_variable.scad
  ${TEST_SCAD_DIR}/issues/issue1851-each-fail-on-scalar.scad
  ${TEST_SCAD_DIR}/issues/issue2342.scad
  ${TEST_SCAD_DIR}/issues/issue3118-recur-limit.scad
  ${TEST_SCAD_DIR}/issues/issue3541.scad
  ${TEST_SCAD_DIR}/misc/function-scope.scad
  ${TEST_SCAD_DIR}/misc/root-modifiers.scad
  ${TEST_SCAD_DIR}/misc/root-modifier-for.scad
  ${TEST_DATA_DIR}/use-order-test/use-order-test.scad
  ${TEST_SCAD_DIR}/misc/text-metrics-test.scad
  ${TEST_SCAD_DIR}/json/import-json.scad
  ${TEST_SCAD_DIR}/json/import-json-relative-path.scad
  ${TEST_SCAD_DIR}/misc/vector-swizzling.scad
  ${TEST_SCAD_DIR}/misc/linenumber.scad
)

list(APPEND ASTDUMPTEST_FILES ${MISC_FILES}
  ${TEST_SCAD_DIR}/functions/assert-expression-fail1-test.scad
  ${TEST_SCAD_DIR}/functions/assert-expression-fail2-test.scad
  ${TEST_SCAD_DIR}/functions/assert-expression-fail3-test.scad
  ${TEST_SCAD_DIR}/functions/assert-expression-tests.scad
  ${TEST_SCAD_DIR}/functions/echo-expression-tests.scad
  ${TEST_SCAD_DIR}/functions/expression-precedence-tests.scad
  ${TEST_SCAD_DIR}/functions/let-test-single.scad
  ${TEST_SCAD_DIR}/functions/let-tests.scad
  ${TEST_SCAD_DIR}/functions/list-comprehensions.scad
  ${TEST_SCAD_DIR}/functions/exponent-operator-test.scad
  ${TEST_SCAD_DIR}/misc/ifelse-ast-dump.scad
  ${TEST_SCAD_DIR}/svg/id-layer-selection-test.scad
)

list(APPEND DUMPTEST_FILES ${FEATURES_2D_FILES} ${FEATURES_3D_FILES} ${DEPRECATED_3D_FILES} ${MISC_FILES})

list(APPEND CGALPNGTEST_2D_FILES ${FEATURES_2D_FILES} ${SCAD_DXF_FILES} ${ISSUES_2D_FILES} ${EXAMPLE_2D_FILES})
list(APPEND CGALPNGTEST_3D_FILES ${FEATURES_3D_FILES} ${SCAD_AMF_FILES} ${DEPRECATED_3D_FILES} ${ISSUES_3D_FILES} ${EXAMPLE_3D_FILES} ${SCAD_NEF3_FILES})
list(APPEND CGALPNGTEST_3D_FILES
  ${TEST_SCAD_DIR}/misc/include-tests.scad
  ${TEST_SCAD_DIR}/misc/use-tests.scad
  ${TEST_SCAD_DIR}/misc/assert-tests.scad
  ${TEST_SCAD_DIR}/misc/let-module-tests.scad
  ${TEST_SCAD_DIR}/misc/localfiles-test.scad
  ${TEST_SCAD_DIR}/misc/localfiles_dir/localfiles-compatibility-test.scad
  ${TEST_SCAD_DIR}/misc/rotate-empty-bbox.scad
  ${TEST_SCAD_DIR}/misc/empty-shape-tests.scad
  ${TEST_SCAD_DIR}/misc/null-polygons.scad
  ${TEST_SCAD_DIR}/misc/internal-cavity.scad
  ${TEST_SCAD_DIR}/misc/internal-cavity-polyhedron.scad
  ${TEST_SCAD_DIR}/misc/bad-stl-pcbvicebar.scad
  ${TEST_SCAD_DIR}/misc/bad-stl-tardis.scad
  ${TEST_SCAD_DIR}/misc/bad-stl-wing.scad
  ${TEST_SCAD_DIR}/misc/rotate_extrude-hole.scad
  ${TEST_SCAD_DIR}/misc/preview_variable.scad
)

list(APPEND CGALPNGTEST_PYTHON_FILES ${FEATURES_PYTHON_FILES} )
# test importing unparseable files, result will be an empty image
list(APPEND STL_IMPORT_FILES
  ${TEST_SCAD_DIR}/stl/stl-import-invalidvertex.scad
  ${TEST_SCAD_DIR}/stl/stl-import-toomanyvertices.scad
  ${TEST_SCAD_DIR}/stl/stl-import-unparseable.scad
)

list(GET CGALPNGTEST_2D_FILES 0 1 2 CGALPNGSTDIOTEST_FILES)
list(APPEND CGALPNGTEST_FILES ${CGALPNGTEST_2D_FILES} ${CGALPNGTEST_3D_FILES})
set(PRUNE_TEST ${TEST_SCAD_DIR}/misc/intersection-prune-test.scad)
list(APPEND OPENCSGTEST_FILES ${STL_IMPORT_FILES} ${CGALPNGTEST_FILES} ${BUGS_FILES} ${BUGS_2D_FILES} ${PRUNE_TEST})
list(APPEND THROWNTOGETHERTEST_FILES ${CGALPNGTEST_FILES} ${PRUNE_TEST})

list(APPEND CGALSTLSANITYTEST_FILES ${TEST_SCAD_DIR}/misc/normal-nan.scad)

list(APPEND EXPORT_STL_TEST_FILES ${TEST_SCAD_DIR}/stl/stl-export.scad)

list(APPEND EXPORT_OBJ_TEST_FILES ${TEST_SCAD_DIR}/obj/obj-export.scad)
list(APPEND EXPORT_OBJ_TEST_FILES ${TEST_SCAD_DIR}/obj/obj-import-export.scad)

list(APPEND EXPORT_3MF_TEST_FILES ${TEST_SCAD_DIR}/3mf/3mf-export.scad)

list(APPEND EXPORT3D_CGALCGAL_TEST_FILES
  ${TEST_SCAD_DIR}/3D/features/polyhedron-nonplanar-tests.scad
  ${TEST_SCAD_DIR}/3D/features/rotate_extrude-tests.scad
  ${TEST_SCAD_DIR}/3D/features/union-coincident-test.scad
  ${TEST_SCAD_DIR}/3D/features/mirror-tests.scad
  ${TEST_SCAD_DIR}/misc/null-polygons.scad
  ${TEST_SCAD_DIR}/misc/internal-cavity.scad
  ${TEST_SCAD_DIR}/misc/internal-cavity-polyhedron.scad
  ${TEST_SCAD_DIR}/misc/bad-stl-pcbvicebar.scad
  ${TEST_SCAD_DIR}/misc/bad-stl-tardis.scad
  ${TEST_SCAD_DIR}/misc/rotate_extrude-hole.scad
  ${TEST_SCAD_DIR}/3D/issues/issue904.scad
  ${TEST_SCAD_DIR}/3D/issues/issue1105.scad
  ${TEST_SCAD_DIR}/3D/issues/issue1105d.scad
  ${TEST_SCAD_DIR}/3D/issues/issue1215.scad
  ${TEST_SCAD_DIR}/3D/issues/issue1215c.scad
  ${TEST_SCAD_DIR}/3D/issues/issue1221.scad
  ${TEST_SCAD_DIR}/3D/issues/issue1225.scad
  ${TEST_SCAD_DIR}/misc/preview_variable.scad
  ${TEST_SCAD_DIR}/3D/issues/fn_bug.scad
)

list(APPEND EXPORT3D_CGAL_TEST_FILES
  ${TEST_SCAD_DIR}/3D/features/polyhedron-tests.scad
  ${TEST_SCAD_DIR}/3D/issues/issue1105b.scad
  ${TEST_SCAD_DIR}/3D/issues/issue1105c.scad
  ${TEST_SCAD_DIR}/3D/issues/issue1215b.scad
  ${TEST_SCAD_DIR}/3D/issues/issue1258.scad
  ${TEST_SCAD_DIR}/3D/issues/issue2259.scad
)

list(APPEND EXPORT3D_TEST_FILES
  ${TEST_SCAD_DIR}/misc/nonmanifold-polyhedron.scad
  ${TEST_SCAD_DIR}/misc/bad-stl-wing.scad
)

# 2D tests
list(APPEND FILES_2D ${FEATURES_2D_FILES} ${ISSUES_2D_FILES} ${EXAMPLE_2D_FILES})
list(APPEND ALL_2D_FILES ${FILES_2D} ${SCAD_DXF_FILES} ${SCAD_SVG_FILES})

# We know that we cannot import weakly manifold files into CGAL, so to make tests easier
# to manage, don't try. Once we improve import, we can reenable this
# Known good manifold files -> EXPORT3D_CGALCGAL_TEST_FILES
# Known weak manifold files -> EXPORT3D_CGAL_TEST_FILES
# Known non-manifold files -> EXPORT3D_TEST_FILES
list(APPEND EXPORT3D_CGALCGAL_TEST_FILES ${BUGS_FILES})
#list(REMOVE_ITEM EXPORT3D_CGALCGAL_TEST_FILES
#)
#list(APPEND EXPORT3D_CGAL_TEST_FILES
#)

list(APPEND CGALPNGTEST_FILES ${BUGS_FILES} ${BUGS_2D_FILES})

# lazy-union
list(APPEND LAZYUNION_3D_FILES
  ${TEST_SCAD_DIR}/experimental/lazyunion-toplevel-objects.scad
  ${TEST_SCAD_DIR}/experimental/lazyunion-toplevel-for.scad
  ${TEST_SCAD_DIR}/experimental/lazyunion-nested-for.scad
  ${TEST_SCAD_DIR}/experimental/lazyunion-children.scad
  ${TEST_SCAD_DIR}/experimental/lazyunion-hull-for.scad
  ${TEST_SCAD_DIR}/experimental/lazyunion-root-for.scad
  ${TEST_SCAD_DIR}/experimental/lazyunion-intersection-for.scad
  ${TEST_SCAD_DIR}/experimental/lazyunion-difference-for.scad
  ${TEST_SCAD_DIR}/experimental/lazyunion-minkowski-for.scad
  ${TEST_SCAD_DIR}/experimental/lazyunion-transform-for.scad
  ${TEST_SCAD_DIR}/3D/features/2d-3d.scad
)
list(APPEND LAZYUNION_2D_FILES
  ${TEST_SCAD_DIR}/experimental/lazyunion-toplevel-2dobjects.scad
)
list(APPEND LAZYUNION_FILES ${LAZYUNION_2D_FILES} ${LAZYUNION_3D_FILES})

list(APPEND FASTCSG_LAZYUNION_FILES ${LAZYUNION_3D_FILES}
  ${TEST_SCAD_DIR}/experimental/fastcsg-lazyunion-issue4109-1.scad
  ${TEST_SCAD_DIR}/experimental/fastcsg-lazyunion-issue4109-2.scad
  ${TEST_SCAD_DIR}/experimental/fastcsg-lazyunion-issue4109-3.scad
  ${TEST_SCAD_DIR}/experimental/fastcsg-lazyunion-issue4109-4.scad
)

list(APPEND SVG_VIEWBOX_TESTS
  viewbox_300x400_none viewbox_600x200_none
  viewbox_300x400_meet_xMinYMin viewbox_300x400_meet_xMidYMin viewbox_300x400_meet_xMaxYMin
  viewbox_600x200_meet_xMinYMin viewbox_600x200_meet_xMinYMid viewbox_600x200_meet_xMinYMax
  viewbox_600x200_slice_xMinYMin viewbox_600x200_slice_xMidYMin viewbox_600x200_slice_xMaxYMin
  viewbox_600x600_slice_xMinYMin viewbox_600x600_slice_xMinYMid viewbox_600x600_slice_xMinYMax
)

# Specific tests for which fast-csg cannot be enabled yet.
list(APPEND TESTS_FAILING_WITH_FAST_CSG
  # Different order of vertices
  3mfexport_3mf-export
  # Test script argument passing issue
  cgalstlsanitytest_normal-nan
)

# Tests for which fast-csg works but produces different expectation files.
# These tests are run twice (w/ and without fast-csg).
list(APPEND SCADFILES_FAILING_WITH_FAST_CSG
  # Corefinement leaves some polyhedra in a state that we can't build Nefs from
  ${TEST_SCAD_DIR}/3D/features/mirror-tests.scad
  # Resize issue!
  ${TEST_SCAD_DIR}/3D/features/resize-convexity-tests.scad
  # Needs investigation:
  ${TEST_SCAD_DIR}/3D/issues/issue1246.scad
)
list(APPEND FAST_CSG_SAFER_NEEDED
  ${TEST_SCAD_DIR}/3D/features/edge-cases.scad
)

list(APPEND SCADFILES_WITH_GREEN_FACES
  ${EXAMPLES_DIR}/Basics/CSG-modules.scad
  ${EXAMPLES_DIR}/Basics/CSG.scad
  ${EXAMPLES_DIR}/Basics/logo.scad
  ${EXAMPLES_DIR}/Old/example001.scad
  ${EXAMPLES_DIR}/Old/example002.scad
  ${EXAMPLES_DIR}/Old/example003.scad
  ${EXAMPLES_DIR}/Old/example004.scad
  ${EXAMPLES_DIR}/Old/example005.scad
  ${EXAMPLES_DIR}/Old/example006.scad
  ${EXAMPLES_DIR}/Old/example012.scad
  ${EXAMPLES_DIR}/Old/example016.scad
  ${EXAMPLES_DIR}/Old/example024.scad
  ${TEST_SCAD_DIR}/3D/features/difference-tests.scad
  ${TEST_SCAD_DIR}/3D/features/highlight-modifier.scad
  ${TEST_SCAD_DIR}/3D/features/highlight-modifier2.scad
  ${TEST_SCAD_DIR}/3D/features/minkowski3-erosion.scad
  ${TEST_SCAD_DIR}/3D/features/render-tests.scad
  ${TEST_SCAD_DIR}/3D/issues/issue1105.scad
  ${TEST_SCAD_DIR}/3D/issues/issue1105b.scad
  ${TEST_SCAD_DIR}/3D/issues/issue1105c.scad
  ${TEST_SCAD_DIR}/3D/issues/issue1105d.scad
  ${TEST_SCAD_DIR}/3D/issues/issue1215c.scad
  ${TEST_SCAD_DIR}/3D/issues/issue1803.scad
  ${TEST_SCAD_DIR}/3D/issues/issue3158.scad
  ${TEST_SCAD_DIR}/3D/issues/issue835.scad
  ${TEST_SCAD_DIR}/3D/issues/issue911.scad
  ${TEST_SCAD_DIR}/3D/issues/issue913.scad
  ${TEST_SCAD_DIR}/3D/misc/view-options-tests.scad
  ${TEST_SCAD_DIR}/misc/internal-cavity-polyhedron.scad
  ${TEST_SCAD_DIR}/misc/internal-cavity.scad
  ${TEST_SCAD_DIR}/misc/let-module-tests.scad
  ${TEST_SCAD_DIR}/misc/rotate_extrude-hole.scad
  ${TEST_SCAD_DIR}/misc/rotate-empty-bbox.scad
)

# Tests for which fast-csg works but produces different expectation files.
# These tests are run twice (w/ and without fast-csg).
list(APPEND SCADFILES_WITH_DIFFERENT_FAST_CSG_EXPECTATIONS
  # No more green faces from differences.
  ${SCADFILES_WITH_GREEN_FACES}

  # This one no longer crashes, yay!
  ${TEST_SCAD_DIR}/bugs/issue1455.scad
  # These are less broken than before:
  ${TEST_SCAD_DIR}/bugs/issue791.scad
  ${TEST_SCAD_DIR}/3D/issues/issue1138.scad
  ${TEST_SCAD_DIR}/3D/issues/issue1137.scad

  # Less broken and no green faces
  ${TEST_SCAD_DIR}/3D/features/polyhedron-tests.scad

  # Misc
  ${TEST_SCAD_DIR}/2D/features/highlight-modifier-2d.scad
)

list(APPEND SCADFILES_WITH_DIFFERENT_MANIFOLD_EXPECTATIONS
  # No more green faces from differences.
  ${SCADFILES_WITH_GREEN_FACES}

  # Different vertex order
  ${TEST_SCAD_DIR}/3mf/3mf-export.scad
)

list(APPEND SCADFILES_FAILING_WITH_MANIFOLD
  # Crashes with Input mesh not closed! / NoManifold
  ${TEST_SCAD_DIR}/3D/features/polyhedron-tests.scad
  ${TEST_SCAD_DIR}/3D/issues/issue1137.scad

  # Resize issues!
  ${TEST_SCAD_DIR}/3D/features/resize-convexity-tests.scad
  ${TEST_SCAD_DIR}/3D/features/resize-tests.scad

  # Misc
  ${TEST_SCAD_DIR}/misc/normal-nan.scad
)

list(APPEND TESTS_FAILING_WITH_MANIFOLD
  # Need to flip faces if transform determinant is < 0
  cgalstlcgalpngtest_mirror-tests
  cgalbinstlcgalpngtest_mirror-tests
)

###################################
# Add experimental features tests #
###################################

experimental_tests(dumptest-examples_roof)
experimental_tests(cgalpngtest_roof)
experimental_tests(csgpngtest_roof)
experimental_tests(opencsgtest_roof)
experimental_tests(throwntogethertest_roof)

experimental_tests(echotest_allexpressions)
experimental_tests(astdumptest_allexpressions)
experimental_tests(echotest_function-literal-tests)
experimental_tests(echotest_function-literal-compare)
experimental_tests(echotest_isobject-test)
experimental_tests(echotest_text-metrics-test)
experimental_tests(dumptest_text-metrics)
experimental_tests(cgalpngtest_text-metrics)
experimental_tests(opencsgtest_text-metrics)
experimental_tests(csgpngtest_text-metrics)
experimental_tests(throwntogethertest_text-metrics)
experimental_tests(dxfpngtest_text-metrics)
experimental_tests(svgpngtest_text-metrics)
experimental_tests(echotest_import-json)
experimental_tests(echotest_import-json-relative-path)

experimental_tests(lazyunion-dump_lazyunion-toplevel-2dobjects)
experimental_tests(lazyunion-dump_lazyunion-toplevel-objects)
experimental_tests(lazyunion-dump_lazyunion-toplevel-for)
experimental_tests(lazyunion-dump_lazyunion-nested-for)
experimental_tests(lazyunion-dump_lazyunion-children)
experimental_tests(lazyunion-dump_lazyunion-hull-for)
experimental_tests(lazyunion-dump_lazyunion-root-for)
experimental_tests(lazyunion-dump_lazyunion-intersection-for)
experimental_tests(lazyunion-dump_lazyunion-difference-for)
experimental_tests(lazyunion-dump_lazyunion-minkowski-for)
experimental_tests(lazyunion-dump_lazyunion-transform-for)
experimental_tests(lazyunion-dump_2d-3d)
experimental_tests(lazyunion-opencsg_lazyunion-toplevel-2dobjects)
experimental_tests(lazyunion-opencsg_lazyunion-toplevel-objects)
experimental_tests(lazyunion-opencsg_lazyunion-toplevel-for)
experimental_tests(lazyunion-opencsg_lazyunion-nested-for)
experimental_tests(lazyunion-opencsg_lazyunion-children)
experimental_tests(lazyunion-opencsg_lazyunion-hull-for)
experimental_tests(lazyunion-opencsg_lazyunion-root-for)
experimental_tests(lazyunion-opencsg_lazyunion-intersection-for)
experimental_tests(lazyunion-opencsg_lazyunion-difference-for)
experimental_tests(lazyunion-opencsg_lazyunion-minkowski-for)
experimental_tests(lazyunion-opencsg_lazyunion-transform-for)
experimental_tests(lazyunion-opencsg_2d-3d)
experimental_tests(lazyunion-cgalpng_lazyunion-toplevel-2dobjects)
experimental_tests(lazyunion-cgalpng_lazyunion-toplevel-objects)
experimental_tests(lazyunion-cgalpng_lazyunion-toplevel-for)
experimental_tests(lazyunion-cgalpng_lazyunion-nested-for)
experimental_tests(lazyunion-cgalpng_lazyunion-children)
experimental_tests(lazyunion-cgalpng_lazyunion-hull-for)
experimental_tests(lazyunion-cgalpng_lazyunion-root-for)
experimental_tests(lazyunion-cgalpng_lazyunion-intersection-for)
experimental_tests(lazyunion-cgalpng_lazyunion-difference-for)
experimental_tests(lazyunion-cgalpng_lazyunion-minkowski-for)
experimental_tests(lazyunion-cgalpng_lazyunion-transform-for)
experimental_tests(lazyunion-cgalpng_2d-3d)
experimental_tests(lazyunion-monotonepng_lazyunion-toplevel-objects)
experimental_tests(lazyunion-monotonepng_lazyunion-toplevel-for)
experimental_tests(lazyunion-monotonepng_lazyunion-nested-for)
experimental_tests(lazyunion-monotonepng_lazyunion-children)
experimental_tests(lazyunion-monotonepng_lazyunion-hull-for)
experimental_tests(lazyunion-monotonepng_lazyunion-root-for)
experimental_tests(lazyunion-monotonepng_lazyunion-intersection-for)
experimental_tests(lazyunion-monotonepng_lazyunion-difference-for)
experimental_tests(lazyunion-monotonepng_lazyunion-minkowski-for)
experimental_tests(lazyunion-monotonepng_lazyunion-transform-for)
experimental_tests(lazyunion-monotonepng_2d-3d)
experimental_tests(lazyunion-stlpngtest_lazyunion-toplevel-objects)
experimental_tests(lazyunion-stlpngtest_lazyunion-toplevel-for)
experimental_tests(lazyunion-stlpngtest_lazyunion-nested-for)
experimental_tests(lazyunion-stlpngtest_lazyunion-children)
experimental_tests(lazyunion-stlpngtest_lazyunion-hull-for)
experimental_tests(lazyunion-stlpngtest_lazyunion-root-for)
experimental_tests(lazyunion-stlpngtest_lazyunion-intersection-for)
experimental_tests(lazyunion-stlpngtest_lazyunion-difference-for)
experimental_tests(lazyunion-stlpngtest_lazyunion-minkowski-for)
experimental_tests(lazyunion-stlpngtest_lazyunion-transform-for)
experimental_tests(lazyunion-stlpngtest_2d-3d)
experimental_tests(lazyunion-offpngtest_lazyunion-toplevel-objects)
experimental_tests(lazyunion-offpngtest_lazyunion-toplevel-for)
experimental_tests(lazyunion-offpngtest_lazyunion-nested-for)
experimental_tests(lazyunion-offpngtest_lazyunion-children)
experimental_tests(lazyunion-offpngtest_lazyunion-hull-for)
experimental_tests(lazyunion-offpngtest_lazyunion-root-for)
experimental_tests(lazyunion-offpngtest_lazyunion-intersection-for)
experimental_tests(lazyunion-offpngtest_lazyunion-difference-for)
experimental_tests(lazyunion-offpngtest_lazyunion-minkowski-for)
experimental_tests(lazyunion-offpngtest_lazyunion-transform-for)
experimental_tests(lazyunion-offpngtest_2d-3d)
experimental_tests(lazyunion-dxfpngtest_lazyunion-toplevel-2dobjects)
experimental_tests(lazyunion-svgpngtest_lazyunion-toplevel-2dobjects)

##############################
# Define test configurations #
##############################
# Must be done BEFORE adding any tests

# Clear test config cache variables
foreach(CONFIG $CACHE{TEST_CONFIGS})
  unset(${CONFIG}_TEST_CONFIG CACHE)
endforeach()

# Heavy tests are tests taking more than 10 seconds on a development computer
set_test_config(Heavy FILES
  cgalbinstlcgalpngtest_rotate_extrude-tests
  cgalpngtest_camera-tests
  cgalpngtest_for-nested-tests
  cgalpngtest_fractal
  cgalpngtest_issue267-normalization-crash
  cgalpngtest_iteration
  cgalpngtest_linear_extrude-scale-zero-tests
  cgalpngtest_minkowski3-erosion
  cgalpngtest_projection-extrude-tests
  cgalpngtest_resize-tests
  cgalpngtest_rotate_extrude-angle
  cgalpngtest_rotate_extrude-tests
  cgalpngtest_sphere-tests
  cgalpngtest_surface-tests
  cgalstlcgalpngtest_rotate_extrude-tests
  csgpngtest_camera-tests
  csgpngtest_for-nested-tests
  csgpngtest_fractal
  csgpngtest_issue267-normalization-crash
  csgpngtest_iteration
  csgpngtest_linear_extrude-scale-zero-tests
  csgpngtest_minkowski3-erosion
  csgpngtest_resize-tests
  csgpngtest_rotate_extrude-angle
  csgpngtest_rotate_extrude-tests
  csgpngtest_sphere-tests
  csgpngtest_surface-tests
  monotonepngtest_rotate_extrude-tests
  offpngtest_demo_cut
  offpngtest_difference
  offpngtest_fence
  offpngtest_rounded_box
  offpngtest_search
  offpngtest_surface
  offpngtest_translation
  opencsgtest_issue267-normalization-crash
  opencsgtest_minkowski3-erosion
  openscad-colorscheme-metallic-render_CSG
  stlpngtest_demo_cut
  stlpngtest_difference
  stlpngtest_fence
  stlpngtest_search
  stlpngtest_surface
  stlpngtest_rounded_box
  stlpngtest_translation
  fastcsg-cgalpng_minkowski3-erosion
)

# Bugs
set_test_config(Bugs FILES ${BUGS_FILES} ${BUGS_2D_FILES} PREFIXES opencsgtest cgalpngtest csgpngtest)
set_test_config(Bugs FILES ${BUGS_FILES} PREFIXES offpngtest monotonepngtest stlpngtest stlcgalpngtest cgalstlcgalpngtest cgalbinstlcgalpngtest offcgalpngtest)
set_test_config(Bugs FILES
  offcgalpngtest_polyhedron-tests
  offpngtest_nonmanifold-polyhedron
  offpngtest_bad-stl-wing
  cgalpngtest_escape-test.scad
)

# Examples
set_test_config(Examples FILES ${EXAMPLE_FILES} PREFIXES cgalpngtest opencsgtest throwntogethertest csgpngtest monotonepngtest stlpngtest stlcgalpngtest cgalstlcgalpngtest cgalbinstlcgalpngtest offpngtest offcgalpngtest)
set_test_config(Examples FILES ${EXAMPLE_2D_FILES} PREFIXES dxfpngtest)

#############
# Add tests #
#############

# Types of tests:
# o echotest: Just record console output
# o dumptest: Export .csg
# o cgalpngtest: Export to PNG using --render
# o opencsgtest: Export to PNG using OpenCSG
# o throwntogethertest: Export to PNG using the Throwntogether renderer
# o csgpngtest: 1) Export to .csg, 2) import .csg and export to PNG (--render)
# o monotonepngtest: Same as cgalpngtest but with the "Monotone" color scheme
# o stlpngtest: Export to STL, Re-import and render to PNG (--render)
# o stlcgalpngtest: Export to STL, Re-import and render to PNG (--render=cgal)
# o offpngtest: Export to OFF, Re-import and render to PNG (--render)
# o offcgalpngtest: Export to STL, Re-import and render to PNG (--render=cgal)
# o dxfpngtest: Export to DXF, Re-import and render to PNG (--render=cgal)
#

add_cmdline_test(astdumptest OPENSCAD SUFFIX ast FILES
  ${MISC_FILES}
  ${TEST_SCAD_DIR}/functions/assert-expression-fail1-test.scad
  ${TEST_SCAD_DIR}/functions/assert-expression-fail2-test.scad
  ${TEST_SCAD_DIR}/functions/assert-expression-fail3-test.scad
  ${TEST_SCAD_DIR}/functions/assert-expression-tests.scad
  ${TEST_SCAD_DIR}/functions/echo-expression-tests.scad
  ${TEST_SCAD_DIR}/functions/expression-precedence-tests.scad
  ${TEST_SCAD_DIR}/functions/let-test-single.scad
  ${TEST_SCAD_DIR}/functions/let-tests.scad
  ${TEST_SCAD_DIR}/functions/list-comprehensions.scad
  ${TEST_SCAD_DIR}/functions/exponent-operator-test.scad
  ${TEST_SCAD_DIR}/misc/ifelse-ast-dump.scad
  ${TEST_SCAD_DIR}/svg/id-layer-selection-test.scad
)
add_cmdline_test(astdumpstdiotest OPENSCAD SUFFIX ast FILES ${TEST_SCAD_DIR}/misc/allexpressions.scad STDIO EXPECTEDDIR astdumptest ARGS --export-format ast)

add_cmdline_test(csgtermtest      OPENSCAD SUFFIX term FILES
  ${TEST_SCAD_DIR}/misc/allexpressions.scad
  ${TEST_SCAD_DIR}/misc/allfunctions.scad
  ${TEST_SCAD_DIR}/misc/allmodules.scad
)

add_cmdline_test(echotest         OPENSCAD SUFFIX echo FILES ${ECHO_FILES})
# trace-usermodule-parameters is on by default,
# but can generate very long outputs and potentially
# unstable outputs, when combined with recursive tests.
add_cmdline_test(echotest         OPENSCAD SUFFIX echo FILES ${TEST_SCAD_DIR}/misc/recursion-test-vector.scad ARGS --trace-usermodule-parameters=false)

add_cmdline_test(echostdiotest    OPENSCAD SUFFIX echo FILES ${TEST_SCAD_DIR}/misc/echo-tests.scad STDIO EXPECTEDDIR echotest ARGS --export-format echo)
add_cmdline_test(echotest         OPENSCAD SUFFIX echo FILES ${TEST_SCAD_DIR}/misc/builtin-invalid-range-test.scad ARGS --check-parameter-ranges=on)

# This test is quiet to speed up the test and to have a stable and reproducable output
add_cmdline_test(echotest         OPENSCAD SUFFIX echo FILES ${TEST_SCAD_DIR}/issues/issue4172-echo-vector-stack-exhaust.scad ARGS --quiet --trace-usermodule-parameters=false)

add_cmdline_test(dumptest           OPENSCAD FILES ${FEATURES_2D_FILES} ${FEATURES_3D_FILES} ${DEPRECATED_3D_FILES} ${MISC_FILES} SUFFIX csg ARGS)
add_cmdline_test(dumptest-examples  OPENSCAD FILES ${EXAMPLE_FILES} SUFFIX csg ARGS)
add_cmdline_test(cgalpngtest        OPENSCAD FILES ${CGALPNGTEST_FILES} SUFFIX png ARGS --render)
add_cmdline_test(cgalpngstdiotest   OPENSCAD FILES ${CGALPNGSTDIOTEST_FILES} SUFFIX png STDIO EXPECTEDDIR cgalpngtest ARGS --export-format png --render)
add_cmdline_test(opencsgtest        OPENSCAD FILES ${OPENCSGTEST_FILES} SUFFIX png ARGS)
add_cmdline_test(throwntogethertest OPENSCAD FILES ${THROWNTOGETHERTEST_FILES} ARGS --preview=throwntogether SUFFIX png)
add_cmdline_test(csgpngtest         SCRIPT ${EX_IM_PNGTEST_PY} SUFFIX png FILES ${CGALPNGTEST_FILES} EXPECTEDDIR cgalpngtest ARGS ${OPENSCAD_ARG} --format=csg --render)
# FIXME: We don't actually need to compare the output of cgalstlsanitytest
# with anything. It's self-contained and returns != 0 on error
add_cmdline_test(cgalstlsanitytest  SCRIPT ${CGALSTLSANITYTEST_PY} SUFFIX txt FILES ${CGALSTLSANITYTEST_FILES} ARGS ${OPENSCAD_BINPATH})
add_cmdline_test(cgalpngtest_python  OPENSCAD FILES ${CGALPNGTEST_PYTHON_FILES} SUFFIX png ARGS --enable-python --render)

set(VIEWBOX_TEST "${TEST_SCAD_DIR}/svg/extruded/viewbox-test.scad")
foreach(TEST ${SVG_VIEWBOX_TESTS})
  add_cmdline_test(svgviewbox-${TEST} OPENSCAD ARGS --imgsize 600,600 "-Dfile=\"${TEST_DATA_DIR}/svg/viewbox/${TEST}.svg\";" SUFFIX png FILES ${VIEWBOX_TEST})
endforeach()

add_cmdline_test(svgimport OPENSCAD ARGS --imgsize 600,600 SUFFIX png FILES
  ${TEST_SCAD_DIR}/svg/extruded/box-w-holes.scad
  ${TEST_SCAD_DIR}/svg/extruded/simple-center.scad
)

add_cmdline_test(lazyunion-dump        OPENSCAD SUFFIX csg FILES ${LAZYUNION_FILES} ARGS --enable=lazy-union)
add_cmdline_test(lazyunion-opencsg     OPENSCAD SUFFIX png FILES ${LAZYUNION_FILES} ARGS --enable=lazy-union)
add_cmdline_test(lazyunion-cgalpng     OPENSCAD SUFFIX png FILES ${LAZYUNION_FILES} ARGS --enable=lazy-union --render)
add_cmdline_test(lazyunion-monotonepng OPENSCAD SUFFIX png FILES ${LAZYUNION_3D_FILES} ARGS --colorscheme=Monotone --enable=lazy-union --render )
add_cmdline_test(lazyunion-stlpngtest  SCRIPT ${EX_IM_PNGTEST_PY} SUFFIX png FILES ${LAZYUNION_3D_FILES} EXPECTEDDIR lazyunion-monotonepng ARGS ${OPENSCAD_ARG} --format=STL --enable=lazy-union --render=cgal)
add_cmdline_test(lazyunion-offpngtest  SCRIPT ${EX_IM_PNGTEST_PY} SUFFIX png FILES ${LAZYUNION_3D_FILES} EXPECTEDDIR lazyunion-monotonepng ARGS ${OPENSCAD_ARG} --format=OFF --enable=lazy-union --render=cgal)
add_cmdline_test(lazyunion-dxfpngtest  SCRIPT ${EX_IM_PNGTEST_PY} SUFFIX png FILES ${LAZYUNION_2D_FILES} EXPECTEDDIR lazyunion-cgalpng     ARGS ${OPENSCAD_ARG} --format=DXF --enable=lazy-union --render=cgal)
add_cmdline_test(lazyunion-svgpngtest  SCRIPT ${EX_IM_PNGTEST_PY} SUFFIX png FILES ${LAZYUNION_2D_FILES} EXPECTEDDIR lazyunion-cgalpng     ARGS ${OPENSCAD_ARG} --format=SVG --enable=lazy-union --render=cgal)

add_cmdline_test(manifold-cgalpng             OPENSCAD SUFFIX png FILES ${SCADFILES_WITH_DIFFERENT_MANIFOLD_EXPECTATIONS} ARGS --enable=manifold --render)
add_cmdline_test(fastcsg-cgalpng              OPENSCAD SUFFIX png FILES ${SCADFILES_WITH_DIFFERENT_FAST_CSG_EXPECTATIONS} ARGS --enable=fast-csg --render)
add_cmdline_test(fastcsg-lazyunion-cgalpng    OPENSCAD SUFFIX png FILES ${FASTCSG_LAZYUNION_FILES} ARGS --enable=lazy-union --render)
add_cmdline_test(fastcsg-lazyunion-amfpngtest SCRIPT ${EX_IM_PNGTEST_PY} SUFFIX png FILES ${FASTCSG_LAZYUNION_FILES} EXPECTEDDIR fastcsg-lazyunion-monotonepngtest ARGS --enable=lazy-union ${OPENSCAD_ARG} --format=AMF)
add_cmdline_test(fastcsg-lazyunion-3mfpngtest SCRIPT ${EX_IM_PNGTEST_PY} SUFFIX png FILES ${FASTCSG_LAZYUNION_FILES} EXPECTEDDIR fastcsg-lazyunion-monotonepngtest ARGS --enable=lazy-union ${OPENSCAD_ARG} --format=3MF)

# Disabled due to https://github.com/openscad/openscad/issues/4470
set_tests_properties(
  fastcsg-cgalpng_highlight-modifier2
  PROPERTIES DISABLED TRUE
)

list(APPEND FASTCSG_REMESH_FILES
  ${TEST_SCAD_DIR}/experimental/fastcsg-remesh-cubes.scad
  ${TEST_SCAD_DIR}/experimental/fastcsg-remesh-cube-1.scad
  ${TEST_SCAD_DIR}/experimental/fastcsg-remesh-cube-2.scad
)

add_cmdline_test(remesh-cgalpng OPENSCAD SUFFIX png FILES ${FASTCSG_REMESH_FILES} ARGS --enable=fast-csg --render)
add_cmdline_test(remesh-stl     OPENSCAD SUFFIX stl FILES ${FASTCSG_REMESH_FILES} ARGS --enable=predictible-output --enable=fast-csg --render)

# Trivial Export/Import files
# This sanity-checks bidirectional file format import/export
set(EXP_IMP_2D_TEST ${TEST_SCAD_DIR}/misc/square10.scad)
set(EXP_IMP_3D_TEST ${TEST_SCAD_DIR}/misc/cube10.scad)
add_cmdline_test(monotonepngtest OPENSCAD SUFFIX png FILES ${EXP_IMP_2D_TEST} ${EXP_IMP_3D_TEST} ARGS --colorscheme=Monotone --render)
add_cmdline_test(stlpngtest    SCRIPT ${EX_IM_PNGTEST_PY} SUFFIX png FILES ${EXP_IMP_3D_TEST} EXPECTEDDIR monotonepngtest ARGS ${OPENSCAD_ARG} --format=STL)
add_cmdline_test(offpngtest    SCRIPT ${EX_IM_PNGTEST_PY} SUFFIX png FILES ${EXP_IMP_3D_TEST} EXPECTEDDIR monotonepngtest ARGS ${OPENSCAD_ARG} --format=OFF)
add_cmdline_test(amfpngtest    SCRIPT ${EX_IM_PNGTEST_PY} SUFFIX png FILES ${EXP_IMP_3D_TEST} EXPECTEDDIR monotonepngtest ARGS ${OPENSCAD_ARG} --format=AMF)
add_cmdline_test(3mfpngtest    SCRIPT ${EX_IM_PNGTEST_PY} SUFFIX png FILES ${EXP_IMP_3D_TEST} EXPECTEDDIR monotonepngtest ARGS ${OPENSCAD_ARG} --format=3MF)
add_cmdline_test(dxfpngtest    SCRIPT ${EX_IM_PNGTEST_PY} SUFFIX png FILES ${EXP_IMP_2D_TEST} EXPECTEDDIR monotonepngtest ARGS ${OPENSCAD_ARG} --format=DXF --render=cgal)
add_cmdline_test(svgpngtest    SCRIPT ${EX_IM_PNGTEST_PY} SUFFIX png FILES ${EXP_IMP_2D_TEST} EXPECTEDDIR monotonepngtest ARGS ${OPENSCAD_ARG} --format=SVG --render=cgal)
add_cmdline_test(pdfexporttest SCRIPT ${EXPORT_PNGTEST_PY} SUFFIX png FILES ${SCAD_PDF_FILES} EXPECTEDDIR pdfexporttest ARGS ${OPENSCAD_ARG} --format=PDF KERNEL Square:2)

# Corner-case Export/Import tests
add_cmdline_test(monotonepngtest OPENSCAD SUFFIX png FILES ${EXPORT3D_CGAL_TEST_FILES} ${EXPORT3D_CGALCGAL_TEST_FILES} ARGS --colorscheme=Monotone --render)
add_cmdline_test(stlexport             OPENSCAD SUFFIX stl FILES ${EXPORT_STL_TEST_FILES} ARGS --enable=predictible-output --render)
add_cmdline_test(manifold-stlexport    OPENSCAD SUFFIX stl FILES ${EXPORT_STL_TEST_FILES} ARGS --enable=predictible-output --enable=manifold --render)
add_cmdline_test(objexport             OPENSCAD SUFFIX obj FILES ${EXPORT_OBJ_TEST_FILES} ARGS --render)
add_cmdline_test(3mfexport             OPENSCAD ARGS SUFFIX 3mf FILES ${EXPORT_3MF_TEST_FILES})

# stlpngtest: direct STL output, preview rendering
add_cmdline_test(stlpngtest            SCRIPT ${EX_IM_PNGTEST_PY} ARGS ${OPENSCAD_ARG} --format=STL EXPECTEDDIR monotonepngtest SUFFIX png FILES ${EXPORT3D_TEST_FILES})
# cgalstlpngtest: CGAL STL output, normal rendering
add_cmdline_test(stlcgalpngtest        SCRIPT ${EX_IM_PNGTEST_PY} ARGS ${OPENSCAD_ARG} --format=STL --require-manifold --render EXPECTEDDIR monotonepngtest SUFFIX png FILES ${EXPORT3D_CGAL_TEST_FILES})
# cgalstlcgalpngtest: CGAL STL output, CGAL rendering
add_cmdline_test(cgalstlcgalpngtest    SCRIPT ${EX_IM_PNGTEST_PY} ARGS ${OPENSCAD_ARG} --format=ASCIISTL --require-manifold --render=cgal EXPECTEDDIR monotonepngtest SUFFIX png FILES ${EXPORT3D_CGALCGAL_TEST_FILES})

# cgalbinstlcgalpngtest: CGAL binary STL output, CGAL rendering
add_cmdline_test(cgalbinstlcgalpngtest SCRIPT ${EX_IM_PNGTEST_PY} ARGS ${OPENSCAD_ARG} --format=BINSTL --require-manifold --render=cgal EXPECTEDDIR monotonepngtest SUFFIX png FILES ${EXPORT3D_CGALCGAL_TEST_FILES})
add_cmdline_test(offpngtest            SCRIPT ${EX_IM_PNGTEST_PY} ARGS ${OPENSCAD_ARG} --format=OFF --render EXPECTEDDIR monotonepngtest SUFFIX png FILES ${EXPORT3D_TEST_FILES})
add_cmdline_test(offcgalpngtest        SCRIPT ${EX_IM_PNGTEST_PY} ARGS ${OPENSCAD_ARG} --format=OFF --render=cgal EXPECTEDDIR monotonepngtest SUFFIX png FILES ${EXPORT3D_CGAL_TEST_FILES})
add_cmdline_test(dxfpngtest            SCRIPT ${EX_IM_PNGTEST_PY} ARGS ${OPENSCAD_ARG} --format=DXF --render=cgal EXPECTEDDIR cgalpngtest SUFFIX png FILES ${FILES_2D} ${SCAD_DXF_FILES})
add_cmdline_test(svgpngtest            SCRIPT ${EX_IM_PNGTEST_PY} ARGS ${OPENSCAD_ARG} --format=SVG --render=cgal EXPECTEDDIR cgalpngtest SUFFIX png FILES ${FILES_2D} ${SCAD_SVG_FILES})

# Failing tests
add_failing_test(stlfailedtest         SUFFIX stl  FILES ${TEST_SCAD_DIR}/misc/empty-union.scad ARGS --retval=1)
add_failing_test(offfailedtest         SUFFIX off  FILES ${TEST_SCAD_DIR}/misc/empty-union.scad ARGS --retval=1)
add_failing_test(parsererrors          SUFFIX stl  FILES ${FAILING_FILES} ARGS --retval=1)
# Hardwarning Test
add_failing_test(hardwarnings          SUFFIX echo FILES ${TEST_SCAD_DIR}/misc/errors-warnings.scad ARGS --retval=1 --hardwarnings)

# Verify that test framework is paying attention to alpha channel, issue 1492
#add_cmdline_test(openscad-colorscheme-cornfield-alphafail  ARGS --colorscheme=Cornfield SUFFIX png FILES ${EXAMPLES_DIR}/Basics/logo.scad)

# The "expected image" supplied for this "alphafail" test has the alpha channel for all background pixels cleared (a==0),
# when they should be opaque (a==1) for this colorscheme.
# So if test framework is functioning properly then the image comparison should fail.
# Commented out because the master branch isn't capable of making the expected image yet.
# Also TEST_GENERATE=1 makes an expected image that makes the test fail.
#set_property(TEST openscad-colorscheme-cornfield-alphafail_logo PROPERTY WILL_FAIL TRUE)

# Customizer tests
set(SET_OF_PARAM_TEST "${TEST_CUSTOMIZER_DIR}/setofparameter.scad")
set(SET_OF_PARAM_JSON "${TEST_CUSTOMIZER_DIR}/setofparameter.json")
add_cmdline_test(customizertest OPENSCAD ARGS SUFFIX ast FILES
  ${TEST_CUSTOMIZER_DIR}/description.scad
  ${TEST_CUSTOMIZER_DIR}/parameter.scad
  ${TEST_CUSTOMIZER_DIR}/allmodulescomment.scad
  ${TEST_CUSTOMIZER_DIR}/allfunctionscomment.scad
  ${TEST_CUSTOMIZER_DIR}/allexpressionscomment.scad
  ${TEST_CUSTOMIZER_DIR}/group.scad
)
add_cmdline_test(customizertest-first          OPENSCAD FILES ${SET_OF_PARAM_TEST} SUFFIX ast ARGS -p ${SET_OF_PARAM_JSON} -P firstSet)
add_cmdline_test(customizertest-wrong          OPENSCAD FILES ${SET_OF_PARAM_TEST} SUFFIX ast ARGS -p ${SET_OF_PARAM_JSON} -P wrongSetValues)
add_cmdline_test(customizertest-incomplete     OPENSCAD FILES ${SET_OF_PARAM_TEST} SUFFIX ast ARGS -p ${SET_OF_PARAM_JSON} -P thirdSet)
add_cmdline_test(customizertest-imgset         OPENSCAD FILES ${SET_OF_PARAM_TEST} SUFFIX ast ARGS -p ${SET_OF_PARAM_JSON} -P imagine)
add_cmdline_test(customizertest-setNameWithDot OPENSCAD FILES ${SET_OF_PARAM_TEST} SUFFIX ast ARGS -p ${SET_OF_PARAM_JSON} -P Name.dot)

# non-ASCII filenames
add_cmdline_test(openscad-nonascii             OPENSCAD FILES ${TEST_SCAD_DIR}/misc/sfære.scad SUFFIX csg)

# Variable override (-D arg)
add_cmdline_test(openscad-override         OPENSCAD FILES ${TEST_SCAD_DIR}/misc/override.scad SUFFIX echo ARGS -D a=3$<SEMICOLON>)

# Camera tests
set(CAMERA_TEST           "${TEST_SCAD_DIR}/3D/misc/camera-tests.scad")
set(CAMERA_TEST_OFFCENTER "${TEST_SCAD_DIR}/3D/misc/camera-tests-offcenter.scad")
set(CAMERA_TEST_VP        "${TEST_SCAD_DIR}/3D/misc/camera-vp.scad")
# Image output parameters
add_cmdline_test(openscad-imgsize          OPENSCAD FILES ${CAMERA_TEST} SUFFIX png ARGS --imgsize 100,100)
add_cmdline_test(openscad-imgstretch       OPENSCAD FILES ${CAMERA_TEST} SUFFIX png ARGS --imgsize 500,100)
add_cmdline_test(openscad-imgstretch2      OPENSCAD FILES ${CAMERA_TEST} SUFFIX png ARGS --imgsize 100,500)
# Perspective gimbal cam
set(IMGSIZE "--imgsize=500,500")
add_cmdline_test(openscad-camdist          OPENSCAD FILES ${CAMERA_TEST} SUFFIX png ARGS ${IMGSIZE} --camera=0,0,0,90,0,90,200)
add_cmdline_test(openscad-camrot           OPENSCAD FILES ${CAMERA_TEST} SUFFIX png ARGS ${IMGSIZE} --camera=0,0,0,440,337.5,315,200)
add_cmdline_test(openscad-camtrans         OPENSCAD FILES ${CAMERA_TEST} SUFFIX png ARGS ${IMGSIZE} --camera=100,-20,-10,90,0,90,200)
add_cmdline_test(openscad-camtrans-viewall OPENSCAD FILES ${CAMERA_TEST} SUFFIX png ARGS ${IMGSIZE} --camera=100,-20,-10,90,0,90,6000 --viewall)
add_cmdline_test(openscad-camtrans-viewall-offcenter OPENSCAD FILES ${CAMERA_TEST_OFFCENTER} SUFFIX png ARGS ${IMGSIZE} --camera=0,0,0,30,40,50,10 --viewall --autocenter)
# Orthographic gimbal cam
add_cmdline_test(openscad-camortho         OPENSCAD FILES ${CAMERA_TEST} SUFFIX png ARGS ${IMGSIZE} --camera=100,-20,-20,90,0,90,220 --projection=o)
add_cmdline_test(openscad-camortho-viewall OPENSCAD FILES ${CAMERA_TEST} SUFFIX png ARGS ${IMGSIZE} --camera=100,-20,-10,90,0,90,3000 --viewall --projection=o)
# Perspective vector cam
add_cmdline_test(openscad-cameye            OPENSCAD FILES ${CAMERA_TEST} SUFFIX png ARGS ${IMGSIZE} --camera=120,80,60,0,0,0)
add_cmdline_test(openscad-cameye_front      OPENSCAD FILES ${CAMERA_TEST} SUFFIX png ARGS ${IMGSIZE} --camera=0,-130,0,0,0,0)
add_cmdline_test(openscad-cameye_back       OPENSCAD FILES ${CAMERA_TEST} SUFFIX png ARGS ${IMGSIZE} --camera=0,130,0,0,0,0)
add_cmdline_test(openscad-cameye_left       OPENSCAD FILES ${CAMERA_TEST} SUFFIX png ARGS ${IMGSIZE} --camera=-130,0,0,0,0,0)
add_cmdline_test(openscad-cameye_right      OPENSCAD FILES ${CAMERA_TEST} SUFFIX png ARGS ${IMGSIZE} --camera=130,0,0,0,0,0)
add_cmdline_test(openscad-cameye_top        OPENSCAD FILES ${CAMERA_TEST} SUFFIX png ARGS ${IMGSIZE} --camera=0,0,130,0,0,0)
add_cmdline_test(openscad-cameye_bottom     OPENSCAD FILES ${CAMERA_TEST} SUFFIX png ARGS ${IMGSIZE} --camera=0,0,-130,0,0,0)
add_cmdline_test(openscad-cameye2           OPENSCAD FILES ${CAMERA_TEST} SUFFIX png ARGS ${IMGSIZE} --camera=160,140,130,0,0,0)
add_cmdline_test(openscad-camcenter         OPENSCAD FILES ${CAMERA_TEST} SUFFIX png ARGS ${IMGSIZE} --camera=100,60,30,20,10,30)
add_cmdline_test(openscad-camcenter-viewall OPENSCAD FILES ${CAMERA_TEST} SUFFIX png ARGS ${IMGSIZE} --camera=60,40,30,20,10,30 --viewall)
# Orthographic vector cam
add_cmdline_test(openscad-cameyeortho         OPENSCAD FILES ${CAMERA_TEST} SUFFIX png ARGS ${IMGSIZE} --camera=90,80,75,0,0,0 --projection=o)
add_cmdline_test(openscad-cameyeortho-viewall OPENSCAD FILES ${CAMERA_TEST} SUFFIX png ARGS ${IMGSIZE} --camera=16,14,13,0,0,0 --viewall --projection=o)

add_cmdline_test(openscad-camvp-variables     OPENSCAD FILES ${CAMERA_TEST_VP} SUFFIX png ARGS ${IMGSIZE})
add_cmdline_test(openscad-camvp-override      OPENSCAD FILES ${CAMERA_TEST_VP} SUFFIX png ARGS ${IMGSIZE} --camera=120,80,60,0,0,0)

# View Options tests
set(VIEW_OPTIONS_TEST "${TEST_SCAD_DIR}/3D/misc/view-options-tests.scad")
add_cmdline_test(openscad-viewoptions-axes              OPENSCAD FILES ${VIEW_OPTIONS_TEST} SUFFIX png ARGS ${IMGSIZE} --camera=80,14,19,0,0,0 --viewall --view axes)
add_cmdline_test(openscad-viewoptions-axes-scales       OPENSCAD FILES ${VIEW_OPTIONS_TEST} SUFFIX png ARGS ${IMGSIZE} --camera=80,14,19,0,0,0 --viewall --view axes,scales)
add_cmdline_test(openscad-viewoptions-edges             OPENSCAD FILES ${VIEW_OPTIONS_TEST} SUFFIX png ARGS ${IMGSIZE} --camera=80,14,19,0,0,0 --viewall --view edges)
add_cmdline_test(openscad-viewoptions-axes-scales-edges OPENSCAD FILES ${VIEW_OPTIONS_TEST} SUFFIX png ARGS ${IMGSIZE} --camera=80,14,19,0,0,0 --viewall --view axes,scales,edges)
add_cmdline_test(openscad-viewoptions-wireframe         OPENSCAD FILES ${VIEW_OPTIONS_TEST} SUFFIX png ARGS ${IMGSIZE} --camera=80,14,19,0,0,0 --viewall --render --view wireframe)
add_cmdline_test(openscad-viewoptions-crosshairs        OPENSCAD FILES ${VIEW_OPTIONS_TEST} SUFFIX png ARGS ${IMGSIZE} --camera=80,14,19,0,0,0 --viewall --render --view crosshairs)

# Colorscheme tests
set(LOGO_EXAMPLE ${EXAMPLES_DIR}/Basics/logo.scad)
set(CSG_EXAMPLE  ${EXAMPLES_DIR}/Basics/CSG.scad)
add_cmdline_test(openscad-colorscheme-cornfield       OPENSCAD FILES ${LOGO_EXAMPLE} SUFFIX png ARGS --colorscheme=Cornfield)
add_cmdline_test(openscad-colorscheme-metallic        OPENSCAD FILES ${LOGO_EXAMPLE} SUFFIX png ARGS --colorscheme=Metallic)
add_cmdline_test(openscad-colorscheme-sunset          OPENSCAD FILES ${LOGO_EXAMPLE} SUFFIX png ARGS --colorscheme=Sunset)
add_cmdline_test(openscad-colorscheme-starnight       OPENSCAD FILES ${LOGO_EXAMPLE} SUFFIX png ARGS --colorscheme=Starnight)
add_cmdline_test(openscad-colorscheme-monotone        OPENSCAD FILES ${LOGO_EXAMPLE} SUFFIX png ARGS --colorscheme=Monotone)
add_cmdline_test(openscad-colorscheme-clearsky        OPENSCAD FILES ${LOGO_EXAMPLE} SUFFIX png ARGS --colorscheme=ClearSky)
add_cmdline_test(openscad-colorscheme-metallic-render OPENSCAD FILES ${CSG_EXAMPLE}  SUFFIX png ARGS --colorscheme=Metallic --render)

###################################
# Disable Tests with Known Issues #
###################################

set_tests_properties(
  # These don't output anything
  dxfpngtest_text-empty-tests
  dxfpngtest_nothing-decimal-comma-separated
  dxfpngtest_nullspace-2d
  svgpngtest_text-empty-tests
  svgpngtest_nullspace-2d

  # Not useful
  throwntogethertest_internal-cavity
  throwntogethertest_internal-cavity-polyhedron
  throwntogethertest_nullspace-difference

  # z-fighting different on different machines
  throwntogethertest_issue1803
  opencsgtest_issue1165
  opencsgtest_issue1215
  throwntogethertest_issue1089
  throwntogethertest_issue1215

  # FIXME: This test illustrates a weakness in child() combined with modifiers.
  # Reenable it when this is improved
  opencsgtest_child-background

  # These tests only makes sense in OpenCSG mode
  cgalpngtest_child-background
  cgalpngtest_highlight-and-background-modifier
  cgalpngtest_highlight-modifier2
  cgalpngtest_background-modifier2
  cgalpngtest_testcolornames
  csgpngtest_child-background
  csgpngtest_highlight-and-background-modifier
  csgpngtest_highlight-modifier2
  csgpngtest_background-modifier2
  csgpngtest_testcolornames
  throwntogethertest_testcolornames

  # This test won't render anything meaningful in throwntogether mode
  throwntogethertest_minkowski3-erosion

  # The inf/nan tests fail when exporting CSG and rendering that output again
  # as currently inf/nan is written directly to the CSG file (e.g. r = inf)
  # which is not valid or even misleading in case a variable inf exists.
  # FIXME: define export behavior for inf/nan when exporting CSG files
  # These tests return error code 1.
  # FIXME: We should have a way of running these and verify the return code
  csgpngtest_primitive-inf-tests
  csgpngtest_transform-nan-inf-tests

  # Triggers a floating point accuracy issue causing loaded .csg to
  # render slightly differently
  cgalpngtest_nothing-decimal-comma-separated
  cgalpngtest_import-empty-tests
  cgalpngtest_empty-shape-tests
  csgpngtest_issue1258
  PROPERTIES DISABLED TRUE
)

if (NOT LIB3MF_FOUND)
  set_tests_properties(
    opencsgtest_import_3mf-tests
    cgalpngtest_import_3mf-tests
    csgpngtest_import_3mf-tests
    throwntogethertest_import_3mf-tests
    3mfpngtest_cube10
    3mfexport_3mf-export
    fastcsg-lazyunion-3mfpngtest_lazyunion-toplevel-objects
    fastcsg-lazyunion-3mfpngtest_lazyunion-toplevel-for
    fastcsg-lazyunion-3mfpngtest_lazyunion-nested-for
    fastcsg-lazyunion-3mfpngtest_lazyunion-children
    fastcsg-lazyunion-3mfpngtest_lazyunion-hull-for
    fastcsg-lazyunion-3mfpngtest_lazyunion-root-for
    fastcsg-lazyunion-3mfpngtest_lazyunion-intersection-for
    fastcsg-lazyunion-3mfpngtest_lazyunion-difference-for
    fastcsg-lazyunion-3mfpngtest_lazyunion-minkowski-for
    fastcsg-lazyunion-3mfpngtest_lazyunion-transform-for
    fastcsg-lazyunion-3mfpngtest_2d-3d
    fastcsg-lazyunion-3mfpngtest_fastcsg-lazyunion-issue4109-1
    fastcsg-lazyunion-3mfpngtest_fastcsg-lazyunion-issue4109-2
    fastcsg-lazyunion-3mfpngtest_fastcsg-lazyunion-issue4109-3
    fastcsg-lazyunion-3mfpngtest_fastcsg-lazyunion-issue4109-4
    PROPERTIES DISABLED TRUE
  )
endif()

list(APPEND NEF3_BROKEN_TESTS
  cgalpngtest_nef3_broken
  opencsgtest_nef3_broken
  throwntogethertest_nef3_broken
  csgpngtest_nef3_broken
)

# Platform specific test disable
if(APPLE)
  set_tests_properties(
    ${NEF3_BROKEN_TESTS}
<<<<<<< HEAD
    # Python not enabled for MAC yet
    cgalpngtest_python_primitives
    # Z issues specific to edge shader
=======
    # Z issues specific to edge shader: https://github.com/openscad/openscad/issues/4595
>>>>>>> 748fb059
    openscad-viewoptions-edges_view-options-tests
    openscad-viewoptions-axes-scales-edges_view-options-tests
    # issue3158 test failing on macos, see: https://github.com/openscad/openscad/issues/4509
    opencsgtest_issue3158
    PROPERTIES DISABLED TRUE
  )
elseif(UNIX)
  set_tests_properties(
    ${NEF3_BROKEN_TESTS}
    PROPERTIES DISABLED TRUE
  )
elseif(WIN32 OR MXECROSS)
  set_tests_properties(
    # Z issues specific to edge shader: https://github.com/openscad/openscad/issues/4595
    openscad-viewoptions-edges_view-options-tests
    openscad-viewoptions-axes-scales-edges_view-options-tests
    # Known UTF-8 issue on Windows
    openscad-nonascii_sfære
    # requires `gs` tool
    pdfexporttest_centered
    pdfexporttest_simple-pdf
    # Python not enabled in windows
    cgalpngtest_python_primitives
    PROPERTIES DISABLED TRUE
  )
endif()

##############################################
# Test Installation and Packaging (Win only) #
##############################################

# Package Tests with Windows (.zip archive only)
if(MXECROSS AND EXPERIMENTAL)
  set(CPACK_ARCHIVE_COMPONENT_INSTALL ON)

  include(CPackComponent)
  cpack_add_component(Tests ARCHIVE_FILE OpenSCAD-Tests-${CPACK_PACKAGE_VERSION})

  install(DIRECTORY ${CMAKE_CURRENT_SOURCE_DIR}/
    DESTINATION tests
    USE_SOURCE_PERMISSIONS
    COMPONENT Tests
    PATTERN ".git*" EXCLUDE
    PATTERN "OpenSCAD_Test_Console.py" EXCLUDE
    PATTERN "WinReadme.txt" EXCLUDE
    PATTERN "mingw_convert_ctest.py" EXCLUDE
    PATTERN "mingwcon.bat" EXCLUDE
  )
  install(DIRECTORY ${CMAKE_CURRENT_BINARY_DIR}/
    DESTINATION tests-build
    USE_SOURCE_PERMISSIONS
    COMPONENT Tests
    PATTERN "venv" EXCLUDE
    PATTERN "CMakeFiles" EXCLUDE
    PATTERN "CMakeLists.txt" EXCLUDE
    PATTERN "cmake_install.cmake" EXCLUDE
  )

  # Move files to top project dir for visibility
  install(FILES OpenSCAD_Test_Console.py DESTINATION . COMPONENT Tests)
  install(FILES WinReadme.txt DESTINATION . COMPONENT Tests RENAME "Windows_Test_Readme.txt")
  # Move files to tests-build dir
  install(FILES mingw_convert_ctest.py DESTINATION tests-build COMPONENT Tests)
  install(FILES mingwcon.bat DESTINATION tests-build COMPONENT Tests)

  file(GENERATE OUTPUT mingw_cross_info.py CONTENT
"# created automatically during packaging by cmake from within linux
linux_abs_basedir='${CMAKE_SOURCE_DIR}'
linux_abs_builddir='${CMAKE_BINARY_DIR}'
linux_python='${PYTHON_EXECUTABLE}'
linux_convert='${IMAGE_COMPARE_EXE}'
win_installdir='OpenSCAD-Tests-${CPACK_PACKAGE_VERSION}'
" NEWLINE_STYLE WIN32)

endif()

####################
# Extra Debug Info #
####################

# Use cmake option "--log-level DEBUG" during top level config to see this
message(DEBUG "Available test configurations: ${TEST_CONFIGS}")
foreach(CONF ${TEST_CONFIGS})
  list(SORT ${CONF}_TEST_CONFIG)
  message(DEBUG "${CONF}: ${${CONF}_TEST_CONFIG}")
endforeach()<|MERGE_RESOLUTION|>--- conflicted
+++ resolved
@@ -1426,13 +1426,9 @@
 if(APPLE)
   set_tests_properties(
     ${NEF3_BROKEN_TESTS}
-<<<<<<< HEAD
     # Python not enabled for MAC yet
     cgalpngtest_python_primitives
-    # Z issues specific to edge shader
-=======
     # Z issues specific to edge shader: https://github.com/openscad/openscad/issues/4595
->>>>>>> 748fb059
     openscad-viewoptions-edges_view-options-tests
     openscad-viewoptions-axes-scales-edges_view-options-tests
     # issue3158 test failing on macos, see: https://github.com/openscad/openscad/issues/4509
