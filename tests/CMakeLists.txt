--- conflicted
+++ resolved
@@ -497,11 +497,7 @@
   ../src/surface.cc 
   ../src/control.cc 
   ../src/render.cc 
-<<<<<<< HEAD
-  ../src/svgdata.cc
-=======
   ../src/rendersettings.cc 
->>>>>>> 0f22d6e9
   ../src/dxfdata.cc 
   ../src/dxfdim.cc 
   ../src/linearextrude.cc 
