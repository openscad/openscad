# instructions - see ../doc/testing.txt

# set(DEBUG_OSCD 1) # print debug info during cmake

cmake_minimum_required(VERSION 2.8)
if("${CMAKE_MAJOR_VERSION}.${CMAKE_MINOR_VERSION}.${CMAKE_PATCH_VERSION}" VERSION_GREATER 2.8.3)
  # Explicitly use new include policy to avoid globally shadowing included modules
  # http://www.cmake.org/cmake/help/cmake-2-8-docs.html#policy:CMP0017
  cmake_policy(SET CMP0017 NEW)
endif()

# Needed for cmake < 2.8.3
include(CMakeParseArguments.cmake)

# Detect Lion and force gcc
IF (APPLE)
   EXECUTE_PROCESS(COMMAND sw_vers -productVersion OUTPUT_VARIABLE MACOSX_VERSION)
   IF (NOT ${MACOSX_VERSION} VERSION_LESS "10.8.0")
     message("Detected Mountain Lion (10.8) or later")
     set(CMAKE_C_COMPILER "clang")
     set(CMAKE_CXX_COMPILER "clang++")
   ELSEIF (NOT ${MACOSX_VERSION} VERSION_LESS "10.7.0")
     message("Detected Lion (10.7)")
     set(CMAKE_C_COMPILER "clang")
     set(CMAKE_CXX_COMPILER "clang++")
   ELSE()
     message("Detected Snow Leopard (10.6) or older")
     if (USE_LLVM)
       message("Using LLVM compiler")
       set(CMAKE_C_COMPILER "llvm-gcc")
       set(CMAKE_CXX_COMPILER "llvm-g++")
     endif()
   ENDIF()
ENDIF(APPLE)


project(tests)

set(CMAKE_MODULE_PATH "${CMAKE_SOURCE_DIR}")

# Build debug build as default
if(NOT CMAKE_BUILD_TYPE)
  #  set(CMAKE_BUILD_TYPE Release)
  if(CMAKE_COMPILER_IS_GNUCXX)
    execute_process(COMMAND ${CMAKE_C_COMPILER} -dumpversion OUTPUT_VARIABLE GCC_VERSION)
    if (GCC_VERSION VERSION_GREATER 4.6)
      set(CMAKE_BUILD_TYPE RelWithDebInfo)
    else()
      set(CMAKE_BUILD_TYPE Debug)
    endif()
  else()
    set(CMAKE_BUILD_TYPE RelWithDebInfo)
  endif()
endif()

if(CMAKE_COMPILER_IS_GNUCXX)
  set(CMAKE_CXX_FLAGS "${CMAKE_CXX_FLAGS} -fno-strict-aliasing")
endif()

if(${CMAKE_BUILD_TYPE} STREQUAL "Debug")
  set(CMAKE_CXX_FLAGS "${CMAKE_CXX_FLAGS} -DDEBUG")
endif()

# MCAD
if(NOT EXISTS ${CMAKE_CURRENT_SOURCE_DIR}/../libraries/MCAD/__init__.py)
  message(FATAL_ERROR "MCAD not found. You can install from the OpenSCAD root as follows: \n  git submodule update --init")
endif()

#
# Windows
#

if(WIN32 AND MSVC)
  set(WIN32_STATIC_BUILD "True")
endif()

if(WIN32_STATIC_BUILD AND MSVC)
  if(${CMAKE_BUILD_TYPE} STREQUAL "Debug")
    set(EMSG "\nTo build Win32 STATIC OpenSCAD please see doc/testing.txt")
    message(FATAL_ERROR ${EMSG})
  endif()
endif()

# Disable warnings
if(WIN32 AND MSVC)
  # too long decorated names
  set(CMAKE_CXX_FLAGS "${CMAKE_CXX_FLAGS} /wd4503")
  # int cast to bool in CGAL
  set(CMAKE_CXX_FLAGS "${CMAKE_CXX_FLAGS} /wd4800")
  # unreferenced parameters in CGAL
  set(CMAKE_CXX_FLAGS "${CMAKE_CXX_FLAGS} /wd4100")
  # fopen_s advertisement
  set(CMAKE_CXX_FLAGS "${CMAKE_CXX_FLAGS} -D_CRT_SECURE_NO_DEPRECATE")
  # lexer uses strdup & other POSIX stuff
  set(CMAKE_CXX_FLAGS "${CMAKE_CXX_FLAGS} -D_CRT_NONSTDC_NO_DEPRECATE")
  # M_PI
  set(CMAKE_CXX_FLAGS "${CMAKE_CXX_FLAGS} -D_USE_MATH_DEFINES")
endif()

# Debugging - if you uncomment, use nmake -f Makefile > log.txt (the log is big)
if(WIN32 AND MSVC)
  # Linker debugging
  #set(CMAKE_EXE_LINKER_FLAGS "${CMAKE_EXE_LINKER_FLAGS} -VERBOSE")

  # Compiler debugging
  # you have to pass -DCMAKE_VERBOSE_MAKEFILE=ON to cmake when you run it. 
endif()

if(WIN32 AND CMAKE_COMPILER_IS_GNUCXX)
  set(CMAKE_CXX_FLAGS "${CMAKE_CXX_FLAGS} -fpermissive -frounding-math")
endif()

# Clang compiler

if(${CMAKE_CXX_COMPILER} MATCHES ".*clang.*")
  # disable enormous amount of warnings about CGAL
  set(CMAKE_CXX_FLAGS "${CMAKE_CXX_FLAGS} -Wno-unused-parameter")
  set(CMAKE_CXX_FLAGS "${CMAKE_CXX_FLAGS} -Wno-unused-variable")
  set(CMAKE_CXX_FLAGS "${CMAKE_CXX_FLAGS} -Wno-unused-function")
  set(CMAKE_CXX_FLAGS "${CMAKE_CXX_FLAGS} -Wno-c++11-extensions")
  set(CMAKE_CXX_FLAGS "${CMAKE_CXX_FLAGS} -Wno-sign-compare")
endif()

#
# Build test apps
#

function(inclusion user_set_path found_paths)
  # Set up compiler include paths with prepend/append rules. Input is 
  # a path and a set of paths. If user_set_path matches anything in found_paths
  # then we prepend the found_paths because we assume the user wants
  # their set_paths to be a priority. 

  if (DEBUG_OSCD)
    message(STATUS "inclusion ${user_set_path} ${found_paths}")
    message(STATUS "inclusion ${${user_set_path}} ${${found_paths}}")
  endif()
  set( inclusion_match 0 )
  foreach( found_path ${${found_paths}} )
    if (${found_path} MATCHES ${${user_set_path}}.*)
      set( inclusion_match 1 )
    endif()
  endforeach()
  if (user_set_path AND inclusion_match)
    include_directories(BEFORE ${${found_paths}})
    if (DEBUG_OSCD)
      message(STATUS "inclusion prepend ${${found_paths}} for ${user_set_path}")
    endif()
  else()
    include_directories(AFTER ${${found_paths}})
    if (DEBUG_OSCD)
      message(STATUS "inclusion append ${${found_paths}} for ${user_set_path}")
    endif()
  endif()
  set( inclusion_match 0 )
endfunction()

# Boost
# 
# FindBoost.cmake has been included from Cmake's GIT circa the end of 2011
# because most existing installs of cmake had a buggy older version. 
#
# Update this if FindBoost.cmake gets out of sync with the current boost release
# set(Boost_ADDITIONAL_VERSIONS "1.47.0" "1.46.0")

if (WIN32)
  set(Boost_USE_STATIC_LIBS TRUE)
  set(BOOST_STATIC TRUE)
  set(BOOST_THREAD_USE_LIB TRUE)
endif()

if (NOT $ENV{OPENSCAD_LIBRARIES} STREQUAL "")
  set(BOOST_ROOT "$ENV{OPENSCAD_LIBRARIES}")
  if (EXISTS ${BOOST_ROOT}/include/boost)
    # if boost is under OPENSCAD_LIBRARIES, then 
    # don't look in the system paths (workaround FindBoost.cmake bug)
    set(Boost_NO_SYSTEM_PATHS "TRUE")
    message(STATUS "BOOST_ROOT: " ${BOOST_ROOT})
  endif()
endif()

if (NOT $ENV{BOOSTDIR} STREQUAL "")
  set(BOOST_ROOT "$ENV{BOOSTDIR}")
  set(Boost_NO_SYSTEM_PATHS "TRUE")
  set(Boost_DEBUG TRUE)
  message(STATUS "BOOST_ROOT: " ${BOOST_ROOT})
endif()

find_package( Boost 1.35.0 COMPONENTS thread program_options filesystem system regex REQUIRED)
message(STATUS "Boost includes found: " ${Boost_INCLUDE_DIRS})
message(STATUS "Boost libraries found:")
foreach(boostlib ${Boost_LIBRARIES})
  message(STATUS "  " ${boostlib})
endforeach()

inclusion(BOOST_ROOT Boost_INCLUDE_DIRS)
add_definitions(-DBOOST_FILESYSTEM_VERSION=3) # Use V3 for boost 1.44-1.45

# Mac OS X
if(${CMAKE_SYSTEM_NAME} MATCHES "Darwin")
  FIND_LIBRARY(COCOA_LIBRARY Cocoa REQUIRED)
endif(${CMAKE_SYSTEM_NAME} MATCHES "Darwin")


# Eigen

# Turn off Eigen SIMD optimization
if(NOT ${CMAKE_SYSTEM_NAME} MATCHES "Darwin")
  if(NOT ${CMAKE_SYSTEM_NAME} MATCHES "^FreeBSD")
    set(CMAKE_CXX_FLAGS "${CMAKE_CXX_FLAGS} -DEIGEN_DONT_ALIGN")
  endif()
endif()

# Priority
# 3. EIGENDIR if set (EIGEN2DIR for backwards compatability)
# 1. OPENSCAD_LIBRARIES eigen3
# 2. OPENSCAD_LIBRARIES eigen2
# 4. system's standard include paths for eigen3
# 5. system's standard include paths for eigen2

set(EIGEN2_DIR "$ENV{EIGEN2DIR}")
set(EIGEN_DIR "$ENV{EIGENDIR}")
set(OPENSCAD_LIBDIR "$ENV{OPENSCAD_LIBRARIES}")

if (EIGEN_DIR)
  set(EIGHINT ${EIGEN_DIR}/include/eigen3 ${EIGEN_DIR}/include/eigen2 ${EIGEN_DIR})
  find_path(EIGEN_INCLUDE_DIR Eigen/Core HINTS ${EIGHINT})
endif()
if (EIGEN2_DIR)
  find_path(EIGEN_INCLUDE_DIR Eigen/Core HINTS ${EIGEN2_DIR}/include/eigen2 ${EIGEN2_DIR})
endif()

if (NOT EIGEN_INCLUDE_DIR)
  find_path(EIGEN_INCLUDE_DIR Eigen/Core HINTS ${OPENSCAD_LIBDIR}/include/eigen3)
endif()
if (NOT EIGEN_INCLUDE_DIR)
  find_path(EIGEN_INCLUDE_DIR Eigen/Core HINTS ${OPENSCAD_LIBDIR}/include/eigen2)
endif()

if (NOT EIGEN_INCLUDE_DIR)
  if (${CMAKE_SYSTEM_NAME} MATCHES "FreeBSD")
    find_path(EIGEN_INCLUDE_DIR Eigen/Core HINTS /usr/local/include/eigen3)
  elseif (${CMAKE_SYSTEM_NAME} MATCHES "NetBSD")
    find_path(EIGEN_INCLUDE_DIR Eigen/Core HINTS /usr/pkg/include/eigen3)
  elseif (${CMAKE_SYSTEM_NAME} MATCHES "Darwin")
    find_path(EIGEN_INCLUDE_DIR Eigen/Core HINTS /opt/local/include/eigen3)
  else()
    find_path(EIGEN_INCLUDE_DIR Eigen/Core HINTS /usr/include/eigen3)
  endif()
endif()

if (NOT EIGEN_INCLUDE_DIR)
  if (${CMAKE_SYSTEM_NAME} MATCHES "FreeBSD")
    find_path(EIGEN_INCLUDE_DIR Eigen/Core HINTS /usr/local/include/eigen2)
  elseif (${CMAKE_SYSTEM_NAME} MATCHES "NetBSD")
    find_path(EIGEN_INCLUDE_DIR Eigen/Core HINTS /usr/pkg/include/eigen2)
  elseif (${CMAKE_SYSTEM_NAME} MATCHES "Darwin")
    find_path(EIGEN_INCLUDE_DIR Eigen/Core HINTS /opt/local/include/eigen2)
  else()
    find_path(EIGEN_INCLUDE_DIR Eigen/Core HINTS /usr/include/eigen2)
  endif()
endif()

if (NOT EIGEN_INCLUDE_DIR)
  message(STATUS "Eigen not found")
else()
  message(STATUS "Eigen found in " ${EIGEN_INCLUDE_DIR})
  inclusion(EIGEN_DIR EIGEN_INCLUDE_DIR)
endif()

# OpenGL
find_package(OpenGL REQUIRED)
if (NOT OPENGL_GLU_FOUND)
  message(STATUS "GLU not found in system paths...searching $ENV{OPENSCAD_LIBRARIES} ")
  find_library(OPENGL_glu_LIBRARY GLU HINTS $ENV{OPENSCAD_LIBRARIES}/lib)
  if (NOT OPENGL_glu_LIBRARY)
    message(FATAL "GLU library not found")
  endif()
  set(OPENGL_LIBRARIES ${OPENGL_glu_LIBRARY} ${OPENGL_LIBRARIES})
  message(STATUS "OpenGL LIBRARIES: ")
  foreach(GLLIB ${OPENGL_LIBRARIES})
    message(STATUS "  " ${GLLIB})
  endforeach()
endif()

# OpenCSG
if (NOT $ENV{OPENCSGDIR} STREQUAL "")
  set(OPENCSG_DIR "$ENV{OPENCSGDIR}")
elseif (NOT $ENV{OPENSCAD_LIBRARIES} STREQUAL "")
  set(OPENCSG_DIR "$ENV{OPENSCAD_LIBRARIES}")
endif()
if (NOT OPENCSG_INCLUDE_DIR)
  message(STATUS "OPENCSG_DIR: " ${OPENCSG_DIR})
  find_path(OPENCSG_INCLUDE_DIR
            opencsg.h
            HINTS ${OPENCSG_DIR}/include)
  find_library(OPENCSG_LIBRARY
               opencsg
               HINTS ${OPENCSG_DIR}/lib)
  if (NOT OPENCSG_INCLUDE_DIR OR NOT OPENCSG_LIBRARY)
    message(FATAL_ERROR "OpenCSG not found")
  else()
    message(STATUS "OpenCSG include found in " ${OPENCSG_INCLUDE_DIR})
    message(STATUS "OpenCSG library found in " ${OPENCSG_LIBRARY})
  endif()
endif()
inclusion(OPENCSG_DIR OPENCSG_INCLUDE_DIR)

# GLEW

if(WIN32_STATIC_BUILD)
  set(CMAKE_CXX_FLAGS "${CMAKE_CXX_FLAGS} -DGLEW_STATIC")
endif()

if (NOT $ENV{GLEWDIR} STREQUAL "")
  set(GLEW_DIR "$ENV{GLEWDIR}")
elseif (NOT $ENV{OPENSCAD_LIBRARIES} STREQUAL "")
  set(GLEW_DIR "$ENV{OPENSCAD_LIBRARIES}")
endif()
if (GLEW_DIR)
  find_path(GLEW_INCLUDE_DIR
            GL/glew.h
            HINTS ${GLEW_DIR}/include
	    NO_DEFAULT_PATH)
  find_library(GLEW_LIBRARY
               NAMES GLEW glew
               HINTS ${GLEW_DIR}/lib ${GLEW_DIR}/lib64
	       NO_DEFAULT_PATH)
  if (GLEW_INCLUDE_DIR AND GLEW_LIBRARY)
    set(GLEW_FOUND 1)
  endif()
endif()

if (NOT GLEW_FOUND)
  find_package(GLEW REQUIRED)
endif()

message(STATUS "GLEW include: " ${GLEW_INCLUDE_DIR})
message(STATUS "GLEW library: " ${GLEW_LIBRARY})

inclusion(GLEW_DIR GLEW_INCLUDE_DIR)

# Flex/Bison
find_package(BISON REQUIRED)

if(${CMAKE_SYSTEM_NAME} MATCHES "FreeBSD")
  # FreeBSD has an old flex in /usr/bin and a new flex in /usr/local/bin
  set(FLEX_EXECUTABLE /usr/local/bin/flex)
endif()

# prepend the dir where deps were built
if (NOT $ENV{OPENSCAD_LIBRARIES} STREQUAL "")
  set(OSCAD_DEPS "")
  set(OSCAD_DEPS_PATHS $ENV{OPENSCAD_LIBRARIES}/include)
  inclusion(OSCAD_DEPS OSCAD_DEPS_PATHS)
endif()

if(${CMAKE_SYSTEM_NAME} MATCHES "NetBSD")
  include_directories( /usr/pkg/include /usr/X11R7/include )
  set(FLEX_EXECUTABLE /usr/pkg/bin/flex)
  if(NOT ${CMAKE_CXX_COMPILER} MATCHES ".*clang.*")
    set(CMAKE_CXX_FLAGS "${CMAKE_CXX_FLAGS} -std=c++0x")
  endif()
endif()

find_package(FLEX REQUIRED)
# The COMPILE_FLAGS and forced C++ compiler is just to be compatible with qmake
if (WIN32)
  set(FLEX_UNISTD_FLAG "-DYY_NO_UNISTD_H")
endif()
FLEX_TARGET(OpenSCADlexer ../src/lexer.l ${CMAKE_CURRENT_BINARY_DIR}/lexer.cpp COMPILE_FLAGS "-Plexer ${FLEX_UNISTD_FLAG}")
BISON_TARGET(OpenSCADparser ../src/parser.y ${CMAKE_CURRENT_BINARY_DIR}/parser_yacc.c COMPILE_FLAGS "-p parser")
ADD_FLEX_BISON_DEPENDENCY(OpenSCADlexer OpenSCADparser)
set_source_files_properties(${CMAKE_CURRENT_BINARY_DIR}/parser_yacc.c PROPERTIES LANGUAGE "CXX")

# CGAL

if (NOT $ENV{CGALDIR} STREQUAL "")
  set(CGAL_DIR "$ENV{CGALDIR}")
elseif (NOT $ENV{OPENSCAD_LIBRARIES} STREQUAL "")
  if (EXISTS "$ENV{OPENSCAD_LIBRARIES}/lib/CGAL")
    set(CGAL_DIR "$ENV{OPENSCAD_LIBRARIES}/lib/CGAL")
    set(CMAKE_MODULE_PATH "${CGAL_DIR}")
  elseif (EXISTS "$ENV{OPENSCAD_LIBRARIES}/include/CGAL")
    set(CGAL_DIR "$ENV{OPENSCAD_LIBRARIES}")
    set(CMAKE_MODULE_PATH "${CGAL_DIR}")
  endif()
endif()
message(STATUS "CGAL_DIR: " ${CGAL_DIR})
find_package(CGAL REQUIRED)
message(STATUS "CGAL config found in " ${CGAL_USE_FILE} )
foreach(cgal_incdir ${CGAL_INCLUDE_DIRS})
  message(STATUS "CGAL include found in " ${cgal_incdir} )
endforeach()
message(STATUS "CGAL libraries found in " ${CGAL_LIBRARIES_DIR} )
if("${CGAL_MAJOR_VERSION}.${CGAL_MINOR_VERSION}" VERSION_LESS 3.6)
  message(FATAL_ERROR "CGAL >= 3.6 required")
endif()
inclusion(CGAL_DIR CGAL_INCLUDE_DIRS)

if(${CMAKE_CXX_COMPILER} MATCHES ".*clang.*" AND NOT ${CGAL_CXX_FLAGS_INIT} STREQUAL "" )
	string(REPLACE "-frounding-math" "" CGAL_CXX_FLAGS_INIT ${CGAL_CXX_FLAGS_INIT})
	string(REPLACE "--param=ssp-buffer-size=4" "" CGAL_CXX_FLAGS_INIT ${CGAL_CXX_FLAGS_INIT})
endif()

# Imagemagick

if (SKIP_IMAGEMAGICK)
  if (NOT MINGW_CROSS_ENV_DIR)
    set(ImageMagick_convert_EXECUTABLE "echo")
  endif()
else()
  find_package(ImageMagick COMPONENTS convert)
  if (ImageMagick_convert_FOUND)
    message(STATUS "ImageMagick convert executable found: " ${ImageMagick_convert_EXECUTABLE})
  else()
    message(FATAL_ERROR "Couldn't find imagemagick 'convert' program")
  endif()
endif()

if ( "${ImageMagick_VERSION_STRING}" VERSION_LESS "6.5.9.4" )
  message(STATUS "ImageMagick version less than 6.5.9.4, cannot use -morphology comparison")
  message(STATUS "ImageMagick Using older image comparison method")
  set(COMPARATOR "old")
endif()

execute_process(COMMAND ${ImageMagick_convert_EXECUTABLE} --version OUTPUT_VARIABLE IM_OUT )
if ( ${IM_OUT} MATCHES "OpenMP" )
  # http://www.daniloaz.com/en/617/systems/high-cpu-load-when-converting-images-with-imagemagick
  message(STATUS "ImageMagick: OpenMP bug workaround - setting MAGICK_THREAD_LIMIT=1")
  set(CTEST_ENVIRONMENT "${CTEST_ENVIRONMENT};MAGICK_THREAD_LIMIT=1")
endif()

# Internal includes
include_directories(../src)

add_definitions(-DOPENSCAD_VERSION=test -DOPENSCAD_YEAR=2011 -DOPENSCAD_MONTH=10)
add_definitions(-DOPENSCAD_TESTING)

# Search for MCAD in correct place
set(CTEST_ENVIRONMENT "${CTEST_ENVIRONMENT};OPENSCADPATH=${CMAKE_CURRENT_SOURCE_DIR}/../libraries")

# Platform specific settings

if(${CMAKE_SYSTEM_NAME} MATCHES "Darwin")
	message(STATUS "Offscreen OpenGL Context - using Apple CGL")
	set(OFFSCREEN_CTX_SOURCE "OffscreenContextCGL.mm" CACHE TYPE STRING)
	set(OFFSCREEN_IMGUTILS_SOURCE "imageutils-macosx.cc" CACHE TYPE STRING)
	set(PLATFORMUTILS_SOURCE "PlatformUtils-mac.mm" CACHE TYPE STRING)
elseif(UNIX)
	message(STATUS "Offscreen OpenGL Context - using Unix GLX")
	set(OFFSCREEN_CTX_SOURCE "OffscreenContextGLX.cc" CACHE TYPE STRING)
	set(OFFSCREEN_IMGUTILS_SOURCE "imageutils-lodepng.cc" CACHE TYPE STRING)
	set(PLATFORMUTILS_SOURCE "PlatformUtils-posix.cc" CACHE TYPE STRING)
elseif(WIN32)
	message(STATUS "Offscreen OpenGL Context - using Microsoft WGL")
	set(OFFSCREEN_CTX_SOURCE "OffscreenContextWGL.cc" CACHE TYPE STRING)
	set(OFFSCREEN_IMGUTILS_SOURCE "imageutils-lodepng.cc" CACHE TYPE STRING)
	set(PLATFORMUTILS_SOURCE "PlatformUtils-win.cc" CACHE TYPE STRING)
endif()

set(CORE_SOURCES
  tests-common.cc 
  ../src/parsersettings.cc
  ../src/mathc99.cc
  ../src/linalg.cc
  ../src/handle_dep.cc 
  ../src/value.cc 
  ../src/expr.cc 
  ../src/func.cc 
  ../src/localscope.cc 
  ../src/module.cc 
  ../src/ModuleCache.cc 
  ../src/node.cc 
  ../src/context.cc 
  ../src/modcontext.cc 
  ../src/evalcontext.cc 
  ../src/csgterm.cc 
  ../src/csgtermnormalizer.cc 
  ../src/polyset.cc 
  ../src/csgops.cc 
  ../src/transform.cc 
  ../src/color.cc 
  ../src/primitives.cc 
  ../src/projection.cc 
  ../src/cgaladv.cc 
  ../src/surface.cc 
  ../src/control.cc 
  ../src/render.cc 
  ../src/rendersettings.cc 
  ../src/dxfdata.cc 
  ../src/dxfdim.cc 
  ../src/linearextrude.cc 
  ../src/rotateextrude.cc 
  ../src/printutils.cc 
  ../src/fileutils.cc 
  ../src/progress.cc 
  ../src/boost-utils.cc 
  ${FLEX_OpenSCADlexer_OUTPUTS}
  ${BISON_OpenSCADparser_OUTPUTS})

set(NOCGAL_SOURCES
  ../src/builtin.cc 
  ../src/dxftess.cc 
  ../src/import.cc
  ../src/export.cc)

set(CGAL_SOURCES
  ${NOCGAL_SOURCES}
  ../src/CSGTermEvaluator.cc 
  ../src/CGAL_Nef_polyhedron.cc 
  ../src/cgalutils.cc 
  ../src/CGALEvaluator.cc
  ../src/CGALCache.cc
  ../src/PolySetCGALEvaluator.cc
  ../src/CGAL_Nef_polyhedron_DxfData.cc
  ../src/cgaladv_minkowski2.cc
  ../src/svg.cc)

set(COMMON_SOURCES
  ../src/nodedumper.cc 
  ../src/traverser.cc 
  ../src/PolySetEvaluator.cc 
  ../src/PolySetCache.cc 
  ../src/Tree.cc
  ../src/lodepng.cpp)

#
# Offscreen OpenGL context source code
#

set(OFFSCREEN_SOURCES
  ../src/GLView.cc
  ../src/OffscreenView.cc
  ../src/${OFFSCREEN_CTX_SOURCE}
  ../src/${OFFSCREEN_IMGUTILS_SOURCE}
  ../src/imageutils.cc
  ../src/fbo.cc
  ../src/system-gl.cc
  ../src/export_png.cc
  ../src/CGALRenderer.cc
  ../src/ThrownTogetherRenderer.cc
  ../src/renderer.cc
  ../src/render.cc
  ../src/PlatformUtils.cc 
  ../src/${PLATFORMUTILS_SOURCE}
  ../src/OpenCSGRenderer.cc)

add_library(tests-core STATIC ${CORE_SOURCES})
target_link_libraries(tests-core ${OPENGL_LIBRARIES})
set(TESTS-CORE-LIBRARIES ${OPENGL_LIBRARIES} ${Boost_LIBRARIES})

add_library(tests-common STATIC ${COMMON_SOURCES})
target_link_libraries(tests-common tests-core)

add_library(tests-cgal STATIC ${CGAL_SOURCES})
set_target_properties(tests-cgal PROPERTIES COMPILE_FLAGS "-DENABLE_CGAL ${CGAL_CXX_FLAGS_INIT}")
target_link_libraries(tests-cgal tests-common)
set(TESTS-CGAL-LIBRARIES ${CGAL_LIBRARY} ${CGAL_3RD_PARTY_LIBRARIES} ${GMP_LIBRARIES} ${MPFR_LIBRARIES} ${TESTS-CORE-LIBRARIES})

add_library(tests-nocgal STATIC ${NOCGAL_SOURCES})
target_link_libraries(tests-nocgal tests-common)
add_library(tests-offscreen STATIC ${OFFSCREEN_SOURCES})
set_target_properties(tests-offscreen PROPERTIES COMPILE_FLAGS "-DENABLE_OPENCSG -DENABLE_CGAL ${CGAL_CXX_FLAGS_INIT}")
set(TESTS-NOCGAL-LIBRARIES ${TESTS-CORE-LIBRARIES})

#
# modulecachetest
#
add_executable(modulecachetest modulecachetest.cc)
target_link_libraries(modulecachetest tests-nocgal ${TESTS-NOCGAL-LIBRARIES} ${Boost_LIBRARIES})

#
# csgtexttest
#
add_executable(csgtexttest csgtexttest.cc CSGTextRenderer.cc CSGTextCache.cc)
target_link_libraries(csgtexttest tests-nocgal ${TESTS-NOCGAL-LIBRARIES})

#
# cgalcachetest
#
add_executable(cgalcachetest cgalcachetest.cc)
set_target_properties(cgalcachetest PROPERTIES COMPILE_FLAGS "-DENABLE_CGAL ${CGAL_CXX_FLAGS_INIT}")
target_link_libraries(cgalcachetest tests-cgal ${TESTS-CGAL-LIBRARIES} ${GLEW_LIBRARY} ${COCOA_LIBRARY})

#
# openscad no-qt
#
add_executable(openscad_nogui ../src/openscad.cc)
set_target_properties(openscad_nogui PROPERTIES COMPILE_FLAGS "-fno-strict-aliasing -DEIGEN_DONT_ALIGN -DENABLE_CGAL -DENABLE_OPENCSG ${CGAL_CXX_FLAGS_INIT}")
target_link_libraries(openscad_nogui tests-offscreen tests-cgal tests-nocgal ${TESTS-CORE-LIBRARIES} ${TESTS-CGAL-LIBRARIES} ${GLEW_LIBRARY} ${Boost_LIBRARIES} ${OPENCSG_LIBRARY} ${COCOA_LIBRARY} )

#
# GUI binary tests
#
#if(APPLE)
#  set(OPENSCAD_BINPATH "${CMAKE_CURRENT_SOURCE_DIR}/../OpenSCAD.app/Contents/MacOS/OpenSCAD")
#elseif (MINGW_CROSS_ENV_DIR) 
#  set(OPENSCAD_BINPATH "${CMAKE_CURRENT_SOURCE_DIR}/../mingw32/release/openscad.exe")
#elseif(WIN32)
#  set(OPENSCAD_BINPATH "${CMAKE_CURRENT_SOURCE_DIR}/../Release/openscad.exe")
#else()
#  set(OPENSCAD_BINPATH "${CMAKE_CURRENT_SOURCE_DIR}/../openscad")
#endif()

#if(EXISTS "${CMAKE_CURRENT_BINARY_DIR}/openscad")
#  set(OPENSCAD_BINPATH "${CMAKE_CURRENT_BINARY_DIR}/openscad")
#endif()

#if(EXISTS "${OPENSCAD_BINPATH}")
#  message(STATUS "Found OpenSCAD binary: ${OPENSCAD_BINPATH}")
#else()
#  message(STATUS "Couldn't find the OpenSCAD binary: ${OPENSCAD_BINPATH}")
#  message(FATAL_ERROR "Please build the OpenSCAD binary and place it here: ${OPENSCAD_BINPATH}" )
#endif()

if(WIN32)
  set(OPENSCAD_BINPATH "${CMAKE_CURRENT_BINARY_DIR}/openscad_nogui.exe")
else()
  set(OPENSCAD_BINPATH "${CMAKE_CURRENT_BINARY_DIR}/openscad_nogui")
endif()

#
# Tags tests as disabled. This is more convenient than removing them manually
# from the lists of filenames
#
macro(disable_tests)
  foreach (TESTNAME ${ARGN})
#    message("Disabling ${TESTNAME}")
    list(APPEND DISABLED_TESTS ${TESTNAME})
  endforeach()
endmacro()

#
# Tags the given tests as belonging to the given CONFIG, i.e. will
# only be executed when run using ctest -C <CONFIG>
#
# Usage example: set_test_config(Heavy dumptest_testname opencsgtest_testname2)
#
function(set_test_config CONFIG)
  list(APPEND ${CONFIG}_TEST_CONFIG ${ARGN})
  list(FIND TEST_CONFIGS ${CONFIG} FOUND)
  if (FOUND EQUAL -1)
    list(APPEND TEST_CONFIGS ${CONFIG})
    # Export to parent scope
    set(TEST_CONFIGS ${TEST_CONFIGS} PARENT_SCOPE)
  endif()
  # Export to parent scope
  set(${CONFIG}_TEST_CONFIG ${${CONFIG}_TEST_CONFIG} PARENT_SCOPE)
endfunction()

#
# Returns a list of test configs 
#
function(get_test_config TESTNAME CONFIGS)
  foreach(CONFIG ${TEST_CONFIGS})
    list(FIND ${CONFIG}_TEST_CONFIG ${TESTNAME} IDX)
    if (${IDX} GREATER -1)
      list(APPEND ${CONFIGS} ${CONFIG})
    endif()
  endforeach()
  if (${CONFIGS})
    # Convert to a format understood by add_test()
    string(REPLACE ";" "|" ${${CONFIGS}} ${CONFIGS})
    # Export to parent scope
    set(${CONFIGS} ${${CONFIGS}} PARENT_SCOPE)
  endif()
endfunction()

#
# Returns into the FULLNAME variable the global full test name (identifier) 
# given a test command and source filename
#
function(get_test_fullname TESTCMD FILENAME FULLNAME)
  get_filename_component(TESTCMD_NAME ${TESTCMD} NAME_WE)
  get_filename_component(TESTNAME ${FILENAME} NAME_WE)
  string(REPLACE " " "_" TESTNAME ${TESTNAME}) # Test names cannot include spaces
  set(${FULLNAME} ${TESTCMD_NAME}_${TESTNAME})
  # Export to parent scope
  set(${FULLNAME} ${${FULLNAME}} PARENT_SCOPE)
endfunction()

#
# This functions adds cmd-line tests given files.
#
# Usage add_cmdline_test(testbasename [EXE <executable>] [ARGS <args to exe>]
#                        [EXPECTEDDIR <shared dir>] SUFFIX <suffix> FILES <test files>)
#
find_package(PythonInterp)
function(add_cmdline_test TESTCMD_BASENAME)
  cmake_parse_arguments(TESTCMD "" "EXE;SUFFIX;EXPECTEDDIR" "FILES;ARGS" ${ARGN})

  # If sharing results with another test, pass on this to the python script
  if (TESTCMD_EXPECTEDDIR)
    set(EXTRA_OPTIONS -e ${TESTCMD_EXPECTEDDIR})
  endif()

  if (TESTCMD_EXE)
    set(TESTNAME_OPTION -t ${TESTCMD_BASENAME})
  else()
    # If no executable was specified, assume it was built by us and resides here
    set(TESTCMD_EXE ${CMAKE_BINARY_DIR}/${TESTCMD_BASENAME})
  endif()

  # Add tests from args
  foreach (SCADFILE ${TESTCMD_FILES})
    get_filename_component(FILE_BASENAME ${SCADFILE} NAME_WE)
    string(REPLACE " " "_" FILE_BASENAME ${FILE_BASENAME}) # Test names cannot include spaces
    set(TEST_FULLNAME "${TESTCMD_BASENAME}_${FILE_BASENAME}")
    list(FIND DISABLED_TESTS ${TEST_FULLNAME} DISABLED)
    if (${DISABLED} EQUAL -1)

      # Handle configurations
      unset(FOUNDCONFIGS)
      get_test_config(${TEST_FULLNAME} FOUNDCONFIGS)
      if (NOT FOUNDCONFIGS)
        set_test_config(Default ${TEST_FULLNAME})
      endif()
      set_test_config(All ${TEST_FULLNAME})
      unset(FOUNDCONFIGS)
      get_test_config(${TEST_FULLNAME} FOUNDCONFIGS)
      set(CONFARG CONFIGURATIONS)
      set(CONFVAL ${FOUNDCONFIGS})

      if (MINGW_CROSS_ENV_DIR)
        set( MINGW_CROSS_ARG "--mingw-cross-env" )
      endif()

      # The python script cannot extract the testname when given extra parameters
      if (TESTCMD_ARGS)
        set(FILENAME_OPTION -f ${FILE_BASENAME})
      endif()

      add_test(NAME ${TEST_FULLNAME} ${CONFARG} ${CONFVAL} COMMAND ${PYTHON_EXECUTABLE} ${tests_SOURCE_DIR}/test_cmdline_tool.py ${MINGW_CROSS_ARG} --comparator=${COMPARATOR} -c ${ImageMagick_convert_EXECUTABLE} -s ${TESTCMD_SUFFIX} ${EXTRA_OPTIONS} ${TESTNAME_OPTION} ${FILENAME_OPTION} ${TESTCMD_EXE} "${SCADFILE}" ${TESTCMD_ARGS})
      set_property(TEST ${TEST_FULLNAME} PROPERTY ENVIRONMENT "${CTEST_ENVIRONMENT}")
    endif()
  endforeach()
endfunction()

enable_testing()



set_directory_properties(PROPERTIES TEST_INCLUDE_FILE "${CMAKE_SOURCE_DIR}/EnforceConfig.cmake")

# Subst files
configure_file(${CMAKE_SOURCE_DIR}/../testdata/scad/templates/include-tests-template.scad
               ${CMAKE_SOURCE_DIR}/../testdata/scad/misc/include-tests.scad)
configure_file(${CMAKE_SOURCE_DIR}/../testdata/scad/templates/use-tests-template.scad
               ${CMAKE_SOURCE_DIR}/../testdata/scad/misc/use-tests.scad)
configure_file(${CMAKE_SOURCE_DIR}/../testdata/scad/templates/import_stl-tests-template.scad
               ${CMAKE_SOURCE_DIR}/../testdata/scad/features/import_stl-tests.scad)
configure_file(${CMAKE_SOURCE_DIR}/../testdata/scad/templates/import_dxf-tests-template.scad
               ${CMAKE_SOURCE_DIR}/../testdata/scad/features/import_dxf-tests.scad)

# Find all scad files
file(GLOB FEATURES_FILES ${CMAKE_SOURCE_DIR}/../testdata/scad/features/*.scad)
file(GLOB BUGS_FILES ${CMAKE_SOURCE_DIR}/../testdata/scad/bugs/*.scad)
file(GLOB SCAD_DXF_FILES ${CMAKE_SOURCE_DIR}/../testdata/scad/dxf/*.scad)
file(GLOB FUNCTION_FILES ${CMAKE_SOURCE_DIR}/../testdata/scad/functions/*.scad)
file(GLOB EXAMPLE_FILES ${CMAKE_SOURCE_DIR}/../examples/*.scad)

list(APPEND ECHO_FILES ${FUNCTION_FILES}
            ${CMAKE_SOURCE_DIR}/../testdata/scad/misc/echo-tests.scad
            ${CMAKE_SOURCE_DIR}/../testdata/scad/misc/escape-test.scad
            ${CMAKE_SOURCE_DIR}/../testdata/scad/misc/parser-tests.scad
            ${CMAKE_SOURCE_DIR}/../testdata/scad/misc/builtin-tests.scad
            ${CMAKE_SOURCE_DIR}/../testdata/scad/misc/dim-all.scad
            ${CMAKE_SOURCE_DIR}/../testdata/scad/misc/string-test.scad
            ${CMAKE_SOURCE_DIR}/../testdata/scad/misc/string-indexing.scad
            ${CMAKE_SOURCE_DIR}/../testdata/scad/misc/vector-values.scad
            ${CMAKE_SOURCE_DIR}/../testdata/scad/misc/search-tests.scad
            ${CMAKE_SOURCE_DIR}/../testdata/scad/misc/recursion-tests.scad
            ${CMAKE_SOURCE_DIR}/../testdata/scad/misc/value-reassignment-tests.scad
            ${CMAKE_SOURCE_DIR}/../testdata/scad/misc/value-reassignment-tests2.scad
            ${CMAKE_SOURCE_DIR}/../testdata/scad/misc/variable-scope-tests.scad
            ${CMAKE_SOURCE_DIR}/../testdata/scad/misc/lookup-tests.scad
            ${CMAKE_SOURCE_DIR}/../testdata/scad/misc/expression-shortcircuit-tests.scad
<<<<<<< HEAD
            ${CMAKE_SOURCE_DIR}/../testdata/scad/misc/parent_module-tests.scad)
=======
            ${CMAKE_SOURCE_DIR}/../testdata/scad/misc/children-tests.scad)
>>>>>>> 4401a136

list(APPEND DUMPTEST_FILES ${FEATURES_FILES} ${EXAMPLE_FILES})
list(APPEND DUMPTEST_FILES ${CMAKE_SOURCE_DIR}/../testdata/scad/misc/escape-test.scad
                           ${CMAKE_SOURCE_DIR}/../testdata/scad/misc/include-tests.scad
                           ${CMAKE_SOURCE_DIR}/../testdata/scad/misc/use-tests.scad
                           ${CMAKE_SOURCE_DIR}/../testdata/scad/misc/localfiles-test.scad
                           ${CMAKE_SOURCE_DIR}/../testdata/scad/misc/localfiles_dir/localfiles-compatibility-test.scad
                           ${CMAKE_SOURCE_DIR}/../testdata/scad/misc/allexpressions.scad
                           ${CMAKE_SOURCE_DIR}/../testdata/scad/misc/allfunctions.scad
                           ${CMAKE_SOURCE_DIR}/../testdata/scad/misc/allmodules.scad)

list(APPEND CGALPNGTEST_FILES ${FEATURES_FILES} ${SCAD_DXF_FILES} ${EXAMPLE_FILES})
list(APPEND CGALPNGTEST_FILES ${CMAKE_SOURCE_DIR}/../testdata/scad/misc/include-tests.scad
                           ${CMAKE_SOURCE_DIR}/../testdata/scad/misc/use-tests.scad
                           ${CMAKE_SOURCE_DIR}/../testdata/scad/bugs/transform-nan-inf-tests.scad
                           ${CMAKE_SOURCE_DIR}/../testdata/scad/misc/localfiles-test.scad
                           ${CMAKE_SOURCE_DIR}/../testdata/scad/misc/localfiles_dir/localfiles-compatibility-test.scad)

list(APPEND OPENCSGTEST_FILES ${CGALPNGTEST_FILES})
list(APPEND OPENCSGTEST_FILES ${CMAKE_SOURCE_DIR}/../testdata/scad/bugs/bbox-transform-bug.scad)
list(APPEND OPENCSGTEST_FILES ${CMAKE_SOURCE_DIR}/../testdata/scad/bugs/intersection-prune-test.scad)
list(APPEND THROWNTOGETHERTEST_FILES ${OPENCSGTEST_FILES})

list(APPEND CGALSTLSANITYTEST_FILES ${CMAKE_SOURCE_DIR}/../testdata/scad/misc/normal-nan.scad)

list(APPEND OPENSCAD-CGALPNG_FILES ${CGALPNGTEST_FILES})
list(APPEND OPENSCAD-CSGPNG_FILES ${OPENCSGTEST_FILES})

# FIXME: This test illustrates a weakness in child() combined with modifiers.
# Reenable it when this is improved
disable_tests(opencsgtest_child-background)
disable_tests(openscad-csgpng_child-background)

# FIXME: This single test takes over an hour to run on a 2.7 GHz P4
disable_tests(opencsgtest_example006 cgalpngtest_example006)
disable_tests(openscad-csgpng_example006 openscad-cgalpng_example006)

# These tests only makes sense in OpenCSG mode
disable_tests(cgalpngtest_child-background
              cgalpngtest_highlight-and-background-modifier
              cgalpngtest_testcolornames
              openscad-cgalpng_child-background
              openscad-cgalpng_highlight-and-background-modifier
              openscad-cgalpng_testcolornames
              throwntogethertest_testcolornames)

# Test config handling

set_test_config(Heavy opencsgtest_minkowski3-tests
                      opencsgtest_projection-tests
                      openscad-csgpng_minkowski3-tests
                      openscad-csgpng_projection-tests
                      throwntogethertest_minkowski3-tests
                      throwntogethertest_projection-tests
                      cgalpngtest_projection-tests
                      cgalpngtest_rotate_extrude-tests
                      cgalpngtest_surface-tests
                      cgalpngtest_sphere-tests
                      cgalpngtest_minkowski3-tests
                      cgalpngtest_for-tests
                      cgalpngtest_for-nested-tests
                      cgalpngtest_intersection-tests
                      cgalpngtest_text-search-test)

foreach(FILE ${EXAMPLE_FILES})
  get_test_fullname(cgalpngtest ${FILE} TEST_FULLNAME)
  set_test_config(Examples ${TEST_FULLNAME})
  get_test_fullname(opencsgtest ${FILE} TEST_FULLNAME)
  set_test_config(Examples ${TEST_FULLNAME})
  get_test_fullname(throwntogethertest ${FILE} TEST_FULLNAME)
  set_test_config(Examples ${TEST_FULLNAME})
  get_test_fullname(openscad-cgalpng ${FILE} TEST_FULLNAME)
  set_test_config(Examples ${TEST_FULLNAME})
  get_test_fullname(openscad-csgpng ${FILE} TEST_FULLNAME)
  set_test_config(Examples ${TEST_FULLNAME})
endforeach()

# Workaround Gallium bugs
if ( ${CMAKE_SYSTEM_PROCESSOR} MATCHES "ppc")
  message(STATUS "Workaround PPC bug https://bugs.freedesktop.org/show_bug.cgi?id=42540")
  set(CTEST_ENVIRONMENT "${CTEST_ENVIRONMENT};GALLIUM_DRIVER=softpipe")
  set(CTEST_ENVIRONMENT "${CTEST_ENVIRONMENT};DRAW_USE_LLVM=no")
endif()

# Set up custom commands to run before & after Ctest run.
# 1. Start/stop Virtual Framebuffer for linux/bsd. 2. Pretty Print
# Please see the CTestCustom.template file for more info. 

#
# Post-test pretty print
#

add_executable(test_pretty_print test_pretty_print.cc)
file(TO_NATIVE_PATH ${CMAKE_CURRENT_SOURCE_DIR}/test_pretty_print.py PYSRC)
set_target_properties(test_pretty_print PROPERTIES COMPILE_FLAGS
  "-DPYBIN=${PYTHON_EXECUTABLE} -DPYSRC=${PYSRC} -DBUILDDIR=--builddir=${CMAKE_CURRENT_BINARY_DIR}"
)
if (MINGW_CROSS_ENV_DIR)
  file(WRITE ${CMAKE_CURRENT_BINARY_DIR}/test_pretty_print "wine test_pretty_print.exe")
  execute_process(COMMAND chmod ugo+x ${CMAKE_CURRENT_BINARY_DIR}/test_pretty_print)
endif()

file(READ ${CMAKE_CURRENT_SOURCE_DIR}/CTestCustom.template TMP)
string(REPLACE __cmake_current_binary_dir__ ${CMAKE_CURRENT_BINARY_DIR} TMP ${TMP})
string(REPLACE __cmake_current_source_dir__ ${CMAKE_CURRENT_SOURCE_DIR} TMP ${TMP})
string(REPLACE __python__ ${PYTHON_EXECUTABLE} TMP ${TMP})
string(REPLACE __header__ "Generated by cmake from ${CMAKE_CURRENT_SOURCE_DIR}/CTestCustom.template" TMP ${TMP})
string(REPLACE __cmake_system_name__ ${CMAKE_SYSTEM_NAME} TMP ${TMP})
string(REPLACE __openscad_binpath__ ${OPENSCAD_BINPATH} TMP ${TMP})

if (MINGW_CROSS_ENV_DIR)
  string(REPLACE __wine__ wine TMP ${TMP})
else()
  string(REPLACE __wine__ " " TMP ${TMP})
endif()

message(STATUS "creating CTestCustom.cmake")
file(WRITE ${CMAKE_CURRENT_BINARY_DIR}/CTestCustom.cmake ${TMP})

# Add tests

add_cmdline_test(moduledumptest EXE ${OPENSCAD_BINPATH} ARGS -o SUFFIX ast FILES
                 ${CMAKE_SOURCE_DIR}/../testdata/scad/misc/allmodules.scad
                 ${CMAKE_SOURCE_DIR}/../testdata/scad/misc/allfunctions.scad
                 ${CMAKE_SOURCE_DIR}/../testdata/scad/misc/allexpressions.scad)
add_cmdline_test(csgtexttest SUFFIX txt FILES
                             ${CMAKE_SOURCE_DIR}/../testdata/scad/misc/allexpressions.scad
                             ${CMAKE_SOURCE_DIR}/../testdata/scad/misc/allfunctions.scad
                             ${CMAKE_SOURCE_DIR}/../testdata/scad/misc/allmodules.scad)
add_cmdline_test(csgtermtest EXE ${OPENSCAD_BINPATH} ARGS -o SUFFIX term FILES
                             ${CMAKE_SOURCE_DIR}/../testdata/scad/misc/allexpressions.scad
                             ${CMAKE_SOURCE_DIR}/../testdata/scad/misc/allfunctions.scad
                             ${CMAKE_SOURCE_DIR}/../testdata/scad/misc/allmodules.scad)
add_cmdline_test(echotest EXE ${OPENSCAD_BINPATH} ARGS -o SUFFIX echo FILES ${ECHO_FILES})
add_cmdline_test(dumptest EXE ${OPENSCAD_BINPATH} ARGS -o SUFFIX csg FILES ${DUMPTEST_FILES})
add_cmdline_test(cgalpngtest EXE ${OPENSCAD_BINPATH} ARGS --render -o SUFFIX png FILES ${CGALPNGTEST_FILES})
add_cmdline_test(opencsgtest EXE ${OPENSCAD_BINPATH} ARGS -o SUFFIX png FILES ${OPENCSGTEST_FILES})
add_cmdline_test(throwntogethertest EXE ${OPENSCAD_BINPATH} ARGS --preview=throwntogether -o SUFFIX png FILES ${THROWNTOGETHERTEST_FILES})
# FIXME: We don't actually need to compare the output of cgalstlsanitytest
# with anything. It's self-contained and returns != 0 on error
add_cmdline_test(cgalstlsanitytest EXE ${CMAKE_SOURCE_DIR}/cgalstlsanitytest SUFFIX txt ARGS ${OPENSCAD_BINPATH} FILES ${CGALSTLSANITYTEST_FILES})

# Tests using the actual OpenSCAD binary

# non-ASCII filenames
add_cmdline_test(openscad-nonascii EXE ${OPENSCAD_BINPATH} ARGS -o 
                 SUFFIX csg 
                 FILES ${CMAKE_SOURCE_DIR}/../testdata/scad/misc/sfære.scad)


# Image output
add_cmdline_test(openscad-imgsize EXE ${OPENSCAD_BINPATH}
                 ARGS --imgsize 100,100 -o 
                 SUFFIX png 
                 FILES ${CMAKE_SOURCE_DIR}/../examples/example001.scad)
add_cmdline_test(openscad-imgstretch EXE ${OPENSCAD_BINPATH}
                 ARGS --imgsize 500,100 -o 
                 SUFFIX png 
                 FILES ${CMAKE_SOURCE_DIR}/../examples/example001.scad)
add_cmdline_test(openscad-imgstretch2 EXE ${OPENSCAD_BINPATH}
                 ARGS --imgsize 100,500 -o 
                 SUFFIX png 
                 FILES ${CMAKE_SOURCE_DIR}/../examples/example001.scad)
add_cmdline_test(openscad-camdist EXE ${OPENSCAD_BINPATH} 
                 ARGS --imgsize=500,500 --camera=0,0,0,90,0,90,300 -o
                 SUFFIX png
                 FILES ${CMAKE_SOURCE_DIR}/../examples/example001.scad)
add_cmdline_test(openscad-camrot EXE ${OPENSCAD_BINPATH}
                 ARGS --imgsize=500,500 --camera=0,0,0,440,337.5,315,300 -o
                 SUFFIX png
                 FILES ${CMAKE_SOURCE_DIR}/../examples/example001.scad)
add_cmdline_test(openscad-camtrans EXE ${OPENSCAD_BINPATH}
                 ARGS --imgsize=500,500 --camera=100,-20,-10,90,0,90,300 -o
                 SUFFIX png
                 FILES ${CMAKE_SOURCE_DIR}/../examples/example001.scad)
add_cmdline_test(openscad-camortho EXE ${OPENSCAD_BINPATH}
                 ARGS --imgsize=500,500 --camera=100,-20,-10,90,0,90,300 --projection=o -o
                 SUFFIX png
                 FILES ${CMAKE_SOURCE_DIR}/../examples/example001.scad)
add_cmdline_test(openscad-cameye EXE ${OPENSCAD_BINPATH}
                 ARGS --imgsize=500,500 --camera=60,40,30,0,0,0 -o
                 SUFFIX png
                 FILES ${CMAKE_SOURCE_DIR}/../examples/example001.scad)
add_cmdline_test(openscad-cameye2 EXE ${OPENSCAD_BINPATH}
                 ARGS --imgsize=500,500 --camera=160,140,130,0,0,0 -o
                 SUFFIX png
                 FILES ${CMAKE_SOURCE_DIR}/../examples/example001.scad)
add_cmdline_test(openscad-cameyeortho EXE ${OPENSCAD_BINPATH}
                 ARGS --imgsize=500,500 --camera=160,140,130,0,0,0 --projection=o -o 
                 SUFFIX png
                 FILES ${CMAKE_SOURCE_DIR}/../examples/example001.scad)
add_cmdline_test(openscad-camcenter EXE ${OPENSCAD_BINPATH}
                 ARGS --imgsize=500,500 --camera=60,40,30,20,10,30  -o
                 SUFFIX png
                 FILES ${CMAKE_SOURCE_DIR}/../examples/example001.scad)



message("Available test configurations: ${TEST_CONFIGS}")
#foreach(CONF ${TEST_CONFIGS})
#  message("${CONF}: ${${CONF}_TEST_CONFIG}")
#endforeach()<|MERGE_RESOLUTION|>--- conflicted
+++ resolved
@@ -776,11 +776,8 @@
             ${CMAKE_SOURCE_DIR}/../testdata/scad/misc/variable-scope-tests.scad
             ${CMAKE_SOURCE_DIR}/../testdata/scad/misc/lookup-tests.scad
             ${CMAKE_SOURCE_DIR}/../testdata/scad/misc/expression-shortcircuit-tests.scad
-<<<<<<< HEAD
-            ${CMAKE_SOURCE_DIR}/../testdata/scad/misc/parent_module-tests.scad)
-=======
+            ${CMAKE_SOURCE_DIR}/../testdata/scad/misc/parent_module-tests.scad
             ${CMAKE_SOURCE_DIR}/../testdata/scad/misc/children-tests.scad)
->>>>>>> 4401a136
 
 list(APPEND DUMPTEST_FILES ${FEATURES_FILES} ${EXAMPLE_FILES})
 list(APPEND DUMPTEST_FILES ${CMAKE_SOURCE_DIR}/../testdata/scad/misc/escape-test.scad
