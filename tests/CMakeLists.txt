--- conflicted
+++ resolved
@@ -85,7 +85,7 @@
   set(OPENSCAD_BINPATH "$ENV{OPENSCAD_BINARY}")
 elseif(APPLE)
   set(OPENSCAD_BINPATH "${CMAKE_CURRENT_BINARY_DIR}/../OpenSCAD.app/Contents/MacOS/OpenSCAD")
-elseif (MINGW_CROSS_ENV_DIR) 
+elseif (MINGW_CROSS_ENV_DIR)
   set(OPENSCAD_BINPATH "${CMAKE_CURRENT_BINARY_DIR}/../mingw32/release/openscad.exe")
 elseif(WIN32)
   set(OPENSCAD_BINPATH "${CMAKE_CURRENT_BINARY_DIR}/../Release/openscad.exe")
@@ -143,7 +143,7 @@
 endfunction()
 
 #
-# Returns a list of test configs 
+# Returns a list of test configs
 #
 function(get_test_config TESTNAME CONFIGS)
   foreach(CONFIG ${TEST_CONFIGS})
@@ -161,7 +161,7 @@
 endfunction()
 
 #
-# Returns into the FULLNAME variable the global full test name (identifier) 
+# Returns into the FULLNAME variable the global full test name (identifier)
 # given a test command and source filename
 #
 function(get_test_fullname TESTCMD FILENAME FULLNAME)
@@ -274,9 +274,8 @@
       # Mostly just breaks issues that export non-manifold/intersecting geometry without explicit union.
       #set(EXPERIMENTAL_OPTION ${EXPERIMENTAL_OPTION} "--enable=lazy-union")
 
-<<<<<<< HEAD
       set(EXPERIMENTAL_OPTION ${EXPERIMENTAL_OPTION} "--enable=fast-union")
-=======
+
       # Enable vertex-object-renderers by default for all test if experimental build and openscad executable
       if (EXPERIMENTAL)
         if (${TESTCMD_EXE} MATCHES "^.*openscad$")
@@ -287,7 +286,6 @@
         endif()
       endif()
 
->>>>>>> b388b451
       # debug message
       #message("${TEST_FULLNAME} ${CONFVAL} ${PYTHON_EXECUTABLE} ${tests_SOURCE_DIR}/test_cmdline_tool.py --comparator=${COMPARATOR} -c ${IMAGE_COMPARE_EXECUTABLE} -s ${TESTCMD_SUFFIX} ${EXTRA_OPTIONS} ${TESTNAME_OPTION} ${FILENAME_OPTION} ${TESTCMD_EXE} ${TESTCMD_SCRIPT} "${SCADFILE}" ${CAMERA_OPTION} ${EXPERIMENTAL_OPTION} ${TESTCMD_ARGS}")
       # only add test if it is not experimental or if it is and experimental option is enabled
@@ -571,7 +569,7 @@
                                 ${CMAKE_CURRENT_SOURCE_DIR}/../testdata/scad/3D/issues/fn_bug.scad
                                 )
 
-set_test_config(Bugs 
+set_test_config(Bugs
   # Issue #910
   offcgalpngtest_polyhedron-tests
   offpngtest_nonmanifold-polyhedron
@@ -580,7 +578,7 @@
   cgalpngtest_escape-test.scad
 )
 
-list(APPEND EXPORT3D_CGAL_TEST_FILES 
+list(APPEND EXPORT3D_CGAL_TEST_FILES
                                 ${CMAKE_CURRENT_SOURCE_DIR}/../testdata/scad/3D/features/polyhedron-tests.scad
                                 ${CMAKE_CURRENT_SOURCE_DIR}/../testdata/scad/3D/issues/issue1105b.scad
                                 ${CMAKE_CURRENT_SOURCE_DIR}/../testdata/scad/3D/issues/issue1105c.scad
@@ -588,7 +586,7 @@
                                 ${CMAKE_CURRENT_SOURCE_DIR}/../testdata/scad/3D/issues/issue1258.scad
                                 ${CMAKE_CURRENT_SOURCE_DIR}/../testdata/scad/3D/issues/issue2259.scad)
 
-list(APPEND EXPORT3D_TEST_FILES 
+list(APPEND EXPORT3D_TEST_FILES
                                 ${CMAKE_CURRENT_SOURCE_DIR}/../testdata/scad/misc/nonmanifold-polyhedron.scad
                                 ${CMAKE_CURRENT_SOURCE_DIR}/../testdata/scad/misc/bad-stl-wing.scad)
 
@@ -694,7 +692,7 @@
 # Test config handling
 
 # Heavy tests are tests taking more than 10 seconds on a development computer
-set_test_config(Heavy 
+set_test_config(Heavy
   cgalpngtest_rotate_extrude-tests
   csgpngtest_rotate_extrude-tests
   cgalpngtest_for-nested-tests
@@ -828,7 +826,7 @@
 
 # Set up custom commands to run before & after Ctest run.
 # 1. Start/stop Virtual Framebuffer for linux/bsd. 2. Pretty Print
-# Please see the CTestCustom.template file for more info. 
+# Please see the CTestCustom.template file for more info.
 
 file(READ ${CMAKE_CURRENT_SOURCE_DIR}/CTestCustom.template TMP)
 string(REPLACE __cmake_current_binary_dir__ ${CMAKE_CURRENT_BINARY_DIR} TMP ${TMP})
@@ -883,7 +881,7 @@
 # generate a very large scad file which we would rather not commit to the source tree
 # this is for stress-testing the parser
 set(GEN_SCRIPT_DIR ${CMAKE_CURRENT_SOURCE_DIR}/../testdata/python)
-add_custom_target(issue2342 ALL 
+add_custom_target(issue2342 ALL
   COMMAND ${PYTHON_EXECUTABLE} ${GEN_SCRIPT_DIR}/gen_issue2342.py ">${CMAKE_CURRENT_SOURCE_DIR}/../testdata/scad/issues/issue2342.scad"
   WORKING_DIRECTORY ${GEN_SCRIPT_DIR}
   COMMENT "Generating issue2342.scad"
@@ -1072,7 +1070,7 @@
 add_failing_test(offfailedtest EXE ${PYTHON_EXECUTABLE} SCRIPT ${CMAKE_CURRENT_SOURCE_DIR}/shouldfail.py ARGS --openscad=${OPENSCAD_BINPATH} --retval=1 -o SUFFIX off FILES ${CMAKE_CURRENT_SOURCE_DIR}/../testdata/scad/misc/empty-union.scad)
 add_failing_test(parsererrors EXE ${PYTHON_EXECUTABLE} SCRIPT ${CMAKE_CURRENT_SOURCE_DIR}/shouldfail.py ARGS --openscad=${OPENSCAD_BINPATH} --retval=1 -o SUFFIX stl FILES ${FAILING_FILES})
 
-# Hardwarning Test       
+# Hardwarning Test
 add_failing_test(hardwarnings EXE ${PYTHON_EXECUTABLE} SCRIPT ${CMAKE_CURRENT_SOURCE_DIR}/shouldfail.py ARGS --openscad=${OPENSCAD_BINPATH} --retval=1 --hardwarnings -o SUFFIX echo FILES ${CMAKE_CURRENT_SOURCE_DIR}/../testdata/scad/misc/errors-warnings.scad)
 
 # Verify that test framework is paying attention to alpha channel, issue 1492
@@ -1103,8 +1101,8 @@
 # Tests using the actual OpenSCAD binary
 
 # non-ASCII filenames
-add_cmdline_test(openscad-nonascii EXE ${OPENSCAD_BINPATH} ARGS -o 
-                 SUFFIX csg 
+add_cmdline_test(openscad-nonascii EXE ${OPENSCAD_BINPATH} ARGS -o
+                 SUFFIX csg
                  FILES ${CMAKE_CURRENT_SOURCE_DIR}/../testdata/scad/misc/sfære.scad)
 
 # Variable override (-D arg)
@@ -1120,19 +1118,19 @@
 
 # Image output parameters
 add_cmdline_test(openscad-imgsize EXE ${OPENSCAD_BINPATH}
-                 ARGS --imgsize 100,100 -o 
-                 SUFFIX png 
+                 ARGS --imgsize 100,100 -o
+                 SUFFIX png
                  FILES ${CMAKE_CURRENT_SOURCE_DIR}/../testdata/scad/3D/misc/camera-tests.scad)
 add_cmdline_test(openscad-imgstretch EXE ${OPENSCAD_BINPATH}
-                 ARGS --imgsize 500,100 -o 
-                 SUFFIX png 
+                 ARGS --imgsize 500,100 -o
+                 SUFFIX png
                  FILES ${CMAKE_CURRENT_SOURCE_DIR}/../testdata/scad/3D/misc/camera-tests.scad)
 add_cmdline_test(openscad-imgstretch2 EXE ${OPENSCAD_BINPATH}
-                 ARGS --imgsize 100,500 -o 
-                 SUFFIX png 
+                 ARGS --imgsize 100,500 -o
+                 SUFFIX png
                  FILES ${CMAKE_CURRENT_SOURCE_DIR}/../testdata/scad/3D/misc/camera-tests.scad)
 # Perspective gimbal cam
-add_cmdline_test(openscad-camdist EXE ${OPENSCAD_BINPATH} 
+add_cmdline_test(openscad-camdist EXE ${OPENSCAD_BINPATH}
                  ARGS --imgsize=500,500 --camera=0,0,0,90,0,90,200 -o
                  SUFFIX png
                  FILES ${CMAKE_CURRENT_SOURCE_DIR}/../testdata/scad/3D/misc/camera-tests.scad)
@@ -1213,12 +1211,12 @@
                  FILES ${CMAKE_CURRENT_SOURCE_DIR}/../testdata/scad/3D/misc/camera-tests.scad)
 # Orthographic vector cam
 add_cmdline_test(openscad-cameyeortho EXE ${OPENSCAD_BINPATH}
-                 ARGS --imgsize=500,500 --camera=90,80,75,0,0,0 --projection=o -o 
+                 ARGS --imgsize=500,500 --camera=90,80,75,0,0,0 --projection=o -o
                  SUFFIX png
                  FILES ${CMAKE_CURRENT_SOURCE_DIR}/../testdata/scad/3D/misc/camera-tests.scad)
 # Orthographic vector cam viewall
 add_cmdline_test(openscad-cameyeortho-viewall EXE ${OPENSCAD_BINPATH}
-                 ARGS --imgsize=500,500 --camera=16,14,13,0,0,0 --viewall --projection=o -o 
+                 ARGS --imgsize=500,500 --camera=16,14,13,0,0,0 --viewall --projection=o -o
                  SUFFIX png
                  FILES ${CMAKE_CURRENT_SOURCE_DIR}/../testdata/scad/3D/misc/camera-tests.scad)
 
@@ -1241,28 +1239,28 @@
 
 # Colorscheme tests
 add_cmdline_test(openscad-colorscheme-cornfield EXE ${OPENSCAD_BINPATH}
-                 ARGS --colorscheme=Cornfield -o 
-                 SUFFIX png 
+                 ARGS --colorscheme=Cornfield -o
+                 SUFFIX png
                  FILES ${CMAKE_CURRENT_SOURCE_DIR}/../examples/Basics/logo.scad)
 add_cmdline_test(openscad-colorscheme-metallic EXE ${OPENSCAD_BINPATH}
-                 ARGS --colorscheme=Metallic -o 
-                 SUFFIX png 
+                 ARGS --colorscheme=Metallic -o
+                 SUFFIX png
                  FILES ${CMAKE_CURRENT_SOURCE_DIR}/../examples/Basics/logo.scad)
 add_cmdline_test(openscad-colorscheme-sunset EXE ${OPENSCAD_BINPATH}
-                 ARGS --colorscheme=Sunset -o 
-                 SUFFIX png 
+                 ARGS --colorscheme=Sunset -o
+                 SUFFIX png
                  FILES ${CMAKE_CURRENT_SOURCE_DIR}/../examples/Basics/logo.scad)
 add_cmdline_test(openscad-colorscheme-starnight EXE ${OPENSCAD_BINPATH}
-                 ARGS --colorscheme=Starnight -o 
-                 SUFFIX png 
+                 ARGS --colorscheme=Starnight -o
+                 SUFFIX png
                  FILES ${CMAKE_CURRENT_SOURCE_DIR}/../examples/Basics/logo.scad)
 add_cmdline_test(openscad-colorscheme-monotone EXE ${OPENSCAD_BINPATH}
-                 ARGS --colorscheme=Monotone -o 
-                 SUFFIX png 
+                 ARGS --colorscheme=Monotone -o
+                 SUFFIX png
                  FILES ${CMAKE_CURRENT_SOURCE_DIR}/../examples/Basics/logo.scad)
 add_cmdline_test(openscad-colorscheme-metallic-render EXE ${OPENSCAD_BINPATH}
-                 ARGS --colorscheme=Metallic --render -o 
-                 SUFFIX png 
+                 ARGS --colorscheme=Metallic --render -o
+                 SUFFIX png
                  FILES ${CMAKE_CURRENT_SOURCE_DIR}/../examples/Basics/CSG.scad)
 
 #message("Available test configurations: ${TEST_CONFIGS}")
