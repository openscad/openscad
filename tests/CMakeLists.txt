--- conflicted
+++ resolved
@@ -726,13 +726,8 @@
   ../src/import.cc
   ../src/export.cc
   ../src/export_stl.cc
-<<<<<<< HEAD
-  ../src/export_off.cc
-  ../src/export_amf.cc
-=======
   ../src/export_amf.cc
   ../src/export_off.cc
->>>>>>> ab338a2c
   ../src/export_dxf.cc
   ../src/export_svg.cc
   ../src/LibraryInfo.cc
