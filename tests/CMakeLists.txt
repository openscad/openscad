--- conflicted
+++ resolved
@@ -78,20 +78,6 @@
     message(STATUS "venv not found")
     set(BUILD_VENV TRUE)
   endif()
-<<<<<<< HEAD
-
-  message(STATUS "Comparing magicktest1.png with magicktest2.png")
-  set(IM_TEST_FILES "${CCSD}/magicktest1.png" "${CCSD}/magicktest2.png")
-  set(COMPARE_ARGS ${IMAGE_COMPARE_EXE} ${IM_TEST_FILES} -alpha On -compose difference -composite -threshold 10% -morphology Erode Square -format %[fx:w*h*mean] info:)
-  # compare arguments taken from test_cmdline_tool.py
-  message(STATUS "Running ImageMagick compare: ${COMPARE_ARGS}")
-  execute_process(COMMAND ${COMPARE_ARGS} RESULT_VARIABLE IM_RESULT OUTPUT_VARIABLE IM_OUT)
-  message(STATUS "Result: ${IM_RESULT}")
-  if (NOT ${IM_RESULT} STREQUAL "0")
-    message(STATUS "magicktest1.png and magicktest2.png were incorrectly detected as identical")
-    message(STATUS "Using alternative image comparison")
-    set(DIFFPNG 1)
-=======
   if(BUILD_VENV)
     message(STATUS "Setting up testing venv for image comparison")
     find_package(Python3 COMPONENTS Interpreter)
@@ -117,7 +103,6 @@
     endif()
   else()
     message(STATUS "venv already setup for ${IMAGE_COMPARE_EXE}")
->>>>>>> 6dd2b03a
   endif()
 else()
   # Imagemagick
