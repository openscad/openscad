# instructions - see ../doc/testing.txt

#set(DEBUG_OSCD 1) # print debug info during cmake

cmake_minimum_required(VERSION 3.0)
if(POLICY CMP0017)
  # Explicitly use new include policy to avoid globally shadowing included modules
  # https://cmake.org/cmake/help/v2.8.8/cmake.html#policy:CMP0017
  cmake_policy(SET CMP0017 NEW)
endif()
cmake_policy(SET CMP0057 NEW) # Interpret IN_LIST
cmake_policy(SET CMP0070 NEW) # Allow relative paths for file(GENERATE ...)

option(USE_IMAGE_COMPARE_PY "Use built-in image_compare.py" ON)

# Use variables for common paths, to reduce line lengths.

# Very commonly used cmake-provided paths
set(CBD ${CMAKE_BINARY_DIR}) # build top level
set(CSD ${CMAKE_SOURCE_DIR}) # project top level
set(CCBD ${CMAKE_CURRENT_BINARY_DIR}) # tests build dir
set(CCSD ${CMAKE_CURRENT_SOURCE_DIR}) # tests source dir
# Project paths
set(LIBRARIES_DIR       "${CSD}/libraries")
set(EXAMPLES_DIR        "${CSD}/examples")
# Test Data paths
set(TEST_DATA_DIR       "${CCSD}/data")
set(TEST_SCAD_DIR       "${CCSD}/data/scad")
set(TEST_CUSTOMIZER_DIR "${CCSD}/data/scad/customizer")
set(TEST_PYTHON_DIR     "${CCSD}/data/python")
# Test runner Python scripts
set(CGALSTLSANITYTEST_PY "${CCSD}/cgalstlsanitytest.py")
set(EX_IM_PNGTEST_PY     "${CCSD}/export_import_pngtest.py")
set(EXPORT_PNGTEST_PY    "${CCSD}/export_pngtest.py")
set(SHOULDFAIL_PY        "${CCSD}/shouldfail.py")
set(TEST_CMDLINE_TOOL_PY "${CCSD}/test_cmdline_tool.py")

######################
# Check Dependencies #
######################

# If ctest is run with no configuration specified, then force "Default"
set_directory_properties(PROPERTIES TEST_INCLUDE_FILES "${CCSD}/EnforceConfig.cmake")

# MCAD
if(NOT EXISTS ${LIBRARIES_DIR}/MCAD/__init__.py)
  message(FATAL_ERROR "MCAD not found. You can install from the OpenSCAD root as follows: \n  git submodule update --init --recursive")
endif()
list(APPEND CTEST_ENVIRONMENT "OPENSCADPATH=${LIBRARIES_DIR}")

find_package(Python3 3.4 COMPONENTS Interpreter REQUIRED)
message(STATUS "Found Python at ${Python3_EXECUTABLE}")

# Image comparison - expected test image vs actual generated image

if(USE_IMAGE_COMPARE_PY)
  set(VENV_DIR "${CCBD}/venv")
  message(STATUS "Preparing image_compare.py for test suite image comparison: ${VENV_DIR}")

  # Since msys2 on Windows prefers bin/ over Scripts, we need to look for the actual folder to determine
  # how to utilize the venv
  find_path(VENV_BIN_PATH activate PATHS "${VENV_DIR}/bin" "${VENV_DIR}/Scripts" NO_DEFAULT_PATH NO_CACHE)
  if(WIN32)
    set(IMAGE_COMPARE_EXE "${VENV_BIN_PATH}/python.exe")
  else()
    set(IMAGE_COMPARE_EXE "${VENV_BIN_PATH}/python")
  endif()
  if(EXISTS "${IMAGE_COMPARE_EXE}")
    message(STATUS "venv found, testing libraries")
    execute_process(
      COMMAND "${IMAGE_COMPARE_EXE}" "${CCSD}/image_compare.py" "--status"
      WORKING_DIRECTORY "${CCSD}" ERROR_QUIET RESULT_VARIABLE ret)
    if(ret AND NOT ret EQUAL 0)
      message(STATUS "venv libraries incomplete")
      set(BUILD_VENV TRUE)
    else()
      message(STATUS "venv libraries complete")
      set(BUILD_VENV FALSE)
    endif()
  else()
    message(STATUS "venv not found")
    set(BUILD_VENV TRUE)
  endif()
  if(BUILD_VENV)
    message(STATUS "Setting up testing venv for image comparison")
    execute_process(
      COMMAND "${Python3_EXECUTABLE}" "-m" "venv" "venv" "--system-site-packages" "--without-pip"
      WORKING_DIRECTORY "${CCBD}")
    # Since msys2 on Windows prefers bin/ over Scripts, we need to look for the actual folder to determine
    # how to utilize the venv
    find_path(VENV_BIN_PATH activate PATHS "${VENV_DIR}/bin" "${VENV_DIR}/Scripts" NO_DEFAULT_PATH NO_CACHE)
    if(WIN32)
      set(IMAGE_COMPARE_EXE "${VENV_BIN_PATH}/python.exe")
    else()
      set(IMAGE_COMPARE_EXE "${VENV_BIN_PATH}/python")
    endif()
    execute_process(
      COMMAND "${IMAGE_COMPARE_EXE}" "-m" "ensurepip"
      WORKING_DIRECTORY "${CCBD}")
    execute_process(
      COMMAND "${IMAGE_COMPARE_EXE}" "-m" "pip" "install" "numpy" "Pillow"
      WORKING_DIRECTORY "${CCBD}")
  endif()
  set(COMPARATOR "--comparator=image_compare")
  if(BUILD_VENV)
    execute_process(
      COMMAND "${IMAGE_COMPARE_EXE}" "${CCSD}/image_compare.py" "--status"
      WORKING_DIRECTORY "${CCSD}" RESULT_VARIABLE ret)
    if(ret AND NOT ret EQUAL 0)
      message(WARNING "Failed to setup the test suite venv for ${IMAGE_COMPARE_EXE}  See doc/testing.txt for dependency information.")
    else()
      message(STATUS "venv setup for ${IMAGE_COMPARE_EXE}")
    endif()
  else()
    message(STATUS "venv already setup for ${IMAGE_COMPARE_EXE}")
  endif()
else()
  # Imagemagick
  find_package(ImageMagick COMPONENTS convert)
  if(ImageMagick_convert_FOUND)
    message(STATUS "ImageMagick convert executable found: " ${ImageMagick_convert_EXECUTABLE})
    set(IMAGE_COMPARE_EXE ${ImageMagick_convert_EXECUTABLE})
    if ("${ImageMagick_VERSION_STRING}" VERSION_LESS "6.5.9.4")
      message(STATUS "ImageMagick version less than 6.5.9.4, cannot use -morphology comparison")
      message(STATUS "ImageMagick Using older image comparison method")
      set(COMPARATOR "--comparator=old")
    endif()

    execute_process(COMMAND ${IMAGE_COMPARE_EXE} --version OUTPUT_VARIABLE IM_OUT)
    if (${IM_OUT} MATCHES "OpenMP")
      # http://www.daniloaz.com/en/617/systems/high-cpu-load-when-converting-images-with-imagemagick
      message(STATUS "ImageMagick: OpenMP bug workaround - setting MAGICK_THREAD_LIMIT=1")
      list(APPEND CTEST_ENVIRONMENT "MAGICK_THREAD_LIMIT=1")
    endif()

    message(STATUS "Comparing magicktest1.png with magicktest2.png")
    set(IM_TEST_FILES "${CCSD}/magicktest1.png" "${CCSD}/magicktest2.png")
    set(COMPARE_ARGS ${IMAGE_COMPARE_EXE} ${IM_TEST_FILES} -alpha On -compose difference -composite -threshold 8% -morphology Erode Square -format %[fx:w*h*mean] info:)
    # compare arguments taken from test_cmdline_tool.py
    message(STATUS "Running ImageMagick compare: ${COMPARE_ARGS}")
    execute_process(COMMAND ${COMPARE_ARGS} RESULT_VARIABLE IM_RESULT OUTPUT_VARIABLE IM_OUT)
    if (IM_RESULT)
      message(STATUS "ImageMagick failed to run")
      message(STATUS "Using alternative image comparison")
      set(DIFFPNG 1)
    elif (${IM_OUT} STREQUAL "0")
       message(STATUS "magicktest1.png and magicktest2.png were incorrectly detected as identical")
       message(STATUS "Using alternative image comparison")
       set(DIFFPNG 1)
    else()
      message(STATUS "ImageMagick OK: Detected pixel difference of ${IM_OUT}")
    endif()
  else()
    message(STATUS "Couldn't find imagemagick 'convert' program")
    set(DIFFPNG 1)
  endif()
  if (${DIFFPNG})
    set(IMAGE_COMPARE_EXE ${CCBD}/diffpng)
    set(COMPARATOR "--comparator=diffpng")
    add_executable(diffpng diffpng.cpp ${CSD}/src/ext/lodepng/lodepng.cpp)
    target_include_directories(diffpng PRIVATE ${CSD}/src/ext/lodepng)
    message(STATUS "using diffpng for image comparison")
  endif()
endif()

find_package(Lib3MF QUIET)
# Disable LIB3MF tests if library was disabled in build
if(NOT LIB3MF_FOUND)
  # check again via pkgconfig
  if(NOT MSVC)
    find_package(PkgConfig QUIET)
    if (PKG_CONFIG_FOUND)
      pkg_check_modules(LIB3MF lib3MF)
    endif()
  endif()
endif()

####################################
# Platform Specific Configurations #
####################################

# Workaround Gallium bugs
if ( ${CMAKE_SYSTEM_PROCESSOR} MATCHES "ppc")
  message(STATUS "Workaround PPC bug https://bugs.freedesktop.org/show_bug.cgi?id=42540")
  list(APPEND CTEST_ENVIRONMENT "GALLIUM_DRIVER=softpipe")
  list(APPEND CTEST_ENVIRONMENT "DRAW_USE_LLVM=no")
endif()
if ( ${CMAKE_SYSTEM_PROCESSOR} MATCHES "mips")
  message(STATUS "Workaround MIPS bug https://bugs.debian.org/cgi-bin/bugreport.cgi?bug=868745")
  list(APPEND CTEST_ENVIRONMENT "GALLIUM_DRIVER=softpipe")
  list(APPEND CTEST_ENVIRONMENT "DRAW_USE_LLVM=no")
endif()

# Determine path for openscad executable
if(EXISTS "$ENV{OPENSCAD_BINARY}")
  set(OPENSCAD_BINPATH "$ENV{OPENSCAD_BINARY}")
elseif(APPLE)
  set(OPENSCAD_BINPATH "${CBD}/OpenSCAD.app/Contents/MacOS/OpenSCAD")
elseif (WIN32 OR MXECROSS)
  set(OPENSCAD_BINPATH "${CBD}/openscad.com")
elseif(EXISTS "${CBD}/bin/openscad")
  set(OPENSCAD_BINPATH "${CBD}/bin/openscad")
else()
  set(OPENSCAD_BINPATH "${CBD}/openscad")
endif()

#if(EXISTS "${OPENSCAD_BINPATH}")
#  message(STATUS "Found OpenSCAD binary: ${OPENSCAD_BINPATH}")
#else()
#  message(STATUS "Couldn't find the OpenSCAD binary: ${OPENSCAD_BINPATH}")
#  message(FATAL_ERROR "Please build the OpenSCAD binary and place it here: ${OPENSCAD_BINPATH}")
#endif()
list(APPEND CTEST_ENVIRONMENT "OPENSCAD_BINARY=${OPENSCAD_BINPATH}")
# Argument used for import/export tests
set(OPENSCAD_ARG "--openscad=${OPENSCAD_BINPATH}")

###############################
# Define Macros and Functions #
###############################

#
# Returns into the FULLNAME variable the global full test name (identifier)
# given a test command and source filename
#
function(get_test_fullname TESTCMD FILENAME FULLNAME)
  get_filename_component(TESTCMD_NAME ${TESTCMD} NAME_WE)
  get_filename_component(TESTNAME ${FILENAME} NAME_WE)
  string(REPLACE " " "_" TESTNAME ${TESTNAME}) # Test names cannot include spaces
  set(${FULLNAME} ${TESTCMD_NAME}_${TESTNAME})
  # Export to parent scope
  set(${FULLNAME} ${${FULLNAME}} PARENT_SCOPE)
endfunction()

#
# Tags the given tests as belonging to the given CONFIG, i.e. will
# only be executed when run using ctest -C <CONFIG>
#
# Usage example: set_test_config(Heavy dumptest_testname opencsgtest_testname2)
#
function(set_test_config CONFIG)
  cmake_parse_arguments(TESTCFG "" "" "FILES;PREFIXES" ${ARGN})
   # Get fullnames for test files
  if (TESTCFG_PREFIXES)
    foreach(PREFIX ${TESTCFG_PREFIXES})
      foreach(FILE ${TESTCFG_FILES})
        get_test_fullname(${PREFIX} ${FILE} TESTCFG_FULLNAME)
        list(APPEND FULLNAMES ${TESTCFG_FULLNAME})
      endforeach()
    endforeach()
  else()
    list(APPEND FULLNAMES ${TESTCFG_FILES})
  endif()
  # Set config on fullnames
  list(APPEND ${CONFIG}_TEST_CONFIG ${FULLNAMES})
  list(FIND TEST_CONFIGS ${CONFIG} FOUND)
  if (FOUND EQUAL -1)
    list(APPEND TEST_CONFIGS ${CONFIG})
    list(SORT TEST_CONFIGS)
    # Export to parent scope
    set(TEST_CONFIGS ${TEST_CONFIGS} CACHE INTERNAL "")
  endif()
  # Export to parent scope
  set(${CONFIG}_TEST_CONFIG ${${CONFIG}_TEST_CONFIG} CACHE INTERNAL "")
endfunction()

#
# Returns a list of test configs
#
function(get_test_config TESTNAME OUTVAR)
  unset(CONFIGS)
  foreach(CONFIG ${TEST_CONFIGS})
    list(FIND ${CONFIG}_TEST_CONFIG ${TESTNAME} IDX)
    if (IDX GREATER -1)
      list(APPEND CONFIGS ${CONFIG})
    endif()
  endforeach()
  set(${OUTVAR} "${CONFIGS}" PARENT_SCOPE)
endfunction()

#
# Check if a test file is a 2D test
#
function(is_2d FULLNAME RESULT)
  list(FIND ALL_2D_FILES ${FULLNAME} IDX)
  if (${IDX} GREATER -1)
    set(${RESULT} 1 PARENT_SCOPE)
  else()
    set(${RESULT} PARENT_SCOPE)
  endif()
endfunction()

#
# This functions adds cmd-line tests given files.
#
# Usage add_cmdline_test(testbasename [EXE <executable>] [ARGS <args to exe>]
#                        [SCRIPT <script>]
#                        [EXPECTEDDIR <shared dir>] SUFFIX <suffix> FILES <test files>
#                        [EXPERIMENTAL])
#
# EXPERIMENTAL: If set, tag all tests as experimental
#
function(add_cmdline_test TESTCMD_BASENAME)
  cmake_parse_arguments(TESTCMD "OPENSCAD;STDIO;EXPERIMENTAL" "EXE;SCRIPT;SUFFIX;KERNEL;EXPECTEDDIR" "FILES;ARGS" ${ARGN})

  set(EXTRA_OPTIONS "")

  # If sharing results with another test, pass on this to the python script
  if (TESTCMD_EXPECTEDDIR)
    list(APPEND EXTRA_OPTIONS -e ${TESTCMD_EXPECTEDDIR})
  endif()

  if (TESTCMD_KERNEL)
    list(APPEND EXTRA_OPTIONS -k ${TESTCMD_KERNEL})
  endif()

  if (TESTCMD_STDIO)
    list(APPEND EXTRA_OPTIONS --stdin --stdout)
  endif()

  if ((TESTCMD_EXE OR TESTCMD_SCRIPT) AND TESTCMD_OPENSCAD)
    message(FATAL_ERROR "add_cmdline_test() does not allow OPENSCAD flag alongside EXE or SCRIPT values")
  endif()

  # python script implies Python3_EXECUTABLE
  if (TESTCMD_SCRIPT MATCHES \\.[Pp][Yy]$)
    set(TESTCMD_EXE ${Python3_EXECUTABLE})
  endif()
  if (TESTCMD_OPENSCAD)
    set(TESTCMD_EXE ${OPENSCAD_BINPATH})
  endif()

  if (TESTCMD_EXE)
    set(TESTNAME_OPTION -t ${TESTCMD_BASENAME})
  else()
    # If no executable was specified, assume it was built by us and resides here
    set(TESTCMD_EXE ${CCBD}/${TESTCMD_BASENAME})
  endif()

  # Add tests from args
  foreach (SCADFILE ${TESTCMD_FILES})
    get_filename_component(FILE_BASENAME ${SCADFILE} NAME_WE)
    string(REPLACE " " "_" FILE_BASENAME ${FILE_BASENAME}) # Test names cannot include spaces
    set(TEST_FULLNAME "${TESTCMD_BASENAME}_${FILE_BASENAME}")

    if (TESTCMD_EXPERIMENTAL)
      set(TEST_IS_EXPERIMENTAL true)
    endif()

    # add global experimental options here
    set(EXPERIMENTAL_OPTION "")

    # To give manifold some extra test coverage, enable manifold 
    # for all tests except those marked as skipped.
    if (EXPERIMENTAL
        AND NOT SCADFILE IN_LIST SCADFILES_WITH_DIFFERENT_MANIFOLD_EXPECTATIONS
        AND NOT SCADFILE IN_LIST SCADFILES_FAILING_WITH_MANIFOLD
        AND NOT TEST_FULLNAME IN_LIST TESTS_FAILING_WITH_MANIFOLD
        AND NOT TESTCMD_BASENAME MATCHES "^(stlexport|objexport)$"
        AND NOT TESTCMD_BASENAME MATCHES "^openscad-viewoptions-.*"
        AND NOT TESTCMD_BASENAME MATCHES "^remesh-.*")
      set(MANIFOLD_OPTION "--enable=manifold")
    else()
      set(MANIFOLD_OPTION "")
    endif()

    # 2D tests should be viewed from the top, not an angle.
    set(CAMERA_OPTION "")
    is_2d(${SCADFILE} IS2D)
    if (IS2D)
      set(CAMERA_OPTION "--camera=0,0,100,0,0,0" "--viewall" "--autocenter" "--projection=ortho")
    endif()

    # Handle configurations
    get_test_config(${TEST_FULLNAME} FOUNDCONFIGS)
    if (NOT FOUNDCONFIGS)
      set_test_config(Default FILES ${TEST_FULLNAME})
    endif()
    set_test_config(All FILES ${TEST_FULLNAME})
    list(FIND FOUNDCONFIGS Bugs FOUND)
    if (FOUND EQUAL -1)
      set_test_config(Good FILES ${TEST_FULLNAME})
    endif()
    get_test_config(${TEST_FULLNAME} CONFVAL)

    set(FILENAME_OPTION -f ${FILE_BASENAME})

    # Apply lazy-union to *all* tests for comprehensive testing of this experimental feature.
    # Would need all passing before making lazy-union non-experimental, but that's probably a long way off.
    # Mostly just breaks issues that export non-manifold/intersecting geometry without explicit union.
    #set(EXPERIMENTAL_OPTION ${EXPERIMENTAL_OPTION} "--enable=lazy-union")

    # Enable vertex-object-renderers by default for all test if experimental build
    if (EXPERIMENTAL)
      set(EXPERIMENTAL_OPTION ${EXPERIMENTAL_OPTION} "--enable=vertex-object-renderers")
      set(EXPERIMENTAL_OPTION ${EXPERIMENTAL_OPTION} "--enable=vertex-object-renderers-prealloc")
      set(EXPERIMENTAL_OPTION ${EXPERIMENTAL_OPTION} "--enable=vertex-object-renderers-direct")
      #set(EXPERIMENTAL_OPTION ${EXPERIMENTAL_OPTION} "--enable=vertex-object-renderers-indexing")
    endif()

    string(JOIN " " DBG_COMMAND_STR
      "add_test(" ${TEST_FULLNAME} CONFIGURATIONS ${CONFVAL}
      COMMAND ${Python3_EXECUTABLE}
      ${TEST_CMDLINE_TOOL_PY} ${COMPARATOR} -c ${IMAGE_COMPARE_EXE}
      -s ${TESTCMD_SUFFIX} ${EXTRA_OPTIONS} ${TESTNAME_OPTION} ${FILENAME_OPTION}
      ${TESTCMD_EXE} ${TESTCMD_SCRIPT} ${SCADFILE} ${CAMERA_OPTION}
      ${EXPERIMENTAL_OPTION} ${MANIFOLD_OPTION} ${TESTCMD_ARGS} ")"
    )
    # Use cmake option "--log-level DEBUG" during top level config to see this
    message(DEBUG "${DBG_COMMAND_STR}")

    # only add test if it is not experimental or if it is and experimental option is enabled
    if (NOT TEST_IS_EXPERIMENTAL OR EXPERIMENTAL)
      add_test(NAME ${TEST_FULLNAME} CONFIGURATIONS ${CONFVAL}
        COMMAND ${Python3_EXECUTABLE}
        ${TEST_CMDLINE_TOOL_PY} ${COMPARATOR} -c ${IMAGE_COMPARE_EXE}
        -s ${TESTCMD_SUFFIX} ${EXTRA_OPTIONS} ${TESTNAME_OPTION} ${FILENAME_OPTION}
        ${TESTCMD_EXE} ${TESTCMD_SCRIPT} "${SCADFILE}" ${CAMERA_OPTION}
        ${EXPERIMENTAL_OPTION} ${MANIFOLD_OPTION} ${TESTCMD_ARGS}
      )
      set_property(TEST ${TEST_FULLNAME} PROPERTY ENVIRONMENT ${CTEST_ENVIRONMENT})
    endif()
  endforeach()
endfunction()

# Usage add_failing_test(testbasename  RETVAL <expected return value>  SUFFIX <suffix>  FILES <test files>
#                        [EXE <executable>] [SCRIPT <script>] [ARGS <args to exe>])
#
function(add_failing_test TESTCMD_BASENAME)
  cmake_parse_arguments(TESTCMD "" "RETVAL;EXE;SCRIPT;SUFFIX" "FILES;ARGS" ${ARGN})

  if ("${TESTCMD_SUFFIX}" STREQUAL "") # Suffix "off" counts as a false value, so check directly for empty string.
    message(FATAL_ERROR "add_failing_test() requires SUFFIX to be set" )
  endif()
  if (NOT TESTCMD_EXE)
    set(TESTCMD_EXE ${Python3_EXECUTABLE})
  endif()
  if (NOT TESTCMD_SCRIPT)
    set(TESTCMD_SCRIPT ${SHOULDFAIL_PY})
  endif()

  set(TESTNAME_OPTION -t ${TESTCMD_BASENAME})

  # Add tests from args
  foreach (SCADFILE ${TESTCMD_FILES})
    get_filename_component(FILE_BASENAME ${SCADFILE} NAME_WE)
    string(REPLACE " " "_" FILE_BASENAME ${FILE_BASENAME}) # Test names cannot include spaces
    set(TEST_FULLNAME "${TESTCMD_BASENAME}_${FILE_BASENAME}")
    # Handle configurations
    unset(FOUNDCONFIGS)
    get_test_config(${TEST_FULLNAME} FOUNDCONFIGS)
    if (NOT FOUNDCONFIGS)
      set_test_config(Default FILES ${TEST_FULLNAME})
    endif()
    set_test_config(All FILES ${TEST_FULLNAME})
    unset(FOUNDCONFIGS)
    get_test_config(${TEST_FULLNAME} FOUNDCONFIGS)
    set(CONFVAL ${FOUNDCONFIGS})

    # The python script cannot extract the testname when given extra parameters
    if (TESTCMD_ARGS)
      set(FILENAME_OPTION -f ${FILE_BASENAME})
    endif()

    add_test(NAME ${TEST_FULLNAME} CONFIGURATIONS ${CONFVAL} COMMAND ${TESTCMD_EXE} ${TESTCMD_SCRIPT} "${SCADFILE}" -s ${TESTCMD_SUFFIX} ${TESTCMD_ARGS})
    set_property(TEST ${TEST_FULLNAME} PROPERTY ENVIRONMENT "${CTEST_ENVIRONMENT}")
  endforeach()
endfunction()

#################################################
# Configure Templated Files and Generated Tests #
#################################################

configure_file(${TEST_SCAD_DIR}/templates/include-tests-template.scad
               ${TEST_SCAD_DIR}/misc/include-tests.scad)
configure_file(${TEST_SCAD_DIR}/templates/use-tests-template.scad
               ${TEST_SCAD_DIR}/misc/use-tests.scad)
configure_file(${TEST_SCAD_DIR}/templates/import_stl-tests-template.scad
               ${TEST_SCAD_DIR}/3D/features/import_stl-tests.scad)
configure_file(${TEST_SCAD_DIR}/templates/import_3mf-tests-template.scad
               ${TEST_SCAD_DIR}/3D/features/import_3mf-tests.scad)
configure_file(${TEST_SCAD_DIR}/templates/import_dxf-tests-template.scad
               ${TEST_SCAD_DIR}/2D/features/import_dxf-tests.scad)
configure_file(${TEST_PYTHON_DIR}/gen_issue2342-template.py
               ${TEST_PYTHON_DIR}/gen_issue2342.py)
configure_file(${TEST_PYTHON_DIR}/gen_svg_viewbox_tests-template.py
               ${TEST_PYTHON_DIR}/gen_svg_viewbox_tests.py)

# Set up custom commands to run before & after Ctest run.
# 1. Start/stop Virtual Framebuffer for linux/bsd. 2. Pretty Print
# Please see the CTestCustom.template file for more info.
message(STATUS "creating CTestCustom.cmake")
set(TEMPLATE_HEADER "Generated by cmake from ${CCSD}/CTestCustom.template")
set(UPLOADARG "")
if ($ENV{OPENSCAD_UPLOAD_TESTS})
  set(UPLOADARG "--upload")
endif()
configure_file(${CCSD}/CTestCustom.template ${CBD}/CTestCustom.cmake @ONLY)

# generate a very large scad file which we would rather not commit to the source tree
# this is for stress-testing the parser
add_custom_target(issue2342 ALL
  COMMAND ${Python3_EXECUTABLE} ${TEST_PYTHON_DIR}/gen_issue2342.py ">${TEST_SCAD_DIR}/issues/issue2342.scad"
  WORKING_DIRECTORY ${GEN_SCRIPT_DIR}
  COMMENT "Generating issue2342.scad"
)
add_custom_target(svg_viewbox_tests ALL
  COMMAND ${Python3_EXECUTABLE} ${TEST_PYTHON_DIR}/gen_svg_viewbox_tests.py "${TEST_DATA_DIR}/svg/viewbox" "${TEST_SCAD_DIR}/svg/extruded"
  WORKING_DIRECTORY ${GEN_SCRIPT_DIR}
  COMMENT "Generating svg viewbox tests"
)

##################################
# Define Various Test File Lists #
##################################

# Find all scad files
file(GLOB DEPRECATED_3D_FILES ${TEST_SCAD_DIR}/3D/deprecated/*.scad)
file(GLOB FEATURES_2D_FILES   ${TEST_SCAD_DIR}/2D/features/*.scad)
list(REMOVE_ITEM FEATURES_2D_FILES
  ${TEST_SCAD_DIR}/2D/features/text-metrics.scad # -> EXPERIMENTAL_TEXTMETRICS_FILES
)
file(GLOB FEATURES_3D_FILES   ${TEST_SCAD_DIR}/3D/features/*.scad)
file(GLOB ISSUES_2D_FILES     ${TEST_SCAD_DIR}/2D/issues/*.scad)
file(GLOB ISSUES_3D_FILES     ${TEST_SCAD_DIR}/3D/issues/*.scad)
file(GLOB SCAD_DXF_FILES      ${TEST_SCAD_DIR}/dxf/*.scad)
file(GLOB SCAD_PDF_FILES      ${TEST_SCAD_DIR}/pdf/*.scad)
file(GLOB SCAD_SVG_FILES      ${TEST_SCAD_DIR}/svg/svg-spec/*.scad
  ${TEST_SCAD_DIR}/svg/box-w-holes-2d.scad
  ${TEST_SCAD_DIR}/svg/display.scad
  ${TEST_SCAD_DIR}/svg/id-selection-test.scad
  ${TEST_SCAD_DIR}/svg/id-layer-selection-test.scad
  ${TEST_SCAD_DIR}/svg/line-cap-line-join.scad
  ${TEST_SCAD_DIR}/svg/simple-center-2d.scad
  ${TEST_SCAD_DIR}/svg/use-transform.scad
  ${TEST_SCAD_DIR}/svg/size-percent.scad)
file(GLOB SCAD_AMF_FILES           ${TEST_SCAD_DIR}/amf/*.scad)
file(GLOB SCAD_NEF3_FILES          ${TEST_SCAD_DIR}/nef3/*.scad)
file(GLOB FUNCTION_FILES           ${TEST_SCAD_DIR}/functions/*.scad)
file(GLOB REDEFINITION_FILES       ${TEST_SCAD_DIR}/redefinition/*.scad)
file(GLOB_RECURSE BUGS_FILES       ${TEST_SCAD_DIR}/bugs/*.scad)
file(GLOB_RECURSE BUGS_2D_FILES    ${TEST_SCAD_DIR}/bugs2D/*.scad)
file(GLOB_RECURSE EXAMPLE_3D_FILES ${EXAMPLES_DIR}/*.scad)
list(APPEND CGALPNGTEST_PYTHON_FILES  ${TEST_PYTHON_DIR}/language/primitives.py )
list(APPEND ECHO_PYTHON_FILES         ${TEST_PYTHON_DIR}/language/abuse.py )

list(REMOVE_ITEM EXAMPLE_3D_FILES
  ${EXAMPLES_DIR}/Old/example015.scad
  ${EXAMPLES_DIR}/Advanced/module_recursion.scad
  ${EXAMPLES_DIR}/Functions/list_comprehensions.scad
  ${EXAMPLES_DIR}/Functions/polygon_areas.scad
  ${EXAMPLES_DIR}/Functions/recursion.scad
  ${EXAMPLES_DIR}/Basics/roof.scad # -> EXPERIMENTAL_ROOF_FILES
)

list(APPEND EXAMPLE_2D_FILES
  ${EXAMPLES_DIR}/Old/example015.scad
  ${EXAMPLES_DIR}/Advanced/module_recursion.scad
  ${EXAMPLES_DIR}/Functions/list_comprehensions.scad
  ${EXAMPLES_DIR}/Functions/polygon_areas.scad
  ${EXAMPLES_DIR}/Functions/recursion.scad
)

list(APPEND EXAMPLE_FILES ${EXAMPLE_3D_FILES} ${EXAMPLE_2D_FILES})

list(APPEND MISC_FILES
  ${TEST_SCAD_DIR}/misc/arg-permutations.scad
  ${TEST_SCAD_DIR}/misc/escape-test.scad
  ${TEST_SCAD_DIR}/misc/include-tests.scad
  ${TEST_SCAD_DIR}/misc/include-overwrite-main.scad
  ${TEST_SCAD_DIR}/misc/include-overwrite-main2.scad
  ${TEST_SCAD_DIR}/misc/use-tests.scad
  ${TEST_SCAD_DIR}/misc/assert-tests.scad
  ${TEST_SCAD_DIR}/misc/let-module-tests.scad
  ${TEST_SCAD_DIR}/misc/localfiles-test.scad
  ${TEST_SCAD_DIR}/misc/localfiles_dir/localfiles-compatibility-test.scad
  ${TEST_SCAD_DIR}/misc/allexpressions.scad
  ${TEST_SCAD_DIR}/misc/allfunctions.scad
  ${TEST_SCAD_DIR}/misc/allmodules.scad
  ${TEST_SCAD_DIR}/misc/special-consts.scad
  ${TEST_SCAD_DIR}/misc/variable-overwrite.scad
)

list(APPEND FAILING_FILES
  ${TEST_SCAD_DIR}/issues/issue1890-comment.scad
  ${TEST_SCAD_DIR}/issues/issue1890-include.scad
  ${TEST_SCAD_DIR}/issues/issue1890-string.scad
  ${TEST_SCAD_DIR}/issues/issue1890-use.scad
)

list(APPEND ECHO_FILES ${FUNCTION_FILES} ${MISC_FILES} ${REDEFINITION_FILES}
  ${TEST_SCAD_DIR}/3D/features/for-tests.scad
  ${TEST_SCAD_DIR}/3D/features/rotate-parameters.scad
  ${TEST_SCAD_DIR}/3D/features/linear_extrude-parameter-tests.scad
  ${TEST_SCAD_DIR}/misc/expression-evaluation-tests.scad
  ${TEST_SCAD_DIR}/misc/echo-tests.scad
  ${TEST_SCAD_DIR}/misc/assert-fail1-test.scad
  ${TEST_SCAD_DIR}/misc/assert-fail2-test.scad
  ${TEST_SCAD_DIR}/misc/assert-fail3-test.scad
  ${TEST_SCAD_DIR}/misc/assert-fail4-test.scad
  ${TEST_SCAD_DIR}/misc/assert-fail5-test.scad
  ${TEST_SCAD_DIR}/misc/for-c-style-infinite-loop.scad
  ${TEST_SCAD_DIR}/misc/parser-tests.scad
  ${TEST_SCAD_DIR}/misc/builtin-tests.scad
  ${TEST_SCAD_DIR}/misc/dim-all.scad
  ${TEST_SCAD_DIR}/misc/string-test.scad
  ${TEST_SCAD_DIR}/misc/string-indexing.scad
  ${TEST_SCAD_DIR}/misc/string-unicode.scad
  ${TEST_SCAD_DIR}/misc/chr-tests.scad
  ${TEST_SCAD_DIR}/misc/ord-tests.scad
  ${TEST_SCAD_DIR}/misc/vector-values.scad
  ${TEST_SCAD_DIR}/misc/search-tests.scad
  ${TEST_SCAD_DIR}/misc/search-tests-unicode.scad
  ${TEST_SCAD_DIR}/misc/recursion-test-function.scad
  ${TEST_SCAD_DIR}/misc/recursion-test-function2.scad
  ${TEST_SCAD_DIR}/misc/recursion-test-function3.scad
  ${TEST_SCAD_DIR}/misc/recursion-test-module.scad
  ${TEST_SCAD_DIR}/misc/tail-recursion-tests.scad
  ${TEST_SCAD_DIR}/misc/value-reassignment-tests.scad
  ${TEST_SCAD_DIR}/misc/value-reassignment-tests2.scad
  ${TEST_SCAD_DIR}/misc/variable-scope-tests.scad
  ${TEST_SCAD_DIR}/misc/scope-assignment-tests.scad
  ${TEST_SCAD_DIR}/misc/lookup-tests.scad
  ${TEST_SCAD_DIR}/misc/expression-shortcircuit-tests.scad
  ${TEST_SCAD_DIR}/misc/parent_module-tests.scad
  ${TEST_SCAD_DIR}/misc/children-tests.scad
  ${TEST_SCAD_DIR}/misc/range-tests.scad
  ${TEST_SCAD_DIR}/misc/no-break-space-test.scad
  ${TEST_SCAD_DIR}/misc/unicode-tests.scad
  ${TEST_SCAD_DIR}/misc/utf8-tests.scad
  ${TEST_SCAD_DIR}/misc/nbsp-utf8-test.scad
  ${TEST_SCAD_DIR}/misc/nbsp-latin1-test.scad
  ${TEST_SCAD_DIR}/misc/concat-tests.scad
  ${TEST_SCAD_DIR}/misc/include-recursive-test.scad
  ${TEST_SCAD_DIR}/misc/errors-warnings.scad
  ${TEST_SCAD_DIR}/misc/errors-warnings-included.scad
  ${TEST_SCAD_DIR}/misc/children-warnings-tests.scad
  ${TEST_SCAD_DIR}/misc/isundef-test.scad
  ${TEST_SCAD_DIR}/misc/islist-test.scad
  ${TEST_SCAD_DIR}/misc/isnum-test.scad
  ${TEST_SCAD_DIR}/misc/isbool-test.scad
  ${TEST_SCAD_DIR}/misc/isstring-test.scad
  ${TEST_SCAD_DIR}/misc/operators-tests.scad
  ${TEST_SCAD_DIR}/misc/expression-precedence.scad
  ${TEST_SCAD_DIR}/misc/builtins-calling-vec3vec2.scad
  ${TEST_SCAD_DIR}/misc/leaf-module-warnings.scad
  ${TEST_SCAD_DIR}/issues/issue1472.scad
  ${TEST_SCAD_DIR}/misc/empty-stl.scad
  ${TEST_SCAD_DIR}/issues/issue1516.scad
  ${TEST_SCAD_DIR}/issues/issue1528.scad
  ${TEST_SCAD_DIR}/issues/issue1923.scad
  ${TEST_SCAD_DIR}/misc/preview_variable.scad
  ${TEST_SCAD_DIR}/issues/issue1851-each-fail-on-scalar.scad
  ${TEST_SCAD_DIR}/issues/issue2342.scad
  ${TEST_SCAD_DIR}/issues/issue3118-recur-limit.scad
  ${TEST_SCAD_DIR}/issues/issue3541.scad
  ${TEST_SCAD_DIR}/misc/function-scope.scad
  ${TEST_SCAD_DIR}/misc/root-modifiers.scad
  ${TEST_SCAD_DIR}/misc/root-modifier-for.scad
  ${TEST_DATA_DIR}/use-order-test/use-order-test.scad
  ${TEST_SCAD_DIR}/misc/vector-swizzling.scad
  ${TEST_SCAD_DIR}/misc/linenumber.scad
)

list(APPEND ASTDUMPTEST_FILES ${MISC_FILES}
  ${TEST_SCAD_DIR}/functions/assert-expression-fail1-test.scad
  ${TEST_SCAD_DIR}/functions/assert-expression-fail2-test.scad
  ${TEST_SCAD_DIR}/functions/assert-expression-fail3-test.scad
  ${TEST_SCAD_DIR}/functions/assert-expression-tests.scad
  ${TEST_SCAD_DIR}/functions/echo-expression-tests.scad
  ${TEST_SCAD_DIR}/functions/expression-precedence-tests.scad
  ${TEST_SCAD_DIR}/functions/let-test-single.scad
  ${TEST_SCAD_DIR}/functions/let-tests.scad
  ${TEST_SCAD_DIR}/functions/list-comprehensions.scad
  ${TEST_SCAD_DIR}/functions/exponent-operator-test.scad
  ${TEST_SCAD_DIR}/misc/ifelse-ast-dump.scad
  ${TEST_SCAD_DIR}/svg/id-layer-selection-test.scad
)

list(APPEND DUMPTEST_FILES ${FEATURES_2D_FILES} ${FEATURES_3D_FILES} ${DEPRECATED_3D_FILES} ${MISC_FILES})

list(APPEND CGALPNGTEST_2D_FILES ${FEATURES_2D_FILES} ${SCAD_DXF_FILES} ${ISSUES_2D_FILES} ${EXAMPLE_2D_FILES})
list(APPEND CGALPNGTEST_3D_FILES ${FEATURES_3D_FILES} ${SCAD_AMF_FILES} ${DEPRECATED_3D_FILES} ${ISSUES_3D_FILES} ${EXAMPLE_3D_FILES} ${SCAD_NEF3_FILES})
list(APPEND CGALPNGTEST_3D_FILES
  ${TEST_SCAD_DIR}/misc/include-tests.scad
  ${TEST_SCAD_DIR}/misc/use-tests.scad
  ${TEST_SCAD_DIR}/misc/assert-tests.scad
  ${TEST_SCAD_DIR}/misc/let-module-tests.scad
  ${TEST_SCAD_DIR}/misc/localfiles-test.scad
  ${TEST_SCAD_DIR}/misc/localfiles_dir/localfiles-compatibility-test.scad
  ${TEST_SCAD_DIR}/misc/rotate-empty-bbox.scad
  ${TEST_SCAD_DIR}/misc/empty-shape-tests.scad
  ${TEST_SCAD_DIR}/misc/null-polygons.scad
  ${TEST_SCAD_DIR}/misc/internal-cavity.scad
  ${TEST_SCAD_DIR}/misc/internal-cavity-polyhedron.scad
  ${TEST_SCAD_DIR}/misc/bad-stl-pcbvicebar.scad
  ${TEST_SCAD_DIR}/misc/bad-stl-tardis.scad
  ${TEST_SCAD_DIR}/misc/bad-stl-wing.scad
  ${TEST_SCAD_DIR}/misc/rotate_extrude-hole.scad
  ${TEST_SCAD_DIR}/misc/preview_variable.scad
)

# test importing unparseable files, result will be an empty image
list(APPEND STL_IMPORT_FILES
  ${TEST_SCAD_DIR}/stl/stl-import-invalidvertex.scad
  ${TEST_SCAD_DIR}/stl/stl-import-toomanyvertices.scad
  ${TEST_SCAD_DIR}/stl/stl-import-unparseable.scad
)

list(GET CGALPNGTEST_2D_FILES 0 1 2 CGALPNGSTDIOTEST_FILES)
list(APPEND CGALPNGTEST_FILES ${CGALPNGTEST_2D_FILES} ${CGALPNGTEST_3D_FILES})
set(PRUNE_TEST ${TEST_SCAD_DIR}/misc/intersection-prune-test.scad)
list(APPEND OPENCSGTEST_FILES ${STL_IMPORT_FILES} ${CGALPNGTEST_FILES} ${BUGS_FILES} ${BUGS_2D_FILES} ${PRUNE_TEST})
list(APPEND THROWNTOGETHERTEST_FILES ${CGALPNGTEST_FILES} ${PRUNE_TEST})

list(APPEND CGALSTLSANITYTEST_FILES ${TEST_SCAD_DIR}/misc/normal-nan.scad)

list(APPEND EXPORT_STL_TEST_FILES ${TEST_SCAD_DIR}/stl/stl-export.scad)

list(APPEND EXPORT_OBJ_TEST_FILES ${TEST_SCAD_DIR}/obj/obj-export.scad)
list(APPEND EXPORT_OBJ_TEST_FILES ${TEST_SCAD_DIR}/obj/obj-import-export_dodecahedron.scad)
list(APPEND EXPORT_OBJ_TEST_FILES ${TEST_SCAD_DIR}/obj/obj-import-export_cube.scad)

list(APPEND EXPORT_3MF_TEST_FILES ${TEST_SCAD_DIR}/3mf/3mf-export.scad)

list(APPEND EXPORT3D_CGALCGAL_TEST_FILES
  ${TEST_SCAD_DIR}/3D/features/polyhedron-nonplanar-tests.scad
  ${TEST_SCAD_DIR}/3D/features/rotate_extrude-tests.scad
  ${TEST_SCAD_DIR}/3D/features/union-coincident-test.scad
  ${TEST_SCAD_DIR}/3D/features/mirror-tests.scad
  ${TEST_SCAD_DIR}/misc/null-polygons.scad
  ${TEST_SCAD_DIR}/misc/internal-cavity.scad
  ${TEST_SCAD_DIR}/misc/internal-cavity-polyhedron.scad
  ${TEST_SCAD_DIR}/misc/bad-stl-pcbvicebar.scad
  ${TEST_SCAD_DIR}/misc/bad-stl-tardis.scad
  ${TEST_SCAD_DIR}/misc/rotate_extrude-hole.scad
  ${TEST_SCAD_DIR}/3D/issues/issue904.scad
  ${TEST_SCAD_DIR}/3D/issues/issue1105.scad
  ${TEST_SCAD_DIR}/3D/issues/issue1105d.scad
  ${TEST_SCAD_DIR}/3D/issues/issue1215.scad
  ${TEST_SCAD_DIR}/3D/issues/issue1215c.scad
  ${TEST_SCAD_DIR}/3D/issues/issue1221.scad
  ${TEST_SCAD_DIR}/3D/issues/issue1225.scad
  ${TEST_SCAD_DIR}/misc/preview_variable.scad
  ${TEST_SCAD_DIR}/3D/issues/fn_bug.scad
)

list(APPEND EXPORT3D_CGAL_TEST_FILES
  ${TEST_SCAD_DIR}/3D/features/polyhedron-tests.scad
  ${TEST_SCAD_DIR}/3D/issues/issue1105b.scad
  ${TEST_SCAD_DIR}/3D/issues/issue1105c.scad
  ${TEST_SCAD_DIR}/3D/issues/issue1215b.scad
  ${TEST_SCAD_DIR}/3D/issues/issue1258.scad
  ${TEST_SCAD_DIR}/3D/issues/issue2259.scad
)

list(APPEND EXPORT3D_TEST_FILES
  ${TEST_SCAD_DIR}/misc/nonmanifold-polyhedron.scad
  ${TEST_SCAD_DIR}/misc/bad-stl-wing.scad
)

# 2D tests
list(APPEND FILES_2D ${FEATURES_2D_FILES} ${ISSUES_2D_FILES} ${EXAMPLE_2D_FILES})
list(APPEND ALL_2D_FILES
  ${FILES_2D}
  ${SCAD_DXF_FILES}
  ${SCAD_SVG_FILES}
  ${TEST_SCAD_DIR}/2D/features/text-metrics.scad
)

# We know that we cannot import weakly manifold files into CGAL, so to make tests easier
# to manage, don't try. Once we improve import, we can reenable this
# Known good manifold files -> EXPORT3D_CGALCGAL_TEST_FILES
# Known weak manifold files -> EXPORT3D_CGAL_TEST_FILES
# Known non-manifold files -> EXPORT3D_TEST_FILES
list(APPEND EXPORT3D_CGALCGAL_TEST_FILES
  ${TEST_SCAD_DIR}/3D/issues/issue13.scad
  ${TEST_SCAD_DIR}/3D/issues/issue13b.scad
  # Note issue13c is still flaky in non-experimental mode, so it's still in bugs/
  ${BUGS_FILES}
  )
#list(REMOVE_ITEM EXPORT3D_CGALCGAL_TEST_FILES
#)
#list(APPEND EXPORT3D_CGAL_TEST_FILES
#)

list(APPEND CGALPNGTEST_FILES ${BUGS_FILES} ${BUGS_2D_FILES})

# lazy-union
list(APPEND LAZYUNION_3D_FILES
  ${TEST_SCAD_DIR}/experimental/lazyunion-toplevel-objects.scad
  ${TEST_SCAD_DIR}/experimental/lazyunion-toplevel-for.scad
  ${TEST_SCAD_DIR}/experimental/lazyunion-nested-for.scad
  ${TEST_SCAD_DIR}/experimental/lazyunion-children.scad
  ${TEST_SCAD_DIR}/experimental/lazyunion-hull-for.scad
  ${TEST_SCAD_DIR}/experimental/lazyunion-root-for.scad
  ${TEST_SCAD_DIR}/experimental/lazyunion-intersection-for.scad
  ${TEST_SCAD_DIR}/experimental/lazyunion-difference-for.scad
  ${TEST_SCAD_DIR}/experimental/lazyunion-minkowski-for.scad
  ${TEST_SCAD_DIR}/experimental/lazyunion-transform-for.scad
  ${TEST_SCAD_DIR}/3D/features/2d-3d.scad
)
list(APPEND LAZYUNION_2D_FILES
  ${TEST_SCAD_DIR}/experimental/lazyunion-toplevel-2dobjects.scad
)
list(APPEND LAZYUNION_FILES ${LAZYUNION_2D_FILES} ${LAZYUNION_3D_FILES})

list(APPEND SVG_VIEWBOX_TESTS
  viewbox_300x400_none viewbox_600x200_none
  viewbox_300x400_meet_xMinYMin viewbox_300x400_meet_xMidYMin viewbox_300x400_meet_xMaxYMin
  viewbox_600x200_meet_xMinYMin viewbox_600x200_meet_xMinYMid viewbox_600x200_meet_xMinYMax
  viewbox_600x200_slice_xMinYMin viewbox_600x200_slice_xMidYMin viewbox_600x200_slice_xMaxYMin
  viewbox_600x600_slice_xMinYMin viewbox_600x600_slice_xMinYMid viewbox_600x600_slice_xMinYMax
)

list(APPEND SCADFILES_WITH_GREEN_FACES
  ${EXAMPLES_DIR}/Advanced/children.scad
  ${EXAMPLES_DIR}/Basics/CSG-modules.scad
  ${EXAMPLES_DIR}/Basics/CSG.scad
  ${EXAMPLES_DIR}/Basics/logo.scad
  ${EXAMPLES_DIR}/Basics/LetterBlock.scad
  ${EXAMPLES_DIR}/Basics/text_on_cube.scad
  ${EXAMPLES_DIR}/Basics/logo_and_text.scad
  ${EXAMPLES_DIR}/Parametric/sign.scad
  ${EXAMPLES_DIR}/Parametric/candleStand.scad
  ${EXAMPLES_DIR}/Old/example001.scad
  ${EXAMPLES_DIR}/Old/example002.scad
  ${EXAMPLES_DIR}/Old/example003.scad
  ${EXAMPLES_DIR}/Old/example004.scad
  ${EXAMPLES_DIR}/Old/example005.scad
  ${EXAMPLES_DIR}/Old/example006.scad
  ${EXAMPLES_DIR}/Old/example007.scad
  ${EXAMPLES_DIR}/Old/example012.scad
  ${EXAMPLES_DIR}/Old/example016.scad
  ${EXAMPLES_DIR}/Old/example024.scad
  ${TEST_SCAD_DIR}/3D/features/difference-tests.scad
  ${TEST_SCAD_DIR}/3D/features/for-tests.scad
  ${TEST_SCAD_DIR}/3D/features/highlight-modifier.scad
  ${TEST_SCAD_DIR}/3D/features/highlight-modifier2.scad
  ${TEST_SCAD_DIR}/3D/features/minkowski3-erosion.scad
  ${TEST_SCAD_DIR}/3D/features/render-tests.scad
  ${TEST_SCAD_DIR}/3D/issues/issue1105.scad
  ${TEST_SCAD_DIR}/3D/issues/issue1105b.scad
  ${TEST_SCAD_DIR}/3D/issues/issue1105c.scad
  ${TEST_SCAD_DIR}/3D/issues/issue1105d.scad
  ${TEST_SCAD_DIR}/3D/issues/issue1215c.scad
  ${TEST_SCAD_DIR}/3D/issues/issue1803.scad
  ${TEST_SCAD_DIR}/3D/issues/issue3158.scad
  ${TEST_SCAD_DIR}/3D/issues/issue835.scad
  ${TEST_SCAD_DIR}/3D/issues/issue911.scad
  ${TEST_SCAD_DIR}/3D/issues/issue913.scad
  ${TEST_SCAD_DIR}/3D/issues/issue904.scad
  ${TEST_SCAD_DIR}/3D/issues/issue1165.scad
  ${TEST_SCAD_DIR}/3D/misc/view-options-tests.scad
  ${TEST_SCAD_DIR}/misc/include-tests.scad
  ${TEST_SCAD_DIR}/misc/use-tests.scad
  ${TEST_SCAD_DIR}/misc/internal-cavity-polyhedron.scad
  ${TEST_SCAD_DIR}/misc/internal-cavity.scad
  ${TEST_SCAD_DIR}/misc/let-module-tests.scad
  ${TEST_SCAD_DIR}/misc/rotate_extrude-hole.scad
  ${TEST_SCAD_DIR}/misc/rotate-empty-bbox.scad
)

list(APPEND SCADFILES_WITH_DIFFERENT_MANIFOLD_EXPECTATIONS
  # No more green faces from differences.
  ${SCADFILES_WITH_GREEN_FACES}

  # Different vertex order
  ${TEST_SCAD_DIR}/3mf/3mf-export.scad
  ${TEST_SCAD_DIR}/stl/stl-import-nonmanifold.scad
)

list(APPEND SCADFILES_FAILING_WITH_MANIFOLD
  # Crashes with Input mesh not closed! / NoManifold
  ${TEST_SCAD_DIR}/3D/features/polyhedron-tests.scad
  ${TEST_SCAD_DIR}/3D/issues/issue1137.scad

  # Resize issues!
  ${TEST_SCAD_DIR}/3D/features/resize-convexity-tests.scad
  ${TEST_SCAD_DIR}/3D/features/resize-tests.scad

  # Misc
  ${TEST_SCAD_DIR}/misc/normal-nan.scad
)

list(APPEND TESTS_FAILING_WITH_MANIFOLD
  # Need to flip faces if transform determinant is < 0
  cgalstlcgalpngtest_mirror-tests
  cgalbinstlcgalpngtest_mirror-tests
)

##############################
# Define test configurations #
##############################
# Must be done BEFORE adding any tests

# Clear test config cache variables
foreach(CONFIG $CACHE{TEST_CONFIGS})
  unset(${CONFIG}_TEST_CONFIG CACHE)
endforeach()

# Heavy tests are tests taking more than 5 seconds on a decent 2023 desktop
set_test_config(Heavy FILES
  csgpngtest_issue267-normalization-crash
  cgalpngtest_issue267-normalization-crash
)

# Bugs
set_test_config(Bugs FILES ${BUGS_FILES} ${BUGS_2D_FILES} PREFIXES opencsgtest cgalpngtest csgpngtest)
set_test_config(Bugs FILES ${BUGS_FILES} PREFIXES offpngtest monotonepngtest stlpngtest stlcgalpngtest cgalstlcgalpngtest cgalbinstlcgalpngtest offcgalpngtest)
set_test_config(Bugs FILES
  offpngtest_nonmanifold-polyhedron
  offpngtest_bad-stl-wing
  cgalpngtest_escape-test.scad
)

# Examples
set_test_config(Examples FILES ${EXAMPLE_FILES} PREFIXES cgalpngtest manifold-cgalpng opencsgtest throwntogethertest csgpngtest monotonepngtest stlpngtest stlcgalpngtest cgalstlcgalpngtest cgalbinstlcgalpngtest offpngtest offcgalpngtest dumptest-examples)
set_test_config(Examples FILES ${EXAMPLE_2D_FILES} PREFIXES dxfpngtest)

#############
# Add tests #
#############

# Types of tests:
# o echotest: Just record console output
# o dumptest: Export .csg
# o cgalpngtest: Export to PNG using --render
# o opencsgtest: Export to PNG using OpenCSG
# o throwntogethertest: Export to PNG using the Throwntogether renderer
# o csgpngtest: 1) Export to .csg, 2) import .csg and export to PNG (--render)
# o monotonepngtest: Same as cgalpngtest but with the "Monotone" color scheme
# o stlpngtest: Export to STL, Re-import and render to PNG (--render)
# o stlcgalpngtest: Export to STL, Re-import and render to PNG (--render=cgal)
# o offpngtest: Export to OFF, Re-import and render to PNG (--render)
# o offcgalpngtest: Export to STL, Re-import and render to PNG (--render=cgal)
# o dxfpngtest: Export to DXF, Re-import and render to PNG (--render=cgal)
#

add_cmdline_test(astdumptest OPENSCAD SUFFIX ast FILES
  ${MISC_FILES}
  ${TEST_SCAD_DIR}/functions/assert-expression-fail1-test.scad
  ${TEST_SCAD_DIR}/functions/assert-expression-fail2-test.scad
  ${TEST_SCAD_DIR}/functions/assert-expression-fail3-test.scad
  ${TEST_SCAD_DIR}/functions/assert-expression-tests.scad
  ${TEST_SCAD_DIR}/functions/echo-expression-tests.scad
  ${TEST_SCAD_DIR}/functions/expression-precedence-tests.scad
  ${TEST_SCAD_DIR}/functions/let-test-single.scad
  ${TEST_SCAD_DIR}/functions/let-tests.scad
  ${TEST_SCAD_DIR}/functions/list-comprehensions.scad
  ${TEST_SCAD_DIR}/functions/exponent-operator-test.scad
  ${TEST_SCAD_DIR}/misc/ifelse-ast-dump.scad
  ${TEST_SCAD_DIR}/svg/id-layer-selection-test.scad
)
add_cmdline_test(astdumpstdiotest OPENSCAD SUFFIX ast FILES ${TEST_SCAD_DIR}/misc/allexpressions.scad STDIO EXPECTEDDIR astdumptest ARGS --export-format ast)

add_cmdline_test(csgtermtest      OPENSCAD SUFFIX term FILES
  ${TEST_SCAD_DIR}/misc/allexpressions.scad
  ${TEST_SCAD_DIR}/misc/allfunctions.scad
  ${TEST_SCAD_DIR}/misc/allmodules.scad
)

add_cmdline_test(echotest         OPENSCAD SUFFIX echo FILES ${ECHO_FILES})
# trace-usermodule-parameters is on by default,
# but can generate very long outputs and potentially
# unstable outputs, when combined with recursive tests.
add_cmdline_test(echotest         OPENSCAD SUFFIX echo FILES ${TEST_SCAD_DIR}/misc/recursion-test-vector.scad ARGS --trace-usermodule-parameters=false)

add_cmdline_test(echostdiotest    OPENSCAD SUFFIX echo FILES ${TEST_SCAD_DIR}/misc/echo-tests.scad STDIO EXPECTEDDIR echotest ARGS --export-format echo)
add_cmdline_test(echotest         OPENSCAD SUFFIX echo FILES ${TEST_SCAD_DIR}/misc/builtin-invalid-range-test.scad ARGS --check-parameter-ranges=on)

# This test is quiet to speed up the test and to have a stable and reproducable output
add_cmdline_test(echotest         OPENSCAD SUFFIX echo FILES ${TEST_SCAD_DIR}/issues/issue4172-echo-vector-stack-exhaust.scad ARGS --quiet --trace-usermodule-parameters=false)

# Test transcription of --camera options to $vp* for 7-argument --camera.
add_cmdline_test(echotest-cli-view-variables-7         OPENSCAD SUFFIX echo FILES ${TEST_SCAD_DIR}/misc/test-view-variables.scad ARGS --camera 10,20,30,40,50,60,70)
add_cmdline_test(dumptest-cli-view-variables-7         OPENSCAD SUFFIX csg FILES ${TEST_SCAD_DIR}/misc/test-view-variables.scad ARGS --camera 10,20,30,40,50,60,70)
add_cmdline_test(opencsgtest-cli-view-variables-7         OPENSCAD SUFFIX png FILES ${TEST_SCAD_DIR}/misc/test-view-variables.scad ARGS --camera 10,20,30,40,50,60,70)

# Test transcription of --camera options to $vp* for 6-argument --camera.
add_cmdline_test(echotest-cli-view-variables-6         OPENSCAD SUFFIX echo FILES ${TEST_SCAD_DIR}/misc/test-view-variables.scad ARGS --camera 10,20,30,40,50,60)
add_cmdline_test(dumptest-cli-view-variables-6         OPENSCAD SUFFIX csg FILES ${TEST_SCAD_DIR}/misc/test-view-variables.scad ARGS --camera 10,20,30,40,50,60)
add_cmdline_test(opencsgtest-cli-view-variables-6         OPENSCAD SUFFIX png FILES ${TEST_SCAD_DIR}/misc/test-view-variables.scad ARGS --camera 10,20,30,40,50,60)

add_cmdline_test(dumptest           OPENSCAD FILES ${FEATURES_2D_FILES} ${FEATURES_3D_FILES} ${DEPRECATED_3D_FILES} ${MISC_FILES} SUFFIX csg ARGS)
add_cmdline_test(dumptest-examples  OPENSCAD FILES ${EXAMPLE_FILES} SUFFIX csg ARGS)
add_cmdline_test(cgalpngtest        OPENSCAD FILES ${CGALPNGTEST_FILES} SUFFIX png ARGS --render)
add_cmdline_test(cgalpngstdiotest   OPENSCAD FILES ${CGALPNGSTDIOTEST_FILES} SUFFIX png STDIO EXPECTEDDIR cgalpngtest ARGS --export-format png --render)
add_cmdline_test(opencsgtest        OPENSCAD FILES ${OPENCSGTEST_FILES} SUFFIX png ARGS)
add_cmdline_test(throwntogethertest OPENSCAD FILES ${THROWNTOGETHERTEST_FILES} ARGS --preview=throwntogether SUFFIX png)
add_cmdline_test(csgpngtest         SCRIPT ${EX_IM_PNGTEST_PY} SUFFIX png FILES ${CGALPNGTEST_FILES} EXPECTEDDIR cgalpngtest ARGS ${OPENSCAD_ARG} --format=csg --render)
# FIXME: We don't actually need to compare the output of cgalstlsanitytest
# with anything. It's self-contained and returns != 0 on error
<<<<<<< HEAD
add_cmdline_test(cgalstlsanitytest  SCRIPT ${CGALSTLSANITYTEST_PY} SUFFIX txt FILES ${CGALSTLSANITYTEST_FILES} ARGS ${OPENSCAD_BINPATH})
add_cmdline_test(cgalpngtest_python  OPENSCAD FILES ${CGALPNGTEST_PYTHON_FILES} SUFFIX png  ARGS --trust-python --render)
add_cmdline_test(echotest_python     OPENSCAD FILES ${ECHO_PYTHON_FILES}        SUFFIX echo ARGS --trust-python )
=======
add_cmdline_test(cgalstlsanitytest  SCRIPT ${CGALSTLSANITYTEST_PY} SUFFIX txt FILES ${CGALSTLSANITYTEST_FILES} ARGS ${OPENSCAD_ARG})
>>>>>>> 3d094bf8

set(VIEWBOX_TEST "${TEST_SCAD_DIR}/svg/extruded/viewbox-test.scad")
foreach(TEST ${SVG_VIEWBOX_TESTS})
  add_cmdline_test(svgviewbox-${TEST} OPENSCAD ARGS --imgsize 600,600 "-Dfile=\"${TEST_DATA_DIR}/svg/viewbox/${TEST}.svg\";" SUFFIX png FILES ${VIEWBOX_TEST})
endforeach()

add_cmdline_test(svgimport OPENSCAD ARGS --imgsize 600,600 SUFFIX png FILES
  ${TEST_SCAD_DIR}/svg/extruded/box-w-holes.scad
  ${TEST_SCAD_DIR}/svg/extruded/simple-center.scad
)

add_cmdline_test(lazyunion-dump        EXPERIMENTAL OPENSCAD SUFFIX csg FILES ${LAZYUNION_FILES} ARGS --enable=lazy-union)
add_cmdline_test(lazyunion-opencsg     EXPERIMENTAL OPENSCAD SUFFIX png FILES ${LAZYUNION_FILES} ARGS --enable=lazy-union)
add_cmdline_test(lazyunion-cgalpng     EXPERIMENTAL OPENSCAD SUFFIX png FILES ${LAZYUNION_FILES} ARGS --enable=lazy-union --render)
add_cmdline_test(lazyunion-monotonepng EXPERIMENTAL OPENSCAD SUFFIX png FILES ${LAZYUNION_3D_FILES} ARGS --colorscheme=Monotone --enable=lazy-union --render )
add_cmdline_test(lazyunion-stlpngtest  EXPERIMENTAL SCRIPT ${EX_IM_PNGTEST_PY} SUFFIX png FILES ${LAZYUNION_3D_FILES} EXPECTEDDIR lazyunion-monotonepng ARGS ${OPENSCAD_ARG} --format=STL --enable=lazy-union --render=cgal)
add_cmdline_test(lazyunion-offpngtest  EXPERIMENTAL SCRIPT ${EX_IM_PNGTEST_PY} SUFFIX png FILES ${LAZYUNION_3D_FILES} EXPECTEDDIR lazyunion-monotonepng ARGS ${OPENSCAD_ARG} --format=OFF --enable=lazy-union --render=cgal)
add_cmdline_test(lazyunion-dxfpngtest  EXPERIMENTAL SCRIPT ${EX_IM_PNGTEST_PY} SUFFIX png FILES ${LAZYUNION_2D_FILES} EXPECTEDDIR lazyunion-cgalpng     ARGS ${OPENSCAD_ARG} --format=DXF --enable=lazy-union --render=cgal)
add_cmdline_test(lazyunion-svgpngtest  EXPERIMENTAL SCRIPT ${EX_IM_PNGTEST_PY} SUFFIX png FILES ${LAZYUNION_2D_FILES} EXPECTEDDIR lazyunion-cgalpng     ARGS ${OPENSCAD_ARG} --format=SVG --enable=lazy-union --render=cgal)

add_cmdline_test(manifold-cgalpng      EXPERIMENTAL OPENSCAD SUFFIX png FILES ${SCADFILES_WITH_DIFFERENT_MANIFOLD_EXPECTATIONS} ARGS --enable=manifold --render)

# Trivial Export/Import files
# This sanity-checks bidirectional file format import/export
set(EXP_IMP_2D_TEST ${TEST_SCAD_DIR}/misc/square10.scad)
set(EXP_IMP_3D_TEST ${TEST_SCAD_DIR}/misc/cube10.scad)
add_cmdline_test(monotonepngtest OPENSCAD SUFFIX png FILES ${EXP_IMP_2D_TEST} ${EXP_IMP_3D_TEST} ARGS --colorscheme=Monotone --render)
add_cmdline_test(stlpngtest    SCRIPT ${EX_IM_PNGTEST_PY} SUFFIX png FILES ${EXP_IMP_3D_TEST} EXPECTEDDIR monotonepngtest ARGS ${OPENSCAD_ARG} --format=STL)
add_cmdline_test(offpngtest    SCRIPT ${EX_IM_PNGTEST_PY} SUFFIX png FILES ${EXP_IMP_3D_TEST} EXPECTEDDIR monotonepngtest ARGS ${OPENSCAD_ARG} --format=OFF)
add_cmdline_test(amfpngtest    SCRIPT ${EX_IM_PNGTEST_PY} SUFFIX png FILES ${EXP_IMP_3D_TEST} EXPECTEDDIR monotonepngtest ARGS ${OPENSCAD_ARG} --format=AMF)
add_cmdline_test(3mfpngtest    SCRIPT ${EX_IM_PNGTEST_PY} SUFFIX png FILES ${EXP_IMP_3D_TEST} EXPECTEDDIR monotonepngtest ARGS ${OPENSCAD_ARG} --format=3MF)
add_cmdline_test(dxfpngtest    SCRIPT ${EX_IM_PNGTEST_PY} SUFFIX png FILES ${EXP_IMP_2D_TEST} EXPECTEDDIR monotonepngtest ARGS ${OPENSCAD_ARG} --format=DXF --render=cgal)
add_cmdline_test(svgpngtest    SCRIPT ${EX_IM_PNGTEST_PY} SUFFIX png FILES ${EXP_IMP_2D_TEST} EXPECTEDDIR monotonepngtest ARGS ${OPENSCAD_ARG} --format=SVG --render=cgal)
add_cmdline_test(pdfexporttest SCRIPT ${EXPORT_PNGTEST_PY} SUFFIX png FILES ${SCAD_PDF_FILES} EXPECTEDDIR pdfexporttest ARGS ${OPENSCAD_ARG} --format=PDF KERNEL Square:2)

# Corner-case Export/Import tests
add_cmdline_test(monotonepngtest OPENSCAD SUFFIX png FILES ${EXPORT3D_CGAL_TEST_FILES} ${EXPORT3D_CGALCGAL_TEST_FILES} ARGS --colorscheme=Monotone --render)
add_cmdline_test(stlexport             EXPERIMENTAL OPENSCAD SUFFIX stl FILES ${EXPORT_STL_TEST_FILES} ARGS --enable=predictible-output --render)
add_cmdline_test(manifold-stlexport    EXPERIMENTAL OPENSCAD SUFFIX stl FILES ${EXPORT_STL_TEST_FILES} EXPECTEDDIR stlexport ARGS --enable=predictible-output --enable=manifold --render)
add_cmdline_test(objexport             EXPERIMENTAL OPENSCAD SUFFIX obj FILES ${EXPORT_OBJ_TEST_FILES} ARGS --render)
add_cmdline_test(3mfexport             OPENSCAD ARGS SUFFIX 3mf FILES ${EXPORT_3MF_TEST_FILES})

# stlpngtest: direct STL output, preview rendering
add_cmdline_test(stlpngtest            SCRIPT ${EX_IM_PNGTEST_PY} ARGS ${OPENSCAD_ARG} --format=STL EXPECTEDDIR monotonepngtest SUFFIX png FILES ${EXPORT3D_TEST_FILES})
# cgalstlpngtest: CGAL STL output, normal rendering
add_cmdline_test(stlcgalpngtest        SCRIPT ${EX_IM_PNGTEST_PY} ARGS ${OPENSCAD_ARG} --format=STL --require-manifold --render EXPECTEDDIR monotonepngtest SUFFIX png FILES ${EXPORT3D_CGAL_TEST_FILES})
# cgalstlcgalpngtest: CGAL STL output, CGAL rendering
add_cmdline_test(cgalstlcgalpngtest    SCRIPT ${EX_IM_PNGTEST_PY} ARGS ${OPENSCAD_ARG} --format=ASCIISTL --require-manifold --render=cgal EXPECTEDDIR monotonepngtest SUFFIX png FILES ${EXPORT3D_CGALCGAL_TEST_FILES})

# cgalbinstlcgalpngtest: CGAL binary STL output, CGAL rendering
add_cmdline_test(cgalbinstlcgalpngtest SCRIPT ${EX_IM_PNGTEST_PY} ARGS ${OPENSCAD_ARG} --format=BINSTL --require-manifold --render=cgal EXPECTEDDIR monotonepngtest SUFFIX png FILES ${EXPORT3D_CGALCGAL_TEST_FILES})
add_cmdline_test(offpngtest            SCRIPT ${EX_IM_PNGTEST_PY} ARGS ${OPENSCAD_ARG} --format=OFF --render EXPECTEDDIR monotonepngtest SUFFIX png FILES ${EXPORT3D_TEST_FILES})
add_cmdline_test(offcgalpngtest        SCRIPT ${EX_IM_PNGTEST_PY} ARGS ${OPENSCAD_ARG} --format=OFF --render=cgal EXPECTEDDIR monotonepngtest SUFFIX png FILES ${EXPORT3D_CGAL_TEST_FILES})
add_cmdline_test(dxfpngtest            SCRIPT ${EX_IM_PNGTEST_PY} ARGS ${OPENSCAD_ARG} --format=DXF --render=cgal EXPECTEDDIR cgalpngtest SUFFIX png FILES ${FILES_2D} ${SCAD_DXF_FILES})
add_cmdline_test(svgpngtest            SCRIPT ${EX_IM_PNGTEST_PY} ARGS ${OPENSCAD_ARG} --format=SVG --render=cgal EXPECTEDDIR cgalpngtest SUFFIX png FILES ${FILES_2D} ${SCAD_SVG_FILES})

# Failing tests
add_failing_test(stlfailedtest         SUFFIX stl  FILES ${TEST_SCAD_DIR}/misc/empty-union.scad ARGS --retval=1)
add_failing_test(offfailedtest         SUFFIX off  FILES ${TEST_SCAD_DIR}/misc/empty-union.scad ARGS --retval=1)
add_failing_test(parsererrors          SUFFIX stl  FILES ${FAILING_FILES} ARGS --retval=1)
# Hardwarning Test
add_failing_test(hardwarnings          SUFFIX echo FILES ${TEST_SCAD_DIR}/misc/errors-warnings.scad ARGS --retval=1 --hardwarnings)

# Verify that test framework is paying attention to alpha channel, issue 1492
#add_cmdline_test(openscad-colorscheme-cornfield-alphafail  ARGS --colorscheme=Cornfield SUFFIX png FILES ${EXAMPLES_DIR}/Basics/logo.scad)

# The "expected image" supplied for this "alphafail" test has the alpha channel for all background pixels cleared (a==0),
# when they should be opaque (a==1) for this colorscheme.
# So if test framework is functioning properly then the image comparison should fail.
# Commented out because the master branch isn't capable of making the expected image yet.
# Also TEST_GENERATE=1 makes an expected image that makes the test fail.
#set_property(TEST openscad-colorscheme-cornfield-alphafail_logo PROPERTY WILL_FAIL TRUE)

# Customizer tests
set(SET_OF_PARAM_TEST "${TEST_CUSTOMIZER_DIR}/setofparameter.scad")
set(SET_OF_PARAM_JSON "${TEST_CUSTOMIZER_DIR}/setofparameter.json")
add_cmdline_test(customizertest OPENSCAD ARGS SUFFIX ast FILES
  ${TEST_CUSTOMIZER_DIR}/description.scad
  ${TEST_CUSTOMIZER_DIR}/parameter.scad
  ${TEST_CUSTOMIZER_DIR}/allmodulescomment.scad
  ${TEST_CUSTOMIZER_DIR}/allfunctionscomment.scad
  ${TEST_CUSTOMIZER_DIR}/allexpressionscomment.scad
  ${TEST_CUSTOMIZER_DIR}/group.scad
)
add_cmdline_test(customizertest-first          OPENSCAD FILES ${SET_OF_PARAM_TEST} SUFFIX ast ARGS -p ${SET_OF_PARAM_JSON} -P firstSet)
add_cmdline_test(customizertest-wrong          OPENSCAD FILES ${SET_OF_PARAM_TEST} SUFFIX ast ARGS -p ${SET_OF_PARAM_JSON} -P wrongSetValues)
add_cmdline_test(customizertest-incomplete     OPENSCAD FILES ${SET_OF_PARAM_TEST} SUFFIX ast ARGS -p ${SET_OF_PARAM_JSON} -P thirdSet)
add_cmdline_test(customizertest-imgset         OPENSCAD FILES ${SET_OF_PARAM_TEST} SUFFIX ast ARGS -p ${SET_OF_PARAM_JSON} -P imagine)
add_cmdline_test(customizertest-setNameWithDot OPENSCAD FILES ${SET_OF_PARAM_TEST} SUFFIX ast ARGS -p ${SET_OF_PARAM_JSON} -P Name.dot)

# non-ASCII filenames
add_cmdline_test(openscad-nonascii             OPENSCAD FILES ${TEST_SCAD_DIR}/misc/sfære.scad SUFFIX csg)

# Variable override (-D arg)
add_cmdline_test(openscad-override         OPENSCAD FILES ${TEST_SCAD_DIR}/misc/override.scad SUFFIX echo ARGS -D a=3$<SEMICOLON>)

# Camera tests
set(CAMERA_TEST           "${TEST_SCAD_DIR}/3D/misc/camera-tests.scad")
set(CAMERA_TEST_OFFCENTER "${TEST_SCAD_DIR}/3D/misc/camera-tests-offcenter.scad")
set(CAMERA_TEST_VP        "${TEST_SCAD_DIR}/3D/misc/camera-vp.scad")
# Image output parameters
add_cmdline_test(openscad-imgsize          OPENSCAD FILES ${CAMERA_TEST} SUFFIX png ARGS --imgsize 100,100)
add_cmdline_test(openscad-imgstretch       OPENSCAD FILES ${CAMERA_TEST} SUFFIX png ARGS --imgsize 500,100)
add_cmdline_test(openscad-imgstretch2      OPENSCAD FILES ${CAMERA_TEST} SUFFIX png ARGS --imgsize 100,500)
# Perspective gimbal cam
set(IMGSIZE "--imgsize=500,500")
add_cmdline_test(openscad-camdist          OPENSCAD FILES ${CAMERA_TEST} SUFFIX png ARGS ${IMGSIZE} --camera=0,0,0,90,0,90,200)
add_cmdline_test(openscad-camrot           OPENSCAD FILES ${CAMERA_TEST} SUFFIX png ARGS ${IMGSIZE} --camera=0,0,0,440,337.5,315,200)
add_cmdline_test(openscad-camtrans         OPENSCAD FILES ${CAMERA_TEST} SUFFIX png ARGS ${IMGSIZE} --camera=100,-20,-10,90,0,90,200)
add_cmdline_test(openscad-camtrans-viewall OPENSCAD FILES ${CAMERA_TEST} SUFFIX png ARGS ${IMGSIZE} --camera=100,-20,-10,90,0,90,6000 --viewall)
add_cmdline_test(openscad-camtrans-viewall-offcenter OPENSCAD FILES ${CAMERA_TEST_OFFCENTER} SUFFIX png ARGS ${IMGSIZE} --camera=0,0,0,30,40,50,10 --viewall --autocenter)
# Orthographic gimbal cam
add_cmdline_test(openscad-camortho         OPENSCAD FILES ${CAMERA_TEST} SUFFIX png ARGS ${IMGSIZE} --camera=100,-20,-20,90,0,90,220 --projection=o)
add_cmdline_test(openscad-camortho-viewall OPENSCAD FILES ${CAMERA_TEST} SUFFIX png ARGS ${IMGSIZE} --camera=100,-20,-10,90,0,90,3000 --viewall --projection=o)
# Perspective vector cam
add_cmdline_test(openscad-cameye            OPENSCAD FILES ${CAMERA_TEST} SUFFIX png ARGS ${IMGSIZE} --camera=120,80,60,0,0,0)
add_cmdline_test(openscad-cameye_front      OPENSCAD FILES ${CAMERA_TEST} SUFFIX png ARGS ${IMGSIZE} --camera=0,-130,0,0,0,0)
add_cmdline_test(openscad-cameye_back       OPENSCAD FILES ${CAMERA_TEST} SUFFIX png ARGS ${IMGSIZE} --camera=0,130,0,0,0,0)
add_cmdline_test(openscad-cameye_left       OPENSCAD FILES ${CAMERA_TEST} SUFFIX png ARGS ${IMGSIZE} --camera=-130,0,0,0,0,0)
add_cmdline_test(openscad-cameye_right      OPENSCAD FILES ${CAMERA_TEST} SUFFIX png ARGS ${IMGSIZE} --camera=130,0,0,0,0,0)
add_cmdline_test(openscad-cameye_top        OPENSCAD FILES ${CAMERA_TEST} SUFFIX png ARGS ${IMGSIZE} --camera=0,0,130,0,0,0)
add_cmdline_test(openscad-cameye_bottom     OPENSCAD FILES ${CAMERA_TEST} SUFFIX png ARGS ${IMGSIZE} --camera=0,0,-130,0,0,0)
add_cmdline_test(openscad-cameye2           OPENSCAD FILES ${CAMERA_TEST} SUFFIX png ARGS ${IMGSIZE} --camera=160,140,130,0,0,0)
add_cmdline_test(openscad-camcenter         OPENSCAD FILES ${CAMERA_TEST} SUFFIX png ARGS ${IMGSIZE} --camera=100,60,30,20,10,30)
add_cmdline_test(openscad-camcenter-viewall OPENSCAD FILES ${CAMERA_TEST} SUFFIX png ARGS ${IMGSIZE} --camera=60,40,30,20,10,30 --viewall)
# Orthographic vector cam
add_cmdline_test(openscad-cameyeortho         OPENSCAD FILES ${CAMERA_TEST} SUFFIX png ARGS ${IMGSIZE} --camera=90,80,75,0,0,0 --projection=o)
add_cmdline_test(openscad-cameyeortho-viewall OPENSCAD FILES ${CAMERA_TEST} SUFFIX png ARGS ${IMGSIZE} --camera=16,14,13,0,0,0 --viewall --projection=o)

add_cmdline_test(openscad-camvp-variables     OPENSCAD FILES ${CAMERA_TEST_VP} SUFFIX png ARGS ${IMGSIZE})
add_cmdline_test(openscad-camvp-override      OPENSCAD FILES ${CAMERA_TEST_VP} SUFFIX png ARGS ${IMGSIZE} --camera=120,80,60,0,0,0)

# View Options tests
set(VIEW_OPTIONS_TEST "${TEST_SCAD_DIR}/3D/misc/view-options-tests.scad")
add_cmdline_test(openscad-viewoptions-axes              OPENSCAD FILES ${VIEW_OPTIONS_TEST} SUFFIX png ARGS ${IMGSIZE} --camera=80,14,19,0,0,0 --viewall --view axes)
add_cmdline_test(openscad-viewoptions-axes-scales       OPENSCAD FILES ${VIEW_OPTIONS_TEST} SUFFIX png ARGS ${IMGSIZE} --camera=80,14,19,0,0,0 --viewall --view axes,scales)
add_cmdline_test(openscad-viewoptions-edges             OPENSCAD FILES ${VIEW_OPTIONS_TEST} SUFFIX png ARGS ${IMGSIZE} --camera=80,14,19,0,0,0 --viewall --view edges)
add_cmdline_test(openscad-viewoptions-axes-scales-edges OPENSCAD FILES ${VIEW_OPTIONS_TEST} SUFFIX png ARGS ${IMGSIZE} --camera=80,14,19,0,0,0 --viewall --view axes,scales,edges)
add_cmdline_test(openscad-viewoptions-wireframe         OPENSCAD FILES ${VIEW_OPTIONS_TEST} SUFFIX png ARGS ${IMGSIZE} --camera=80,14,19,0,0,0 --viewall --render --view wireframe)
add_cmdline_test(openscad-viewoptions-crosshairs        OPENSCAD FILES ${VIEW_OPTIONS_TEST} SUFFIX png ARGS ${IMGSIZE} --camera=80,14,19,0,0,0 --viewall --render --view crosshairs)

# Colorscheme tests
set(LOGO_EXAMPLE ${EXAMPLES_DIR}/Basics/logo.scad)
set(CSG_EXAMPLE  ${EXAMPLES_DIR}/Basics/CSG.scad)
add_cmdline_test(openscad-colorscheme-cornfield       OPENSCAD FILES ${LOGO_EXAMPLE} SUFFIX png ARGS --colorscheme=Cornfield)
add_cmdline_test(openscad-colorscheme-metallic        OPENSCAD FILES ${LOGO_EXAMPLE} SUFFIX png ARGS --colorscheme=Metallic)
add_cmdline_test(openscad-colorscheme-sunset          OPENSCAD FILES ${LOGO_EXAMPLE} SUFFIX png ARGS --colorscheme=Sunset)
add_cmdline_test(openscad-colorscheme-starnight       OPENSCAD FILES ${LOGO_EXAMPLE} SUFFIX png ARGS --colorscheme=Starnight)
add_cmdline_test(openscad-colorscheme-monotone        OPENSCAD FILES ${LOGO_EXAMPLE} SUFFIX png ARGS --colorscheme=Monotone)
add_cmdline_test(openscad-colorscheme-clearsky        OPENSCAD FILES ${LOGO_EXAMPLE} SUFFIX png ARGS --colorscheme=ClearSky)
add_cmdline_test(openscad-colorscheme-metallic-render OPENSCAD FILES ${CSG_EXAMPLE}  SUFFIX png ARGS --colorscheme=Metallic --render)

#
# Experimental tests
#

# Roof tests
list(APPEND EXPERIMENTAL_ROOF_FILES ${EXAMPLES_DIR}/Basics/roof.scad)
add_cmdline_test(dumptest-examples  EXPERIMENTAL OPENSCAD FILES ${EXPERIMENTAL_ROOF_FILES} SUFFIX csg ARGS --enable=roof)
add_cmdline_test(opencsgtest        EXPERIMENTAL OPENSCAD FILES ${EXPERIMENTAL_ROOF_FILES} SUFFIX png ARGS --enable=roof)
add_cmdline_test(throwntogethertest EXPERIMENTAL OPENSCAD FILES ${EXPERIMENTAL_ROOF_FILES} ARGS --preview=throwntogether --enable=roof SUFFIX png)
add_cmdline_test(csgpngtest         EXPERIMENTAL SCRIPT ${EX_IM_PNGTEST_PY} SUFFIX png FILES ${EXPERIMENTAL_ROOF_FILES} EXPECTEDDIR cgalpngtest ARGS ${OPENSCAD_ARG} --format=csg --render --enable=roof)
add_cmdline_test(cgalpngtest        EXPERIMENTAL OPENSCAD FILES ${EXPERIMENTAL_ROOF_FILES} SUFFIX png ARGS --render --enable=roof)

# import-function tests
list(APPEND EXPERIMENTAL_IMPORT_FILES
  ${TEST_SCAD_DIR}/json/import-json.scad
  ${TEST_SCAD_DIR}/json/import-json-relative-path.scad
  )
add_cmdline_test(echotest           EXPERIMENTAL OPENSCAD SUFFIX echo FILES ${EXPERIMENTAL_IMPORT_FILES} ARGS --enable=import-function)

# textmetrics tests
list(APPEND EXPERIMENTAL_TEXTMETRICS_ECHOTEST_FILES
  ${TEST_SCAD_DIR}/misc/isobject-test.scad
  ${TEST_SCAD_DIR}/misc/text-metrics-test.scad
)
list(APPEND EXPERIMENTAL_TEXTMETRICS_FILES
  ${TEST_SCAD_DIR}/2D/features/text-metrics.scad
)
add_cmdline_test(echotest           EXPERIMENTAL OPENSCAD SUFFIX echo FILES ${EXPERIMENTAL_TEXTMETRICS_ECHOTEST_FILES} ARGS --enable=textmetrics)
add_cmdline_test(dumptest           EXPERIMENTAL OPENSCAD FILES ${EXPERIMENTAL_TEXTMETRICS_FILES} SUFFIX csg ARGS --enable=textmetrics)
add_cmdline_test(opencsgtest        EXPERIMENTAL OPENSCAD FILES ${EXPERIMENTAL_TEXTMETRICS_FILES} SUFFIX png ARGS --enable=textmetrics)
add_cmdline_test(throwntogethertest EXPERIMENTAL OPENSCAD FILES ${EXPERIMENTAL_TEXTMETRICS_FILES} ARGS --preview=throwntogether --enable=textmetrics SUFFIX png)
add_cmdline_test(csgpngtest         EXPERIMENTAL SCRIPT ${EX_IM_PNGTEST_PY} SUFFIX png FILES ${EXPERIMENTAL_TEXTMETRICS_FILES} EXPECTEDDIR cgalpngtest ARGS ${OPENSCAD_ARG} --format=csg --render --enable=textmetrics)
add_cmdline_test(cgalpngtest        EXPERIMENTAL OPENSCAD FILES ${EXPERIMENTAL_TEXTMETRICS_FILES} SUFFIX png ARGS --render --enable=textmetrics)
add_cmdline_test(dxfpngtest         EXPERIMENTAL SCRIPT ${EX_IM_PNGTEST_PY} ARGS ${OPENSCAD_ARG} --format=DXF --render=cgal --enable=textmetrics EXPECTEDDIR cgalpngtest SUFFIX png FILES ${EXPERIMENTAL_TEXTMETRICS_FILES})
add_cmdline_test(svgpngtest         EXPERIMENTAL SCRIPT ${EX_IM_PNGTEST_PY} ARGS ${OPENSCAD_ARG} --format=SVG --render=cgal --enable=textmetrics EXPECTEDDIR cgalpngtest SUFFIX png FILES ${EXPERIMENTAL_TEXTMETRICS_FILES})


############################
# Relative filenames tests #
############################
# These tests writing outputs to a relative filename, and verifies that the
# resulting file is written to the correct location.

function(add_output_file_test TESTCMD_BASENAME)
  cmake_parse_arguments(TESTCMD "" "FILE;FORMAT" "" ${ARGN})

  add_test(NAME "${TESTCMD_BASENAME}_${TESTCMD_FORMAT}_run" CONFIGURATIONS Default COMMAND ${OPENSCAD_BINPATH} ${TESTCMD_FILE} -o ${TESTCMD_BASENAME}.${TESTCMD_FORMAT})
  add_test(NAME "${TESTCMD_BASENAME}_${TESTCMD_FORMAT}_check" CONFIGURATIONS Default COMMAND ${CMAKE_COMMAND} -E cat ${TESTCMD_BASENAME}.${TESTCMD_FORMAT})
  set_tests_properties("${TESTCMD_BASENAME}_${TESTCMD_FORMAT}_check" PROPERTIES DEPENDS "${TESTCMD_BASENAME}_${TESTCMD_FORMAT}_run")
endfunction()

add_output_file_test(relative-output FILE ${TEST_SCAD_DIR}/3D/features/cube-tests.scad FORMAT stl)
add_output_file_test(relative-output FILE ${TEST_SCAD_DIR}/3D/features/cube-tests.scad FORMAT off)
add_output_file_test(relative-output FILE ${TEST_SCAD_DIR}/3D/features/cube-tests.scad FORMAT wrl)
add_output_file_test(relative-output FILE ${TEST_SCAD_DIR}/3D/features/cube-tests.scad FORMAT amf)
add_output_file_test(relative-output FILE ${TEST_SCAD_DIR}/3D/features/cube-tests.scad FORMAT 3mf)
add_output_file_test(relative-output FILE ${TEST_SCAD_DIR}/3D/features/cube-tests.scad FORMAT csg)
add_output_file_test(relative-output FILE ${TEST_SCAD_DIR}/2D/features/square-tests.scad FORMAT dxf)
add_output_file_test(relative-output FILE ${TEST_SCAD_DIR}/2D/features/square-tests.scad FORMAT svg)
add_output_file_test(relative-output FILE ${TEST_SCAD_DIR}/2D/features/square-tests.scad FORMAT pdf)
add_output_file_test(relative-output FILE ${TEST_SCAD_DIR}/3D/features/cube-tests.scad FORMAT png)
add_output_file_test(relative-output FILE ${TEST_SCAD_DIR}/3D/features/cube-tests.scad FORMAT echo)
add_output_file_test(relative-output FILE ${TEST_SCAD_DIR}/3D/features/cube-tests.scad FORMAT ast)
add_output_file_test(relative-output FILE ${TEST_SCAD_DIR}/3D/features/cube-tests.scad FORMAT term)
add_output_file_test(relative-output FILE ${TEST_SCAD_DIR}/3D/features/cube-tests.scad FORMAT nef3)
add_output_file_test(relative-output FILE ${TEST_SCAD_DIR}/3D/features/cube-tests.scad FORMAT nefdbg)

# Disable tests failing due to https://github.com/openscad/openscad/issues/4632
set_tests_properties(
  relative-output_csg_check
  relative-output_ast_check
  PROPERTIES DISABLED TRUE
)

###################################
# Disable Tests with Known Issues #
###################################

set_tests_properties(
  # These don't output anything
  dxfpngtest_text-empty-tests
  dxfpngtest_nothing-decimal-comma-separated
  dxfpngtest_nullspace-2d
  svgpngtest_text-empty-tests
  svgpngtest_nullspace-2d

  # Not useful
  throwntogethertest_internal-cavity
  throwntogethertest_internal-cavity-polyhedron
  throwntogethertest_nullspace-difference

  # z-fighting different on different machines
  throwntogethertest_issue1803
  opencsgtest_issue1165
  opencsgtest_issue1215
  throwntogethertest_issue1089
  throwntogethertest_issue1215

  # FIXME: This test illustrates a weakness in child() combined with modifiers.
  # Reenable it when this is improved
  opencsgtest_child-background

  # These tests only makes sense in OpenCSG mode
  cgalpngtest_child-background
  cgalpngtest_highlight-and-background-modifier
  cgalpngtest_highlight-modifier2
  cgalpngtest_background-modifier2
  cgalpngtest_testcolornames
  csgpngtest_child-background
  csgpngtest_highlight-and-background-modifier
  csgpngtest_highlight-modifier2
  csgpngtest_background-modifier2
  csgpngtest_testcolornames
  throwntogethertest_testcolornames

  # This test won't render anything meaningful in throwntogether mode
  throwntogethertest_minkowski3-erosion

  # The inf/nan tests fail when exporting CSG and rendering that output again
  # as currently inf/nan is written directly to the CSG file (e.g. r = inf)
  # which is not valid or even misleading in case a variable inf exists.
  # FIXME: define export behavior for inf/nan when exporting CSG files
  # These tests return error code 1.
  # FIXME: We should have a way of running these and verify the return code
  csgpngtest_primitive-inf-tests
  csgpngtest_transform-nan-inf-tests

  # Triggers a floating point accuracy issue causing loaded .csg to
  # render slightly differently
  cgalpngtest_nothing-decimal-comma-separated
  cgalpngtest_import-empty-tests
  cgalpngtest_empty-shape-tests
  csgpngtest_issue1258

  # OpenCSG z fighting https://github.com/openscad/openscad/issues/4595
  openscad-viewoptions-edges_view-options-tests
  openscad-viewoptions-axes-scales-edges_view-options-tests

  # Non-manifold tests: https://github.com/openscad/openscad/issues/3567
  # This may work with fast-csg, but will fail with both CGAL and Manifold
  cgalpngtest_linear_extrude-scale-zero-tests
  csgpngtest_linear_extrude-scale-zero-tests

  PROPERTIES DISABLED TRUE
)

if (NOT LIB3MF_FOUND)
  set_tests_properties(
    opencsgtest_import_3mf-tests
    cgalpngtest_import_3mf-tests
    csgpngtest_import_3mf-tests
    throwntogethertest_import_3mf-tests
    3mfpngtest_cube10
    3mfexport_3mf-export
    PROPERTIES DISABLED TRUE
  )
endif(NOT LIB3MF_FOUND)

list(APPEND NEF3_BROKEN_TESTS
  cgalpngtest_nef3_broken
  opencsgtest_nef3_broken
  throwntogethertest_nef3_broken
  csgpngtest_nef3_broken
)

# Platform specific test disable
if(APPLE)
  set_tests_properties(
    ${NEF3_BROKEN_TESTS}
    # Python not enabled for MAC yet
    cgalpngtest_python_primitives
    echotest_python_abuse
    # issue3158 test failing on macos, see: https://github.com/openscad/openscad/issues/4509
    opencsgtest_issue3158
    # On macOS, GL_POINTS are sometimes circular even though GL_POINT_SMOOTH is disabled
    openscad-viewoptions-wireframe_view-options-tests
    PROPERTIES DISABLED TRUE
  )
elseif(UNIX)
  set_tests_properties(
    ${NEF3_BROKEN_TESTS}
    PROPERTIES DISABLED TRUE
  )
elseif(WIN32 OR MXECROSS)
  set_tests_properties(
    # Known UTF-8 issue on Windows
    openscad-nonascii_sfære
    # requires `gs` tool
    pdfexporttest_centered
    pdfexporttest_simple-pdf
    # Python not enabled in windows yet
    cgalpngtest_python_primitives
    echotest_python_abuse
    PROPERTIES DISABLED TRUE
  )
endif()

##############################################
# Test Installation and Packaging (Win only) #
##############################################

# Package Tests with Windows (.zip archive only)
if(MXECROSS AND EXPERIMENTAL)
  set(CPACK_ARCHIVE_COMPONENT_INSTALL ON)

  include(CPackComponent)
  cpack_add_component(Tests ARCHIVE_FILE OpenSCAD-Tests-${CPACK_PACKAGE_VERSION})

  install(DIRECTORY ${CMAKE_CURRENT_SOURCE_DIR}/
    DESTINATION tests
    USE_SOURCE_PERMISSIONS
    COMPONENT Tests
    PATTERN ".git*" EXCLUDE
    PATTERN "OpenSCAD_Test_Console.py" EXCLUDE
    PATTERN "WinReadme.txt" EXCLUDE
    PATTERN "mingw_convert_ctest.py" EXCLUDE
    PATTERN "mingwcon.bat" EXCLUDE
  )
  install(DIRECTORY ${CMAKE_CURRENT_BINARY_DIR}/
    DESTINATION tests-build
    USE_SOURCE_PERMISSIONS
    COMPONENT Tests
    PATTERN "venv" EXCLUDE
    PATTERN "CMakeFiles" EXCLUDE
    PATTERN "CMakeLists.txt" EXCLUDE
    PATTERN "cmake_install.cmake" EXCLUDE
  )

  # Move files to top project dir for visibility
  install(FILES OpenSCAD_Test_Console.py DESTINATION . COMPONENT Tests)
  install(FILES WinReadme.txt DESTINATION . COMPONENT Tests RENAME "Windows_Test_Readme.txt")
  # Move files to tests-build dir
  install(FILES mingw_convert_ctest.py DESTINATION tests-build COMPONENT Tests)
  install(FILES mingwcon.bat DESTINATION tests-build COMPONENT Tests)

  file(GENERATE OUTPUT mingw_cross_info.py CONTENT
"# created automatically during packaging by cmake from within linux
linux_abs_basedir='${CMAKE_SOURCE_DIR}'
linux_abs_builddir='${CMAKE_BINARY_DIR}'
linux_python='${Python3_EXECUTABLE}'
linux_convert='${IMAGE_COMPARE_EXE}'
win_installdir='OpenSCAD-Tests-${CPACK_PACKAGE_VERSION}'
" NEWLINE_STYLE WIN32)

endif()

####################
# Extra Debug Info #
####################

# Use cmake option "--log-level DEBUG" during top level config to see this
message(DEBUG "Available test configurations: ${TEST_CONFIGS}")
foreach(CONF ${TEST_CONFIGS})
  list(SORT ${CONF}_TEST_CONFIG)
  message(DEBUG "${CONF}: ${${CONF}_TEST_CONFIG}")
endforeach()<|MERGE_RESOLUTION|>--- conflicted
+++ resolved
@@ -990,13 +990,9 @@
 add_cmdline_test(csgpngtest         SCRIPT ${EX_IM_PNGTEST_PY} SUFFIX png FILES ${CGALPNGTEST_FILES} EXPECTEDDIR cgalpngtest ARGS ${OPENSCAD_ARG} --format=csg --render)
 # FIXME: We don't actually need to compare the output of cgalstlsanitytest
 # with anything. It's self-contained and returns != 0 on error
-<<<<<<< HEAD
-add_cmdline_test(cgalstlsanitytest  SCRIPT ${CGALSTLSANITYTEST_PY} SUFFIX txt FILES ${CGALSTLSANITYTEST_FILES} ARGS ${OPENSCAD_BINPATH})
+add_cmdline_test(cgalstlsanitytest  SCRIPT ${CGALSTLSANITYTEST_PY} SUFFIX txt FILES ${CGALSTLSANITYTEST_FILES} ARGS ${OPENSCAD_ARG})
 add_cmdline_test(cgalpngtest_python  OPENSCAD FILES ${CGALPNGTEST_PYTHON_FILES} SUFFIX png  ARGS --trust-python --render)
 add_cmdline_test(echotest_python     OPENSCAD FILES ${ECHO_PYTHON_FILES}        SUFFIX echo ARGS --trust-python )
-=======
-add_cmdline_test(cgalstlsanitytest  SCRIPT ${CGALSTLSANITYTEST_PY} SUFFIX txt FILES ${CGALSTLSANITYTEST_FILES} ARGS ${OPENSCAD_ARG})
->>>>>>> 3d094bf8
 
 set(VIEWBOX_TEST "${TEST_SCAD_DIR}/svg/extruded/viewbox-test.scad")
 foreach(TEST ${SVG_VIEWBOX_TESTS})
