--- conflicted
+++ resolved
@@ -1329,11 +1329,7 @@
 if(APPLE)
   set_tests_properties(
     ${NEF3_BROKEN_TESTS}
-<<<<<<< HEAD
     # Python not enabled in mac
-=======
-    # Python not enabled in windows
->>>>>>> 03b061d9
     cgalpngtest_python_primitives
     # Z issues specific to edge shader
     openscad-viewoptions-edges_view-options-tests
