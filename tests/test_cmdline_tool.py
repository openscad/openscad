--- conflicted
+++ resolved
@@ -40,12 +40,6 @@
 #_debug_tcct = True
 _debug_tcct = False
 
-<<<<<<< HEAD
-ctx = decimal.getcontext()
-ctx.prec = 13 # number of significant digits, used to round numbers before test comparison.
-near0 = Decimal('1e-14') # values less than this are replaced with '0' before test comparison
-# used by floatrep function, inside normalize_string
-=======
 # Path from the build/tests to the tests source dir
 build_to_test_sources = "../../tests"
 
@@ -66,7 +60,11 @@
             if (not os.path.exists(test_cmake_dir)):
                 return os.path.relpath(project_dir, cwd) + "/tests"
     return build_to_test_sources
->>>>>>> 3241bf88
+
+ctx = decimal.getcontext()
+ctx.prec = 13 # number of significant digits, used to round numbers before test comparison.
+near0 = Decimal('1e-14') # values less than this are replaced with '0' before test comparison
+# used by floatrep function, inside normalize_string
 
 def debug(*args):
     global _debug_tcct
