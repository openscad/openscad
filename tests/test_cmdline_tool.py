--- conflicted
+++ resolved
@@ -163,7 +163,6 @@
     outfile = open(outputname, "wb")
 
     try:
-<<<<<<< HEAD
         if os.path.isfile(cmd+'.exe') and options.mingw_cross_env:
             cmdline = ['wine']+[cmd+'.exe'] + args + [outputname]
         elif cmd[-4:].lower() == '.exe' and options.mingw_cross_env:
@@ -172,10 +171,6 @@
             cmdline = [cmd] + args + [outputname]
         
         print 'cmdline:',cmdline
-=======
-        cmdline = [cmd] + args + [outputname]
-        print cmdline
->>>>>>> 02cb1f0c
         proc = subprocess.Popen(cmdline, stdout=subprocess.PIPE, stderr=subprocess.PIPE)
         errtext = proc.communicate()[1]
         if errtext != None and len(errtext) > 0:
@@ -266,13 +261,7 @@
 if __name__ == '__main__':
     # Handle command-line arguments
     try:
-<<<<<<< HEAD
-        debug('args:'+str(sys.argv))
-        opts, args = getopt.getopt(sys.argv[1:], "gs:e:c:t:f:m:x", ["generate", "convexec=", "suffix=", "expected_dir=", "test=", "file=", "comparator=", "mingw-cross-env"])
-        debug('getopt args:'+str(sys.argv))
-=======
         opts, args = getopt.getopt(sys.argv[1:], "gs:e:c:t:f:m", ["generate", "convexec=", "suffix=", "expected_dir=", "test=", "file=", "comparator="])
->>>>>>> 02cb1f0c
     except getopt.GetoptError, err:
         usage()
         sys.exit(2)
