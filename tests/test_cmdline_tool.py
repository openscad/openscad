#!/usr/bin/python
#
# Regression test driver for cmd-line tools
#
# Usage: test_cmdline_tool.py [<options>] <tool> <arguments>
#
# If the -g option is given or the TEST_GENERATE environment variable is set to 1,
# *-expected.<suffix> files will be generated instead of running the tests.
#
# Any generated output is written to the file `basename <argument`-actual.<suffix>
# Any warning or errors are written to stderr.
#
# The test is run with OPENSCAD_FONT_PATH set to the tests/data/ttf directory. This
# should ensure we fetch the fonts from there even if they are also installed
# on the system. (E.g. the C glyph is actually different from Debian/Jessie
# installation and what we ship as Liberation-2.00.1).
#
# Returns 0 on passed test
#         1 on error
#         2 on invalid cmd-line options
#
# Author: Marius Kintel <marius@kintel.net>
#

from __future__ import print_function

import sys
import os
import glob
import subprocess
import re
import getopt
import shutil
import platform
import string
import difflib

#_debug_tcct = True
_debug_tcct = False

# Path from the build/tests to the tests source dir
build_to_test_sources = "../../tests"

def get_runtime_to_test_sources():
    """Path from the tests install/working dir to the tests source dir.
       Tests are usually run from the build dir so no issue, however with mingw cross builds,
       the tests are installed to openscad/tests-build which is only one directory deeper than the top level.
       Expected outputs that reference use/include files will need their relative paths adjusted."""
    cwd = os.getcwd()
    up_one = os.path.normpath(os.path.join(cwd, ".."))
    parent_dir = os.path.basename(up_one)
    if (parent_dir != "build"):
        # only check binary path if NOT within a build tree.
        OPENSCAD_BINARY = os.getenv('OPENSCAD_BINARY')
        if (OPENSCAD_BINARY is not None):
            project_dir = os.path.dirname(OPENSCAD_BINARY)
            test_cmake_dir = os.path.join(project_dir, "CMakeFiles")
            if (not os.path.exists(test_cmake_dir)):
                return os.path.relpath(project_dir, cwd) + "/tests"
    return build_to_test_sources

def debug(*args):
    global _debug_tcct
    if _debug_tcct:
        print('test_cmdline_tool:', end=" ")
        for a in args: print(a, end=" ")
        print()

def initialize_environment():
    if not options.generate: options.generate = bool(os.getenv("TEST_GENERATE"))
    return True

def init_expected_filename():
    global expecteddir, expectedfilename # fixme - globals are hard to use

    expected_testname = options.testname

    try:
        expected_dirname = options.expecteddir
    except:
        expected_dirname = expected_testname

    expecteddir = os.path.join(options.regressiondir, expected_dirname)
    expectedfilename = os.path.join(expecteddir, options.filename + "-expected." + options.suffix)
    expectedfilename = os.path.normpath(expectedfilename)

def init_actual_filename():
    global actualdir, actualfilename # fixme - globals are hard to use

    cmdname = os.path.split(options.cmd)[1]
    actualdir = os.path.join(os.getcwd(), "output", options.testname)
    actualfilename = os.path.join(actualdir, options.filename + "-actual." + options.suffix)
    actualfilename = os.path.normpath(actualfilename)

def verify_test(testname, cmd):
    global expectedfilename, actualfilename
    if not options.generate:
        if not os.path.isfile(expectedfilename):
            print("Error: test '%s' is missing expected output in %s" % (testname, expectedfilename), file=sys.stderr)
            # next 2 imgs parsed by test_pretty_print.py
            print(' actual image: ' + actualfilename + '\n', file=sys.stderr)
            print(' expected image: ' + expectedfilename + '\n', file=sys.stderr)
            return False
    return True

def execute_and_redirect(cmd, params, outfile):
    retval = -1
    try:
        proc = subprocess.Popen([cmd] + params, stdout=outfile, stderr=subprocess.STDOUT)
        out = proc.communicate()[0].decode('utf-8')
        retval = proc.wait()
    except:
        print("Error running subprocess: ", sys.exc_info()[1], file=sys.stderr)
        print(" cmd:", cmd, file=sys.stderr)
        print(" params:", params, file=sys.stderr)
        print(" outfile:", outfile, file=sys.stderr)
    if outfile == subprocess.PIPE: return (retval, out)
    else: return retval

def normalize_string(s):
    """Apply all modifications to an output string which would have been
    applied if OPENSCAD_TESTING was defined at build time of the executable.

    This truncates all floats, removes ', timestamp = ...' parts. The function
    is idempotent.

    This also normalizes away import paths from 'file = ' arguments."""

    s = re.sub(', timestamp = [0-9]+', '', s)

    """ Don't replace floats after implementing double-conversion library
    def floatrep(match):
        value = float(match.groups()[0])
        if abs(value) < 10**-12:
            return "0"
        if abs(value) >= 10**6:
            return "%d"%value
        return "%.6g"%value
    s = re.sub('(-?[0-9]+(\\.[0-9]+)?(e[+-][0-9]+)?)', floatrep, s)
    """
    def pathrep(match):
        return match.groups()[0] + match.groups()[2]
    s = re.sub('(file = ")([^"/]*/)*([^"]*")', pathrep, s)

    return s

def get_normalized_text(filename, replace_paths=False):
    try:
        f = open(filename)
        text = f.read()
    except:
      try:
        # 'ord-tests.scad' contains some invalid UTF-8 chars.
        # latin-1 is for "files in an ASCII compatible encoding,
        # best effort is acceptable".
        f = open(filename, encoding="latin-1")
        text = f.read()
      except:
        # do not fail silently
        text = "could not read " + "\n" + filename + "\n" + repr(err)
    text = normalize_string(text).strip("\r\n").replace("\r\n", "\n") + "\n"
    if replace_paths:
        runtime_to_test_sources = get_runtime_to_test_sources()
        if runtime_to_test_sources != build_to_test_sources:
            return text.replace(build_to_test_sources, runtime_to_test_sources)
        else:
            return text
    else:
        return text

def compare_default(resultfilename):
    print('text comparison: ', file=sys.stderr)
    print(' expected textfile: ', expectedfilename, file=sys.stderr)
    print(' actual textfile: ', resultfilename, file=sys.stderr)
    expected_text = get_normalized_text(expectedfilename, True)
    actual_text = get_normalized_text(resultfilename)
    if not expected_text == actual_text:
        if resultfilename:
            differences = difflib.unified_diff(
                [line for line in expected_text.splitlines()],
                [line for line in actual_text.splitlines()])
            line = None
            for line in differences: sys.stderr.write(line + '\n')
            if not line: return True
        return False
    return True

def compare_png(resultfilename):
<<<<<<< HEAD
    if options.comparator == 'image_compare':
      compare_method = 'image_compare'
      args = [os.path.join(get_runtime_to_test_sources(), 'image_compare.py'),
              expectedfilename, resultfilename]

    # for systems with older imagemagick that doesn't support '-morphology'
    # http://www.imagemagick.org/Usage/morphology/#alturnative
    elif options.comparator == 'old':
      args = [expectedfilename, resultfilename, "-alpha", "Off", "-compose", "difference", "-composite", "-threshold", "10%", "-gaussian-blur","3x65535", "-threshold", "99.99%", "-format", "%[fx:w*h*mean]", "info:"]
=======
    compare_method = 'pixel'
    args = [expectedfilename, resultfilename, "-alpha", "On", "-compose", "difference", "-composite", "-threshold", "8%", "-morphology", "Erode", options.kernel, "-format", "%[fx:w*h*mean]", "info:"]

    # for systems with older imagemagick that doesn't support '-morphology'
    # http://www.imagemagick.org/Usage/morphology/#alturnative
    if options.comparator == 'old':
      args = [expectedfilename, resultfilename, "-alpha", "Off", "-compose", "difference", "-composite", "-threshold", "8%", "-gaussian-blur","3x65535", "-threshold", "99.99%", "-format", "%[fx:w*h*mean]", "info:"]
>>>>>>> 89a4f746

    elif options.comparator == 'ncc':
      # for systems where imagemagick crashes when using the above comparators
      args = [expectedfilename, resultfilename, "-alpha", "Off", "-compose", "difference", "-metric", "NCC", "tmp.png"]
      options.comparison_exec = 'compare'
      compare_method = 'NCC'

    elif options.comparator == 'diffpng':
      # alternative to imagemagick based on Yee's algorithm

      # Writing the 'difference image' with --output is very useful for debugging but takes a long time
      # args = [expectedfilename, resultfilename, "--output", resultfilename+'.diff.png']

      args = [expectedfilename, resultfilename]
      compare_method = 'diffpng'

    else:
      compare_method = 'pixel'
      #args = [expectedfilename, resultfilename, "-alpha", "Off", "-compose", "difference", "-composite", "-threshold", "10%", "-blur", "2", "-threshold", "30%", "-format", "%[fx:w*h*mean]", "info:"]
      args = [expectedfilename, resultfilename, "-alpha", "On", "-compose", "difference", "-composite", "-threshold", "10%", "-morphology", "Erode", options.kernel, "-format", "%[fx:w*h*mean]", "info:"]

    print('Image comparison cmdline: ' + options.comparison_exec + ' ' + ' '.join(args), file=sys.stderr)

    # these two lines are parsed by the test_pretty_print.py
    print(' actual image: ' + resultfilename + '\n', file=sys.stderr)
    print(' expected image: ' + expectedfilename + '\n', file=sys.stderr)

    if not resultfilename:
        print("Error: Error during test image generation", file=sys.stderr)
        return False

    (retval, output) = execute_and_redirect(options.comparison_exec, args, subprocess.PIPE)
    print("Image comparison return:", retval, "output:", output)
    if retval == 0:
        if compare_method=='pixel':
            pixelerr = int(float(output.strip()))
            if pixelerr < 32: return True
            else: print(pixelerr, ' pixel errors', file=sys.stderr)
        elif compare_method=='NCC':
            thresh = 0.95
            ncc_err = float(output.strip())
            if ncc_err > thresh or ncc_err==0.0: return True
            else: print(ncc_err, ' Images differ: NCC comparison < ', thresh, file=sys.stderr)
        elif compare_method=='diffpng':
            if 'MATCHES:' in output: return True
            if 'DIFFERS:' in output: return False
        elif compare_method=='image_compare':
            return True
    return False

def compare_with_expected(resultfilename):
    if not options.generate:
        if "compare_" + options.suffix in globals(): return globals()["compare_" + options.suffix](resultfilename)
        else: return compare_default(resultfilename)
    return True

#
#  Extract the content of a 3MF file (which is a ZIP file having one main XML file
#  and some additional meta data files) and replace the original file with just
#  the XML content for easier comparison by the test framework.
#
def post_process_3mf(filename):
    print('post processing 3MF file (extracting XML data from ZIP): ', filename)
    from zipfile import ZipFile
    xml_content = ZipFile(filename).read("3D/3dmodel.model")
    xml_content = re.sub('UUID="[^"]*"', 'UUID="XXXXXXXX-XXXX-XXXX-XXXX-XXXXXXXXXXX"', xml_content.decode('utf-8'))
    # lib3mf v2 has an additional <model> attribute compared to v1
    sc = ' xmlns:sc="http://schemas.microsoft.com/3dmanufacturing/securecontent/2019/04"'
    xml_content = xml_content.replace(sc, '')
    # add tag end whitespace for lib3mf 2.0 output files
    xml_content = re.sub('\"/>', '\" />', xml_content)
    with open(filename, 'wb') as xml_file:
        xml_file.write(xml_content.encode('utf-8'))

def run_test(testname, cmd, args, redirect_stdin=False, redirect_stdout=False):
    cmdname = os.path.split(options.cmd)[1]

    if options.generate:
        if not os.path.exists(expecteddir):
            try:
                os.makedirs(expecteddir)
            except OSError as e:
                if e.errno != 17: raise e # catch File Exists to allow parallel runs
        outputname = expectedfilename
    else:
        if not os.path.exists(actualdir):
            try:
                os.makedirs(actualdir)
            except OSError as e:
                if e.errno != 17: raise e  # catch File Exists to allow parallel runs
        outputname = actualfilename
    outputname = os.path.normpath(outputname)

    outfile = open(outputname, "wb")
    if redirect_stdin:
        infile = open(args[0], "rb")
    else:
        infile = None

    if redirect_stdin:
        if not args[0].endswith('.scad'):
            print("Error, expecting to replace input file with '-' to run a stdin test but first arg was not a .scad file")
            return None
        args[0] = "-"

    try:
        is_openscad = os.path.split(cmd)[1].lower().startswith("openscad")
        if(is_openscad):
            outargs = ['-o', '-'] if (redirect_stdout) else ['-o', outputname]
        else:
            outargs = [outputname]
        cmdline = [cmd] + args + outargs
        sys.stderr.flush()
        print('run_test() cmdline:', ' '.join(cmdline))
        fontdir = os.path.abspath(os.path.join(os.path.dirname(__file__), "data/ttf"))
        fontenv = os.environ.copy()
        fontenv["OPENSCAD_FONT_PATH"] = fontdir
        print('using font directory:', fontdir)
        sys.stdout.flush()
        stdin = infile if redirect_stdin else None
        stdout = outfile if redirect_stdout else subprocess.PIPE
        proc = subprocess.Popen(cmdline, env=fontenv, stdin=stdin, stdout=stdout, stderr=subprocess.PIPE)
        comresult = proc.communicate()
        if comresult[1]:
            print("stderr output: " + comresult[1].decode('utf-8'), file=sys.stderr)
        if comresult[0]:
            print("stdout output: " + comresult[0].decode('utf-8'), file=sys.stderr)
        outfile.close()
        if infile is not None:
            infile.close()
        if proc.returncode != 0:
            print("Error: %s failed with return code %d" % (cmdname, proc.returncode), file=sys.stderr)
            return None

        return outputname
    except (OSError) as err:
        print("Error: %s \"%s\"" % (err.strerror, cmd), file=sys.stderr)
        return None

class Options:
    def __init__(self):
        self.__dict__['options'] = {}
    def __setattr__(self, name, value):
        self.options[name] = value
    def __getattr__(self, name):
        return self.options[name]

def usage():
    print("Usage: " + sys.argv[0] + " [<options>] <cmdline-tool> <argument>", file=sys.stderr)
    print("Options:", file=sys.stderr)
    print("  -g, --generate           Generate expected output for the given tests", file=sys.stderr)
    print("  -s, --suffix=<suffix>    Write -expected and -actual files with the given suffix instead of .txt", file=sys.stderr)
    print("  -k, --kernel=<name[:n]>  Define kernel name and optionally size for morphology processing, default is Square:1", file=sys.stderr)
    print("  -e, --expected-dir=<dir> Use -expected files from the given dir (to share files between test drivers)", file=sys.stderr)
    print("  -t, --test=<name>        Specify test name instead of deducting it from the argument (defaults to basename <exe>)", file=sys.stderr)
    print("  -f, --file=<name>        Specify test file instead of deducting it from the argument (default to basename <first arg>)", file=sys.stderr)
    print("  -c, --convexec=<name>    Path to ImageMagick 'convert' executable", file=sys.stderr)
    print("      --stdin              Pipe input file to <cmdline-tool> by stdin, replacing input file name with '-' when calling <cmdline-tool>", file=sys.stderr)
    print("      --stdout             Pipe output of <cmdline-tool> to output file, replacing output file name with '-' when calling <cmdline-tool>", file=sys.stderr)

if __name__ == '__main__':
    # Handle command-line arguments
    try:
        debug('args:'+str(sys.argv))
        opts, args = getopt.getopt(sys.argv[1:], "gs:k:e:c:t:f:m", ["generate", "convexec=", "suffix=", "kernel=", "expected_dir=", "test=", "file=", "comparator=", "stdin", "stdout"])
        debug('getopt args:'+str(sys.argv))
    except (getopt.GetoptError) as err:
        usage()
        sys.exit(2)

    global options
    options = Options()
    options.regressiondir = os.path.join(os.path.split(sys.argv[0])[0], "regression")
    options.generate = False
    options.suffix = "txt"
    options.kernel = "Square:1"
    options.comparator = ""
    options.stdin = False
    options.stdout = False

    for o, a in opts:
        if o in ("-g", "--generate"): options.generate = True
        elif o in ("-s", "--suffix"):
            if a[0] == '.': options.suffix = a[1:]
            else: options.suffix = a
        elif o in ("-k", "--kernel"):
            options.kernel = a
        elif o in ("-e", "--expected-dir"):
            options.expecteddir = a
        elif o in ("-t", "--test"):
            options.testname = a
        elif o in ("-f", "--file"):
            options.filename = a
        elif o in ("-c", "--compare-exec"):
            options.comparison_exec = os.path.normpath( a )
        elif o in ("-m", "--comparator"):
            options.comparator = a
        elif o == "--stdin" :
            options.stdin = True
        elif o == "--stdout" :
            options.stdout = True

    # <cmdline-tool> and <argument>
    if len(args) < 2:
        usage()
        sys.exit(2)
    options.cmd = args[0]

    # If only one test file, we can usually deduct the test name from the file
    if len(args) == 2:
        basename = os.path.splitext(args[1])[0]
        path, options.filename = os.path.split(basename)
        print(basename, file=sys.stderr)
        print(path, options.filename, file=sys.stderr)

    try:
        print(options.filename, file=sys.stderr)
    except:
        print("Filename cannot be deducted from arguments. Specify test filename using the -f option", file=sys.stderr)
        sys.exit(2)

    try:
        dummy = options.testname
    except:
        options.testname = os.path.split(args[0])[1]

    # Initialize and verify run-time environment
    if not initialize_environment(): sys.exit(1)

    init_expected_filename()
    init_actual_filename()

    # Verify test environment
    verification = verify_test(options.testname, options.cmd)

    resultfile = run_test(options.testname, options.cmd, args[1:], options.stdin, options.stdout)
    if not resultfile: exit(1)
    if options.suffix == "3mf": post_process_3mf(resultfile)
    if not verification or not compare_with_expected(resultfile): exit(1)<|MERGE_RESOLUTION|>--- conflicted
+++ resolved
@@ -186,7 +186,6 @@
     return True
 
 def compare_png(resultfilename):
-<<<<<<< HEAD
     if options.comparator == 'image_compare':
       compare_method = 'image_compare'
       args = [os.path.join(get_runtime_to_test_sources(), 'image_compare.py'),
@@ -195,16 +194,7 @@
     # for systems with older imagemagick that doesn't support '-morphology'
     # http://www.imagemagick.org/Usage/morphology/#alturnative
     elif options.comparator == 'old':
-      args = [expectedfilename, resultfilename, "-alpha", "Off", "-compose", "difference", "-composite", "-threshold", "10%", "-gaussian-blur","3x65535", "-threshold", "99.99%", "-format", "%[fx:w*h*mean]", "info:"]
-=======
-    compare_method = 'pixel'
-    args = [expectedfilename, resultfilename, "-alpha", "On", "-compose", "difference", "-composite", "-threshold", "8%", "-morphology", "Erode", options.kernel, "-format", "%[fx:w*h*mean]", "info:"]
-
-    # for systems with older imagemagick that doesn't support '-morphology'
-    # http://www.imagemagick.org/Usage/morphology/#alturnative
-    if options.comparator == 'old':
       args = [expectedfilename, resultfilename, "-alpha", "Off", "-compose", "difference", "-composite", "-threshold", "8%", "-gaussian-blur","3x65535", "-threshold", "99.99%", "-format", "%[fx:w*h*mean]", "info:"]
->>>>>>> 89a4f746
 
     elif options.comparator == 'ncc':
       # for systems where imagemagick crashes when using the above comparators
@@ -223,8 +213,7 @@
 
     else:
       compare_method = 'pixel'
-      #args = [expectedfilename, resultfilename, "-alpha", "Off", "-compose", "difference", "-composite", "-threshold", "10%", "-blur", "2", "-threshold", "30%", "-format", "%[fx:w*h*mean]", "info:"]
-      args = [expectedfilename, resultfilename, "-alpha", "On", "-compose", "difference", "-composite", "-threshold", "10%", "-morphology", "Erode", options.kernel, "-format", "%[fx:w*h*mean]", "info:"]
+      args = [expectedfilename, resultfilename, "-alpha", "On", "-compose", "difference", "-composite", "-threshold", "8%", "-morphology", "Erode", options.kernel, "-format", "%[fx:w*h*mean]", "info:"]
 
     print('Image comparison cmdline: ' + options.comparison_exec + ' ' + ' '.join(args), file=sys.stderr)
 
