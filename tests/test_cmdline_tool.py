#!/usr/bin/python
#
# Regression test driver for cmd-line tools
#
# Usage: test_cmdline_tool.py [<options>] <tool> <arguments>
#
# If the -g option is given or the TEST_GENERATE environment variable is set to 1,
# *-expected.<suffix> files will be generated instead of running the tests.
# 
# Any generated output is written to the file `basename <argument`-actual.<suffix>
# Any warning or errors are written to stderr.
#
# The test is run with OPENSCAD_FONT_PATH set to the testdata/ttf directory. This
# should ensure we fetch the fonts from there even if they are also installed
# on the system. (E.g. the C glyph is actually different from Debian/Jessie
# installation and what we ship as Liberation-2.00.1).
#
# Returns 0 on passed test
#         1 on error
#         2 on invalid cmd-line options
# 
# Author: Marius Kintel <marius@kintel.net>
#

from __future__ import print_function

import sys
import os
import glob
import subprocess
import re
import getopt
import shutil
import platform
import string
import difflib

#_debug_tcct = True
_debug_tcct = False

def debug(*args):
    global _debug_tcct
    if _debug_tcct:
        print('test_cmdline_tool:', end=" ")
        for a in args: print(a, end=" ")
        print()

def initialize_environment():
    if not options.generate: options.generate = bool(os.getenv("TEST_GENERATE"))
    return True

def init_expected_filename():
    global expecteddir, expectedfilename # fixme - globals are hard to use

    expected_testname = options.testname

    try:
        expected_dirname = options.expecteddir
    except:
        expected_dirname = expected_testname

    expecteddir = os.path.join(options.regressiondir, expected_dirname)
    expectedfilename = os.path.join(expecteddir, options.filename + "-expected." + options.suffix)
    expectedfilename = os.path.normpath(expectedfilename)

def init_actual_filename():
    global actualdir, actualfilename # fixme - globals are hard to use

    cmdname = os.path.split(options.cmd)[1]
    actualdir = os.path.join(os.getcwd(), "output", options.testname)
    actualfilename = os.path.join(actualdir, options.filename + "-actual." + options.suffix)
    actualfilename = os.path.normpath(actualfilename)

def verify_test(testname, cmd):
    global expectedfilename, actualfilename
    if not options.generate:
        if not os.path.isfile(expectedfilename):
            print("Error: test '%s' is missing expected output in %s" % (testname, expectedfilename), file=sys.stderr)
            # next 2 imgs parsed by test_pretty_print.py
            print(' actual image: ' + actualfilename + '\n', file=sys.stderr)
            print(' expected image: ' + expectedfilename + '\n', file=sys.stderr)
            return False
    return True

def execute_and_redirect(cmd, params, outfile):
    retval = -1
    try:
        proc = subprocess.Popen([cmd] + params, stdout=outfile, stderr=subprocess.STDOUT)
        out = proc.communicate()[0].decode('utf-8')
        retval = proc.wait()
    except:
        print("Error running subprocess: ", sys.exc_info()[1], file=sys.stderr)
        print(" cmd:", cmd, file=sys.stderr)
        print(" params:", params, file=sys.stderr)
        print(" outfile:", outfile, file=sys.stderr)
    if outfile == subprocess.PIPE: return (retval, out)
    else: return retval

def normalize_string(s):
    """Apply all modifications to an output string which would have been
    applied if OPENSCAD_TESTING was defined at build time of the executable.

    This truncates all floats, removes ', timestamp = ...' parts. The function
    is idempotent.

    This also normalizes away import paths from 'file = ' arguments."""

    s = re.sub(', timestamp = [0-9]+', '', s)
    
    """ Don't replace floats after implementing double-conversion library
    def floatrep(match):
        value = float(match.groups()[0])
        if abs(value) < 10**-12:
            return "0"
        if abs(value) >= 10**6:
            return "%d"%value
        return "%.6g"%value
    s = re.sub('(-?[0-9]+(\\.[0-9]+)?(e[+-][0-9]+)?)', floatrep, s)
    """
    def pathrep(match):
        return match.groups()[0] + match.groups()[2]
    s = re.sub('(file = ")([^"/]*/)*([^"]*")', pathrep, s)

    return s

def get_normalized_text(filename):
    try: 
        f = open(filename)
        text = f.read()
    except: 
        text = ''
    text = normalize_string(text)
    return text.strip("\r\n").replace("\r\n", "\n") + "\n"

def compare_text(expected, actual):
    return get_normalized_text(expected) == get_normalized_text(actual)

def compare_default(resultfilename):
    print('text comparison: ', file=sys.stderr)
    print(' expected textfile: ', expectedfilename, file=sys.stderr)
    print(' actual textfile: ', resultfilename, file=sys.stderr)
    expected_text = get_normalized_text(expectedfilename)
    actual_text = get_normalized_text(resultfilename)
    if not expected_text == actual_text:
        if resultfilename: 
            differences = difflib.unified_diff(
                [line for line in expected_text.splitlines()],
                [line for line in actual_text.splitlines()])
            line = None
            for line in differences: sys.stderr.write(line + '\n')
            if not line: return True
        return False
    return True

def compare_png(resultfilename):
    compare_method = 'pixel'
    #args = [expectedfilename, resultfilename, "-alpha", "Off", "-compose", "difference", "-composite", "-threshold", "10%", "-blur", "2", "-threshold", "30%", "-format", "%[fx:w*h*mean]", "info:"]
    args = [expectedfilename, resultfilename, "-alpha", "On", "-compose", "difference", "-composite", "-threshold", "10%", "-morphology", "Erode", options.kernel, "-format", "%[fx:w*h*mean]", "info:"]

    # for systems with older imagemagick that doesn't support '-morphology'
    # http://www.imagemagick.org/Usage/morphology/#alturnative
    if options.comparator == 'old':
      args = [expectedfilename, resultfilename, "-alpha", "Off", "-compose", "difference", "-composite", "-threshold", "10%", "-gaussian-blur","3x65535", "-threshold", "99.99%", "-format", "%[fx:w*h*mean]", "info:"]

    if options.comparator == 'ncc':
      # for systems where imagemagick crashes when using the above comparators
      args = [expectedfilename, resultfilename, "-alpha", "Off", "-compose", "difference", "-metric", "NCC", "tmp.png"]
      options.comparison_exec = 'compare'
      compare_method = 'NCC'

    if options.comparator == 'diffpng':
      # alternative to imagemagick based on Yee's algorithm

      # Writing the 'difference image' with --output is very useful for debugging but takes a long time
      # args = [expectedfilename, resultfilename, "--output", resultfilename+'.diff.png']

      args = [expectedfilename, resultfilename]
      compare_method = 'diffpng'

    print('Image comparison cmdline: ' + options.comparison_exec + ' ' + ' '.join(args), file=sys.stderr)

    # these two lines are parsed by the test_pretty_print.py
    print(' actual image: ' + resultfilename + '\n', file=sys.stderr)
    print(' expected image: ' + expectedfilename + '\n', file=sys.stderr)

    if not resultfilename:
        print("Error: Error during test image generation", file=sys.stderr)
        return False

    (retval, output) = execute_and_redirect(options.comparison_exec, args, subprocess.PIPE)
    print("Image comparison return:", retval, "output:", output)
    if retval == 0:
        if compare_method=='pixel':
            pixelerr = int(float(output.strip()))
            if pixelerr < 32: return True
            else: print(pixelerr, ' pixel errors', file=sys.stderr)
        elif compare_method=='NCC':
            thresh = 0.95
            ncc_err = float(output.strip())
            if ncc_err > thresh or ncc_err==0.0: return True
            else: print(ncc_err, ' Images differ: NCC comparison < ', thresh, file=sys.stderr)
        elif compare_method=='diffpng':
            if 'MATCHES:' in output: return True
            if 'DIFFERS:' in output: return False
    return False

def compare_with_expected(resultfilename):
    if not options.generate:
        if "compare_" + options.suffix in globals(): return globals()["compare_" + options.suffix](resultfilename)
        else: return compare_default(resultfilename)
    return True

#
#  Extract the content of a 3MF file (which is a ZIP file having one main XML file
#  and some additional meta data files) and replace the original file with just
#  the XML content for easier comparison by the test framework.
#
def post_process_3mf(filename):
    print('post processing 3MF file (extracting XML data from ZIP): ', filename)
    from zipfile import ZipFile
    xml_content = ZipFile(filename).read("3D/3dmodel.model")
    xml_content = re.sub('UUID="[^"]*"', 'UUID="XXXXXXXX-XXXX-XXXX-XXXX-XXXXXXXXXXX"', xml_content.decode('utf-8'))
    with open(filename, 'wb') as xml_file:
        xml_file.write(xml_content.encode('utf-8'))

def run_test(testname, cmd, args, redirect_stdin=False, redirect_stdout=False):
    cmdname = os.path.split(options.cmd)[1]

    if options.generate: 
        if not os.path.exists(expecteddir):
            try:
                os.makedirs(expecteddir)
            except OSError as e:
                if e.errno != 17: raise e # catch File Exists to allow parallel runs
        outputname = expectedfilename
    else:
        if not os.path.exists(actualdir):
            try:
                os.makedirs(actualdir)
            except OSError as e:
                if e.errno != 17: raise e  # catch File Exists to allow parallel runs
        outputname = actualfilename
    outputname = os.path.normpath(outputname)

    outfile = open(outputname, "wb")
    if redirect_stdin:
        infile = open(args[0], "rb")
    else:
        infile = None

    if redirect_stdin:
        if not args[0].endswith('.scad'):
            print("Error, expecting to replace input file with '-' to run a stdin test but first arg was not a .scad file")
            return None
        args[0] = "-"

    try:
        cmdline = [cmd] + args + ['-' if redirect_stdout else outputname]
        sys.stderr.flush()
        print('run_test() cmdline:', ' '.join(cmdline))
        fontdir = os.path.abspath(os.path.join(os.path.dirname(__file__), "..", "testdata/ttf"))
        fontenv = os.environ.copy()
        fontenv["OPENSCAD_FONT_PATH"] = fontdir
        print('using font directory:', fontdir)
        sys.stdout.flush()
        stdin = infile if redirect_stdin else None
        stdout = outfile if redirect_stdout else subprocess.PIPE
        proc = subprocess.Popen(cmdline, env=fontenv, stdin=stdin, stdout=stdout, stderr=subprocess.PIPE)
        comresult = proc.communicate()
        if comresult[1]:
            print("stderr output: " + comresult[1].decode('utf-8'), file=sys.stderr)
        if comresult[0]:
            print("stdout output: " + comresult[0].decode('utf-8'), file=sys.stderr)
        outfile.close()
        if infile is not None:
            infile.close()
        if proc.returncode != 0:
            print("Error: %s failed with return code %d" % (cmdname, proc.returncode), file=sys.stderr)
            return None

        return outputname
    except (OSError) as err:
        print("Error: %s \"%s\"" % (err.strerror, cmd), file=sys.stderr)
        return None

class Options:
    def __init__(self):
        self.__dict__['options'] = {}
    def __setattr__(self, name, value):
        self.options[name] = value
    def __getattr__(self, name):
        return self.options[name]

def usage():
    print("Usage: " + sys.argv[0] + " [<options>] <cmdline-tool> <argument>", file=sys.stderr)
    print("Options:", file=sys.stderr)
    print("  -g, --generate           Generate expected output for the given tests", file=sys.stderr)
    print("  -s, --suffix=<suffix>    Write -expected and -actual files with the given suffix instead of .txt", file=sys.stderr)
    print("  -k, --kernel=<name[:n]>  Define kernel name and optionally size for morphology processing, default is Square:1", file=sys.stderr)
    print("  -e, --expected-dir=<dir> Use -expected files from the given dir (to share files between test drivers)", file=sys.stderr)
    print("  -t, --test=<name>        Specify test name instead of deducting it from the argument (defaults to basename <exe>)", file=sys.stderr)
    print("  -f, --file=<name>        Specify test file instead of deducting it from the argument (default to basename <first arg>)", file=sys.stderr)
    print("  -c, --convexec=<name>    Path to ImageMagick 'convert' executable", file=sys.stderr)
    print("      --stdin              Pipe input file to <cmdline-tool> by stdin, replacing input file name with '-' when calling <cmdline-tool>", file=sys.stderr)
    print("      --stdout             Pipe output of <cmdline-tool> to output file, replacing output file name with '-' when calling <cmdline-tool>", file=sys.stderr)

if __name__ == '__main__':
    # Handle command-line arguments
    try:
        debug('args:'+str(sys.argv))
<<<<<<< HEAD
        opts, args = getopt.getopt(sys.argv[1:], "gs:k:e:c:t:f:m", ["generate", "convexec=", "suffix=", "kernel=", "expected_dir=", "test=", "file=", "comparator="])
=======
        opts, args = getopt.getopt(sys.argv[1:], "gs:e:c:t:f:m", ["generate", "convexec=", "suffix=", "expected_dir=", "test=", "file=", "comparator=", "stdin", "stdout"])
>>>>>>> 2cf901fa
        debug('getopt args:'+str(sys.argv))
    except (getopt.GetoptError) as err:
        usage()
        sys.exit(2)

    global options
    options = Options()
    options.regressiondir = os.path.join(os.path.split(sys.argv[0])[0], "regression")
    options.generate = False
    options.suffix = "txt"
    options.kernel = "Square:1"
    options.comparator = ""
    options.stdin = False
    options.stdout = False

    for o, a in opts:
        if o in ("-g", "--generate"): options.generate = True
        elif o in ("-s", "--suffix"):
            if a[0] == '.': options.suffix = a[1:]
            else: options.suffix = a
        elif o in ("-k", "--kernel"):
            options.kernel = a
        elif o in ("-e", "--expected-dir"):
            options.expecteddir = a
        elif o in ("-t", "--test"):
            options.testname = a
        elif o in ("-f", "--file"):
            options.filename = a
        elif o in ("-c", "--compare-exec"): 
            options.comparison_exec = os.path.normpath( a )
        elif o in ("-m", "--comparator"):
            options.comparator = a
        elif o == "--stdin" :
            options.stdin = True
        elif o == "--stdout" :
            options.stdout = True

    # <cmdline-tool> and <argument>
    if len(args) < 2:
        usage()
        sys.exit(2)
    options.cmd = args[0]

    # If only one test file, we can usually deduct the test name from the file
    if len(args) == 2:
        basename = os.path.splitext(args[1])[0]
        path, options.filename = os.path.split(basename)
        print(basename, file=sys.stderr)
        print(path, options.filename, file=sys.stderr)

    try:
        print(options.filename, file=sys.stderr)
    except:
        print("Filename cannot be deducted from arguments. Specify test filename using the -f option", file=sys.stderr)
        sys.exit(2)

    try:
        dummy = options.testname
    except:
        options.testname = os.path.split(args[0])[1]

    # Initialize and verify run-time environment
    if not initialize_environment(): sys.exit(1)

    init_expected_filename()
    init_actual_filename()

    # Verify test environment
    verification = verify_test(options.testname, options.cmd)

    resultfile = run_test(options.testname, options.cmd, args[1:], options.stdin, options.stdout)
    if not resultfile: exit(1)
    if options.suffix == "3mf": post_process_3mf(resultfile)
    if not verification or not compare_with_expected(resultfile): exit(1)<|MERGE_RESOLUTION|>--- conflicted
+++ resolved
@@ -308,11 +308,7 @@
     # Handle command-line arguments
     try:
         debug('args:'+str(sys.argv))
-<<<<<<< HEAD
-        opts, args = getopt.getopt(sys.argv[1:], "gs:k:e:c:t:f:m", ["generate", "convexec=", "suffix=", "kernel=", "expected_dir=", "test=", "file=", "comparator="])
-=======
-        opts, args = getopt.getopt(sys.argv[1:], "gs:e:c:t:f:m", ["generate", "convexec=", "suffix=", "expected_dir=", "test=", "file=", "comparator=", "stdin", "stdout"])
->>>>>>> 2cf901fa
+        opts, args = getopt.getopt(sys.argv[1:], "gs:k:e:c:t:f:m", ["generate", "convexec=", "suffix=", "kernel=", "expected_dir=", "test=", "file=", "comparator=", "stdin", "stdout"])
         debug('getopt args:'+str(sys.argv))
     except (getopt.GetoptError) as err:
         usage()
