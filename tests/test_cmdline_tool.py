#!/usr/bin/python
#
# Regression test driver for cmd-line tools
#
# Usage: test_cmdline_tool.py [<options>] <tool> <arguments>
#
# If the -g option is given or the TEST_GENERATE environment variable is set to 1,
# *-expected.<suffix> files will be generated instead of running the tests.
# 
# Any generated output is written to the file `basename <argument`-actual.<suffix>
# Any warning or errors are written to stderr.
#
# The test is run with OPENSCAD_FONT_PATH set to the testdata/ttf directory. This
# should ensure we fetch the fonts from there even if they are also installed
# on the system. (E.g. the C glyph is actually different from Debian/Jessie
# installation and what we ship as Liberation-2.00.1).
#
# Returns 0 on passed test
#         1 on error
#         2 on invalid cmd-line options
# 
# Author: Marius Kintel <marius@kintel.net>
#

from __future__ import print_function

import sys
import os
import glob
import subprocess
import re
import getopt
import shutil
import platform
import string
import difflib

#_debug_tcct = True
_debug_tcct = False

def debug(*args):
    global _debug_tcct
    if _debug_tcct:
        print('test_cmdline_tool:', end=" ")
        for a in args: print(a, end=" ")
        print()

def initialize_environment():
    if not options.generate: options.generate = bool(os.getenv("TEST_GENERATE"))
    return True

def init_expected_filename():
    global expecteddir, expectedfilename # fixme - globals are hard to use

    expected_testname = options.testname

    try:
        expected_dirname = options.expecteddir
    except:
        expected_dirname = expected_testname

    expecteddir = os.path.join(options.regressiondir, expected_dirname)
    expectedfilename = os.path.join(expecteddir, options.filename + "-expected." + options.suffix)
    expectedfilename = os.path.normpath(expectedfilename)

def init_actual_filename():
    global actualdir, actualfilename # fixme - globals are hard to use

    cmdname = os.path.split(options.cmd)[1]
    actualdir = os.path.join(os.getcwd(), "output", options.testname)
    actualfilename = os.path.join(actualdir, options.filename + "-actual." + options.suffix)
    actualfilename = os.path.normpath(actualfilename)

def verify_test(testname, cmd):
    global expectedfilename, actualfilename
    if not options.generate:
        if not os.path.isfile(expectedfilename):
            print("Error: test '%s' is missing expected output in %s" % (testname, expectedfilename), file=sys.stderr)
            # next 2 imgs parsed by test_pretty_print.py
            print(' actual image: ' + actualfilename + '\n', file=sys.stderr)
            print(' expected image: ' + expectedfilename + '\n', file=sys.stderr)
            return False
    return True

def execute_and_redirect(cmd, params, outfile):
    retval = -1
    try:
        proc = subprocess.Popen([cmd] + params, stdout=outfile, stderr=subprocess.STDOUT)
        out = proc.communicate()[0].decode('utf-8')
        retval = proc.wait()
    except:
        print("Error running subprocess: ", sys.exc_info()[1], file=sys.stderr)
        print(" cmd:", cmd, file=sys.stderr)
        print(" params:", params, file=sys.stderr)
        print(" outfile:", outfile, file=sys.stderr)
    if outfile == subprocess.PIPE: return (retval, out)
    else: return retval

def normalize_string(s):
    """Apply all modifications to an output string which would have been
    applied if OPENSCAD_TESTING was defined at build time of the executable.

    This truncates all floats, removes ', timestamp = ...' parts. The function
    is idempotent.

    This also normalizes away import paths from 'file = ' arguments."""

    s = re.sub(', timestamp = [0-9]+', '', s)
    
    """ Don't replace floats after implementing double-conversion library
    def floatrep(match):
        value = float(match.groups()[0])
        if abs(value) < 10**-12:
            return "0"
        if abs(value) >= 10**6:
            return "%d"%value
        return "%.6g"%value
    s = re.sub('(-?[0-9]+(\\.[0-9]+)?(e[+-][0-9]+)?)', floatrep, s)
    """
    def pathrep(match):
        return match.groups()[0] + match.groups()[2]
    s = re.sub('(file = ")([^"/]*/)*([^"]*")', pathrep, s)

    return s

def get_normalized_text(filename):
    try: 
        f = open(filename)
        text = f.read()
    except: 
        text = ''
    text = normalize_string(text)
    return text.strip("\r\n").replace("\r\n", "\n") + "\n"

def compare_text(expected, actual):
    return get_normalized_text(expected) == get_normalized_text(actual)

def compare_default(resultfilename):
    print('text comparison: ', file=sys.stderr)
    print(' expected textfile: ', expectedfilename, file=sys.stderr)
    print(' actual textfile: ', resultfilename, file=sys.stderr)
    expected_text = get_normalized_text(expectedfilename)
    actual_text = get_normalized_text(resultfilename)
    if not expected_text == actual_text:
        if resultfilename: 
            differences = difflib.unified_diff(
                [line for line in expected_text.splitlines()],
                [line for line in actual_text.splitlines()])
            line = None
            for line in differences: sys.stderr.write(line + '\n')
            if not line: return True
        return False
    return True

def compare_png(resultfilename):
    compare_method = 'pixel'
    #args = [expectedfilename, resultfilename, "-alpha", "Off", "-compose", "difference", "-composite", "-threshold", "10%", "-blur", "2", "-threshold", "30%", "-format", "%[fx:w*h*mean]", "info:"]
<<<<<<< HEAD
    args = ["(", expectedfilename, "-background", "magenta", "-flatten", ")", "(", resultfilename, "-background", "magenta", "-flatten", ")", "-compose", "difference", "-composite", "-black-threshold", "10%", "-white-threshold", "10%", "-morphology", "Erode", "Square", "-format", "%[fx:w*h*mean]", "info:"]
    
    # for systems with older imagemagick that doesnt support '-morphology'
=======
    args = [expectedfilename, resultfilename, "-alpha", "On", "-compose", "difference", "-composite", "-threshold", "10%", "-morphology", "Erode", options.kernel, "-format", "%[fx:w*h*mean]", "info:"]

    # for systems with older imagemagick that doesn't support '-morphology'
>>>>>>> 1a9430fb
    # http://www.imagemagick.org/Usage/morphology/#alturnative
    if options.comparator == 'old':
      args = ["(", expectedfilename, "-background", "magenta", "-flatten", ")", "(", resultfilename, "-background", "magenta", "-flatten", ")", "-compose", "difference", "-composite", "-threshold", "10%", "-gaussian-blur","3x65535", "-threshold", "99.99%", "-format", "%[fx:w*h*mean]", "info:"]

    if options.comparator == 'ncc':
      # for systems where imagemagick crashes when using the above comparators
      args = ["(", expectedfilename, "-background", "magenta", "-flatten", ")", "(", resultfilename, "-background", "magenta", "-flatten", ")", "-compose", "difference", "-metric", "NCC", "tmp.png"]
      options.comparison_exec = 'compare'
      compare_method = 'NCC'

    if options.comparator == 'diffpng':
      # alternative to imagemagick based on Yee's algorithm

      # Writing the 'difference image' with --output is very useful for debugging but takes a long time
      # args = [expectedfilename, resultfilename, "--output", resultfilename+'.diff.png']

      args = [expectedfilename, resultfilename]
      compare_method = 'diffpng'

    print('Image comparison cmdline: ' + options.comparison_exec + ' ' + ' '.join(args), file=sys.stderr)

    # these two lines are parsed by the test_pretty_print.py
    print(' actual image: ' + resultfilename + '\n', file=sys.stderr)
    print(' expected image: ' + expectedfilename + '\n', file=sys.stderr)

    if not resultfilename:
        print("Error: Error during test image generation", file=sys.stderr)
        return False

    (retval, output) = execute_and_redirect(options.comparison_exec, args, subprocess.PIPE)
    print("Image comparison return:", retval, "output:", output)
    if retval == 0:
        if compare_method=='pixel':
            pixelerr = int(float(output.strip()))
            if pixelerr < 32: return True
            else: print(pixelerr, ' pixel errors', file=sys.stderr)
        elif compare_method=='NCC':
            thresh = 0.95
            ncc_err = float(output.strip())
            if ncc_err > thresh or ncc_err==0.0: return True
            else: print(ncc_err, ' Images differ: NCC comparison < ', thresh, file=sys.stderr)
        elif compare_method=='diffpng':
            if 'MATCHES:' in output: return True
            if 'DIFFERS:' in output: return False
    return False

def compare_with_expected(resultfilename):
    if not options.generate:
        if "compare_" + options.suffix in globals(): return globals()["compare_" + options.suffix](resultfilename)
        else: return compare_default(resultfilename)
    return True

#
#  Extract the content of a 3MF file (which is a ZIP file having one main XML file
#  and some additional meta data files) and replace the original file with just
#  the XML content for easier comparison by the test framework.
#
def post_process_3mf(filename):
    print('post processing 3MF file (extracting XML data from ZIP): ', filename)
    from zipfile import ZipFile
    xml_content = ZipFile(filename).read("3D/3dmodel.model")
    xml_content = re.sub('UUID="[^"]*"', 'UUID="XXXXXXXX-XXXX-XXXX-XXXX-XXXXXXXXXXX"', xml_content.decode('utf-8'))
    # add tag end whitespace for lib3mf 2.0 output files
    xml_content = re.sub('\"/>', '\" />', xml_content)
    with open(filename, 'wb') as xml_file:
        xml_file.write(xml_content.encode('utf-8'))

def run_test(testname, cmd, args, redirect_stdin=False, redirect_stdout=False):
    cmdname = os.path.split(options.cmd)[1]

    if options.generate: 
        if not os.path.exists(expecteddir):
            try:
                os.makedirs(expecteddir)
            except OSError as e:
                if e.errno != 17: raise e # catch File Exists to allow parallel runs
        outputname = expectedfilename

        # alphafail is a special test which generates an "expected" image that differs from the actual.
        # The only difference is the alpha value of the background,
        # for the purpose of verifying that image comparison tests pay attention to alpha channel.
        if testname.endswith("alphafail"):
            for i,arg in enumerate(args):
                if arg.startswith("--colorscheme="):
                    # Only test starnight, since we want black background
                    args[i] = "--colorscheme=Starnight Transparent"
    else:
        if not os.path.exists(actualdir):
            try:
                os.makedirs(actualdir)
            except OSError as e:
                if e.errno != 17: raise e  # catch File Exists to allow parallel runs
        outputname = actualfilename
    outputname = os.path.normpath(outputname)

    outfile = open(outputname, "wb")
    if redirect_stdin:
        infile = open(args[0], "rb")
    else:
        infile = None

    if redirect_stdin:
        if not args[0].endswith('.scad'):
            print("Error, expecting to replace input file with '-' to run a stdin test but first arg was not a .scad file")
            return None
        args[0] = "-"

    try:
        cmdline = [cmd] + args + ['-' if redirect_stdout else outputname]
        sys.stderr.flush()
        print('run_test() cmdline:', ' '.join(cmdline))
        fontdir = os.path.abspath(os.path.join(os.path.dirname(__file__), "..", "testdata/ttf"))
        fontenv = os.environ.copy()
        fontenv["OPENSCAD_FONT_PATH"] = fontdir
        print('using font directory:', fontdir)
        sys.stdout.flush()
        stdin = infile if redirect_stdin else None
        stdout = outfile if redirect_stdout else subprocess.PIPE
        proc = subprocess.Popen(cmdline, env=fontenv, stdin=stdin, stdout=stdout, stderr=subprocess.PIPE)
        comresult = proc.communicate()
        if comresult[1]:
            print("stderr output: " + comresult[1].decode('utf-8'), file=sys.stderr)
        if comresult[0]:
            print("stdout output: " + comresult[0].decode('utf-8'), file=sys.stderr)
        outfile.close()
        if infile is not None:
            infile.close()
        if proc.returncode != 0:
            print("Error: %s failed with return code %d" % (cmdname, proc.returncode), file=sys.stderr)
            return None

        return outputname
    except (OSError) as err:
        print("Error: %s \"%s\"" % (err.strerror, cmd), file=sys.stderr)
        return None

class Options:
    def __init__(self):
        self.__dict__['options'] = {}
    def __setattr__(self, name, value):
        self.options[name] = value
    def __getattr__(self, name):
        return self.options[name]

def usage():
    print("Usage: " + sys.argv[0] + " [<options>] <cmdline-tool> <argument>", file=sys.stderr)
    print("Options:", file=sys.stderr)
    print("  -g, --generate           Generate expected output for the given tests", file=sys.stderr)
    print("  -s, --suffix=<suffix>    Write -expected and -actual files with the given suffix instead of .txt", file=sys.stderr)
    print("  -k, --kernel=<name[:n]>  Define kernel name and optionally size for morphology processing, default is Square:1", file=sys.stderr)
    print("  -e, --expected-dir=<dir> Use -expected files from the given dir (to share files between test drivers)", file=sys.stderr)
    print("  -t, --test=<name>        Specify test name instead of deducting it from the argument (defaults to basename <exe>)", file=sys.stderr)
    print("  -f, --file=<name>        Specify test file instead of deducting it from the argument (default to basename <first arg>)", file=sys.stderr)
    print("  -c, --convexec=<name>    Path to ImageMagick 'convert' executable", file=sys.stderr)
    print("      --stdin              Pipe input file to <cmdline-tool> by stdin, replacing input file name with '-' when calling <cmdline-tool>", file=sys.stderr)
    print("      --stdout             Pipe output of <cmdline-tool> to output file, replacing output file name with '-' when calling <cmdline-tool>", file=sys.stderr)

if __name__ == '__main__':
    # Handle command-line arguments
    try:
        debug('args:'+str(sys.argv))
        opts, args = getopt.getopt(sys.argv[1:], "gs:k:e:c:t:f:m", ["generate", "convexec=", "suffix=", "kernel=", "expected_dir=", "test=", "file=", "comparator=", "stdin", "stdout"])
        debug('getopt args:'+str(sys.argv))
    except (getopt.GetoptError) as err:
        usage()
        sys.exit(2)

    global options
    options = Options()
    options.regressiondir = os.path.join(os.path.split(sys.argv[0])[0], "regression")
    options.generate = False
    options.suffix = "txt"
    options.kernel = "Square:1"
    options.comparator = ""
    options.stdin = False
    options.stdout = False

    for o, a in opts:
        if o in ("-g", "--generate"): options.generate = True
        elif o in ("-s", "--suffix"):
            if a[0] == '.': options.suffix = a[1:]
            else: options.suffix = a
        elif o in ("-k", "--kernel"):
            options.kernel = a
        elif o in ("-e", "--expected-dir"):
            options.expecteddir = a
        elif o in ("-t", "--test"):
            options.testname = a
        elif o in ("-f", "--file"):
            options.filename = a
        elif o in ("-c", "--compare-exec"): 
            options.comparison_exec = os.path.normpath( a )
        elif o in ("-m", "--comparator"):
            options.comparator = a
        elif o == "--stdin" :
            options.stdin = True
        elif o == "--stdout" :
            options.stdout = True

    # <cmdline-tool> and <argument>
    if len(args) < 2:
        usage()
        sys.exit(2)
    options.cmd = args[0]

    # If only one test file, we can usually deduct the test name from the file
    if len(args) == 2:
        basename = os.path.splitext(args[1])[0]
        path, options.filename = os.path.split(basename)
        print(basename, file=sys.stderr)
        print(path, options.filename, file=sys.stderr)

    try:
        print(options.filename, file=sys.stderr)
    except:
        print("Filename cannot be deducted from arguments. Specify test filename using the -f option", file=sys.stderr)
        sys.exit(2)

    try:
        dummy = options.testname
    except:
        options.testname = os.path.split(args[0])[1]

    # Initialize and verify run-time environment
    if not initialize_environment(): sys.exit(1)

    init_expected_filename()
    init_actual_filename()

    # Verify test environment
    verification = verify_test(options.testname, options.cmd)

    resultfile = run_test(options.testname, options.cmd, args[1:], options.stdin, options.stdout)
    if not resultfile: exit(1)
    if options.suffix == "3mf": post_process_3mf(resultfile)
    if not verification or not compare_with_expected(resultfile): exit(1)<|MERGE_RESOLUTION|>--- conflicted
+++ resolved
@@ -155,15 +155,9 @@
 def compare_png(resultfilename):
     compare_method = 'pixel'
     #args = [expectedfilename, resultfilename, "-alpha", "Off", "-compose", "difference", "-composite", "-threshold", "10%", "-blur", "2", "-threshold", "30%", "-format", "%[fx:w*h*mean]", "info:"]
-<<<<<<< HEAD
-    args = ["(", expectedfilename, "-background", "magenta", "-flatten", ")", "(", resultfilename, "-background", "magenta", "-flatten", ")", "-compose", "difference", "-composite", "-black-threshold", "10%", "-white-threshold", "10%", "-morphology", "Erode", "Square", "-format", "%[fx:w*h*mean]", "info:"]
-    
-    # for systems with older imagemagick that doesnt support '-morphology'
-=======
-    args = [expectedfilename, resultfilename, "-alpha", "On", "-compose", "difference", "-composite", "-threshold", "10%", "-morphology", "Erode", options.kernel, "-format", "%[fx:w*h*mean]", "info:"]
+    args = ["(", expectedfilename, "-background", "magenta", "-flatten", ")", "(", resultfilename, "-background", "magenta", "-flatten", ")", "-compose", "difference", "-composite", "-black-threshold", "10%", "-white-threshold", "10%", "-morphology", "Erode", options.kernel, "-format", "%[fx:w*h*mean]", "info:"]
 
     # for systems with older imagemagick that doesn't support '-morphology'
->>>>>>> 1a9430fb
     # http://www.imagemagick.org/Usage/morphology/#alturnative
     if options.comparator == 'old':
       args = ["(", expectedfilename, "-background", "magenta", "-flatten", ")", "(", resultfilename, "-background", "magenta", "-flatten", ")", "-compose", "difference", "-composite", "-threshold", "10%", "-gaussian-blur","3x65535", "-threshold", "99.99%", "-format", "%[fx:w*h*mean]", "info:"]
