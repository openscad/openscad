#!/usr/bin/python

# test_pretty_print by don bright 2012. Copyright assigned to Marius Kintel and
# Clifford Wolf 2012. Released under the GPL 2, or later, as described in
# the file named 'COPYING' in OpenSCAD's project root.

#
# This program 'pretty prints' the ctest output, including
# - log files from builddir/Testing/Temporary/ 
# - .png and .txt files from testname-output/*
#
# The result is a single html report file with images data-uri encoded
# into the file. It can be uploaded as a single static file to a web server
# or the 'test_upload.py' script can be used. 


# Design philosophy
#
# 1. parse the data (images, logs) into easy-to-use data structures
# 2. wikifiy the data 
# 3. save the wikified data to disk
# 4. generate html, including base64 encoding of images
# 5. save html file
# 6. upload html to public site and share with others

# todo
#
# 1. why is hash differing

import string
import sys
import re
import os
import hashlib
import subprocess
import time
import platform
try:
    from urllib.error import URLError
    from urllib.request import urlopen
    from urllib.parse import urlencode
except:
    from urllib2 import URLError
    from urllib2 import urlopen
    from urllib import urlencode

def tryread(filename):
    data = None
    try:
        f = open(filename,'rb')
        data = f.read()
        f.close()
    except Exception as e:
<<<<<<< HEAD
	if (filename==''): print 'couldnt open file with empty filename'
        else: print 'couldn\'t open ',filename
        print type(e), e
=======
        debug( "couldn't open file: [" + filename + "]" )
        debug( str(type(e))+str(e) )
        if filename==None:
            pass
>>>>>>> 02cb1f0c
    return data

def trysave(filename, data):
    dir = os.path.dirname(filename)
    try:
        if not os.path.isdir(dir):
            if not dir == '':
                debug( 'creating' + dir)
                os.mkdir(dir)
        f=open(filename,'wb')
        f.write(data)
        f.close()
    except Exception as e:
        print 'problem writing to',filename
        print type(e), e
        return None
    return True

def ezsearch(pattern, str):
    x = re.search(pattern,str,re.DOTALL|re.MULTILINE)
    if x and len(x.groups())>0: return x.group(1).strip()
    return ''
    
def read_gitinfo():
    # won't work if run from outside of branch. 
    try:
        data = subprocess.Popen(['git', 'remote', '-v'], stdout=subprocess.PIPE).stdout.read()
        origin = ezsearch('^origin *?(.*?)\(fetch.*?$', data)
        upstream = ezsearch('^upstream *?(.*?)\(fetch.*?$', data)
        data = subprocess.Popen(['git', 'branch'], stdout=subprocess.PIPE).stdout.read()
        branch = ezsearch('^\*(.*?)$', data)
        out = 'Git branch: ' + branch + ' from origin ' + origin + '\n'
        out += 'Git upstream: ' + upstream + '\n'
    except:
        out = 'Git branch: Unknown (could not run git)\n'
    return out

def read_sysinfo(filename):
    data = tryread(filename)
    if not data: 
        sinfo = platform.sys.platform
        sinfo += '\nsystem cannot create offscreen GL framebuffer object'
        sinfo += '\nsystem cannot create GL based images'
        sysid = platform.sys.platform+'_no_GL_renderer'
        return sinfo, sysid

    machine = ezsearch('Machine:(.*?)\n',data)
    machine = machine.replace(' ','-').replace('/','-')

    osinfo = ezsearch('OS info:(.*?)\n',data)
    osplain = osinfo.split(' ')[0].strip().replace('/','-')
    if 'windows' in osinfo.lower():
        osplain = 'win'

    renderer = ezsearch('GL Renderer:(.*?)\n',data)
    tmp = renderer.split(' ')
    tmp = string.join(tmp[0:3],'-')
    tmp = tmp.split('/')[0]
    renderer = tmp

    data += read_gitinfo()

    data += 'Image comparison: ImageMagick'

    data = data.strip()

    # create 4 letter hash and stick on end of sysid
    nondate_data = re.sub("\n.*?ompile date.*?\n", "\n", data).strip()
    hexhash = hashlib.md5(nondate_data).hexdigest()[-4:].upper()
    hash_ = ''.join(chr(ord(c) + 97 - 48) for c in hexhash)

    sysid = '_'.join([osplain, machine, renderer, hash_])
    sysid = sysid.replace('(', '_').replace(')', '_')
    sysid = sysid.lower()

    return data, sysid

class Test:
    def __init__(self, fullname, subpr, passed, output, type, actualfile,
                 expectedfile, scadfile, log):
        self.fullname, self.time = fullname, time
        self.passed, self.output = passed, output
        self.type, self.actualfile = type, actualfile
        self.expectedfile, self.scadfile = expectedfile, scadfile
        self.fulltestlog = log
        
    def __str__(self):
        x = 'fullname: ' + self.fullname
        x+= '\nactualfile: ' + self.actualfile
        x+= '\nexpectedfile: ' + self.expectedfile
        x+= '\ntesttime: ' + self.time
        x+= '\ntesttype: ' + self.type
        x+= '\npassed: ' + str(self.passed)
        x+= '\nscadfile: ' + self.scadfile
        x+= '\noutput bytes: ' + str(len(self.output))
        x+= '\ntestlog bytes: ' + str(len(self.fulltestlog))
        x+= '\n'
        return x

def parsetest(teststring):
    patterns = ["Test:(.*?)\n", # fullname
        "Test time =(.*?) sec\n",
        "Test time.*?Test (Passed)", # pass/fail
        "Output:(.*?)<end of output>",
        'Command:.*?-s" "(.*?)"', # type
        "^ actual .*?:(.*?)\n",
        "^ expected .*?:(.*?)\n",
        'Command:.*?(testdata.*?)"' # scadfile 
        ]
    hits = map( lambda pattern: ezsearch(pattern, teststring), patterns)
    test = Test(hits[0], hits[1], hits[2]=='Passed', hits[3], hits[4], hits[5], 
                hits[6], hits[7], teststring)
    if len(test.actualfile) > 0:
        test.actualfile_data = tryread(test.actualfile)
    if len(test.expectedfile) > 0:
        test.expectedfile_data = tryread(test.expectedfile)
    return test

def parselog(data):
    startdate = ezsearch('Start testing: (.*?)\n', data)
    enddate = ezsearch('End testing: (.*?)\n', data)
    pattern = '([0-9]*/[0-9]* Testing:.*?time elapsed.*?\n)'
    test_chunks = re.findall(pattern,data, re.S)
    tests = map( parsetest, test_chunks )
    tests = sorted(tests, key = lambda t: t.passed)
    return startdate, tests, enddate

def load_makefiles(builddir):
    filelist = []
    for root, dirs, files in os.walk(builddir):
        for fname in files: filelist += [ os.path.join(root, fname) ]
    files = [file for file in filelist if 'build.make' in os.path.basename(file) 
             or 'flags.make' in os.path.basename(file)]
    files = [file for file in files if 'esting' not in file and 'emporary' not in file]
    result = {}
    for fname in files:
        result[fname.replace(builddir, '')] = tryread(fname)
    return result


def png_encode64(fname, width=250, data=None):
    # en.wikipedia.org/wiki/Data_URI_scheme
    data = data or tryread(fname) or ''
    data_uri = data.encode('base64').replace('\n', '')
    tag = '''<img src="data:image/png;base64,%s" width="%s" %s/>'''
    if data == '':
        alt = 'alt="error: no image generated" '
    else:
        alt = 'alt="openscad_test_image" '
    tag %= (data_uri, width, alt)
    return tag


def findlogfile(builddir):
    logpath = os.path.join(builddir, 'Testing', 'Temporary')
    logfilename = os.path.join(logpath, 'LastTest.log.tmp')
    if not os.path.isfile(logfilename):
        logfilename = os.path.join(logpath, 'LastTest.log')
    if not os.path.isfile(logfilename):
        print 'can\'t find and/or open logfile', logfilename
        sys.exit()
    return logfilename

# --- Templating ---
    
class Templates(object):
    html_template = '''<html>
    <head><title>Test run for {sysid}</title>
    {style}
    </head>
    <body>
        <h1>{project_name} test run report</h1>
        <p>
            <b>Sysid</b>:  {sysid}
        </p>
        <p>
            <b>Result summary</b>:  {numpassed} / {numtests} tests passed ({percent}%)
        </p>
        
        <h2>System info</h2>
        <pre>{sysinfo}</pre>
            
        <p>start time: {startdate}</p>
        <p>end time: {enddate}</p>

        <h2>Image tests</h2>
        {image_tests}

        <h2>Text tests</h2>
        {text_tests}

        <h2>build.make and flags.make</h2>
        {makefiles}
    </body></html>'''

    style = '''
    <style>
        body {
            color: black;
        }

        table {
            border-collapse: collapse;
        }

        table td, th {
            border: 2px solid gray;
        }

        .text-name {
            border: 2px solid black;
            padding: 0.14em;
        }
    </style>'''

    image_template = '''<table>
    <tbody>
    <tr><td colspan="2">{test_name}</td></tr>
    <tr><td> Expected image </td><td> Actual image </td></tr>
    <tr><td> {expected} </td><td> {actual} </td></tr>
    </tbody>
    </table>

    <pre>
{test_log}
    </pre>
    '''

    text_template = '''
    <span class="text-name">{test_name}</span>

    <pre>
{test_log}
    </pre>
    '''

    makefile_template = '''
    <h4>{name}</h4>
    <pre>
        {text}
    </pre>
    '''

    def __init__(self, **defaults):
        self.filled = {}
        self.defaults = defaults

    def fill(self, template, *args, **kwargs):
        kwds = self.defaults.copy()
        kwds.update(kwargs)
        return getattr(self, template).format(*args, **kwds)

    def add(self, template, var, *args, **kwargs):
        self.filled[var] = self.filled.get(var, '') + self.fill(template, *args, **kwargs)
        return self.filled[var]

    def get(self, var):
        return self.filled.get(var, '')


def to_html(project_name, startdate, tests, enddate, sysinfo, sysid, makefiles):
    passed_tests = [test for test in tests if test.passed]
    failed_tests = [test for test in tests if not test.passed]

    report_tests = failed_tests
    if include_passed:
        report_tests = tests

    percent = '%.0f' % (100.0 * len(passed_tests) / len(tests)) if tests else 'n/a'

    image_test_count = 0
    text_test_count = 0

    templates = Templates()
    for test in report_tests:
        if test.type in ('txt', 'ast', 'csg', 'term', 'echo'):
            text_test_count += 1
            templates.add('text_template', 'text_tests',
                          test_name=test.fullname,
                          test_log=test.fulltestlog)
        elif test.type == 'png':
            image_test_count += 1
            # FIXME: Handle missing test.actualfile or test.expectedfile
            actual_img = png_encode64(test.actualfile,
                                  data=vars(test).get('actualfile_data'))
            expected_img = png_encode64(test.expectedfile,
                                    data=vars(test).get('expectedfile_data'))
            templates.add('image_template', 'image_tests',
                          test_name=test.fullname,
                          test_log=test.fulltestlog,
                          actual=actual_img,
                          expected=expected_img)
        else:
            raise TypeError('Unknown test type %r' % test.type)

    for mf in sorted(makefiles.keys()):
        mfname = mf.strip().lstrip(os.path.sep)
        text = open(os.path.join(builddir, mfname)).read()
        templates.add('makefile_template', 'makefiles', name=mfname, text=text)

    text_tests = templates.get('text_tests')
    image_tests = templates.get('image_tests')
    makefiles_str = templates.get('makefiles')

    if not include_passed:
        if image_test_count==0:
            image_tests = 'all given tests passed'
        if text_test_count==0:
            text_tests = 'all given tests passed'

    return templates.fill('html_template', style=Templates.style,
                          sysid=sysid, sysinfo=sysinfo,
                          startdate=startdate, enddate=enddate,
                          project_name=project_name,
                          numtests=len(tests),
                          numpassed=len(passed_tests),
                          percent=percent, image_tests=image_tests,
                          text_tests=text_tests, makefiles=makefiles_str)

# --- End Templating ---

# --- Web Upload ---

def postify(data):
    return urlencode(data).encode()

def create_page():
    data = {
        'action': 'create',
        'type': 'html'
    }
    try:
        response = urlopen('http://www.dinkypage.com', data=postify(data))
    except:
        return None
    return response.geturl()

def upload_html(page_url, title, html):
    data = {
        'mode': 'editor',
        'title': title,
        'html': html,
        'ajax': '1'
    }
    try:
        response = urlopen(page_url, data=postify(data))
    except URLError, e:
        print 'Upload error: ' + str(e)
        return False
    return 'success' in response.read().decode()

# --- End Web Upload ---

def debug(x):
    if debug_test_pp:
        print 'test_pretty_print: ' + x

debug_test_pp = False
include_passed = False
builddir = os.getcwd()

def main():
    global builddir, debug_test_pp
    global maxretry, dry, include_passed
    project_name = 'OpenSCAD'
    
    if bool(os.getenv("TEST_GENERATE")):
        sys.exit(0)
    
    # --- Command Line Parsing ---
    
    if '--debug' in ' '.join(sys.argv):
        debug_test_pp = True
    maxretry = 10

    if '--include-passed' in sys.argv:
        include_passed = True

    dry = False
    debug('running test_pretty_print')
    if '--dryrun' in sys.argv:
        dry = True

    suffix = ezsearch('--suffix=(.*?) ', ' '.join(sys.argv) + ' ')
    builddir = ezsearch('--builddir=(.*?) ', ' '.join(sys.argv) + ' ')
    if not builddir or not os.path.exists(builddir):
        builddir = os.getcwd()
        print 'warning: couldnt find --builddir, trying to use current dir:',
        print builddir
    debug('build dir set to ' +  builddir)

    upload = False
    if '--upload' in sys.argv:
        upload = True
        debug('will upload test report')

    # Workaround for old cmake's not being able to pass parameters
    # to CTEST_CUSTOM_POST_TEST
    if bool(os.getenv("OPENSCAD_UPLOAD_TESTS")):
        upload = True
    
    # --- End Command Line Parsing ---

    sysinfo, sysid = read_sysinfo(os.path.join(builddir, 'sysinfo.txt'))
    makefiles = load_makefiles(builddir)
    logfilename = findlogfile(builddir)
    testlog = tryread(logfilename)
    startdate, tests, enddate = parselog(testlog)
    if debug_test_pp:
        print 'found sysinfo.txt,',
        print 'found', len(makefiles),'makefiles,',
        print 'found', len(tests),'test results'


    html = to_html(project_name, startdate, tests, enddate, sysinfo, sysid, makefiles)
    html_basename = sysid + '_report.html'
    html_filename = os.path.join(builddir, 'Testing', 'Temporary', html_basename)
    debug('saving ' + html_filename + ' ' + str(len(html)) + ' bytes')
    trysave(html_filename, html)
    print "report saved:\n", html_filename.replace(os.getcwd()+os.path.sep,'')

    failed_tests = [test for test in tests if not test.passed]
    if upload and failed_tests:
        build = os.getenv("TRAVIS_BUILD_NUMBER")
        if build: filename = 'travis-' + build + '_report.html'
        else: filename = html_basename
        os.system('scp "%s" "%s:%s"' %
                  (html_filename, 'openscad@files.openscad.org', 'www/tests/' + filename) )
        share_url = 'http://files.openscad.org/tests/' + filename;
        print 'html report uploaded:'
        print share_url

#        page_url = create_page()
#        if upload_html(page_url, title='OpenSCAD test results', html=html):
#            share_url = page_url.partition('?')[0]
#            print 'html report uploaded at', share_url
#        else:
#            print 'could not upload html report'

    debug('test_pretty_print complete')

if __name__=='__main__':
    main()<|MERGE_RESOLUTION|>--- conflicted
+++ resolved
@@ -51,16 +51,12 @@
         data = f.read()
         f.close()
     except Exception as e:
-<<<<<<< HEAD
-	if (filename==''): print 'couldnt open file with empty filename'
-        else: print 'couldn\'t open ',filename
-        print type(e), e
-=======
         debug( "couldn't open file: [" + filename + "]" )
         debug( str(type(e))+str(e) )
         if filename==None:
+            # dont write a bunch of etxra errors during test output. 
+            # the reporting of test failure is sufficient to indicate a problem
             pass
->>>>>>> 02cb1f0c
     return data
 
 def trysave(filename, data):
