#!/usr/bin/python

# test_pretty_print by don bright 2012. Copyright assigned to Marius Kintel and
# Clifford Wolf 2012. Released under the GPL 2, or later, as described in
# the file named 'COPYING' in OpenSCAD's project root.

#
# This program 'pretty prints' the ctest output, including
# - log files from builddir/Testing/Temporary/ 
# - .png and .txt files from testname-output/*
#
# The result is a single html report file with images data-uri encoded
# into the file. It can be uploaded as a single static file to a web server
# or the 'test_upload.py' script can be used. 


# Design philosophy
#
# 1. parse the data (images, logs) into easy-to-use data structures
# 2. wikifiy the data 
# 3. save the wikified data to disk
# 4. generate html, including base64 encoding of images
# 5. save html file
# 6. upload html to public site and share with others

# todo
#
# 1. why is hash differing

import string
import sys
import re
import os
import hashlib
import subprocess
import time
import platform
try:
    from urllib.error import URLError
    from urllib.request import urlopen
    from urllib.parse import urlencode
except:
    from urllib2 import URLError
    from urllib2 import urlopen
    from urllib import urlencode

def tryread(filename):
    data = None
    try:
        f = open(filename,'rb')
        data = f.read()
        f.close()
    except Exception as e:
<<<<<<< HEAD
	if (filename==''): print 'couldnt open file with empty filename'
        else: print 'couldn\'t open ',filename
        print type(e), e
=======
        debug( "couldn't open file: [" + filename + "]" )
        debug( str(type(e))+str(e) )
        if filename==None:
            pass
>>>>>>> 02cb1f0c
    return data

def trysave(filename, data):
    dir = os.path.dirname(filename)
    try:
        if not os.path.isdir(dir):
            if not dir == '':
                debug( 'creating' + dir)
                os.mkdir(dir)
        f=open(filename,'wb')
        f.write(data)
        f.close()
    except Exception as e:
        print 'problem writing to',filename
        print type(e), e
        return None
    return True

def ezsearch(pattern, str):
    x = re.search(pattern,str,re.DOTALL|re.MULTILINE)
    if x and len(x.groups())>0: return x.group(1).strip()
    return ''
    
def read_gitinfo():
    # won't work if run from outside of branch. 
    try:
        data = subprocess.Popen(['git', 'remote', '-v'], stdout=subprocess.PIPE).stdout.read()
        origin = ezsearch('^origin *?(.*?)\(fetch.*?$', data)
        upstream = ezsearch('^upstream *?(.*?)\(fetch.*?$', data)
        data = subprocess.Popen(['git', 'branch'], stdout=subprocess.PIPE).stdout.read()
        branch = ezsearch('^\*(.*?)$', data)
        out = 'Git branch: ' + branch + ' from origin ' + origin + '\n'
        out += 'Git upstream: ' + upstream + '\n'
    except:
        out = 'Git branch: Unknown (could not run git)\n'
    return out

def read_sysinfo(filename):
    data = tryread(filename)
    if not data: 
        sinfo = platform.sys.platform
        sinfo += '\nsystem cannot create offscreen GL framebuffer object'
        sinfo += '\nsystem cannot create GL based images'
        sysid = platform.sys.platform+'_no_GL_renderer'
        return sinfo, sysid

    machine = ezsearch('Machine:(.*?)\n',data)
    machine = machine.replace(' ','-').replace('/','-')

    osinfo = ezsearch('OS info:(.*?)\n',data)
    osplain = osinfo.split(' ')[0].strip().replace('/','-')
    if 'windows' in osinfo.lower():
        osplain = 'win'

    renderer = ezsearch('GL Renderer:(.*?)\n',data)
    tmp = renderer.split(' ')
    tmp = string.join(tmp[0:3],'-')
    tmp = tmp.split('/')[0]
    renderer = tmp

    data += read_gitinfo()

    data += 'Image comparison: ImageMagick'

    data = data.strip()

    # create 4 letter hash and stick on end of sysid
    nondate_data = re.sub("\n.*?ompile date.*?\n", "\n", data).strip()
    hexhash = hashlib.md5(nondate_data).hexdigest()[-4:].upper()
    hash_ = ''.join(chr(ord(c) + 97 - 48) for c in hexhash)

    sysid = '_'.join([osplain, machine, renderer, hash_])
    sysid = sysid.replace('(', '_').replace(')', '_')
    sysid = sysid.lower()

    return data, sysid

class Test:
    def __init__(self, fullname, subpr, passed, output, type, actualfile,
                 expectedfile, scadfile, log):
        self.fullname, self.time = fullname, time
        self.passed, self.output = passed, output
        self.type, self.actualfile = type, actualfile
        self.expectedfile, self.scadfile = expectedfile, scadfile
        self.fulltestlog = log
        
    def __str__(self):
        x = 'fullname: ' + self.fullname
        x+= '\nactualfile: ' + self.actualfile
        x+= '\nexpectedfile: ' + self.expectedfile
        x+= '\ntesttime: ' + self.time
        x+= '\ntesttype: ' + self.type
        x+= '\npassed: ' + str(self.passed)
        x+= '\nscadfile: ' + self.scadfile
        x+= '\noutput bytes: ' + str(len(self.output))
        x+= '\ntestlog bytes: ' + str(len(self.fulltestlog))
        x+= '\n'
        return x

def parsetest(teststring):
    patterns = ["Test:(.*?)\n", # fullname
        "Test time =(.*?) sec\n",
        "Test time.*?Test (Passed)", # pass/fail
        "Output:(.*?)<end of output>",
        'Command:.*?-s" "(.*?)"', # type
        "^ actual .*?:(.*?)\n",
        "^ expected .*?:(.*?)\n",
        'Command:.*?(testdata.*?)"' # scadfile 
        ]
    hits = map( lambda pattern: ezsearch(pattern, teststring), patterns)
    test = Test(hits[0], hits[1], hits[2]=='Passed', hits[3], hits[4], hits[5], 
                hits[6], hits[7], teststring)
    if len(test.actualfile) > 0:
        test.actualfile_data = tryread(test.actualfile)
    if len(test.expectedfile) > 0:
        test.expectedfile_data = tryread(test.expectedfile)
    return test

def parselog(data):
    startdate = ezsearch('Start testing: (.*?)\n', data)
    enddate = ezsearch('End testing: (.*?)\n', data)
    pattern = '([0-9]*/[0-9]* Testing:.*?time elapsed.*?\n)'
    test_chunks = re.findall(pattern,data, re.S)
    tests = map( parsetest, test_chunks )
    tests = sorted(tests, key = lambda t: t.passed)
    return startdate, tests, enddate

def load_makefiles(builddir):
    filelist = []
    for root, dirs, files in os.walk(builddir):
        for fname in files: filelist += [ os.path.join(root, fname) ]
    files = [file for file in filelist if 'build.make' in os.path.basename(file) 
             or 'flags.make' in os.path.basename(file)]
    files = [file for file in files if 'esting' not in file and 'emporary' not in file]
    result = {}
    for fname in files:
        result[fname.replace(builddir, '')] = tryread(fname)
    return result


def png_encode64(fname, width=250, data=None):
    # en.wikipedia.org/wiki/Data_URI_scheme
    data = data or tryread(fname) or ''
    data_uri = data.encode('base64').replace('\n', '')
    tag = '''<img src="data:image/png;base64,%s" width="%s" %s/>'''
    if data == '':
        alt = 'alt="error: no image generated" '
    else:
        alt = 'alt="openscad_test_image" '
    tag %= (data_uri, width, alt)
    return tag


def findlogfile(builddir):
    logpath = os.path.join(builddir, 'Testing', 'Temporary')
    logfilename = os.path.join(logpath, 'LastTest.log.tmp')
    if not os.path.isfile(logfilename):
        logfilename = os.path.join(logpath, 'LastTest.log')
    if not os.path.isfile(logfilename):
        print 'can\'t find and/or open logfile', logfilename
        sys.exit()
    return logfilename

# --- Templating ---
    
class Templates(object):
    html_template = '''<html>
    <head><title>Test run for {sysid}</title>
    {style}
    </head>
    <body>
        <h1>{project_name} test run report</h1>
        <p>
            <b>Sysid</b>:  {sysid}
        </p>
        <p>
            <b>Result summary</b>:  {numpassed} / {numtests} tests passed ({percent}%)
        </p>
        
        <h2>System info</h2>
        <pre>{sysinfo}</pre>
            
        <p>start time: {startdate}</p>
        <p>end time: {enddate}</p>

        <h2>Image tests</h2>
        {image_tests}

        <h2>Text tests</h2>
        {text_tests}

        <h2>build.make and flags.make</h2>
        {makefiles}
    </body></html>'''

    style = '''
    <style>
        body {
            color: black;
        }

        table {
            border-collapse: collapse;
        }

        table td, th {
            border: 2px solid gray;
        }

        .text-name {
            border: 2px solid black;
            padding: 0.14em;
        }
    </style>'''

    image_template = '''<table>
    <tbody>
    <tr><td colspan="2">{test_name}</td></tr>
    <tr><td> Expected image </td><td> Actual image </td></tr>
    <tr><td> {expected} </td><td> {actual} </td></tr>
    </tbody>
    </table>

    <pre>
{test_log}
    </pre>
    '''

    text_template = '''
    <span class="text-name">{test_name}</span>

    <pre>
{test_log}
    </pre>
    '''

    makefile_template = '''
    <h4>{name}</h4>
    <pre>
        {text}
    </pre>
    '''

    def __init__(self, **defaults):
        self.filled = {}
        self.defaults = defaults

    def fill(self, template, *args, **kwargs):
        kwds = self.defaults.copy()
        kwds.update(kwargs)
        return getattr(self, template).format(*args, **kwds)

    def add(self, template, var, *args, **kwargs):
        self.filled[var] = self.filled.get(var, '') + self.fill(template, *args, **kwargs)
        return self.filled[var]

    def get(self, var):
        return self.filled.get(var, '')


def to_html(project_name, startdate, tests, enddate, sysinfo, sysid, makefiles):
    passed_tests = [test for test in tests if test.passed]
    failed_tests = [test for test in tests if not test.passed]

    report_tests = failed_tests
    if include_passed:
        report_tests = tests

    percent = '%.0f' % (100.0 * len(passed_tests) / len(tests)) if tests else 'n/a'

    image_test_count = 0
    text_test_count = 0

    templates = Templates()
    for test in report_tests:
        if test.type in ('txt', 'ast', 'csg', 'term', 'echo'):
            text_test_count += 1
            templates.add('text_template', 'text_tests',
                          test_name=test.fullname,
                          test_log=test.fulltestlog)
        elif test.type == 'png':
            image_test_count += 1
            # FIXME: Handle missing test.actualfile or test.expectedfile
            actual_img = png_encode64(test.actualfile,
                                  data=vars(test).get('actualfile_data'))
            expected_img = png_encode64(test.expectedfile,
                                    data=vars(test).get('expectedfile_data'))
            templates.add('image_template', 'image_tests',
                          test_name=test.fullname,
                          test_log=test.fulltestlog,
                          actual=actual_img,
                          expected=expected_img)
        else:
            raise TypeError('Unknown test type %r' % test.type)

    for mf in sorted(makefiles.keys()):
        mfname = mf.strip().lstrip(os.path.sep)
        text = open(os.path.join(builddir, mfname)).read()
        templates.add('makefile_template', 'makefiles', name=mfname, text=text)

    text_tests = templates.get('text_tests')
    image_tests = templates.get('image_tests')
    makefiles_str = templates.get('makefiles')

    if not include_passed:
        if image_test_count==0:
            image_tests = 'all given tests passed'
        if text_test_count==0:
            text_tests = 'all given tests passed'

    return templates.fill('html_template', style=Templates.style,
                          sysid=sysid, sysinfo=sysinfo,
                          startdate=startdate, enddate=enddate,
                          project_name=project_name,
                          numtests=len(tests),
                          numpassed=len(passed_tests),
                          percent=percent, image_tests=image_tests,
                          text_tests=text_tests, makefiles=makefiles_str)

# --- End Templating ---

# --- Web Upload ---

def postify(data):
    return urlencode(data).encode()

def create_page():
    data = {
        'action': 'create',
        'type': 'html'
    }
    try:
        response = urlopen('http://www.dinkypage.com', data=postify(data))
    except:
        return None
    return response.geturl()

def upload_html(page_url, title, html):
    data = {
        'mode': 'editor',
        'title': title,
        'html': html,
        'ajax': '1'
    }
    try:
        response = urlopen(page_url, data=postify(data))
    except URLError, e:
        print 'Upload error: ' + str(e)
        return False
    return 'success' in response.read().decode()

# --- End Web Upload ---

def debug(x):
    if debug_test_pp:
        print 'test_pretty_print: ' + x

debug_test_pp = False
include_passed = False
builddir = os.getcwd()

def main():
    global builddir, debug_test_pp
    global maxretry, dry, include_passed
    project_name = 'OpenSCAD'
    
    if bool(os.getenv("TEST_GENERATE")):
        sys.exit(0)
    
    # --- Command Line Parsing ---
    
    if '--debug' in ' '.join(sys.argv):
        debug_test_pp = True
    maxretry = 10

    if '--include-passed' in sys.argv:
        include_passed = True

    dry = False
    debug('running test_pretty_print')
    if '--dryrun' in sys.argv:
        dry = True

    suffix = ezsearch('--suffix=(.*?) ', ' '.join(sys.argv) + ' ')
    builddir = ezsearch('--builddir=(.*?) ', ' '.join(sys.argv) + ' ')
    if not builddir or not os.path.exists(builddir):
        builddir = os.getcwd()
        print 'warning: couldnt find --builddir, trying to use current dir:',
        print builddir
    debug('build dir set to ' +  builddir)

    upload = False
    if '--upload' in sys.argv:
        upload = True
        debug('will upload test report')

    # Workaround for old cmake's not being able to pass parameters
    # to CTEST_CUSTOM_POST_TEST
    if bool(os.getenv("OPENSCAD_UPLOAD_TESTS")):
        upload = True
    
    # --- End Command Line Parsing ---

    sysinfo, sysid = read_sysinfo(os.path.join(builddir, 'sysinfo.txt'))
    makefiles = load_makefiles(builddir)
    logfilename = findlogfile(builddir)
    testlog = tryread(logfilename)
    startdate, tests, enddate = parselog(testlog)
    if debug_test_pp:
        print 'found sysinfo.txt,',
        print 'found', len(makefiles),'makefiles,',
        print 'found', len(tests),'test results'


    html = to_html(project_name, startdate, tests, enddate, sysinfo, sysid, makefiles)
    html_basename = sysid + '_report.html'
    html_filename = os.path.join(builddir, 'Testing', 'Temporary', html_basename)
    debug('saving ' + html_filename + ' ' + str(len(html)) + ' bytes')
    trysave(html_filename, html)
    print "report saved:\n", html_filename.replace(os.getcwd()+os.path.sep,'')

    failed_tests = [test for test in tests if not test.passed]
    if upload and failed_tests:
        build = os.getenv("TRAVIS_BUILD_NUMBER")
        if build: filename = 'travis-' + build + '_report.html'
        else: filename = html_basename
        os.system('scp "%s" "%s:%s"' %
                  (html_filename, 'openscad@files.openscad.org', 'www/tests/' + filename) )
        share_url = 'http://files.openscad.org/tests/' + filename;
        print 'html report uploaded:'
        print share_url

#        page_url = create_page()
#        if upload_html(page_url, title='OpenSCAD test results', html=html):
#            share_url = page_url.partition('?')[0]
#            print 'html report uploaded at', share_url
#        else:
#            print 'could not upload html report'

    debug('test_pretty_print complete')

if __name__=='__main__':
    main()<|MERGE_RESOLUTION|>--- conflicted
+++ resolved
@@ -51,16 +51,11 @@
         data = f.read()
         f.close()
     except Exception as e:
-<<<<<<< HEAD
-	if (filename==''): print 'couldnt open file with empty filename'
-        else: print 'couldn\'t open ',filename
-        print type(e), e
-=======
-        debug( "couldn't open file: [" + filename + "]" )
+	if (filename==''): debug("couldn't open file with empty filename")
+        else: debug("couldn't open file: [" + filename + "]")
         debug( str(type(e))+str(e) )
         if filename==None:
             pass
->>>>>>> 02cb1f0c
     return data
 
 def trysave(filename, data):
