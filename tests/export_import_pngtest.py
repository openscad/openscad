#!/usr/bin/env python

# Export-import test
#
#
# Usage: <script> <inputfile> --openscad=<executable-path> --format=<format> file.png
#
#
# step 1. If the input file is _not_ and .scad file, create a temporary .scad file importing the input file.
# step 2. process the .scad file, output an export format (csg, stl, off, dxf, svg, amf)
# step 3. If the export format is _not_ .csg, create a temporary new .scad file importing the exported file
# step 4. render the .csg or .scad file to the given .png file
# step 5. (done in CTest) - compare the generated .png file to expected output
#         of the original .scad file. they should be the same!
#
# This script should return 0 on success, not-0 on error.
#
# The CSG file tests do not include the use<fontfile> statements, so to allow the
# export tests to find the font files in the test data directory, the OPENSCAD_FONT_PATH
# is set to the testdata/ttf directory.
#
# Authors: Torsten Paul, Don Bright, Marius Kintel

import sys, os, re, subprocess, argparse

def failquit(*args):
	if len(args)!=0: print(args)
	print('export_import_pngtest args:',str(sys.argv))
	print('exiting export_import_pngtest.py with failure')
	sys.exit(1)

def createImport(inputfile, scadfile):
        print ('createImport: ' + inputfile + " " + scadfile)
        outputdir = os.path.dirname(scadfile)
        try:
                if outputdir and not os.path.exists(outputdir): os.mkdir(outputdir)
                f = open(scadfile,'w')
                f.write('import("'+inputfile+'");'+os.linesep)
                f.close()
        except:
                failquit('failure while opening/writing ' + scadfile + ': ' + str(sys.exc_info()))
        

#
# Parse arguments
#
formats = ['csg', 'stl','off', 'amf', 'dxf', 'svg']
parser = argparse.ArgumentParser()
parser.add_argument('--openscad', required=True, help='Specify OpenSCAD executable')
parser.add_argument('--format', required=True, choices=[item for sublist in [(f,f.upper()) for f in formats] for item in sublist], help='Specify 3d export format')
args,remaining_args = parser.parse_known_args()

args.format = args.format.lower()
inputfile = remaining_args[0]         # Can be .scad file or a file to be imported
pngfile = remaining_args[-1]
remaining_args = remaining_args[1:-1] # Passed on to the OpenSCAD executable

if not os.path.exists(inputfile):
	failquit('cant find input file named: ' + inputfile)
if not os.path.exists(args.openscad):
	failquit('cant find openscad executable named: ' + args.openscad)

outputdir = os.path.dirname(pngfile)
inputpath, inputfilename = os.path.split(inputfile)
inputbasename,inputsuffix = os.path.splitext(inputfilename)

if args.format == 'csg':
        # Must export to same folder for include/use/import to work
        exportfile = inputfile + '.' + args.format
else:
        exportfile = os.path.join(outputdir, inputfilename)
        if args.format != inputsuffix[1:]: exportfile += '.' + args.format

# If we're not reading an .scad or .csg file, we need to import it.
if inputsuffix != '.scad' and inputsuffix != '.csg':
        # FIXME: Remove tempfile if created
        tempfile = os.path.join(outputdir, inputfilename + '.scad')
        createImport(inputfile, tempfile)
        inputfile = tempfile

#
# Generate monotone color export. Only used during TEST_GENERATE (see 
# doc/testing.txt). Used for 3d formats that dont encode color, like STL.
# (importing an STL will destroy the 'negative face' colors of OpenCSG/CGAL)
if os.getenv("TEST_GENERATE") and args.format in ['stl','off']:
<<<<<<< HEAD
	create_expected_png_cmd = [args.openscad, '--enable=text', inputfile, '--colorscheme=Monotone', '--render', '-o', pngfile]
=======
	create_expected_png_cmd = [args.openscad, inputfile, '--render', '-o', pngfile]
>>>>>>> 1c690dfe
	print('Running OpenSCAD for TEST_GENERATE:')
	print(' '.join(create_expected_png_cmd))
	result = subprocess.call(create_expected_png_cmd)
	if result != 0:
		failquit('OpenSCAD #1 failed with return code ' + str(result))
	else:
		sys.exit(0)
#
# First run: Just export the given filetype
#
export_cmd = [args.openscad, inputfile, '--enable=text', '-o', exportfile] + remaining_args
print('Running OpenSCAD #1:')
print(' '.join(export_cmd))
result = subprocess.call(export_cmd)
if result != 0:
	failquit('OpenSCAD #1 failed with return code ' + str(result))


#
# Second run: Import the exported file and render as png
#
newscadfile = exportfile
# If we didn't export a .csg file, we need to import it
if args.format != 'csg':
        newscadfile += '.scad'
        createImport(exportfile, newscadfile)

create_png_cmd = [args.openscad, newscadfile, '--enable=text', '--render', '-o', pngfile] + remaining_args
print('Running OpenSCAD #2:')
print(' '.join(create_png_cmd))
fontdir =  os.path.join(os.path.dirname(args.openscad), "..", "testdata");
fontenv = os.environ.copy();
fontenv["OPENSCAD_FONT_PATH"] = fontdir;
result = subprocess.call(create_png_cmd, env = fontenv);
if result != 0:
	failquit('OpenSCAD #2 failed with return code ' + str(result))

try:    os.remove(exportfile)
except: failquit('failure at os.remove('+exportfile+')')
if newscadfile != exportfile:
        try:	os.remove(newscadfile)
        except: failquit('failure at os.remove('+newscadfile+')')<|MERGE_RESOLUTION|>--- conflicted
+++ resolved
@@ -83,11 +83,7 @@
 # doc/testing.txt). Used for 3d formats that dont encode color, like STL.
 # (importing an STL will destroy the 'negative face' colors of OpenCSG/CGAL)
 if os.getenv("TEST_GENERATE") and args.format in ['stl','off']:
-<<<<<<< HEAD
-	create_expected_png_cmd = [args.openscad, '--enable=text', inputfile, '--colorscheme=Monotone', '--render', '-o', pngfile]
-=======
-	create_expected_png_cmd = [args.openscad, inputfile, '--render', '-o', pngfile]
->>>>>>> 1c690dfe
+	create_expected_png_cmd = [args.openscad, inputfile, '--enable=text', '--colorscheme=Monotone', '--render', '-o', pngfile]
 	print('Running OpenSCAD for TEST_GENERATE:')
 	print(' '.join(create_expected_png_cmd))
 	result = subprocess.call(create_expected_png_cmd)
