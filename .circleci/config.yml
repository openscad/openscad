version: 2
jobs:
  openscad-mxe-32bit:
    working_directory: ~/workspace
    docker:
      - image: openscad/mxe-i686-deps:latest
    steps:
      - checkout
      - run:
          name: Build OpenSCAD Windows Application (32bit)
          no_output_timeout: 18000
          command: |
              export NUMCPU=1
              export MXEDIR=/mxe
              ( cd $MXEDIR && git remote set-url origin https://github.com/ochafik/mxe.git && git pull && git checkout openscad-cgal-5.2 && make MXE_PLUGIN_DIRS=plugins/gcc7 cgal MXE_TARGETS=i686-w64-mingw32.static.posix -j 4 JOBS=4 )
              export LIB3MF_INCLUDEPATH=/mxe/usr/i686-w64-mingw32.static.posix/include/lib3mf
              export LIB3MF_LIBPATH=/mxe/usr/i686-w64-mingw32.static.posix/include/lib3mf
              if [ x"${CIRCLE_BRANCH}" = xmaster ]; then export SUFFIX=""; else export SUFFIX="_$(echo ${CIRCLE_BRANCH} | sed -e 's,pull/,PR,')"; fi
              export OPENSCAD_VERSION="$(date +%Y.%m.%d).ci${CIRCLE_BUILD_NUM}"
              ./scripts/release-common.sh -snapshot -mingw32 -v "$OPENSCAD_VERSION"
              mkdir -p /tmp/out
              for f in mingw*/*.zip mingw*/*.exe; do N=$(basename "$f" | sed -e "s/\\(-x86-[36][24]\\)/\\1${SUFFIX}/;"); cp -iv "$f" /tmp/out/"$N"; done
              if [ -n "${CODE_SIGNING_KEY}" ]; then
                  cd /tmp/out
                  echo $CODE_SIGNING_DATA | base64 -d | gzip -d | gpg --import --allow-secret-key-import --pinentry-mode loopback --passphrase-file <(echo $CODE_SIGNING_PW)
                  export GPG_ARGS="--batch --yes --passphrase-fd 0 --pinentry-mode loopback --detach-sign --armor"
                  for a in *.exe *.zip; do echo "$CODE_SIGNING_PW" | gpg -u "$CODE_SIGNING_KEY" $GPG_ARGS "$a"; sha256sum "$a" | tee "${a}.sha256"; sha512sum "$a" | tee "${a}.sha512"; done
                  rm -rf ~/.gnupg
              else
                  echo "Skipping code signing."
              fi
      - store_artifacts:
          path: /tmp/out
          destination: 32-bit
  openscad-mxe-64bit:
    working_directory: ~/workspace
    docker:
      - image: openscad/mxe-x86_64-deps:latest
    steps:
      - checkout
      - run:
          name: Build OpenSCAD Windows Application (64bit)
          no_output_timeout: 18000
          command: |
              export NUMCPU=1
              export MXEDIR=/mxe
              ( cd $MXEDIR && git remote set-url origin https://github.com/ochafik/mxe.git && git pull && git checkout openscad-cgal-5.2 && make MXE_PLUGIN_DIRS=plugins/gcc7 cgal MXE_TARGETS=x86_64-w64-mingw32.static.posix -j 4 JOBS=4 )
              export LIB3MF_INCLUDEPATH=/mxe/usr/x86_64-w64-mingw32.static.posix/include/lib3mf
              export LIB3MF_LIBPATH=/mxe/usr/x86_64-w64-mingw32.static.posix/include/lib3mf
              if [ x"${CIRCLE_BRANCH}" = xmaster ]; then export SUFFIX=""; else export SUFFIX="_$(echo ${CIRCLE_BRANCH} | sed -e 's,pull/,PR,')"; fi
              export OPENSCAD_VERSION="$(date +%Y.%m.%d).ci${CIRCLE_BUILD_NUM}"
              ./scripts/release-common.sh -snapshot -mingw64 -v "$OPENSCAD_VERSION"
              mkdir -p /tmp/out
              for f in mingw*/*.zip mingw*/*.exe; do N=$(basename "$f" | sed -e "s/\\(-x86-[36][24]\\)/\\1${SUFFIX}/;"); cp -iv "$f" /tmp/out/"$N"; done
              if [ -n "${CODE_SIGNING_KEY}" ]; then
                  cd /tmp/out
                  echo $CODE_SIGNING_DATA | base64 -d | gzip -d | gpg --import --allow-secret-key-import --pinentry-mode loopback --passphrase-file <(echo $CODE_SIGNING_PW)
                  export GPG_ARGS="--batch --yes --passphrase-fd 0 --pinentry-mode loopback --detach-sign --armor"
                  for a in *.exe *.zip; do echo "$CODE_SIGNING_PW" | gpg -u "$CODE_SIGNING_KEY" $GPG_ARGS "$a"; sha256sum "$a" | tee "${a}.sha256"; sha512sum "$a" | tee "${a}.sha512"; done
                  rm -rf ~/.gnupg
              else
                  echo "Skipping code signing."
              fi
      - store_artifacts:
          path: /tmp/out
          destination: 64-bit
  openscad-appimage-64bit:
    working_directory: ~/workspace
    docker:
      - image: openscad/appimage-x86_64-base:latest
    steps:
      - checkout
      - run:
          name: Build OpenSCAD AppImage (64bit)
          no_output_timeout: 18000
          command: |
              ( export CGAL_VERSION=5.2 && curl -L --insecure https://github.com/CGAL/cgal/releases/download/v${CGAL_VERSION}/CGAL-${CGAL_VERSION}-library.tar.xz --output CGAL-${CGAL_VERSION}.tar.xz && xz -f -d CGAL-${CGAL_VERSION}.tar.xz && tar -xf CGAL-${CGAL_VERSION}.tar && cd CGAL-${CGAL_VERSION} && cmake . -DCMAKE_INSTALL_PREFIX=/usr -DCMAKE_BUILD_TYPE=Release && make install && cd .. && rm -fR CGAL-* )
              set +e
              . /opt/qt5*/bin/qt5*-env.sh
              set -e
              export OPENSCAD_COMMIT=$(git log -1 --pretty=format:%h)
              export OPENSCAD_VERSION="$(date +%Y.%m.%d).ai${CIRCLE_BUILD_NUM}"
              if [ x"${CIRCLE_BRANCH}" = xmaster ]; then export SUFFIX=""; else export SUFFIX="_$(echo ${CIRCLE_BRANCH} | sed -e 's,pull/,PR,')"; fi
<<<<<<< HEAD
              qmake -v
              qmake CONFIG+=experimental CONFIG+=snapshot CONFIG-=debug PREFIX=/usr VERSION="$OPENSCAD_VERSION" OPENSCAD_COMMIT="$OPENSCAD_COMMIT"
              make
              make install INSTALL_ROOT=AppDir
=======
              git submodule update --init
              mkdir build && cd build
              cmake .. -DCMAKE_INSTALL_PREFIX=/usr -DCMAKE_BUILD_TYPE=Release -DEXPERIMENTAL=ON -DSNAPSHOT=ON -DOPENSCAD_VERSION="$OPENSCAD_VERSION" -DOPENSCAD_COMMIT="$OPENSCAD_COMMIT"
              make -j2
              make install DESTDIR=../AppDir
              cd ..
>>>>>>> 948bcba2
              export PATH=/appimage/usr/bin:"$PATH"
              VERSION="$OPENSCAD_VERSION" linuxdeploy --plugin qt --output appimage --appdir AppDir
              mkdir -p /tmp/out
              for f in OpenSCAD-*.AppImage; do N=$(basename "$f" | sed -e "s/OpenSCAD-\\(.*\\)/OpenSCAD-${OPENSCAD_VERSION}-${SUFFIX}\\1/;"); cp -iv "$f" /tmp/out/"$N"; done
              if [ -n "${CODE_SIGNING_KEY}" ]; then
                  cd /tmp/out
                  echo $CODE_SIGNING_DATA | base64 -d | gzip -d | gpg --import --allow-secret-key-import --pinentry-mode loopback --passphrase-file <(echo $CODE_SIGNING_PW)
                  export GPG_ARGS="--batch --yes --passphrase-fd 0 --pinentry-mode loopback --detach-sign --armor"
                  for a in *.AppImage; do echo "$CODE_SIGNING_PW" | gpg -u "$CODE_SIGNING_KEY" $GPG_ARGS "$a"; sha256sum "$a" | tee "${a}.sha256"; sha512sum "$a" | tee "${a}.sha512"; done
                  rm -rf ~/.gnupg
              else
                  echo "Skipping code signing."
              fi
      - store_artifacts:
          path: /tmp/out
          destination: 64-bit
  openscad-macos:
    macos:
      xcode: 12.2.0
    steps:
      - checkout
      - run:
          name: Build OpenSCAD MacOS
          no_output_timeout: 18000
          command: |
              system_profiler SPHardwareDataType SPSoftwareDataType SPStorageDataType SPDeveloperToolsDataType
              export PATH="/opt/local/bin:/opt/local/sbin:$PATH"
              echo "PATH = $PATH"
              export COLUMNS=80 # needed by some macports tool
              MACPORTS_SHA512=e23669890acd05fdbd5868828f3b9f14bd390a045bdd02827a96f5cb08a42e1a44b9bd4d7e71c3e28389548281631f43e5bef4814857126020707468a6fa710d
              MACPORTS_CACHE_SHA512=8a50e1410079bcc8519017c40709dfcae77720daffdbfa217cf131da5c119386e052cf2b0afcd114b0c535c45f0dae4f227c3f60f47fe5bfcdb1f0d0436719a6
              LIBRARIES_CACHE_SHA512=1780aed456ef3a68e0264cc0af675232637a2224cf47738dbfa303c1b89e796d6945d6a7e847d2f7976776e8a848735dd80ed81bc147cbf7193156edf3840c89
              CI_BASEDIR=/Users/distiller/project
              export OPENSCAD_LIBRARIES=/Users/distiller/libraries/install
              MACPORTS=MacPorts-2.5.4
              MACPORTS_CACHE=macports-circleci.tar.bz2
              LIBRARIES_CACHE=libraries-circleci.tar.bz2
              mkdir /tmp/out
              mkdir -p "$OPENSCAD_LIBRARIES"
              ( echo "Loading macports cache..." ; cd /tmp && curl -f -s -O https://files.openscad.org/ci-cache/"$MACPORTS_CACHE" ) || true
              ( echo "Loading libraries cache..." ; cd /tmp && curl -f -s -O https://files.openscad.org/ci-cache/"$LIBRARIES_CACHE" ) || true
              sudo mkdir -p /opt/local
              sudo tar xj -C /opt/local -f /tmp/"$MACPORTS_CACHE" || true
              if [ -f /opt/local/bin/port ]; then
                  if [ "$(shasum -a 512 /tmp/"$MACPORTS_CACHE" | cut -d ' ' -f 1)" != "$MACPORTS_CACHE_SHA512" ]; then
                      echo "Failed to match sha512 for $MACPORTS_CACHE"
                      exit 1
                  fi
                  if [ -f /tmp/"$LIBRARIES_CACHE" ]; then
                      tar xj -C "$OPENSCAD_LIBRARIES" -f /tmp/"$LIBRARIES_CACHE" || true
                      if [ "$(shasum -a 512 /tmp/"$LIBRARIES_CACHE" | cut -d ' ' -f 1)" != "$LIBRARIES_CACHE_SHA512" ]; then
                          echo "Failed to match sha512 for $LIBRARIES_CACHE"
                          exit 1
                      fi
                  fi
                  echo "Start building dependencies: $(date)"
                  export PKG_CONFIG_PATH=$OPENSCAD_LIBRARIES/lib/pkgconfig
                  export DYLD_LIBRARY_PATH=$OPENSCAD_LIBRARIES/lib
                  export DYLD_FRAMEWORK_PATH=$OPENSCAD_LIBRARIES/lib
                  echo "DYLD_LIBRARY_PATH: $DYLD_LIBRARY_PATH"
                  # Our own Qt
                  export PATH=$OPENSCAD_LIBRARIES/bin:$PATH
                  unset QMAKESPEC
                  ./scripts/macosx-build-dependencies.sh double_conversion
                  ./scripts/macosx-build-dependencies.sh eigen
                  ./scripts/macosx-build-dependencies.sh gmp
                  ./scripts/macosx-build-dependencies.sh mpfr
                  ./scripts/macosx-build-dependencies.sh glew
                  ./scripts/macosx-build-dependencies.sh gettext
                  ./scripts/macosx-build-dependencies.sh libffi
                  ./scripts/macosx-build-dependencies.sh freetype
                  ./scripts/macosx-build-dependencies.sh ragel
                  ./scripts/macosx-build-dependencies.sh harfbuzz
                  ./scripts/macosx-build-dependencies.sh libzip
                  ./scripts/macosx-build-dependencies.sh libxml2
                  ./scripts/macosx-build-dependencies.sh fontconfig || true
                  ./scripts/macosx-build-dependencies.sh hidapi
                  ./scripts/macosx-build-dependencies.sh libuuid
                  ./scripts/macosx-build-dependencies.sh lib3mf
                  ./scripts/macosx-build-dependencies.sh poppler
                  ./scripts/macosx-build-dependencies.sh pixman
                  ./scripts/macosx-build-dependencies.sh cairo
                  ./scripts/macosx-build-dependencies.sh glib2
                  ./scripts/macosx-build-dependencies.sh boost
                  ./scripts/macosx-build-dependencies.sh cgal
                  ./scripts/macosx-build-dependencies.sh qt5
                  ./scripts/macosx-build-dependencies.sh opencsg
                  ./scripts/macosx-build-dependencies.sh qscintilla
                  ./scripts/macosx-build-dependencies.sh -d sparkle
                  tar cj -C "$OPENSCAD_LIBRARIES" -f /tmp/out/"$LIBRARIES_CACHE" .
                  shasum -a 512 /tmp/out/"$LIBRARIES_CACHE" > /tmp/out/"$LIBRARIES_CACHE".sha512
                  echo "Start building OpenSCAD: $(date)"
                  export NUMCPU=4
                  time ./scripts/release-common.sh -snapshot
                  OPENSCAD_NAME=$(ls OpenSCAD-*.dmg)
                  shasum -a 256 "$OPENSCAD_NAME" > "$OPENSCAD_NAME".sha256
                  shasum -a 512 "$OPENSCAD_NAME" > "$OPENSCAD_NAME".sha512
                  cp -v "$OPENSCAD_NAME"* /tmp/out/
                  echo "Finished building OpenSCAD: $(date)"
              else
                  echo "MacPorts not found, installing $MACPORTS"
                  MACPORTSFILE="$MACPORTS".tar.bz2
                  curl -s -O https://distfiles.macports.org/MacPorts/"$MACPORTSFILE"
                  if [ "$(shasum -a 512 "$MACPORTSFILE" | cut -d ' ' -f 1)" != "$MACPORTS_SHA512" ]; then
                      echo "Failed to match sha512 for $MACPORTSFILE"
                      exit 1
                  fi
                  tar xjf "$MACPORTSFILE"
                  cd "$MACPORTS"
                  ./configure
                  make
                  sudo make install
                  sudo port -v selfupdate
                  sudo port install cmake curl pkgconfig autoconf automake libtool
                  tar cj -C /opt/local -f /tmp/out/"$MACPORTS_CACHE" .
                  shasum -a 512 /tmp/out/"$MACPORTS_CACHE"
              fi
      - store_artifacts:
          path: /tmp/out
          destination: build

workflows:
  version: 2
  master-build:
    jobs:
      - openscad-mxe-32bit:
          context: secret-context
          filters:
              branches:
                  only:
                      - master
      - openscad-mxe-64bit:
          context: secret-context
          filters:
              branches:
                  only:
                      - master
      - openscad-appimage-64bit:
          context: secret-context
          filters:
              branches:
                  only:
                      - master
  branch-build:
    jobs:
      - openscad-mxe-32bit:
          filters:
              branches:
                  ignore:
                      - master
                      - coverity_scan
                      - /^(?i:continuous)$/
      - openscad-mxe-64bit:
          filters:
              branches:
                  ignore:
                      - master
                      - coverity_scan
                      - /^(?i:continuous)$/
      - openscad-appimage-64bit:
          filters:
              branches:
                  ignore:
                      - master
                      - coverity_scan
                      - /^(?i:continuous)$/
      - openscad-macos:
          filters:
              branches:
                  only:
                      - /.*-macos/
  scheduled:
    triggers:
      - schedule:
          cron: "30 6 * * 0,1,3,5,6"
          filters:
              branches:
                  only:
                      - master
    jobs:
      - openscad-macos<|MERGE_RESOLUTION|>--- conflicted
+++ resolved
@@ -81,19 +81,12 @@
               export OPENSCAD_COMMIT=$(git log -1 --pretty=format:%h)
               export OPENSCAD_VERSION="$(date +%Y.%m.%d).ai${CIRCLE_BUILD_NUM}"
               if [ x"${CIRCLE_BRANCH}" = xmaster ]; then export SUFFIX=""; else export SUFFIX="_$(echo ${CIRCLE_BRANCH} | sed -e 's,pull/,PR,')"; fi
-<<<<<<< HEAD
-              qmake -v
-              qmake CONFIG+=experimental CONFIG+=snapshot CONFIG-=debug PREFIX=/usr VERSION="$OPENSCAD_VERSION" OPENSCAD_COMMIT="$OPENSCAD_COMMIT"
-              make
-              make install INSTALL_ROOT=AppDir
-=======
               git submodule update --init
               mkdir build && cd build
               cmake .. -DCMAKE_INSTALL_PREFIX=/usr -DCMAKE_BUILD_TYPE=Release -DEXPERIMENTAL=ON -DSNAPSHOT=ON -DOPENSCAD_VERSION="$OPENSCAD_VERSION" -DOPENSCAD_COMMIT="$OPENSCAD_COMMIT"
               make -j2
               make install DESTDIR=../AppDir
               cd ..
->>>>>>> 948bcba2
               export PATH=/appimage/usr/bin:"$PATH"
               VERSION="$OPENSCAD_VERSION" linuxdeploy --plugin qt --output appimage --appdir AppDir
               mkdir -p /tmp/out
