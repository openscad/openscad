--- conflicted
+++ resolved
@@ -1,41 +1,5 @@
 version: 2
 jobs:
-<<<<<<< HEAD
-# Comment openscad-mxe-32bit as of https://libera.irclog.whitequark.org/openscad/2023-12-20  
-#  openscad-mxe-32bit:
-#    working_directory: ~/workspace
-#    docker:
-#      - image: openscad/mxe-i686-gui:latest
-#    resource_class: large
-#    steps:
-#      - checkout
-#      - run:
-#          name: Build OpenSCAD Windows Application (32bit)
-#          no_output_timeout: 18000
-#          command: |
-#              export NUMCPU=4
-#              export LC_ALL=C.UTF-8
-#              export MXEDIR=/mxe
-#              export PKG_CONFIG_PATH=/mxe/usr/i686-w64-mingw32.static.posix/lib/pkgconfig
-#              ln -sf /usr/bin/python{3,}
-#              if [ x"${CIRCLE_BRANCH}" = xmaster ]; then export SUFFIX=""; else export SUFFIX="_$(echo ${CIRCLE_BRANCH} | sed -e 's,pull/,PR,')"; fi
-#              export OPENSCAD_VERSION="$(date +%Y.%m.%d).ci${CIRCLE_BUILD_NUM}"
-#              ./scripts/release-common.sh snapshot mingw32 -v "$OPENSCAD_VERSION"
-#              mkdir -p /tmp/out
-#              for f in mingw*/*.zip mingw*/*.exe; do N=$(basename "$f" | sed -e "s/\\(-x86-[36][24]\\)/\\1${SUFFIX}/;"); cp -iv "$f" /tmp/out/"$N"; done
-#              if [ -n "${CODE_SIGNING_KEY}" ]; then
-#                  cd /tmp/out
-#                  echo $CODE_SIGNING_DATA | base64 -d | gzip -d | gpg --import --allow-secret-key-import --pinentry-mode loopback --passphrase-file <(echo $CODE_SIGNING_PW)
-#                  export GPG_ARGS="--batch --yes --passphrase-fd 0 --pinentry-mode loopback --detach-sign --armor"
-#                  for a in *.exe *.zip; do echo "$CODE_SIGNING_PW" | gpg -u "$CODE_SIGNING_KEY" $GPG_ARGS "$a"; sha256sum "$a" | tee "${a}.sha256"; sha512sum "$a" | tee "${a}.sha512"; done
-#                  rm -rf ~/.gnupg
-#              else
-#                  echo "Skipping code signing."
-#              fi
-#      - store_artifacts:
-#          path: /tmp/out
-#          destination: 32-bit
-=======
   openscad-mxe-32bit:
     working_directory: ~/workspace
     docker:
@@ -69,7 +33,6 @@
       - store_artifacts:
           path: /tmp/out
           destination: 32-bit
->>>>>>> a19d03fd
   openscad-mxe-64bit:
     working_directory: ~/workspace
     docker:
