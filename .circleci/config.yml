--- conflicted
+++ resolved
@@ -115,118 +115,6 @@
       - run:
           name: System Info
           command: |
-<<<<<<< HEAD
-              system_profiler SPHardwareDataType SPSoftwareDataType SPStorageDataType SPDeveloperToolsDataType
-              export PATH="/opt/local/bin:/opt/local/sbin:$PATH"
-              echo "PATH = $PATH"
-              export COLUMNS=80 # needed by some macports tool
-              MACPORTS_SHA512=396b457e698848a4e56902162dc8ceee6d71c4d520fa57d2387e9d52363390fffe33a2d0a6e690bd90e9131d036d06db642891beff23eb5956b501423cf8d29f
-              MACPORTS_CACHE_SHA512=8236594a3c3d0f4c0b0c96f8a7ffbe0d5773a3b78fca148f40b2c2be2463eec41e0635ffe61337de154b2b5301c3f7d51edb654d37a3092cf2401d7ca94150e8
-              LIBRARIES_CACHE_SHA512=ae31c15ef7baf3c55fd83cd82280f32d745dbe4e838c41b2c84ca1630d3b74f271d3776ca2c8bf638df0680da67ebfd76d02eeda03f9b0b74d2fcf15891d9d03
-              CI_BASEDIR=/Users/distiller/project
-              export OPENSCAD_LIBRARIES=/Users/distiller/libraries/install
-              MACPORTS=MacPorts-2.7.1
-              MACPORTS_CACHE=macports-circleci.tar.bz2
-              LIBRARIES_CACHE=libraries-circleci.tar.bz2
-              mkdir /tmp/out
-              mkdir -p "$OPENSCAD_LIBRARIES"
-              ( echo "Loading macports cache..." ; cd /tmp && curl -f -s -S --insecure -O https://files.openscad.org/ci-cache/"$MACPORTS_CACHE" ) || true
-              ( echo "Loading libraries cache..." ; cd /tmp && curl -f -s -S --insecure -O https://files.openscad.org/ci-cache/"$LIBRARIES_CACHE" ) || true
-              sudo mkdir -p /opt/local
-              sudo tar xj -C /opt/local -f /tmp/"$MACPORTS_CACHE" || true
-              if [ -f /opt/local/bin/port ]; then
-                  MACPORTS_CACHE_FILE_SHA512="$(shasum -a 512 /tmp/"$MACPORTS_CACHE" | cut -d ' ' -f 1)"
-                  if [ "$MACPORTS_CACHE_FILE_SHA512" != "$MACPORTS_CACHE_SHA512" ]; then
-                      echo "Failed to match sha512 for $MACPORTS_CACHE"
-                      echo "Expected: $MACPORTS_CACHE_SHA512"
-                      echo "Actual:   $MACPORTS_CACHE_FILE_SHA512"
-                      exit 1
-                  fi
-                  if [ -f /tmp/"$LIBRARIES_CACHE" ]; then
-                      tar xj -C "$OPENSCAD_LIBRARIES" -f /tmp/"$LIBRARIES_CACHE" || true
-                      LIBRARIES_CACHE_FILE_SHA512="$(shasum -a 512 /tmp/"$LIBRARIES_CACHE" | cut -d ' ' -f 1)"
-                      if [ "$LIBRARIES_CACHE_FILE_SHA512" != "$LIBRARIES_CACHE_SHA512" ]; then
-                          echo "Failed to match sha512 for $LIBRARIES_CACHE"
-                          echo "Expected: $LIBRARIES_CACHE_SHA512"
-                          echo "Actual:   $LIBRARIES_CACHE_FILE_SHA512"
-                          exit 1
-                      fi
-                  fi
-                  echo "Start building dependencies: $(date)"
-                  export PKG_CONFIG_PATH="$OPENSCAD_LIBRARIES/lib/pkgconfig"
-                  # Avoid pkg-config picking up MacPorts libs instead of system libs (e.g. zlib)
-                  export PKG_CONFIG_LIBDIR="/usr/lib/"
-                  # Avoid having cmake pick up MacPorts libraries
-                  export CMAKE_IGNORE_PATH=/opt/local/lib/
-                  export DYLD_LIBRARY_PATH="$OPENSCAD_LIBRARIES/lib"
-                  export DYLD_FRAMEWORK_PATH="$OPENSCAD_LIBRARIES/lib"
-                  echo "DYLD_LIBRARY_PATH: $DYLD_LIBRARY_PATH"
-                  export PATH=$OPENSCAD_LIBRARIES/bin:$PATH
-                  ./scripts/macosx-build-dependencies.sh double_conversion
-                  ./scripts/macosx-build-dependencies.sh eigen
-                  ./scripts/macosx-build-dependencies.sh gmp
-                  ./scripts/macosx-build-dependencies.sh mpfr
-                  ./scripts/macosx-build-dependencies.sh glew
-                  ./scripts/macosx-build-dependencies.sh gettext
-                  ./scripts/macosx-build-dependencies.sh libffi
-                  ./scripts/macosx-build-dependencies.sh freetype
-                  ./scripts/macosx-build-dependencies.sh ragel
-                  ./scripts/macosx-build-dependencies.sh harfbuzz
-                  ./scripts/macosx-build-dependencies.sh libz
-                  ./scripts/macosx-build-dependencies.sh libzip
-                  ./scripts/macosx-build-dependencies.sh libxml2
-                  ./scripts/macosx-build-dependencies.sh fontconfig || true
-                  ./scripts/macosx-build-dependencies.sh hidapi
-                  ./scripts/macosx-build-dependencies.sh libuuid
-                  ./scripts/macosx-build-dependencies.sh lib3mf
-                  ./scripts/macosx-build-dependencies.sh poppler
-                  ./scripts/macosx-build-dependencies.sh pixman
-                  ./scripts/macosx-build-dependencies.sh cairo
-                  ./scripts/macosx-build-dependencies.sh glib2
-                  ./scripts/macosx-build-dependencies.sh boost
-                  ./scripts/macosx-build-dependencies.sh cgal
-                  ./scripts/macosx-build-dependencies.sh qt5
-                  ./scripts/macosx-build-dependencies.sh opencsg
-                  ./scripts/macosx-build-dependencies.sh qscintilla
-                  ./scripts/macosx-build-dependencies.sh -d sparkle
-                  tar cj -C "$OPENSCAD_LIBRARIES" -f /tmp/out/"$LIBRARIES_CACHE" .
-                  shasum -a 512 /tmp/out/"$LIBRARIES_CACHE" > /tmp/out/"$LIBRARIES_CACHE".sha512
-                  export GMP_DIR="$OPENSCAD_LIBRARIES"
-                  export MPFR_DIR="$OPENSCAD_LIBRARIES"
-                  echo "Start building OpenSCAD: $(date)"
-                  export NUMCPU=4
-                  time ./scripts/release-common.sh -snapshot
-                  echo "Sanity check of the app bundle..."
-                  ./scripts/macosx-sanity-check.py build/OpenSCAD.app/Contents/MacOS/OpenSCAD
-                  cd build
-                  OPENSCAD_NAME=$(ls OpenSCAD-*.dmg)
-                  shasum -a 256 "$OPENSCAD_NAME" > "$OPENSCAD_NAME".sha256
-                  shasum -a 512 "$OPENSCAD_NAME" > "$OPENSCAD_NAME".sha512
-                  cp -v "$OPENSCAD_NAME"* /tmp/out/
-                  echo "Finished building OpenSCAD: $(date)"
-              else
-                  echo "MacPorts not found, installing $MACPORTS"
-                  MACPORTSFILE="$MACPORTS".tar.bz2
-                  curl -s -S --insecure -O https://distfiles.macports.org/MacPorts/"$MACPORTSFILE"
-                  if [ "$(shasum -a 512 "$MACPORTSFILE" | cut -d ' ' -f 1)" != "$MACPORTS_SHA512" ]; then
-                      echo "Failed to match sha512 for $MACPORTSFILE"
-                      echo "Expected: $MACPORTS_SHA512"
-                      echo "Actual:   $(shasum -a 512 "$MACPORTSFILE")"
-                      exit 1
-                  fi
-                  tar xjf "$MACPORTSFILE"
-                  cd "$MACPORTS"
-                  ./configure
-                  make
-                  sudo make install
-                  sudo port -d selfupdate
-                  sudo port -N install cmake curl pkgconfig autoconf automake libtool python39
-                  sudo port select --set python python39
-                  sudo port select --set python3 python39
-                  tar cj -C /opt/local -f /tmp/out/"$MACPORTS_CACHE" .
-                  shasum -a 512 /tmp/out/"$MACPORTS_CACHE"
-              fi
-=======
             system_profiler SPHardwareDataType SPSoftwareDataType SPStorageDataType SPDeveloperToolsDataType
       - run:
           name: Install Homebrew packages
@@ -235,7 +123,7 @@
             brew install automake libtool cmake pkg-config
       - restore_cache:
           keys:
-            # CircleCI library caching. If we ever need invalidate the cache (e.g. to remove any old files 
+            # CircleCI library caching. If we ever need invalidate the cache (e.g. to remove any old files
             # from a library cache), the safest, change the MAOS_CACHE_VERSION variable to a random value at
             # https://app.circleci.com/settings/project/github/openscad/openscad/environment-variables.
             - macos-libraries-{{ .Environment.MACOS_CACHE_VERSION }}-{{ checksum "scripts/macosx-build-dependencies.sh" }}-{{ checksum ".circleci/config.yml" }}
@@ -271,7 +159,6 @@
           name: Verify OpenSCAD binary
           command: |
             ./scripts/macosx-sanity-check.py build/OpenSCAD.app/Contents/MacOS/OpenSCAD
->>>>>>> f0533af5
       - store_artifacts:
           path: /tmp/out
 workflows:
