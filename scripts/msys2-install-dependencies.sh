--- conflicted
+++ resolved
@@ -43,13 +43,9 @@
     ghostscript:p \
     imagemagick:p \
     qt5-svg:p \
-<<<<<<< HEAD
-    qt5-multimedia:p
-=======
     qt5-multimedia:p \
     tbb:p \
     python:p \
     python-pip:p
->>>>>>> 95f17381
 
 date "+### %Y-%m-%d %T msys2-install-dependencies finished"