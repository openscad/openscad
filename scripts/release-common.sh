#!/usr/bin/env bash
#
<<<<<<< HEAD
# This script creates a binary release of OpenSCAD. It creates a file named
# OpenSCAD-<versionstring>.<extension> in the current directory.
#
# Non-OSX systems require running 'scripts/setenv.sh' before building.
#
# Portability works by special naming of bash functions and the run() function.
# "_generic" is a generic build, _darwin _linux, _msys, etc are specialized

printUsage()
{
  echo "Usage: release-common.sh [-v <versionstring>] [-d <versiondate>] -c"
  echo ""
  echo " -v  Version string (e.g. -v 2010.01)"
  echo " -d  Version date (e.g. -d 2010.01.23)"
  echo " -snapshot Build a snapshot binary (make e.g. experimental features "
  echo "     available, build with commit info)"
  echo " -fakebinary Debug the packaging process by skipping 'make' "
  echo
  echo "If no version string or version date is given, todays date will be used"
  echo "(YYYY-MM-DD) If only version date is given, it will be used also as"
  echo "version string. If no make target is given, none will be used"
  echo "on Mac OS X"
  echo
  echo "  Example: $0 -v 2010.01"
  paralell_note
}
=======
# This script creates a binary release of OpenSCAD. This should work
# under Mac OS X, Linux 32bit, Linux 64bit, and Linux->Win32 MXE cross-build.
#
# The script will create a file called openscad-<versionstring>.<extension>
# in the current directory.
#
# For cross build, do 'source scripts/setenv-mingw-xbuild.sh [32|64]' before
# running this. The result will be under bin/machine-triple aka $DEPLOYDIR
#
# Usage: release-common.sh [-v <versionstring>] [-dryrun] [-snapshot]
#  -v       Version string (e.g. -v 2010.01)
#  -d       Version date (e.g. -d 2010.01.23)
#  -dryrun  Quickly build a dummy openscad.exe file to test this release script
#  -snapshot Build a snapshot binary (make e.g. experimental features available, build with commit info)
#
# If no version string or version date is given, todays date will be used (YYYY-MM-DD)
# If only version date is given, it will be used also as version string.
>>>>>>> 7e9a46fe

paralell_note()
{
  if [ ! $NUMCPU ]; then
    echo "note: you can 'export NUMCPU=x' for multi-core compiles (x=number)";
    NUMCPU=1
  fi
}

run()
{
  # run() calls function $1_generic, or a specialized version $1_$ostype
  # stackoverflow.com/questions/85880/determine-if-a-function-exists-in-bash
  runfunc1=`echo $1"_"$OPENSCAD_BUILD_TARGET_OSTYPE`
  runfunc2=`echo $1_generic`
  if [ "`type -t $runfunc1 | grep function`" ]; then
    echo "calling $runfunc1"
    eval $runfunc1
  elif [ "`type -t $runfunc2 | grep function`" ]; then
    echo "calling $runfunc2"
    eval $runfunc2
  else
    echo "neither $runfunc2 nor $runfunc1 were defined, skipping."
  fi
}

check_prereq_mxe()
{
  MAKENSIS=
  if [ "`command -v makensis`" ]; then
    MAKENSIS=makensis
  elif [ "`command -v i686-pc-mingw32-makensis`" ]; then
    # we cant find systems nsis so look for the MXE's 32 bit version.
    MAKENSIS=i686-pc-mingw32-makensis
  else
    echo "makensis not found. please install nsis on your system."
    echo "(for example, on debian linux, try apt-get install nsis)"
    exit 1
  fi
}

update_mcad_generic()
{
  if [ ! -e $OPENSCADDIR/libraries/MCAD/__init__.py ]; then
    echo "Downloading MCAD"
    git submodule init
    git submodule update
  else
    echo "MCAD found:" $OPENSCADDIR/libraries/MCAD
  fi
  if [ -d .git ]; then
    git submodule update
  fi
}

verify_binary_generic()
{
  cd $BUILDDIR
  if [ ! -e ./$MAKE_TARGET/openscad ]; then
    echo "cant find ./$MAKE_TARGET/openscad. build failed. stopping."
    exit 1
  fi
  cd $OPENSCADDIR
}

verify_binary_darwin()
{
  cd $BUILDDIR
  if [ ! -f ./OpenSCAD.app/Contents/MacOS/OpenSCAD ]; then
    echo "cant find ./OpenSCAD.app/Contents/MacOS/OpenSCAD. build failed. stopping."
    exit 1
  fi
  cd $OPENSCADDIR
}

verify_binary_mxe()
{
  cd $BUILDDIR
  if [ ! -e $MAKE_TARGET/openscad.com ]; then
    echo "cant find $MAKE_TARGET/openscad.com. build failed. stopping."
    exit 1
  fi
  if [ ! -e $MAKE_TARGET/openscad.exe ]; then
    echo "cant find $MAKE_TARGET/openscad.exe. build failed. stopping."
    exit 1
  fi
  cd $OPENSCADDIR
}

verify_binary_linux()
{
  if [ ! -e $BUILDDIR/$MAKE_TARGET/openscad ]; then
    echo "cant find $MAKE_TARGET/openscad. build failed. stopping."
    exit 1
  fi
}

setup_directories_generic()
{
  bprefix=$BUILDDIR/openscad-$VERSION
  EXAMPLESDIR=$bprefix/examples/
  LIBRARYDIR=$bprefix/libraries/
  FONTDIR=$bprefix/fonts/
  TRANSLATIONDIR=$bprefix/locale/
  COLORSCHEMESDIR=$bprefix/color-schemes/
  if [ -e $bprefix ]; then
    rm -rf $bprefix
  fi
  mkdir $bprefix
}

setup_directories_darwin()
{
  EXAMPLESDIR=OpenSCAD.app/Contents/Resources/examples
  LIBRARYDIR=OpenSCAD.app/Contents/Resources/libraries
  FONTDIR=OpenSCAD.app/Contents/Resources/fonts
  TRANSLATIONDIR=OpenSCAD.app/Contents/Resources/locale
  COLORSCHEMESDIR=OpenSCAD.app/Contents/Resources/color-schemes
}

copy_examples_generic()
{
  cd $OPENSCADDIR
  echo $EXAMPLESDIR
  mkdir -p $EXAMPLESDIR
  rm -f examples.tar
  tar cf examples.tar examples
  ls -l examples.tar
  cd $EXAMPLESDIR/.. && tar xf $OPENSCADDIR/examples.tar && cd $OPENSCADDIR
  rm -f examples.tar
  chmod -R 644 $EXAMPLESDIR/*/*
}

copy_fonts_generic()
{
  echo $FONTDIR
  mkdir -p $FONTDIR
  cp -a fonts/10-liberation.conf $FONTDIR
  cp -a fonts/Liberation-2.00.1 $FONTDIR
}

copy_fonts_darwin()
{
  copy_fonts_generic
  cp -a fonts/05-osx-fonts.conf $FONTDIR
  cp -a fonts-osx/* $FONTDIR
}

copy_fonts_mxe()
{
  copy_fonts_generic
  cp -a $MXETARGETDIR/etc/fonts/ "$FONTDIR"
}

copy_colorschemes_generic()
{
  echo $COLORSCHEMESDIR
  mkdir -p $COLORSCHEMESDIR
  cp -a color-schemes/* $COLORSCHEMESDIR
}

copy_mcad_generic()
{
  echo $LIBRARYDIR
  mkdir -p $LIBRARYDIR
  # exclude the .git stuff from MCAD which is a git submodule.
  # tar is a relatively portable way to do exclusion, without the
  # risks of rm
  rm -f libraries.tar
  tar cf libraries.tar --exclude=.git* libraries
  cd $LIBRARYDIR/.. && tar xf $OPENSCADDIR/libraries.tar && cd $OPENSCADDIR
  rm -f libraries.tar
  chmod -R u=rwx,go=r,+X $LIBRARYDIR/*
}

copy_translations_generic()
{
  echo $TRANSLATIONDIR
  mkdir -p $TRANSLATIONDIR
  cd locale && tar cvf $OPENSCADDIR/translations.tar */*/*.mo && cd $OPENSCADDIR
  cd $TRANSLATIONDIR && tar xvf $OPENSCADDIR/translations.tar && cd $OPENSCADDIR
  rm -f translations.tar
}

create_archive_darwin()
{
  /usr/libexec/PlistBuddy -c "Set :CFBundleVersion $VERSIONDATE" OpenSCAD.app/Contents/Info.plist
  macdeployqt OpenSCAD.app -dmg -no-strip
  mv OpenSCAD.dmg OpenSCAD-$VERSION.dmg
  hdiutil internet-enable -yes -quiet OpenSCAD-$VERSION.dmg
  echo "Binary created: OpenSCAD-$VERSION.dmg"
}

copyfail()
{
  if [ ! -e $1 ]; then
    echo "$1 not found"
    echo stopping build.
    exit 1
  fi
  if [ ! -d $2 ]; then
    echo "$2 not an existing directory"
    echo stopping build.
    exit 1
  fi
  echo $1 $2
  cp $1 $2
}

create_archive_msys()
{
  cd $OPENSCADDIR
  cd $BUILDDIR

  echo "QT5 deployment, dll and other files copying..."
  windeployqt $MAKE_TARGET/openscad.exe

  bits=64
  if [ $OPENSCAD_BUILD_TARGET_ARCH = i686 ]; then
    bits=32
  fi

  flprefix=/mingw$bits/bin/
  echo MSYS2, dll copying...
  echo from $flprefix
  echo to $BUILDDIR/$MAKE_TARGET
  fl=
  boostlist="filesystem program_options regex system thread"
  liblist="mpfr-4 gmp-10 gmpxx-4 opencsg-1 harfbuzz-0 harfbuzz-gobject-0 glib-2.0-0"
  liblist="$liblist CGAL CGAL_Core fontconfig-1 expat-1 bz2-1 intl-8 iconv-2"
  liblist="$liblist pcre16-0 png16-16 icudt55 freetype-6"
  dlist="glew32 opengl qscintilla2 zlib1 jsiosdjfiosdjf Qt5PrintSupport"
  for file in $boostlist; do fl="$fl libboost_"$file"-mt.dll"; done
  for file in $liblist;   do fl="$fl lib"$file".dll"; done
  for file in $dlist;     do fl="$fl "$file".dll"; done

  for dllfile in $fl; do
    copyfail $flprefix/$dllfile /$BUILDDIR/$MAKE_TARGET/
  done


  ARCH_INDICATOR=Msys2-x86-64
  if [ $OPENSCAD_BUILD_TARGET_ARCH = i686 ]; then
    ARCH_INDICATOR=Msys2-x86-32
  fi
  BINFILE=$BUILDDIR/OpenSCAD-$VERSION-$ARCH_INDICATOR.zip
  INSTFILE=$BUILDDIR/OpenSCAD-$VERSION-$ARCH_INDICATOR-Installer.exe

  echo
  echo "Copying main binary .exe, .com, and dlls"
  echo "from $BUILDDIR/$MAKE_TARGET"
  echo "to $BUILDDIR/openscad-$VERSION"
  TMPTAR=$BUILDDIR/windeployqt.tar
  cd $BUILDDIR
  cd $MAKE_TARGET
  tar cvf $TMPTAR --exclude=winconsole.o .
  cd $BUILDDIR
  cd ./openscad-$VERSION
  tar xvf $TMPTAR
  cd $BUILDDIR
  rm -f $TMPTAR

  echo "Creating zipfile..."
  rm -f OpenSCAD-$VERSION.x86-$ARCH.zip
  "$ZIP" $ZIPARGS $BINFILE openscad-$VERSION
  mv $BINFILE $OPENSCADDIR/
  cd $OPENSCADDIR
  echo "Binary zip package created:"
  echo "  $BINFILE"
  echo "Not creating installable .msi/.exe package"
}

create_archive_mxe()
{
  cd $OPENSCADDIR
  cd $BUILDDIR

  # try to use a package filename that is not confusing (i686-w64-mingw32 is)
  ARCH_INDICATOR=MingW-x86-32-$OPENSCAD_BUILD_TARGET_ABI
  if [ $OPENSCAD_BUILD_TARGET_ARCH = x86_64 ]; then
    ARCH_INDICATOR=MingW-x86-64-$OPENSCAD_BUILD_TARGET_ABI
  fi

  BINFILE=$BUILDDIR/OpenSCAD-$VERSION-$ARCH_INDICATOR.zip
  INSTFILE=$BUILDDIR/OpenSCAD-$VERSION-$ARCH_INDICATOR-Installer.exe

  #package
  if [ $OPENSCAD_BUILD_TARGET_ABI = "shared" ]; then
    flprefix=$MXE_SYS_DIR/bin
    echo Copying dlls for shared library build
    echo from $flprefix
    echo to $BUILDDIR/$MAKE_TARGET
    flist=
    fl=

    qtlist="PrintSupport Core Gui OpenGL Widgets"
    boostlist="filesystem program_options regex system thread_win32 chrono"
    dlist="icuin icudt icudt54 zlib1 GLEW ../qt5/lib/qscintilla2"
    liblist="stdc++-6 png16-16 pcre16-0 freetype-6 iconv-2 intl-8 bz2 expat-1"
    liblist="$liblist fontconfig-1 harfbuzz-0 opencsg-1 glib-2.0-0"
    liblist="$liblist CGAL_Core CGAL gmpxx-4 gmp-10 mpfr-4 pcre-1"
    if [ $OPENSCAD_BUILD_TARGET_ARCH = i686 ]; then
      liblist="$liblist gcc_s_sjlj-1"
    else
      liblist="$liblist gcc_s_seh-1"
    fi
    fl=
    for file in $qtlist;    do fl="$fl ../qt5/bin/Qt5"$file".dll"; done
    for file in $boostlist; do fl="$fl libboost_"$file"-mt.dll"; done
    for file in $liblist;   do fl="$fl lib"$file".dll"; done
    for file in $dlist;     do fl="$fl "$file".dll"; done
    for dllfile in $fl; do
      copyfail $flprefix/$dllfile $BUILDDIR/$MAKE_TARGET/
    done
    # replicate windeployqt behavior. as of writing, theres no mxe windeployqt
    dqt=$BUILDDIR/$MAKE_TARGET/
    for subdir in platforms iconengines imageformats translations; do
      echo mkdir $dqt/$subdir
      mkdir $dqt/$subdir
    done
    copyfail $MXE_SYS_DIR/qt5/plugins/platforms/qwindows.dll $dqt/platforms/
    copyfail $MXE_SYS_DIR/qt/plugins/iconengines/qsvgicon4.dll $dqt/iconengines/
    for idll in `ls $MXE_SYS_DIR/qt/plugins/imageformats/`; do
      copyfail $MXE_SYS_DIR/qt/plugins/imageformats/$idll $dqt/imageformats/
    done
    # dont know how windeployqt does these .qm files in 'translations'. skip it 
  fi # shared

  echo "Copying main binary .exe, .com, and other stuff"
  echo "from $BUILDDIR/$MAKE_TARGET"
  echo "to $BUILDDIR/openscad-$VERSION"
  TMPTAR=$BUILDDIR/tmpmingw.$OPENSCAD_BUILD_TARGET_TRIPLE.tar
  cd $BUILDDIR
  cd $MAKE_TARGET
  tar cvf $TMPTAR --exclude=winconsole.o .
  cd $BUILDDIR
  cd ./openscad-$VERSION
  tar xf $TMPTAR
  cd $BUILDDIR
  rm -f $TMPTAR

  echo "Creating binary zip package `basename $BINFILE`"
  rm -f $BINFILE
  "$ZIP" $ZIPARGS $BINFILE openscad-$VERSION
  cd $OPENSCADDIR

  echo "Creating installer `basename $INSTFILE`"
  echo "Copying NSIS files to $BUILDDIR/openscad-$VERSION"
  cp ./scripts/installer$OPENSCAD_BUILD_TARGET_ARCH.nsi $BUILDDIR/openscad-$VERSION/installer_arch.nsi
  cp ./scripts/installer.nsi $BUILDDIR/openscad-$VERSION/
  cp ./scripts/mingw-file-association.nsh $BUILDDIR/openscad-$VERSION/
  cp ./scripts/x64.nsh $BUILDDIR/openscad-$VERSION/
  cp ./scripts/LogicLib.nsh $BUILDDIR/openscad-$VERSION/
  cd $BUILDDIR/openscad-$VERSION
  NSISDEBUG=-V2
  # NSISDEBUG=    # leave blank for full log
  echo $MAKENSIS $NSISDEBUG "-DVERSION=$VERSION" installer.nsi
  $MAKENSIS $NSISDEBUG "-DVERSION=$VERSION" installer.nsi
  cp $BUILDDIR/openscad-$VERSION/openscad_setup.exe $INSTFILE
  cd $OPENSCADDIR

  mv $BINFILE $OPENSCADDIR/
  mv $INSTFILE $OPENSCADDIR/
}

create_archive_netbsd()
{
<<<<<<< HEAD
  cd $BUILDDIR
  pkdir=openscad-$VERSION
  mkdir $pkdir/bin
  mkdir $pkdir/lib
  cp ./$MAKE_TARGET/openscad $pkdir/bin/

  chmod 755 -R openscad-$VERSION/
  PACKAGEFILE=OpenSCAD-$VERSION.$OPENSCAD_BUILD_TARGET_TRIPLE.tar.gz
  tar cf $PACKAGEFILE openscad-$VERSION
  echo
  echo "Binary created:" $PACKAGEFILE
  echo
  mv $PACKAGEFILE $OPENSCADDIR/
}

create_archive_linux()
{
  cd $BUILDDIR
  # Do stuff from release-linux.sh
  mkdir openscad-$VERSION/bin
  mkdir -p openscad-$VERSION/lib/openscad
  cp scripts/openscad-linux openscad-$VERSION/bin/openscad
  cp openscad openscad-$VERSION/lib/openscad/
  if [[ $OPENSCAD_BUILD_TARGET_ARCH == x86_64 ]]; then
      gcc -o chrpath_linux -DSIZEOF_VOID_P=8 scripts/chrpath_linux.c
  else
      gcc -o chrpath_linux -DSIZEOF_VOID_P=4 scripts/chrpath_linux.c
  fi
  ./chrpath_linux -d openscad-$VERSION/lib/openscad/openscad

  QTLIBDIR=$(dirname $(ldd openscad | grep Qt5Gui | head -n 1 | awk '{print $3;}'))
   ( ldd openscad ; ldd "$QTLIBDIR"/qt5/plugins/platforms/libqxcb.so ) \
   | sed -re 's,.* => ,,; s,[\t ].*,,;' -e '/^$/d' -e '/libc\.so|libm\.so|libdl\.so|libgcc_|libpthread\.so/d' \
   | sort -u \
   | xargs cp -vt "openscad-$VERSION/lib/openscad/"
  PLATFORMDIR="openscad-$VERSION/lib/openscad/platforms/"
  mkdir -p "$PLATFORMDIR"
  cp -av "$QTLIBDIR"/qt5/plugins/platforms/libqxcb.so "$PLATFORMDIR"
  DRIDRIVERDIR=$(find /usr/lib -xdev -type d -name dri)
  if [ -d "$DRIDRIVERDIR" ]
    then
      DRILIB="openscad-$VERSION/lib/openscad/dri/"
      mkdir -p "$DRILIB"
      cp -av "$DRIDRIVERDIR"/swrast_dri.so "$DRILIB"
    fi

  strip openscad-$VERSION/lib/openscad/*
  mkdir -p openscad-$VERSION/share/appdata
	cp icons/openscad.{desktop,png,xml} openscad-$VERSION/share/appdata
  cp scripts/installer-linux.sh openscad-$VERSION/install.sh
  chmod 755 -R openscad-$VERSION/
  PACKAGEFILE=OpenSCAD-$VERSION.$OPENSCAD_BUILD_TARGET_TRIPLE.tar.gz
  tar cz openscad-$VERSION > $PACKAGEFILE
  mv $PACKAGEFILE $OPENSCADDIR/
=======
  echo "Usage: $0 -v <versionstring> -d <versiondate>
>>>>>>> 7e9a46fe
  echo
  echo "Binary created:" $PACKAGEFILE
  echo
}

setup_BUILDDIR()
{
  if [ ! -d $BUILDDIR ]; then
    mkdir -p $BUILDDIR
  fi
  if [ ! -d $BUILDDIR ]; then
    exit 1
  fi
}

setup_misc_generic()
{
  cd $OPENSCADDIR
  setup_BUILDDIR
  MAKE_TARGET=
  # for QT4 set QT_SELECT=4
  QT_SELECT=5
  export QT_SELECT
}

setup_misc_mxe()
{
  setup_BUILDDIR
  MAKE_TARGET=release
  ZIP="zip"
  ZIPARGS="-r -q"
}

setup_misc_msys()
{
  setup_misc_mxe
}

qmaker_generic()
{
  cd $BUILDDIR
  qmake VERSION=$VERSION OPENSCAD_COMMIT=$OPENSCAD_COMMIT CONFIG+="$CONFIG" CONFIG-=debug ../openscad.pro
  cd $OPENSCADDIR
}

qmaker_darwin()
{
  QMAKE="`command -v qmake-qt5`"
  if [ ! -x "$QMAKE" ]; then
    QMAKE=qmake
  fi
  "$QMAKE" VERSION=$VERSION OPENSCAD_COMMIT=$OPENSCAD_COMMIT CONFIG+="$CONFIG" CONFIG-=debug openscad.pro
}

make_clean_generic()
{
  cd $BUILDDIR
  make clean
  rm -f ./release/*
  rm -f ./debug/*
  cd $OPENSCADDIR
}

make_clean_darwin()
{
  sed -i.bak s/.Volumes.Macintosh.HD//g Makefile
  make -s clean
  rm -rf OpenSCAD.app
}

touch_parser_lexer_mxe()
{
  # kludge to enable paralell make
  touch -t 200012121010 $OPENSCADDIR/src/parser_yacc.h
  touch -t 200012121010 $OPENSCADDIR/src/parser_yacc.cpp
  touch -t 200012121010 $OPENSCADDIR/src/parser_yacc.hpp
  touch -t 200012121010 $OPENSCADDIR/src/lexer_lex.cpp
}

touch_parser_lexer_msys()
{
  touch_parser_lexer_mxe
}

make_gui_binary_generic()
{
  cd $BUILDDIR
  if [ $FAKEMAKE ]; then build_fake_gui_binary_generic ; return ; fi
  make -j$NUMCPU $MAKE_TARGET
  if [[ $? != 0 ]]; then
    echo "Error building OpenSCAD. Aborting."
    exit 1
  fi
  cd $OPENSCADDIR
}

make_gui_binary_mxe()
{
  if [ $FAKEMAKE ]; then build_fake_gui_binary_mxe ; return ; fi
  # make main openscad.exe
  cd $BUILDDIR
  make $MAKE_TARGET -j$NUMCPU
  # make console pipe-able openscad.com - see winconsole.pro for info
  qmake ../winconsole/winconsole.pro
  make
  cd $OPENSCADDIR
}

make_gui_binary_msys()
{
  make_gui_binary_mxe
}

build_fake_gui_binary_generic()
{
  cd $BUILDDIR
  touch ./$MAKE_TARGET/openscad
  cd $OPENSCADDIR
}

build_fake_gui_binary_mxe()
{
  cd $BUILDDIR
  touch $MAKE_TARGET/openscad.exe
  touch $MAKE_TARGET/openscad.com
  cd $OPENSCADDIR
}

build_fake_gui_binary_msys()
{
  build_fake_gui_binary_mxe
}

if [ ! $OPENSCADDIR ]; then
  OPENSCADDIR=$PWD
fi

if [ ! -f $OPENSCADDIR/openscad.pro ]; then
  echo "Cannot find OPENSCADDIR/openscad.pro, OPENSCADDIR should be src root "
  exit 1
fi

echo OPENSCADDIR:$OPENSCADDIR

if [ ! -d $DEPLOYDIR ]; then
  mkdir -p $DEPLOYDIR
fi
echo DEPLOYDIR: $DEPLOYDIR

CONFIG=deploy

<<<<<<< HEAD
if [[ "$OSTYPE" == "darwin"* ]]; then
  OPENSCAD_BUILD_TARGET_OSTYPE=darwin
  BUILDDIR=$OPENSCADDIR
elif [ ! $SETENV_SAVED_ORIGINAL_PATH ]; then
  echo "please run . ./scripts/setenv.sh first (note the  . )"
  exit 1
fi

if [ "`echo $* | grep fake`" ]; then
  echo faking binary build
  FAKEMAKE=1
=======
if [ $MXE_TARGET ]; then
  OS=UNIX_CROSS_WIN
elif [[ "$OSTYPE" =~ "darwin" ]]; then
  OS=MACOSX
elif [[ $OSTYPE == "msys" ]]; then
  OS=WIN
elif [[ $OSTYPE == "linux-gnu" ]]; then
  OS=LINUX
  ARCH=`uname -m`
fi

if [ $OS = UNIX_CROSS_WIN ]; then
  echo MXE cross build environment variables detected
  echo MXE_TARGET_DIR $MXE_TARGET_DIR
  echo MXE_TARGET $MXE_TARGET
  echo MXE_LIB_TYPE $MXE_LIB_TYPE
  echo DEPLOYDIR $DEPLOYDIR
>>>>>>> 7e9a46fe
fi

if [ "`echo $* | grep snapshot`" ]; then
  CONFIG="$CONFIG snapshot experimental"
  OPENSCAD_COMMIT=`git log -1 --pretty=format:"%h"`
fi

<<<<<<< HEAD
=======
if [ $OS ]; then
  echo "Detected OS: $OS"
else
  echo "Error: Couldn't detect OSTYPE"
  exit
fi

>>>>>>> 7e9a46fe
while getopts 'v:d:c' c
do
  case $c in
  v) VERSION=$OPTARG;;
  d) VERSIONDATE=$OPTARG;;
  esac
done

if test -z "$VERSIONDATE"; then
  VERSIONDATE=`date "+%Y.%m.%d"`
fi
if test -z "$VERSION"; then
  VERSION=$VERSIONDATE
fi

export VERSIONDATE
export VERSION

<<<<<<< HEAD
=======
echo "Checking pre-requisites..."

case $OS in
    UNIX_CROSS_WIN)
        MAKENSIS=
        if [ "`command -v makensis`" ]; then
            MAKENSIS=makensis
        elif [ -e $MXE_DIR/usr/bin/i686-pc-mingw32-makensis ]; then
            # MXE has its own makensis, but its only available under
            # 32-bit MXE. it works the same as a native linux version so
            # its not really a 'cross' nsis
            MAKENSIS=i686-pc-mingw32-makensis
        else
            echo "makensis not found. please install nsis on your system."
            echo "(for example, on debian linux, try apt-get install nsis)"
            exit 1
        fi
        echo NSIS makensis found: $MAKENSIS
    ;;
esac

if [ ! -e $OPENSCADDIR/libraries/MCAD/__init__.py ]; then
  echo "Downloading MCAD"
  git submodule init
  git submodule update
  if [ ! -e $OPENSCADDIR/libraries/MCAD/__init__.py ]; then
    echo "Downloading MCAD failed. exiting"
    exit
  fi
else
  echo "MCAD found:" $OPENSCADDIR/libraries/MCAD
fi


if [ -d .git ]; then
  git submodule update
fi

>>>>>>> 7e9a46fe
echo "Building openscad-$VERSION ($VERSIONDATE) $CONFIG..."
run check_prereq
paralell_note
echo "NUMCPU: " $NUMCPU
<<<<<<< HEAD
run update_mcad
run setup_misc
run qmaker
run make_clean
run touch_parser_lexer
run make_gui_binary
run verify_binary
exit
run setup_directories
if [ -n $EXAMPLESDIR ]; then run copy_examples ; fi
if [ -n $FONTSDIR ]; then run copy_fonts ; fi
if [ -n $COLORSCHEMESDIR ]; then run copy_colorschemes ; fi
if [ -n $LIBRARYDIR ]; then run copy_mcad ; fi
if [ -n $TRANSLATIONDIR ]; then run copy_translations ; fi
run create_archive
=======



case $OS in
    LINUX|MACOSX)
        # for QT4 set QT_SELECT=4
        QT_SELECT=5
        export QT_SELECT
        ;;
    UNIX_CROSS_WIN)
        ZIP="zip"
        ZIPARGS="-r -q"
        ;;
esac

case $OS in
    UNIX_CROSS_WIN)
        QPROFILE=$OPENSCADDIR/openscad.pro
        if [ "`echo $* | grep dryrun`" ]; then
          QPROFILE=$OPENSCADDIR/scripts/fakescad.pro
        fi
        cd $DEPLOYDIR
        qmake VERSION=$VERSION OPENSCAD_COMMIT=$OPENSCAD_COMMIT CONFIG+="$CONFIG" CONFIG-=debug $QPROFILE
        cd $OPENSCADDIR
    ;;
    *)
	QMAKE="`command -v qmake-qt5`"
	if [ ! -x "$QMAKE" ]
	then
		QMAKE=qmake
	fi
	"$QMAKE" VERSION=$VERSION OPENSCAD_COMMIT=$OPENSCAD_COMMIT CONFIG+="$CONFIG" CONFIG-=debug openscad.pro
    ;;
esac

case $OS in
    UNIX_CROSS_WIN)
        cd $DEPLOYDIR
        make clean
        cd $OPENSCADDIR
    ;;
    *)
        make -s clean
    ;;
esac



case $OS in
    MACOSX)
        rm -rf OpenSCAD.app
        ;;
    WIN)
        #if the following files are missing their tried removal stops the build process on msys
        touch -t 200012121010 parser_yacc.h parser_yacc.cpp lexer_lex.cpp
        ;;
    UNIX_CROSS_WIN)
        # kludge to enable paralell make
        touch -t 200012121010 $OPENSCADDIR/src/parser_yacc.h
        touch -t 200012121010 $OPENSCADDIR/src/parser_yacc.cpp
        touch -t 200012121010 $OPENSCADDIR/src/parser_yacc.hpp
        touch -t 200012121010 $OPENSCADDIR/src/lexer_lex.cpp
        ;;
esac

echo "Building GUI binary..."

case $OS in
    UNIX_CROSS_WIN)
        cd $DEPLOYDIR
        make -j$NUMCPU
    ;;
    *)
        make -j$NUMCPU
    ;;
esac

if [[ $? != 0 ]]; then
  echo "Error building OpenSCAD. Stopping."
  exit 1
fi


case $OS in
  UNIX_CROSS_WIN)
    # make console pipe-able openscad.com - see winconsole.pro for info
    cd $DEPLOYDIR
    qmake $OPENSCADDIR/winconsole/winconsole.pro
    make
    if [[ $? != 0 ]]; then
      echo "Error building $DEPLOYDIR/openscad.com. Stopping."
      exit 1
    fi
    cd $OPENSCADDIR
  ;;
esac

echo "Creating directory structure..."

case $OS in
    MACOSX)
        EXAMPLESDIR=OpenSCAD.app/Contents/Resources/examples
        LIBRARYDIR=OpenSCAD.app/Contents/Resources/libraries
        FONTDIR=OpenSCAD.app/Contents/Resources/fonts
        TRANSLATIONDIR=OpenSCAD.app/Contents/Resources/locale
        COLORSCHEMESDIR=OpenSCAD.app/Contents/Resources/color-schemes
    ;;
    UNIX_CROSS_WIN)
        cd $OPENSCADDIR
        EXAMPLESDIR=$DEPLOYDIR/openscad-$VERSION/examples/
        LIBRARYDIR=$DEPLOYDIR/openscad-$VERSION/libraries/
        FONTDIR=$DEPLOYDIR/openscad-$VERSION/fonts/
        TRANSLATIONDIR=$DEPLOYDIR/openscad-$VERSION/locale/
        COLORSCHEMESDIR=$DEPLOYDIR/openscad-$VERSION/color-schemes/
        rm -rf $DEPLOYDIR/openscad-$VERSION
        mkdir $DEPLOYDIR/openscad-$VERSION
    ;;
    *)
        EXAMPLESDIR=openscad-$VERSION/examples/
        LIBRARYDIR=openscad-$VERSION/libraries/
        FONTDIR=openscad-$VERSION/fonts/
        TRANSLATIONDIR=openscad-$VERSION/locale/
        COLORSCHEMESDIR=openscad-$VERSION/color-schemes/
        rm -rf openscad-$VERSION
        mkdir openscad-$VERSION
    ;;
esac

if [ -n $EXAMPLESDIR ]; then
    echo $EXAMPLESDIR
    mkdir -p $EXAMPLESDIR
    rm -f examples.tar
    tar cf examples.tar examples
    cd $EXAMPLESDIR/.. && tar xf $OPENSCADDIR/examples.tar && cd $OPENSCADDIR
    rm -f examples.tar
    chmod -R 644 $EXAMPLESDIR/*/*
fi
if [ -n $FONTDIR ]; then
  echo $FONTDIR
  mkdir -p $FONTDIR
  cp -a fonts/10-liberation.conf $FONTDIR
  cp -a fonts/Liberation-2.00.1 $FONTDIR
  case $OS in
    MACOSX)
      cp -a fonts/05-osx-fonts.conf $FONTDIR
      cp -a fonts-osx/* $FONTDIR
      ;;
    UNIX_CROSS_WIN)
      cp -a $MXE_TARGET_DIR/etc/fonts/. "$FONTDIR"
      ;;
  esac
fi
if [ -n $COLORSCHEMESDIR ]; then
  echo $COLORSCHEMESDIR
  mkdir -p $COLORSCHEMESDIR
  cp -a color-schemes/* $COLORSCHEMESDIR
fi
if [ -n $LIBRARYDIR ]; then
    echo $LIBRARYDIR
    mkdir -p $LIBRARYDIR
    # exclude the .git stuff from MCAD which is a git submodule.
    # tar is a relatively portable way to do exclusion, without the
    # risks of rm
    rm -f libraries.tar
    tar cf libraries.tar --exclude=.git* libraries
    cd $LIBRARYDIR/.. && tar xf $OPENSCADDIR/libraries.tar && cd $OPENSCADDIR
    rm -f libraries.tar
    chmod -R u=rwx,go=r,+X $LIBRARYDIR/*
fi
if [ -n $TRANSLATIONDIR ]; then
  echo $TRANSLATIONDIR
  mkdir -p $TRANSLATIONDIR
  cd locale && tar cvf $OPENSCADDIR/translations.tar */*/*.mo && cd $OPENSCADDIR
  cd $TRANSLATIONDIR && tar xvf $OPENSCADDIR/translations.tar && cd $OPENSCADDIR
  rm -f translations.tar
fi

echo "Creating archive.."

mxe_shared()
{
  flprefix=$MXE_TARGET_DIR/bin
  echo Copying dlls for shared library build
  echo from $flprefix
  echo to $DEPLOYDIR/release
  flist=
  # fl="$fl opengl.dll" # use Windows version?
  # fl="$fl libmpfr.dll" # does not exist
  fl="$fl libgmp-10.dll"
  fl="$fl libgmpxx-4.dll"
  fl="$fl libboost_filesystem-mt.dll"
  fl="$fl libboost_program_options-mt.dll"
  fl="$fl libboost_regex-mt.dll"
  fl="$fl libboost_chrono-mt.dll"
  fl="$fl libboost_system-mt.dll"
  fl="$fl libboost_thread_win32-mt.dll"
  fl="$fl libCGAL.dll"
  fl="$fl libCGAL_Core.dll"
  fl="$fl GLEW.dll"
  fl="$fl libglib-2.0-0.dll"
  fl="$fl libopencsg-1.dll"
  fl="$fl libharfbuzz-0.dll"
  # fl="$fl libharfbuzz-gobject-0.dll" # ????
  fl="$fl libfontconfig-1.dll"
  fl="$fl libexpat-1.dll"
  fl="$fl libbz2.dll"
  fl="$fl libintl-8.dll"
  fl="$fl libiconv-2.dll"
  fl="$fl libfreetype-6.dll"
  fl="$fl libpcre16-0.dll"
  fl="$fl zlib1.dll"
  fl="$fl libpng16-16.dll"
  fl="$fl icudt54.dll"
  fl="$fl icudt.dll"
  fl="$fl icuin.dll"
  fl="$fl libstdc++-6.dll"
  fl="$fl ../qt5/lib/qscintilla2.dll"
  fl="$fl ../qt5/bin/Qt5PrintSupport.dll"
  fl="$fl ../qt5/bin/Qt5Core.dll"
  fl="$fl ../qt5/bin/Qt5Gui.dll"
  fl="$fl ../qt5/bin/Qt5OpenGL.dll"
  #  fl="$fl ../qt5/bin/QtSvg4.dll" # why is this here?
  fl="$fl ../qt5/bin/Qt5Widgets.dll"
  fl="$fl ../qt5/bin/Qt5PrintSupport.dll"
  fl="$fl ../qt5/bin/Qt5PrintSupport.dll"
  for dllfile in $fl; do
    if [ -e $flprefix/$dllfile ]; then
  echo $flprefix/$dllfile
  cp $flprefix/$dllfile $DEPLOYDIR/release/
    else
  echo cannot find $flprefix/$dllfile
  echo stopping build.
  exit 1
    fi
  done
}

case $OS in
    MACOSX)
        /usr/libexec/PlistBuddy -c "Set :CFBundleVersion $VERSIONDATE" OpenSCAD.app/Contents/Info.plist
        macdeployqt OpenSCAD.app -dmg -no-strip
        mv OpenSCAD.dmg OpenSCAD-$VERSION.dmg
        hdiutil internet-enable -yes -quiet OpenSCAD-$VERSION.dmg
        echo "Binary created: OpenSCAD-$VERSION.dmg"
    ;;
    WIN)
        #package
        cp win32deps/* openscad-$VERSION
        cp release/openscad.exe openscad-$VERSION
        cp release/openscad.com openscad-$VERSION
        rm -f openscad-$VERSION.x86-$ARCH.zip
        "$ZIP" $ZIPARGS openscad-$VERSION.x86-$ARCH.zip openscad-$VERSION
        rm -rf openscad-$VERSION
        echo "Binary created: openscad-$VERSION.zip"
        ;;
    UNIX_CROSS_WIN)
        cd $OPENSCADDIR
        cd $DEPLOYDIR
        ARCH=x86_64
        if [ "`echo $MXE_TARGET | grep i686`" ]; then ARCH=x86_32 ; fi
        ZIPFILE=$DEPLOYDIR/OpenSCAD-$VERSION-$ARCH.zip
        INSTFILE=$DEPLOYDIR/OpenSCAD-$VERSION-$ARCH-Installer.exe

        #package
        if [ $MXE_LIB_TYPE = "shared" ]; then
          mxe_shared
        fi

        echo "Copying main binary .exe, .com, and dlls"
        echo "from $DEPLOYDIR/release"
        echo "to $DEPLOYDIR/openscad-$VERSION"
        TMPTAR=$DEPLOYDIR/tmpmingw.$ARCH.$MXE_LIB_TYPE.tar
        cd $DEPLOYDIR
        cd release
        tar cvf $TMPTAR --exclude=winconsole.o .
        cd $DEPLOYDIR
        cd ./openscad-$VERSION
        tar xvf $TMPTAR
        cd $DEPLOYDIR
        rm -f $TMPTAR


        echo "Creating binary zip package"
        rm -f OpenSCAD-$VERSION.x86-$ARCH.zip
        "$ZIP" $ZIPARGS $ZIPFILE openscad-$VERSION
        cd $OPENSCADDIR
        echo "Binary zip package created"

        echo "Creating installer"
        echo "Copying NSIS files to $DEPLOYDIR/openscad-$VERSION"
        BITS=64
        if [ "`echo $MXE_TARGET | grep i686`" ]; then BITS=32 ; fi
        cp ./scripts/installer$BITS.nsi $DEPLOYDIR/openscad-$VERSION/installer_arch.nsi
        cp ./scripts/installer.nsi $DEPLOYDIR/openscad-$VERSION/
        cp ./scripts/mingw-file-association.nsh $DEPLOYDIR/openscad-$VERSION/
        cp ./scripts/x64.nsh $DEPLOYDIR/openscad-$VERSION/
        cp ./scripts/LogicLib.nsh $DEPLOYDIR/openscad-$VERSION/
        cd $DEPLOYDIR/openscad-$VERSION
        NSISDEBUG=-V2
        # NSISDEBUG=      # leave blank for full log
        echo $MAKENSIS $NSISDEBUG "-DVERSION=$VERSION" installer.nsi
        $MAKENSIS $NSISDEBUG "-DVERSION=$VERSION" installer.nsi
        cp $DEPLOYDIR/openscad-$VERSION/openscad_setup.exe $INSTFILE
        cd $OPENSCADDIR

        if [ -e $ZIPFILE ]; then
            echo "Zipfile created:" $ZIPFILE
        else
            echo "zipfile creation failed. stopping"
            exit 1
        fi
        if [ -e $INSTFILE ]; then
            echo "Installer created:" $INSTFILE
        else
            echo "installer creation failed. stopping"
            exit 1
        fi
        ;;
    LINUX)
        # Do stuff from release-linux.sh
        mkdir openscad-$VERSION/bin
        mkdir -p openscad-$VERSION/lib/openscad
        cp scripts/openscad-linux openscad-$VERSION/bin/openscad
        cp openscad openscad-$VERSION/lib/openscad/
        if [[ $ARCH == 64 ]]; then
              gcc -o chrpath_linux -DSIZEOF_VOID_P=8 scripts/chrpath_linux.c
        else
              gcc -o chrpath_linux -DSIZEOF_VOID_P=4 scripts/chrpath_linux.c
        fi
        ./chrpath_linux -d openscad-$VERSION/lib/openscad/openscad

	QTLIBDIR=$(dirname $(ldd openscad | grep Qt5Gui | head -n 1 | awk '{print $3;}'))
	( ldd openscad ; ldd "$QTLIBDIR"/qt5/plugins/platforms/libqxcb.so ) \
		| sed -re 's,.* => ,,; s,[\t ].*,,;' -e '/^$/d' -e '/libc\.so|libm\.so|libdl\.so|libgcc_|libpthread\.so/d' \
		| sort -u \
		| xargs cp -vt "openscad-$VERSION/lib/openscad/"
	PLATFORMDIR="openscad-$VERSION/lib/openscad/platforms/"
	mkdir -p "$PLATFORMDIR"
	cp -av "$QTLIBDIR"/qt5/plugins/platforms/libqxcb.so "$PLATFORMDIR"
	DRIDRIVERDIR=$(find /usr/lib -xdev -type d -name dri)
	if [ -d "$DRIDRIVERDIR" ]
	then
		DRILIB="openscad-$VERSION/lib/openscad/dri/"
		mkdir -p "$DRILIB"
		cp -av "$DRIDRIVERDIR"/swrast_dri.so "$DRILIB"
	fi

        strip openscad-$VERSION/lib/openscad/*
        mkdir -p openscad-$VERSION/share/appdata
	cp icons/openscad.{desktop,png,xml} openscad-$VERSION/share/appdata
        cp scripts/installer-linux.sh openscad-$VERSION/install.sh
        chmod 755 -R openscad-$VERSION/
        PACKAGEFILE=openscad-$VERSION.x86-$ARCH.tar.gz
        tar cz openscad-$VERSION > $PACKAGEFILE
        echo
        echo "Binary created:" $PACKAGEFILE
        echo
        ;;
esac
>>>>>>> 7e9a46fe
<|MERGE_RESOLUTION|>--- conflicted
+++ resolved
@@ -1,33 +1,5 @@
 #!/usr/bin/env bash
 #
-<<<<<<< HEAD
-# This script creates a binary release of OpenSCAD. It creates a file named
-# OpenSCAD-<versionstring>.<extension> in the current directory.
-#
-# Non-OSX systems require running 'scripts/setenv.sh' before building.
-#
-# Portability works by special naming of bash functions and the run() function.
-# "_generic" is a generic build, _darwin _linux, _msys, etc are specialized
-
-printUsage()
-{
-  echo "Usage: release-common.sh [-v <versionstring>] [-d <versiondate>] -c"
-  echo ""
-  echo " -v  Version string (e.g. -v 2010.01)"
-  echo " -d  Version date (e.g. -d 2010.01.23)"
-  echo " -snapshot Build a snapshot binary (make e.g. experimental features "
-  echo "     available, build with commit info)"
-  echo " -fakebinary Debug the packaging process by skipping 'make' "
-  echo
-  echo "If no version string or version date is given, todays date will be used"
-  echo "(YYYY-MM-DD) If only version date is given, it will be used also as"
-  echo "version string. If no make target is given, none will be used"
-  echo "on Mac OS X"
-  echo
-  echo "  Example: $0 -v 2010.01"
-  paralell_note
-}
-=======
 # This script creates a binary release of OpenSCAD. This should work
 # under Mac OS X, Linux 32bit, Linux 64bit, and Linux->Win32 MXE cross-build.
 #
@@ -45,7 +17,6 @@
 #
 # If no version string or version date is given, todays date will be used (YYYY-MM-DD)
 # If only version date is given, it will be used also as version string.
->>>>>>> 7e9a46fe
 
 paralell_note()
 {
@@ -413,64 +384,7 @@
 
 create_archive_netbsd()
 {
-<<<<<<< HEAD
-  cd $BUILDDIR
-  pkdir=openscad-$VERSION
-  mkdir $pkdir/bin
-  mkdir $pkdir/lib
-  cp ./$MAKE_TARGET/openscad $pkdir/bin/
-
-  chmod 755 -R openscad-$VERSION/
-  PACKAGEFILE=OpenSCAD-$VERSION.$OPENSCAD_BUILD_TARGET_TRIPLE.tar.gz
-  tar cf $PACKAGEFILE openscad-$VERSION
-  echo
-  echo "Binary created:" $PACKAGEFILE
-  echo
-  mv $PACKAGEFILE $OPENSCADDIR/
-}
-
-create_archive_linux()
-{
-  cd $BUILDDIR
-  # Do stuff from release-linux.sh
-  mkdir openscad-$VERSION/bin
-  mkdir -p openscad-$VERSION/lib/openscad
-  cp scripts/openscad-linux openscad-$VERSION/bin/openscad
-  cp openscad openscad-$VERSION/lib/openscad/
-  if [[ $OPENSCAD_BUILD_TARGET_ARCH == x86_64 ]]; then
-      gcc -o chrpath_linux -DSIZEOF_VOID_P=8 scripts/chrpath_linux.c
-  else
-      gcc -o chrpath_linux -DSIZEOF_VOID_P=4 scripts/chrpath_linux.c
-  fi
-  ./chrpath_linux -d openscad-$VERSION/lib/openscad/openscad
-
-  QTLIBDIR=$(dirname $(ldd openscad | grep Qt5Gui | head -n 1 | awk '{print $3;}'))
-   ( ldd openscad ; ldd "$QTLIBDIR"/qt5/plugins/platforms/libqxcb.so ) \
-   | sed -re 's,.* => ,,; s,[\t ].*,,;' -e '/^$/d' -e '/libc\.so|libm\.so|libdl\.so|libgcc_|libpthread\.so/d' \
-   | sort -u \
-   | xargs cp -vt "openscad-$VERSION/lib/openscad/"
-  PLATFORMDIR="openscad-$VERSION/lib/openscad/platforms/"
-  mkdir -p "$PLATFORMDIR"
-  cp -av "$QTLIBDIR"/qt5/plugins/platforms/libqxcb.so "$PLATFORMDIR"
-  DRIDRIVERDIR=$(find /usr/lib -xdev -type d -name dri)
-  if [ -d "$DRIDRIVERDIR" ]
-    then
-      DRILIB="openscad-$VERSION/lib/openscad/dri/"
-      mkdir -p "$DRILIB"
-      cp -av "$DRIDRIVERDIR"/swrast_dri.so "$DRILIB"
-    fi
-
-  strip openscad-$VERSION/lib/openscad/*
-  mkdir -p openscad-$VERSION/share/appdata
-	cp icons/openscad.{desktop,png,xml} openscad-$VERSION/share/appdata
-  cp scripts/installer-linux.sh openscad-$VERSION/install.sh
-  chmod 755 -R openscad-$VERSION/
-  PACKAGEFILE=OpenSCAD-$VERSION.$OPENSCAD_BUILD_TARGET_TRIPLE.tar.gz
-  tar cz openscad-$VERSION > $PACKAGEFILE
-  mv $PACKAGEFILE $OPENSCADDIR/
-=======
   echo "Usage: $0 -v <versionstring> -d <versiondate>
->>>>>>> 7e9a46fe
   echo
   echo "Binary created:" $PACKAGEFILE
   echo
@@ -622,19 +536,6 @@
 
 CONFIG=deploy
 
-<<<<<<< HEAD
-if [[ "$OSTYPE" == "darwin"* ]]; then
-  OPENSCAD_BUILD_TARGET_OSTYPE=darwin
-  BUILDDIR=$OPENSCADDIR
-elif [ ! $SETENV_SAVED_ORIGINAL_PATH ]; then
-  echo "please run . ./scripts/setenv.sh first (note the  . )"
-  exit 1
-fi
-
-if [ "`echo $* | grep fake`" ]; then
-  echo faking binary build
-  FAKEMAKE=1
-=======
 if [ $MXE_TARGET ]; then
   OS=UNIX_CROSS_WIN
 elif [[ "$OSTYPE" =~ "darwin" ]]; then
@@ -652,7 +553,6 @@
   echo MXE_TARGET $MXE_TARGET
   echo MXE_LIB_TYPE $MXE_LIB_TYPE
   echo DEPLOYDIR $DEPLOYDIR
->>>>>>> 7e9a46fe
 fi
 
 if [ "`echo $* | grep snapshot`" ]; then
@@ -660,8 +560,6 @@
   OPENSCAD_COMMIT=`git log -1 --pretty=format:"%h"`
 fi
 
-<<<<<<< HEAD
-=======
 if [ $OS ]; then
   echo "Detected OS: $OS"
 else
@@ -669,7 +567,6 @@
   exit
 fi
 
->>>>>>> 7e9a46fe
 while getopts 'v:d:c' c
 do
   case $c in
@@ -688,8 +585,6 @@
 export VERSIONDATE
 export VERSION
 
-<<<<<<< HEAD
-=======
 echo "Checking pre-requisites..."
 
 case $OS in
@@ -728,28 +623,10 @@
   git submodule update
 fi
 
->>>>>>> 7e9a46fe
 echo "Building openscad-$VERSION ($VERSIONDATE) $CONFIG..."
 run check_prereq
 paralell_note
 echo "NUMCPU: " $NUMCPU
-<<<<<<< HEAD
-run update_mcad
-run setup_misc
-run qmaker
-run make_clean
-run touch_parser_lexer
-run make_gui_binary
-run verify_binary
-exit
-run setup_directories
-if [ -n $EXAMPLESDIR ]; then run copy_examples ; fi
-if [ -n $FONTSDIR ]; then run copy_fonts ; fi
-if [ -n $COLORSCHEMESDIR ]; then run copy_colorschemes ; fi
-if [ -n $LIBRARYDIR ]; then run copy_mcad ; fi
-if [ -n $TRANSLATIONDIR ]; then run copy_translations ; fi
-run create_archive
-=======
 
 
 
@@ -1108,5 +985,4 @@
         echo "Binary created:" $PACKAGEFILE
         echo
         ;;
-esac
->>>>>>> 7e9a46fe
+esac