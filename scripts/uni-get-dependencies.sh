--- conflicted
+++ resolved
@@ -110,15 +110,9 @@
   libeigen3-dev libcgal-dev libopencsg-dev libgmp-dev \
   imagemagick libfreetype6-dev libdouble-conversion-dev libxml2-dev \
   gtk-doc-tools libglib2.0-dev gettext xvfb pkg-config ragel libtbb-dev \
-<<<<<<< HEAD
   libgl1-mesa-dev libxi-dev libxmu-dev libfontconfig-dev libzip-dev libjpeg-dev libjpeg-dev \
-  python3-dev nettle-dev
- get_qt5_deps_debian 
-=======
-  libgl1-mesa-dev libxi-dev libxmu-dev libfontconfig-dev libzip-dev \
-  python3-venv
+  python3-dev nettle-dev python3-venv
  get_qt5_deps_debian
->>>>>>> 81d89252
 }
 
 get_qt5_deps_debian()
