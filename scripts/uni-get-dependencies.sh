#!/bin/sh

# auto-install dependency packages using the systems package manager.
# after running this, run ./script/check-dependencies.sh. see README.md
#
# this assumes you have sudo installed and running, or are running as root.
#

get_fedora_deps_yum()
{
 yum -y install qt5-qtbase-devel bison flex eigen3-devel harfbuzz-devel \
  fontconfig-devel freetype-devel \
  boost-devel mpfr-devel gmp-devel glew-devel CGAL-devel gcc gcc-c++ pkgconfig \
  opencsg-devel git libXmu-devel curl imagemagick ImageMagick glib2-devel make \
  xorg-x11-server-Xvfb gettext qscintilla-qt5-devel \
  mesa-dri-drivers double-conversion-devel tbb-devel libcurl-devel
}

get_fedora_deps_dnf()
{
 dnf -y install qt5-qtbase-devel bison flex eigen3-devel harfbuzz-devel \
  fontconfig-devel freetype-devel \
  boost-devel mpfr-devel gmp-devel glew-devel CGAL-devel gcc gcc-c++ pkgconfig \
  opencsg-devel git libXmu-devel curl ImageMagick glib2-devel make \
  xorg-x11-server-Xvfb gettext qscintilla-qt5-devel \
  mesa-dri-drivers libzip-devel ccache qt5-qtmultimedia-devel qt5-qtsvg-devel \
  double-conversion-devel tbb-devel libcurl-devel
 dnf -y install libxml2-devel
 dnf -y install libffi-devel
 dnf -y install redhat-rpm-config
 dnf -y install qtchooser
}

get_qomo_deps()
{
 get_fedora_deps
}

get_altlinux_deps()
{
 for i in boost-devel gcc4.5 gcc4.5-c++ boost-program_options-devel \
  boost-thread-devel boost-system-devel boost-regex-devel eigen3 \
  libmpfr libgmp libgmp_cxx-devel qt5-devel libcgal-devel git-core tbb-devel \
  libglew-devel flex bison curl imagemagick gettext glib2-devel libcurl-devel; do apt-get install $i; done
}

get_freebsd_deps()
{
 pkg_add -r bison boost-libs cmake git bash eigen3 flex gmake gmp mpfr \
  xorg libGLU libXmu libXi xorg-vfbserver glew \
  qt5-core qt5-gui qt5-buildtools qt5-opengl qt5-qmake \
  opencsg cgal curl imagemagick glib2-devel gettext libdouble-conversion-3.0.0 \
  devel/onetbb libcurl
}

get_netbsd_deps()
{
 pkgin install bison boost cmake git bash eigen3 flex gmake gmp mpfr \
  qt5 glew cgal opencsg python27 curl \
  ImageMagick glib2 gettext threadingbuildingblocks libcurl
}

get_opensuse_deps()
{
 zypper install mpfr-devel gmp-devel boost-devel \
  glew-devel cmake git bison flex cgal-devel curl \
  glib2-devel gettext freetype-devel harfbuzz-devel  \
  qscintilla-qt5-devel libqt5-qtbase-devel libQt5OpenGL-devel \
  xvfb-run libzip-devel libqt5-qtmultimedia-devel libqt5-qtsvg-devel \
  double-conversion-devel libboost_regex-devel \
  libboost_program_options-devel tbb-devel libcurl-devel
 # qscintilla-qt5-devel replaces libqscintilla_qt5-devel
 # but openscad compiles with both
 zypper install libeigen3-devel
 if [ $? -ne 0 ]; then
  zypper install libeigen3
 fi
 zypper install ImageMagick
 if [ $? -ne 0 ]; then
  zypper install imagemagick
 fi
 zypper install opencsg-devel
 if [ $? -ne 0 ]; then
  pver=`cat /etc/os-release | grep -i pretty_name | sed s/PRETTY_NAME=//g`
  pver=`echo $pver | sed s/\"//g | sed s/\ /_/g `
  echo attempting to add graphics repository for opencsg...
  set +x
  zypper ar -f http://download.opensuse.org/repositories/graphics/$pver graphics
  zypper install opencsg-devel
  set -x
 fi
}

get_mageia_deps()
{
 urpmi ctags
 urpmi task-c-devel task-c++-devel libqt5-devel libgmp-devel \
  libmpfr-devel libboost-devel eigen3-devel libglew-devel bison flex \
  cmake imagemagick glib2-devel python curl git x11-server-xvfb gettext \
  double-conversion-devel tbb libcurl-devel
}

get_debian_deps()
{
 apt-get update
 apt-get -y install \
  bison build-essential cmake curl flex gettext ghostscript git \
  gtk-doc-tools imagemagick lib3mf-dev libboost-program-options-dev \
  libboost-regex-dev libboost-system-dev libcairo2-dev libcgal-dev \
  libdouble-conversion-dev libeigen3-dev libffi-dev libfontconfig-dev \
  libfreetype-dev libgl1-mesa-dev libglew-dev libglib2.0-dev libgmp-dev \
  libharfbuzz-dev libmimalloc-dev libmpfr-dev libopencsg-dev \
  libqt5gamepad5-dev libtbb-dev libxi-dev libxml2-dev libxmu-dev \
  libzip-dev nettle-dev ninja-build nodejs pkg-config python3-dev \
  python3-setuptools python3-venv ragel xvfb libcurl4-openssl-dev
 if [ "$USE_QT6" = "1" ]; then
  get_qt6_deps_debian
 else
  get_qt5_deps_debian
 fi
}

get_qt5_deps_debian()
{
 apt-get -y install \
  libqscintilla2-qt5-dev libqt5multimedia5-plugins libqt5opengl5-dev \
  libqt5svg5-dev qt5-qmake qtbase5-dev qtmultimedia5-dev
 # Install libqt5gamepad5-dev if available (not present on older releases)
 if apt-cache show libqt5gamepad5-dev >/dev/null 2>&1; then
  apt-get -y install libqt5gamepad5-dev
 fi
}

get_qt6_deps_debian()
{
 apt-get -y install \
  libqscintilla2-qt6-dev libqt6core5compat6-dev libqt6svg6-dev \
  qt6-base-dev qt6-multimedia-dev
}

get_arch_deps()
{
  pacman -S --noconfirm --needed \
  base-devel gcc bison flex make libzip cairo \
  qt5 qscintilla-qt5 cgal gmp mpfr boost opencsg \
  glew eigen glib2 fontconfig freetype2 harfbuzz \
<<<<<<< HEAD
  double-conversion imagemagick tbb curl cmake freetype2 gcc-libs ghostscript  \
=======
  double-conversion imagemagick tbb curl libcurl-openssl cmake freetype2 gcc-libs ghostscript  \
>>>>>>> 92071afd
  glibc glu  hicolor-icon-themes hicolor-icon-themes  hidapi lib3mf libglvnd \
  libspnav  libx11 libxml2 mimalloc nettle procps-ng python python-pip python-setuptools \
  qt5-base qt5-multimedia qt5-svg  xorg-server-xvfb
}

get_solus_deps()
{
  eopkg -y it -c system.devel
  eopkg -y install qt5-base-devel qt5-multimedia-devel qt5-svg-devel qscintilla-devel \
  CGAL-devel gmp-devel mpfr-devel glib2-devel libboost-devel \
  opencsg-devel glew-devel eigen3 \
  fontconfig-devel freetype2-devel harfbuzz-devel libzip-devel \
  double-conversion-devel \
  bison flex intel-tbb-devel libcurl-devel
}

unknown()
{
 echo "Unknown system type. Please install the dependency packages listed"
 echo "in README.md using your system's package manager."
}

# Usage: $0 [qt6]
# Qt5 is default
if [ "`echo $* | grep qt6`" ]; then
  USE_QT6=1
else
  USE_QT6=0
fi

if [ -e /etc/issue ]; then
 if [ "`grep -i ubuntu /etc/issue`" ]; then
  get_debian_deps
 elif [ "`grep -i KDE.neon /etc/issue`" ]; then
  get_debian_deps
 elif [ "`grep ID=.solus /etc/os-release`" ]; then
  get_solus_deps
 elif [ "`grep -i debian /etc/issue`" ]; then
  get_debian_deps
 elif [ "`grep -i raspbian /etc/issue`" ]; then
  get_debian_deps
 elif [ "`grep -i linux.mint /etc/issue`" ]; then
  get_debian_deps
 elif [ "`grep -i suse /etc/issue`" ]; then
  get_opensuse_deps
 elif [ "`grep -i fedora.release.2[2-9] /etc/issue`" ]; then
  get_fedora_deps_dnf
 elif [ "`grep -i fedora.release.[3-9][0-9] /etc/issue`" ]; then
  get_fedora_deps_dnf
 elif [ "`grep -i fedora.release.2[0-1] /etc/issue`" ]; then
  get_fedora_deps_yum
 elif [ "`grep -i fedora /etc/issue`" ]; then
  get_fedora_deps_yum
 elif [ "`grep -i red.hat /etc/issue`" ]; then
  get_fedora_deps
 elif [ "`grep -i mageia /etc/issue`" ]; then
  get_mageia_deps
 elif [ "`grep -i qomo /etc/issue`" ]; then
  get_qomo_deps
 elif test -r /etc/arch-release ; then
   get_arch_deps
 elif [ -e /etc/fedora-release ]; then
  if [ "`grep -i fedora.release /etc/fedora-release`" ]; then
    get_fedora_deps_dnf
  fi
 elif [ "`command -v rpm`" ]; then
  if [ "`rpm -qa | grep altlinux`" ]; then
   get_altlinux_deps
  fi
 elif [ -e /etc/os-release -o -e /usr/lib/os-release ]; then
  test -e /etc/os-release && os_release="/etc/os-release" || os_release="/usr/lib/os-release"
  . "${os_release}"
  if [ "${ID:-linux}" = "debian" ] || [ "${ID_LIKE#*debian*}" != "${ID_LIKE}" ]; then
   get_debian_deps
  fi
 else
  unknown
 fi
elif [ "`uname | grep -i freebsd `" ]; then
 get_freebsd_deps
elif [ "`uname | grep -i netbsd`" ]; then
 get_netbsd_deps
else
 unknown
fi<|MERGE_RESOLUTION|>--- conflicted
+++ resolved
@@ -144,11 +144,7 @@
   base-devel gcc bison flex make libzip cairo \
   qt5 qscintilla-qt5 cgal gmp mpfr boost opencsg \
   glew eigen glib2 fontconfig freetype2 harfbuzz \
-<<<<<<< HEAD
-  double-conversion imagemagick tbb curl cmake freetype2 gcc-libs ghostscript  \
-=======
   double-conversion imagemagick tbb curl libcurl-openssl cmake freetype2 gcc-libs ghostscript  \
->>>>>>> 92071afd
   glibc glu  hicolor-icon-themes hicolor-icon-themes  hidapi lib3mf libglvnd \
   libspnav  libx11 libxml2 mimalloc nettle procps-ng python python-pip python-setuptools \
   qt5-base qt5-multimedia qt5-svg  xorg-server-xvfb
