# auto-install dependency packages using the systems package manager.
# after running this, run ./script/check-dependencies.sh. see README.md
#
# this assumes you have sudo installed and running, or are running as root.
#

get_fedora_deps_yum()
{
 yum -y install qt5-qtbase-devel bison flex eigen3-devel harfbuzz-devel \
  fontconfig-devel freetype-devel \
  boost-devel mpfr-devel gmp-devel glew-devel CGAL-devel gcc gcc-c++ pkgconfig \
  opencsg-devel git libXmu-devel curl imagemagick ImageMagick glib2-devel make \
  xorg-x11-server-Xvfb gettext qscintilla-qt5-devel \
  mesa-dri-drivers double-conversion-devel tbb-devel
}

get_fedora_deps_dnf()
{
 dnf -y install qt5-qtbase-devel bison flex eigen3-devel harfbuzz-devel \
  fontconfig-devel freetype-devel \
  boost-devel mpfr-devel gmp-devel glew-devel CGAL-devel gcc gcc-c++ pkgconfig \
  opencsg-devel git libXmu-devel curl ImageMagick glib2-devel make \
  xorg-x11-server-Xvfb gettext qscintilla-qt5-devel \
  mesa-dri-drivers libzip-devel ccache qt5-qtmultimedia-devel qt5-qtsvg-devel \
  double-conversion-devel tbb-devel
 dnf -y install libxml2-devel
 dnf -y install libffi-devel
 dnf -y install redhat-rpm-config
}

get_qomo_deps()
{
 get_fedora_deps
}

get_altlinux_deps()
{
 for i in boost-devel boost-filesystem-devel gcc4.5 gcc4.5-c++ boost-program_options-devel \
  boost-thread-devel boost-system-devel boost-regex-devel eigen3 \
  libmpfr libgmp libgmp_cxx-devel qt5-devel libcgal-devel git-core tbb-devel \
  libglew-devel flex bison curl imagemagick gettext glib2-devel; do apt-get install $i; done
}

get_freebsd_deps()
{
 pkg_add -r bison boost-libs cmake git bash eigen3 flex gmake gmp mpfr \
  xorg libGLU libXmu libXi xorg-vfbserver glew \
  qt5-core qt5-gui qt5-buildtools qt5-opengl qt5-qmake \
  opencsg cgal curl imagemagick glib2-devel gettext libdouble-conversion-3.0.0 \
  devel/onetbb
}

get_netbsd_deps()
{
 pkgin install bison boost cmake git bash eigen3 flex gmake gmp mpfr \
  qt5 glew cgal opencsg python27 curl \
  ImageMagick glib2 gettext threadingbuildingblocks
}

get_opensuse_deps()
{
 zypper install mpfr-devel gmp-devel boost-devel \
  glew-devel cmake git bison flex cgal-devel curl \
  glib2-devel gettext freetype-devel harfbuzz-devel  \
  qscintilla-qt5-devel libqt5-qtbase-devel libQt5OpenGL-devel \
  xvfb-run libzip-devel libqt5-qtmultimedia-devel libqt5-qtsvg-devel \
  double-conversion-devel libboost_filesystem-devel libboost_regex-devel \
  libboost_program_options-devel tbb-devel
 # qscintilla-qt5-devel replaces libqscintilla_qt5-devel
 # but openscad compiles with both
 zypper install libeigen3-devel
 if [ $? -ne 0 ]; then
  zypper install libeigen3
 fi
 zypper install ImageMagick
 if [ $? -ne 0 ]; then
  zypper install imagemagick
 fi
 zypper install opencsg-devel
 if [ $? -ne 0 ]; then
  pver=`cat /etc/os-release | grep -i pretty_name | sed s/PRETTY_NAME=//g`
  pver=`echo $pver | sed s/\"//g | sed s/\ /_/g `
  echo attempting to add graphics repository for opencsg...
  set +x
  zypper ar -f http://download.opensuse.org/repositories/graphics/$pver graphics
  zypper install opencsg-devel
  set -x
 fi
}

get_mageia_deps()
{
 urpmi ctags
 urpmi task-c-devel task-c++-devel libqt5-devel libgmp-devel \
  libmpfr-devel libboost-devel eigen3-devel libglew-devel bison flex \
  cmake imagemagick glib2-devel python curl git x11-server-xvfb gettext \
  double-conversion-devel tbb
}

get_debian_deps()
{
 apt-get update
 apt-get -y install \
  build-essential curl ninja-build libffi-dev libxml2-dev \
  libxmu-dev cmake bison flex git libboost-all-dev \
  libmpfr-dev libglew-dev libcairo2-dev libharfbuzz-dev \
  libeigen3-dev libcgal-dev libopencsg-dev libgmp-dev \
  imagemagick libfreetype6-dev libdouble-conversion-dev \
  gtk-doc-tools libglib2.0-dev gettext xvfb pkg-config ragel libtbb-dev \
  libgl1-mesa-dev libxi-dev libfontconfig-dev libzip-dev libglm-dev
 get_qt5_deps_debian
}

get_qt5_deps_debian()
{
 apt-get -y install qtbase5-dev libqscintilla2-qt5-dev libqt5opengl5-dev \
  libqt5svg5-dev qtmultimedia5-dev libqt5multimedia5-plugins qt5-qmake
}

get_arch_deps()
{
  pacman -S --noconfirm \
	base-devel gcc bison flex make libzip \
	qt5 qscintilla-qt5 cgal gmp mpfr boost opencsg \
	glew eigen glib2 fontconfig freetype2 harfbuzz \
	double-conversion imagemagick tbb
}

get_solus_deps()
{
  eopkg -y it -c system.devel
  eopkg -y install qt5-base-devel qt5-multimedia-devel qt5-svg-devel qscintilla-devel \
	CGAL-devel gmp-devel mpfr-devel glib2-devel libboost-devel \
	opencsg-devel glew-devel eigen3 \
	fontconfig-devel freetype2-devel harfbuzz-devel libzip-devel \
	double-conversion-devel \
	bison flex intel-tbb-devel
}

unknown()
{
 echo "Unknown system type. Please install the dependency packages listed"
 echo "in README.md using your system's package manager."
}

if [ -e /etc/issue ]; then
 if [ "`grep -i ubuntu /etc/issue`" ]; then
  get_debian_deps
 elif [ "`grep -i KDE.neon /etc/issue`" ]; then
  get_debian_deps
 elif [ "`grep ID=.solus /etc/os-release`" ]; then
  get_solus_deps
 elif [ "`grep -i debian /etc/issue`" ]; then
  get_debian_deps
 elif [ "`grep -i raspbian /etc/issue`" ]; then
  get_debian_deps
<<<<<<< HEAD
 elif [ "`grep -i linux.mint.1[89] /etc/issue`" ]; then
  get_ubuntu_16_deps
  elif [ "`grep -i linux.mint.2[0-1] /etc/issue`" ]; then
  get_ubuntu_16_deps
=======
 elif [ "`grep -i linux.mint /etc/issue`" ]; then
  get_debian_deps
>>>>>>> ce759cd5
 elif [ "`grep -i suse /etc/issue`" ]; then
  get_opensuse_deps
 elif [ "`grep -i fedora.release.2[2-9] /etc/issue`" ]; then
  get_fedora_deps_dnf
 elif [ "`grep -i fedora.release.[3-9][0-9] /etc/issue`" ]; then
  get_fedora_deps_dnf
 elif [ "`grep -i fedora.release.2[0-1] /etc/issue`" ]; then
  get_fedora_deps_yum
 elif [ "`grep -i fedora /etc/issue`" ]; then
  get_fedora_deps_yum
 elif [ "`grep -i red.hat /etc/issue`" ]; then
  get_fedora_deps
 elif [ "`grep -i mageia /etc/issue`" ]; then
  get_mageia_deps
 elif [ "`grep -i qomo /etc/issue`" ]; then
  get_qomo_deps
 elif [ "`grep -i arch /etc/issue`" ]; then
   get_arch_deps
 elif [ -e /etc/fedora-release ]; then
  if [ "`grep -i fedora.release /etc/fedora-release`" ]; then
    get_fedora_deps_dnf
  fi
 elif [ "`command -v rpm`" ]; then
  if [ "`rpm -qa | grep altlinux`" ]; then
   get_altlinux_deps
  fi
 else
  unknown
 fi
elif [ "`uname | grep -i freebsd `" ]; then
 get_freebsd_deps
elif [ "`uname | grep -i netbsd`" ]; then
 get_netbsd_deps
else
 unknown
fi<|MERGE_RESOLUTION|>--- conflicted
+++ resolved
@@ -154,15 +154,8 @@
   get_debian_deps
  elif [ "`grep -i raspbian /etc/issue`" ]; then
   get_debian_deps
-<<<<<<< HEAD
- elif [ "`grep -i linux.mint.1[89] /etc/issue`" ]; then
-  get_ubuntu_16_deps
-  elif [ "`grep -i linux.mint.2[0-1] /etc/issue`" ]; then
-  get_ubuntu_16_deps
-=======
  elif [ "`grep -i linux.mint /etc/issue`" ]; then
   get_debian_deps
->>>>>>> ce759cd5
  elif [ "`grep -i suse /etc/issue`" ]; then
   get_opensuse_deps
  elif [ "`grep -i fedora.release.2[2-9] /etc/issue`" ]; then
