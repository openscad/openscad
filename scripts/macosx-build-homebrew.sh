--- conflicted
+++ resolved
@@ -63,11 +63,7 @@
   fi
 done
 
-<<<<<<< HEAD
-for formula in pkg-config eigen cgal glew glib opencsg freetype libzip libxml2 fontconfig harfbuzz qt5 qscintilla2 lib3mf double-conversion imagemagick ccache ghostscript tbb nettle; do
-=======
 for formula in pkg-config eigen cgal glew glib opencsg freetype libzip libxml2 fontconfig harfbuzz lib3mf double-conversion imagemagick ccache ghostscript tbb; do
->>>>>>> 4e4543d8
   log "Installing formula $formula"
   brew ls --versions $formula
   time brew install $formula
