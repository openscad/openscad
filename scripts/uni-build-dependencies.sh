#!/bin/sh -e

# uni-build-dependencies by don bright 2012. copyright assigned to
# Marius Kintel and Clifford Wolf, 2012. released under the GPL 2, or
# later, as described in the file named 'COPYING' in OpenSCAD's project root.

# This script builds most dependencies, both libraries and binary tools,
# of OpenSCAD for Linux/BSD. It is based on macosx-build-dependencies.sh
#
# By default it builds under $HOME/openscad_deps. You can alter this by
# setting the BASEDIR environment variable or with the 'out of tree'
# feature
#
# Usage:
#   cd openscad
#   . ./scripts/setenv-unibuild.sh
#   ./scripts/uni-build-dependencies.sh
#
# Out-of-tree usage:
#
#   cd somepath
#   . /path/to/openscad/scripts/setenv-unibuild.sh
#   /path/to/openscad/scripts/uni-build-dependencies.sh
#
# Prerequisites:
# - wget or curl
# - OpenGL (GL/gl.h)
# - GLU (GL/glu.h)
# - gcc
# - Qt4
#
# If your system lacks qt4, build like this:
#
#   ./scripts/uni-build-dependencies.sh qt4
#   . ./scripts/setenv-unibuild.sh #(Rerun to re-detect qt4)
#
# If your system lacks glu, gettext, or glib2, you can build them as well:
#
#   ./scripts/uni-build-dependencies.sh glu
#   ./scripts/uni-build-dependencies.sh glib2
#   ./scripts/uni-build-dependencies.sh gettext
#
# If you want to try Clang compiler (experimental, only works on linux):
#
#   . ./scripts/setenv-unibuild.sh clang
#
# If you want to try Qt5 (experimental)
#
#   . ./scripts/setenv-unibuild.sh qt5
#

printUsage()
{
  echo "Usage: $0"
  echo
}

check_env()
{
  SLEEP=0
  if [ x != x"$CFLAGS" ]
  then
    echo "*** WARNING: You have CFLAGS set to '$CFLAGS'"
    SLEEP=2
  fi
  if [ x != x"$CXXFLAGS" ]
  then
    echo "*** WARNING: You have CXXFLAGS set to '$CXXFLAGS'"
    SLEEP=2
  fi
  if [ x != x"$LDFLAGS" ]
  then
    echo "*** WARNING: You have LDFLAGS set to '$LDFLAGS'"
    SLEEP=2
  fi
  [ $SLEEP -gt 0 ] && sleep $SLEEP || true
}

detect_glu()
{
  detect_glu_result=
  if [ -e $DEPLOYDIR/include/GL/glu.h ]; then
    detect_glu_include=$DEPLOYDIR/include
    detect_glu_result=1;
  fi
  if [ -e /usr/include/GL/glu.h ]; then
    detect_glu_include=/usr/include
    detect_glu_result=1;
  fi
  if [ -e /usr/local/include/GL/glu.h ]; then
    detect_glu_include=/usr/local/include
    detect_glu_result=1;
  fi
  if [ -e /usr/pkg/X11R7/include/GL/glu.h ]; then
    detect_glu_include=/usr/pkg/X11R7/include
    detect_glu_result=1;
  fi
  return
}

build_glu()
{
  version=$1
  if [ -e $DEPLOYDIR/lib/libGLU.so ]; then
    echo "GLU already installed. not building"
    return
  fi
  echo "Building GLU" $version "..."
  cd $BASEDIR/src
  rm -rf glu-$version
  if [ ! -f glu-$version.tar.gz ]; then
    curl -O http://cgit.freedesktop.org/mesa/glu/snapshot/glu-$version.tar.gz
  fi
  tar xzf glu-$version.tar.gz
  cd glu-$version
  ./autogen.sh --prefix=$DEPLOYDIR
  make -j$NUMCPU
  make install
}

build_qt4()
{
  version=$1
  if [ -e $DEPLOYDIR/include/Qt ]; then
    echo "qt already installed. not building"
    return
  fi
  echo "Building Qt" $version "..."
  cd $BASEDIR/src
  rm -rf qt-everywhere-opensource-src-$version
  if [ ! -f qt-everywhere-opensource-src-$version.tar.gz ]; then
    curl -O http://releases.qt-project.org/qt4/source/qt-everywhere-opensource-src-$version.tar.gz
  fi
  tar xzf qt-everywhere-opensource-src-$version.tar.gz
  cd qt-everywhere-opensource-src-$version
  ./configure -prefix $DEPLOYDIR -opensource -confirm-license -fast -no-qt3support -no-svg -no-phonon -no-audio-backend -no-multimedia -no-javascript-jit -no-script -no-scripttools -no-declarative -no-xmlpatterns -nomake demos -nomake examples -nomake docs -nomake translations -no-webkit
  make -j$NUMCPU
  make install
  QTDIR=$DEPLOYDIR
  export QTDIR
  echo "----------"
  echo " Please set QTDIR to $DEPLOYDIR ( or run '. scripts/setenv-unibuild.sh' )"
  echo "----------"
}

build_qt5()
{
  version=$1

  if [ -f $DEPLOYDIR/lib/libQt5Core.a ]; then
    echo "Qt5 already installed. not building"
    return
  fi

  echo "Building Qt" $version "..."
  cd $BASEDIR/src
  rm -rf qt-everywhere-opensource-src-$version
  v=`echo "$version" | sed -e 's/\.[0-9]$//'`
  if [ ! -f qt-everywhere-opensource-src-$version.tar.gz ]; then
     curl -O -L http://download.qt-project.org/official_releases/qt/$v/$version/single/qt-everywhere-opensource-src-$version.tar.gz
  fi
  tar xzf qt-everywhere-opensource-src-$version.tar.gz
  cd qt-everywhere-opensource-src-$version
  ./configure -prefix $DEPLOYDIR -release -static -opensource -confirm-license \
                -nomake examples -nomake tests \
                -qt-xcb -no-c++11 -no-glib -no-harfbuzz -no-sql-db2 -no-sql-ibase -no-sql-mysql -no-sql-oci -no-sql-odbc \
                -no-sql-psql -no-sql-sqlite2 -no-sql-tds -no-cups -no-qml-debug \
                -skip activeqt -skip connectivity -skip declarative -skip doc \
                -skip enginio -skip graphicaleffects -skip location -skip multimedia \
                -skip quick1 -skip quickcontrols -skip script -skip sensors -skip serialport \
                -skip svg -skip webkit -skip webkit-examples -skip websockets -skip xmlpatterns
  make -j"$NUMCPU" install
}

build_qt5scintilla2()
{
  version=$1

  if [ -d $DEPLOYDIR/lib/libqt5scintilla2.a ]; then
    echo "Qt5Scintilla2 already installed. not building"
    return
  fi

  echo "Building Qt5Scintilla2" $version "..."
  cd $BASEDIR/src
  rm -rf ./QScintilla-gpl-$version.tar.gz
  if [ ! -f QScintilla-gpl-$version.tar.gz ]; then
     curl -L -o "QScintilla-gpl-$version.tar.gz" "http://downloads.sourceforge.net/project/pyqt/QScintilla2/QScintilla-$version/QScintilla-gpl-$version.tar.gz?use_mirror=switch"
  fi
  tar xzf QScintilla-gpl-$version.tar.gz
  cd QScintilla-gpl-$version/Qt4Qt5/
  qmake CONFIG+=staticlib
  tmpinstalldir=$DEPLOYDIR/tmp/qsci$version
  INSTALL_ROOT=$tmpinstalldir make -j"$NUMCPU" install

  if [ -d $tmpinstalldir/usr/share ]; then
    cp -av $tmpinstalldir/usr/share $DEPLOYDIR/
    cp -av $tmpinstalldir/usr/include $DEPLOYDIR/
    cp -av $tmpinstalldir/usr/lib $DEPLOYDIR/
  fi

  if [ ! -e $DEPLOYDIR/include/Qsci ]; then
    # workaround numerous bugs in qscintilla build system, see 
    # ../qscintilla2.prf and ../scintilla.pri for more info
    qsci_staticlib=`find $tmpinstalldir -name libqscintilla2.a`
    qsci_include=`find $tmpinstalldir -name Qsci`
    if [ -e $qsci_staticlib ]; then
      cp -av $qsci_include $DEPLOYDIR/include/
      cp -av $qsci_staticlib $DEPLOYDIR/lib/
    else
      echo problems finding built qscintilla libraries and include headers
    fi
    if [ -e $DEPLOYDIR/lib/libqscintilla2.a ]; then
      cp $DEPLOYDIR/lib/libqscintilla2.a $DEPLOYDIR/lib/libqt5scintilla2.a
    fi
  fi
}

build_bison()
{
  version=$1
  echo "Building bison" $version
  cd $BASEDIR/src
  rm -rf bison-$version
  if [ ! -f bison-$version.tar.gz ]; then
    curl --insecure -O http://ftp.gnu.org/gnu/bison/bison-$version.tar.gz
  fi
  tar zxf bison-$version.tar.gz
  cd bison-$version
  ./configure --prefix=$DEPLOYDIR
  make -j$NUMCPU
  make install
}

build_git()
{
  version=$1
  echo "Building git" $version "..."
  cd $BASEDIR/src
  rm -rf git-$version
  if [ ! -f git-$version.tar.gz ]; then
    curl --insecure -O http://git-core.googlecode.com/files/git-$version.tar.gz
  fi
  tar zxf git-$version.tar.gz
  cd git-$version
  ./configure --prefix=$DEPLOYDIR
  make -j$NUMCPU
  make install
}

build_cmake()
{
  version=$1
  echo "Building cmake" $version "..."
  cd $BASEDIR/src
  rm -rf cmake-$version
  if [ ! -f cmake-$version.tar.gz ]; then
    curl --insecure -O http://www.cmake.org/files/v2.8/cmake-$version.tar.gz
  fi
  tar zxf cmake-$version.tar.gz
  cd cmake-$version
  mkdir build
  cd build
  ../configure --prefix=$DEPLOYDIR
  make -j$NUMCPU
  make install
}

build_curl()
{
  version=$1
  echo "Building curl" $version "..."
  cd $BASEDIR/src
  rm -rf curl-$version
  if [ ! -f curl-$version.tar.bz2 ]; then
    wget http://curl.haxx.se/download/curl-$version.tar.bz2
  fi
  tar xjf curl-$version.tar.bz2
  cd curl-$version
  mkdir build
  cd build
  ../configure --prefix=$DEPLOYDIR
  make -j$NUMCPU
  make install
}

build_gmp()
{
  version=$1
  if [ -e $DEPLOYDIR/include/gmp.h ]; then
    echo "gmp already installed. not building"
    return
  fi
  echo "Building gmp" $version "..."
  cd $BASEDIR/src
  rm -rf gmp-$version
  if [ ! -f gmp-$version.tar.bz2 ]; then
    curl --insecure -O https://gmplib.org/download/gmp/gmp-$version.tar.bz2
  fi
  tar xjf gmp-$version.tar.bz2
  cd gmp-$version
  mkdir build
  cd build
  ../configure --prefix=$DEPLOYDIR --enable-cxx
  make -j$NUMCPU
  make install
}

build_mpfr()
{
  version=$1
  if [ -e $DEPLOYDIR/include/mpfr.h ]; then
    echo "mpfr already installed. not building"
    return
  fi
  echo "Building mpfr" $version "..."
  cd $BASEDIR/src
  rm -rf mpfr-$version
  if [ ! -f mpfr-$version.tar.bz2 ]; then
    curl --insecure -O ftp.gnu.org/gnu/mpfr/mpfr-$version.tar.bz2
  fi
  tar xjf mpfr-$version.tar.bz2
  cd mpfr-$version
  mkdir build
  cd build
  ../configure --prefix=$DEPLOYDIR --with-gmp=$DEPLOYDIR
  make -j$NUMCPU
  make install
  cd ..
}

build_boost()
{
  if [ -e $DEPLOYDIR/include/boost ]; then
    echo "boost already installed. not building"
    return
  fi
  version=$1
  bversion=`echo $version | tr "." "_"`
  echo "Building boost" $version "..."
  cd $BASEDIR/src
  rm -rf boost_$bversion
  if [ ! -f boost_$bversion.tar.bz2 ]; then
    curl --insecure -LO http://downloads.sourceforge.net/project/boost/boost/$version/boost_$bversion.tar.bz2
  fi
  if [ ! $? -eq 0 ]; then
    echo download failed. 
    exit 1
  fi
  tar xjf boost_$bversion.tar.bz2
  cd boost_$bversion
  if [ "`gcc --version|grep 4.7`" ]; then
    if [ "`echo $version | grep 1.47`" ]; then
      echo gcc 4.7 incompatible with boost 1.47. edit boost version in $0
      exit
    fi
  fi
  # We only need certain portions of boost
  if [ -e ./bootstrap.sh ]; then
    BSTRAPBIN=./bootstrap.sh
  else
    BSTRAPBIN=./configure
  fi
  $BSTRAPBIN --prefix=$DEPLOYDIR --with-libraries=thread,program_options,filesystem,system,regex
	if [ -e ./b2 ]; then
    BJAMBIN=./b2;
  elif [ -e ./bjam ]; then
    BJAMBIN=./bjam
  elif [ -e ./Makefile ]; then
    BJAMBIN=make
  fi
  if [ $CXX ]; then
    if [ $CXX = "clang++" ]; then
      $BJAMBIN -j$NUMCPU toolset=clang
    fi
  else
    $BJAMBIN -j$NUMCPU
  fi
  if [ $? = 0 ]; then
    $BJAMBIN install
  else
    echo boost build failed
    exit 1
  fi
  if [ "`ls $DEPLOYDIR/include/ | grep boost.[0-9]`" ]; then
    if [ ! -e $DEPLOYDIR/include/boost ]; then
      echo "boost is old, make a symlink to $DEPLOYDIR/include/boost & rerun"
      exit 1
    fi
  fi
}

build_cgal()
{
  if [ -e $DEPLOYDIR/include/CGAL/version.h ]; then
    echo "CGAL already installed. not building"
    return
  fi
  version=$1
  echo "Building CGAL" $version "..."
  cd $BASEDIR/src
  rm -rf CGAL-$version
<<<<<<< HEAD
=======
  ver5_4="curl -L --insecure https://github.com/CGAL/cgal/releases/download/v5.4/CGAL-5.4-library.tar.xz --output CGAL-5.4.tar.xz"
>>>>>>> 14ec256d
  ver5_3="curl -L --insecure https://github.com/CGAL/cgal/releases/download/v5.3/CGAL-5.3-library.tar.xz --output CGAL-5.3.tar.xz"
  ver5_2="curl -L --insecure https://github.com/CGAL/cgal/releases/download/v5.2/CGAL-5.2-library.tar.xz --output CGAL-5.2.tar.xz"
  ver5_1="curl -L --insecure https://github.com/CGAL/cgal/releases/download/v5.1/CGAL-5.1-library.tar.xz --output CGAL-5.1.tar.xz"
  ver4_11="curl -L --insecure -O https://github.com/CGAL/cgal/releases/download/releases%2FCGAL-4.11/CGAL-4.11.tar.xz"
  ver4_8="curl -L --insecure -O https://github.com/CGAL/cgal/releases/download/releases%2FCGAL-4.8/CGAL-4.8.tar.xz"
  ver4_7="curl -L --insecure -O https://github.com/CGAL/cgal/releases/download/releases%2FCGAL-4.7/CGAL-4.7.tar.gz"
  ver4_6="curl -L --insecure -O https://github.com/CGAL/cgal/archive/releases/CGAL-4.6.tar.gz"
  ver4_4="curl --insecure -O https://gforge.inria.fr/frs/download.php/file/33524/CGAL-4.4.tar.bz2"
  ver4_2="curl --insecure -O https://gforge.inria.fr/frs/download.php/32360/CGAL-4.2.tar.bz2"
  ver4_1="curl --insecure -O https://gforge.inria.fr/frs/download.php/31640/CGAL-4.1.tar.bz2"
  ver4_0_2="curl --insecure -O https://gforge.inria.fr/frs/download.php/31174/CGAL-4.0.2.tar.bz2"
  ver4_0="curl --insecure -O https://gforge.inria.fr/frs/download.php/30387/CGAL-4.0.tar.gz"
  ver3_9="curl --insecure -O https://gforge.inria.fr/frs/download.php/29125/CGAL-3.9.tar.gz"
  ver3_8="curl --insecure -O https://gforge.inria.fr/frs/download.php/28500/CGAL-3.8.tar.gz"
  ver3_7="curl --insecure -O https://gforge.inria.fr/frs/download.php/27641/CGAL-3.7.tar.gz"
  vernull="echo already downloaded..skipping"
  download_cmd=ver`echo $version | sed s/"\."/"_"/ | sed s/"\."/"_"/`

  if [ -e CGAL-$version.tar.gz ]; then
    download_cmd=vernull;
  fi
  if [ -e CGAL-$version.tar.bz2 ]; then
    download_cmd=vernull;
  fi
  if [ -e CGAL-$version.tar.xz ]; then
    download_cmd=vernull;
  fi
  if [ -d CGAL-$version ]; then
    download_cmd=vernull;
  fi

  eval echo "$"$download_cmd
  `eval echo "$"$download_cmd`

  zipper=gzip
  suffix=gz
  if [ -e CGAL-$version.tar.bz2 ]; then
    zipper=bzip2
    suffix=bz2
  fi
  if [ -e CGAL-$version.tar.xz ]; then
    zipper=xz
    suffix=xz
  fi

  if [ ! -d CGAL-$version ]; then
    $zipper -f -d CGAL-$version.tar.$suffix;
    tar xf CGAL-$version.tar
  fi

  cd CGAL-$version

  # older cmakes have buggy FindBoost that can result in
  # finding the system libraries but OPENSCAD_LIBRARIES include paths
  # NB! This was removed 2015-12-02 - if this problem resurfaces, fix it only for the relevant platforms as this
  # messes up more recent installations of cmake and CGAL.
  # FINDBOOST_CMAKE=$OPENSCAD_SCRIPTDIR/../tests/FindBoost.cmake
  # cp $FINDBOOST_CMAKE ./cmake/modules/

  mkdir bin
  cd bin
  rm -rf ./*
  if [ "`uname -a| grep ppc64`" ]; then
    CGAL_BUILDTYPE="Release" # avoid assertion violation
  else
    CGAL_BUILDTYPE="Debug"
  fi

  DEBUGBOOSTFIND=0 # for debugging FindBoost.cmake (not for debugging boost)
  Boost_NO_SYSTEM_PATHS=1
  if [ "`echo $2 | grep use-sys-libs`" ]; then
    cmake -DCMAKE_INSTALL_PREFIX=$DEPLOYDIR -DWITH_CGAL_Qt3=OFF -DWITH_CGAL_Qt4=OFF -DWITH_CGAL_ImageIO=OFF -DCMAKE_BUILD_TYPE=$CGAL_BUILDTYPE -DBoost_DEBUG=$DEBUGBOOSTFIND ..
  else
    cmake -DCMAKE_INSTALL_PREFIX=$DEPLOYDIR -DGMP_INCLUDE_DIR=$DEPLOYDIR/include -DGMP_LIBRARIES=$DEPLOYDIR/lib/libgmp.so -DGMPXX_LIBRARIES=$DEPLOYDIR/lib/libgmpxx.so -DGMPXX_INCLUDE_DIR=$DEPLOYDIR/include -DMPFR_INCLUDE_DIR=$DEPLOYDIR/include -DMPFR_LIBRARIES=$DEPLOYDIR/lib/libmpfr.so -DWITH_CGAL_Qt3=OFF -DWITH_CGAL_Qt4=OFF -DWITH_CGAL_ImageIO=OFF -DBOOST_LIBRARYDIR=$DEPLOYDIR/lib -DBOOST_INCLUDEDIR=$DEPLOYDIR/include -DCMAKE_BUILD_TYPE=$CGAL_BUILDTYPE -DBoost_DEBUG=$DEBUGBOOSTFIND -DBoost_NO_SYSTEM_PATHS=1 ..
  fi
  make -j$NUMCPU
  make install
}

build_glew()
{
  GLEW_INSTALLED=
  if [ -e $DEPLOYDIR/lib64/libGLEW.so ]; then
    GLEW_INSTALLED=1
  fi
  if [ -e $DEPLOYDIR/lib/libGLEW.so ]; then
    GLEW_INSTALLED=1
  fi
  if [ $GLEW_INSTALLED ]; then
    echo "glew already installed. not building"
    return
  fi
  version=$1
  echo "Building GLEW" $version "..."
  cd $BASEDIR/src
  rm -rf glew-$version
  if [ ! -f glew-$version.tgz ]; then
    curl --insecure -LO http://downloads.sourceforge.net/project/glew/glew/$version/glew-$version.tgz
  fi
  tar xzf glew-$version.tgz
  cd glew-$version
  mkdir -p $DEPLOYDIR/lib/pkgconfig

  # Glew's makefile is not built for Linux Multiarch. We aren't trying
  # to fix everything here, just the test machines OScad normally runs on

  # Fedora 64-bit
  if [ "`uname -m | grep 64`" ]; then
    if [ -e /usr/lib64/libXmu.so.6 ]; then
      sed -ibak s/"\-lXmu"/"\-L\/usr\/lib64\/libXmu.so.6"/ config/Makefile.linux
    fi
  fi

  # debian hurd i386
  if [ "`uname -m | grep 386`" ]; then
    if [ -e /usr/lib/i386-gnu/libXi.so.6 ]; then
      sed -ibak s/"-lXi"/"\-L\/usr\/lib\/i386-gnu\/libXi.so.6"/ config/Makefile.gnu
    fi
  fi

  # clang linux
  if [ $CC ]; then
    sed -ibak s/"CC = cc"/"# CC = cc"/ config/Makefile.linux
  fi

  MAKER=make
  if [ "`uname | grep BSD`" ]; then
    if [ "`command -v gmake`" ]; then
      MAKER=gmake
    else
      echo "building glew on BSD requires gmake (gnu make)"
      exit
    fi
  fi

  GLEW_DEST=$DEPLOYDIR $MAKER -j$NUMCPU
  GLEW_DEST=$DEPLOYDIR $MAKER install
}

build_opencsg()
{
  if [ -e $DEPLOYDIR/lib/libopencsg.so ]; then
    echo "OpenCSG already installed. not building"
    return
  fi
  version=$1
  echo "Building OpenCSG" $version "..."
  cd $BASEDIR/src
  rm -rf OpenCSG-$version
  if [ ! -f OpenCSG-$version.tar.gz ]; then
    curl --insecure -O http://www.opencsg.org/OpenCSG-$version.tar.gz
  fi
  tar xzf OpenCSG-$version.tar.gz
  cd OpenCSG-$version

  # modify the .pro file for qmake, then use qmake to
  # manually rebuild the src/Makefile (some systems don't auto-rebuild it)

  cp opencsg.pro opencsg.pro.bak
  cat opencsg.pro.bak | sed s/example// > opencsg.pro

  detect_glu
  GLU_INCLUDE=$detect_glu_include
  if [ ! $detect_glu_result ]; then
    build_glu 9.0.0
  fi

  if [ "`command -v qmake-qt4`" ]; then
    OPENCSG_QMAKE=qmake-qt4
  elif [ "`command -v qmake4`" ]; then
    OPENCSG_QMAKE=qmake4
  elif [ "`command -v qmake-qt5`" ]; then
    OPENCSG_QMAKE=qmake-qt5
  elif [ "`command -v qmake5`" ]; then
    OPENCSG_QMAKE=qmake5
  elif [ "`command -v qmake`" ]; then
    OPENCSG_QMAKE=qmake
  else
    echo qmake not found... using standard OpenCSG makefiles
    OPENCSG_QMAKE=make
    cp Makefile Makefile.bak
    cp src/Makefile src/Makefile.bak

    cat Makefile.bak | sed s/example// |sed s/glew// > Makefile
    cat src/Makefile.bak | sed s@^INCPATH.*@INCPATH\ =\ -I$BASEDIR/include\ -I../include\ -I..\ -I$GLU_INCLUDE\ -I.@ > src/Makefile
    cp src/Makefile src/Makefile.bak2
    cat src/Makefile.bak2 | sed s@^LIBS.*@LIBS\ =\ -L$BASEDIR/lib\ -L/usr/X11R6/lib\ -lGLU\ -lGL@ > src/Makefile
    tmp=$version
    version=$tmp
  fi

  if [ ! $OPENCSG_QMAKE = "make" ]; then
    OPENCSG_QMAKE=$OPENCSG_QMAKE' "QMAKE_CXXFLAGS+=-I'$GLU_INCLUDE'"'
  fi
  echo OPENCSG_QMAKE: $OPENCSG_QMAKE

  cd $BASEDIR/src/OpenCSG-$version/src
  $OPENCSG_QMAKE

  cd $BASEDIR/src/OpenCSG-$version
  $OPENCSG_QMAKE

  make

  ls lib/* include/*
  if [ -e lib/.libs ]; then ls lib/.libs/*; fi # netbsd
  echo "installing to -->" $DEPLOYDIR
  mkdir -p $DEPLOYDIR/lib
  mkdir -p $DEPLOYDIR/include
  install lib/* $DEPLOYDIR/lib
  install include/* $DEPLOYDIR/include
  if [ -e lib/.libs ]; then install lib/.libs/* $DEPLOYDIR/lib; fi #netbsd

  cd $BASEDIR
}

build_eigen()
{
  version=$1
  if [ -e $DEPLOYDIR/include/eigen3 ]; then
    if [ `echo $version | grep 3....` ]; then
      echo "Eigen3 already installed. not building"
      return
    fi
  fi
  echo "Building eigen" $version "..."
  cd $BASEDIR/src
  rm -rf eigen-$version
  if [ ! -f eigen-$version.tar.bz2 ]; then
    curl -LO https://gitlab.com/libeigen/eigen/-/archive/$version/eigen-$version.tar.bz2
  fi
  EIGENDIR=`tar tjf eigen-$version.tar.bz2 | head -1 | cut -f1 -d"/"`
  rm -rf "./$EIGENDIR"
  tar xjf eigen-$version.tar.bz2
  ln -s "./$EIGENDIR" eigen-$version || true
  cd eigen-$version
  mkdir build
  cd build
  cmake -DCMAKE_INSTALL_PREFIX=$DEPLOYDIR -DEIGEN_TEST_NO_OPENGL=1 ..
  make -j$NUMCPU
  make install
}


# glib2 and dependencies

#build_gettext()
#{
#  version=$1
#  ls -l $DEPLOYDIR/include/gettext-po.h
#  if [ -e $DEPLOYDIR/include/gettext-po.h ]; then
#    echo "gettext already installed. not building"
#    return
#  fi
#
#  echo "Building gettext $version..."
#
#  cd "$BASEDIR"/src
#  rm -rf "gettext-$version"
#  if [ ! -f "glib-$version.tar.gz" ]; then
#    curl --insecure -LO "http://ftpmirror.gnu.org/gettext/gettext-$version.tar.gz"
#  fi
#  tar xzf "gettext-$version.tar.gz"
#  cd "gettext-$version"
#
#  ./configure --prefix="$DEPLOYDIR"
#  make -j$NUMCPU
#  make install
#}

build_pkgconfig()
{
  if [ "`command -v pkg-config`" ]; then
    echo "pkg-config already installed. not building"
    return
  fi
  version=$1
  echo "Building pkg-config $version..."

  cd "$BASEDIR"/src
  rm -rf "pkg-config-$version"
  if [ ! -f "pkg-config-$version.tar.gz" ]; then
    curl --insecure -LO "http://pkgconfig.freedesktop.org/releases/pkg-config-$version.tar.gz"
  fi
  tar xzf "pkg-config-$version.tar.gz"
  cd "pkg-config-$version"

  ./configure --prefix="$DEPLOYDIR" --with-internal-glib
  make -j$NUMCPU
  make install
}

build_libffi()
{
  if [ -e $DEPLOYDIR/include/ffi.h ]; then
    echo "libffi already installed. not building"
    return
  fi
  version=$1
  echo "Building libffi $version..."

  cd "$BASEDIR"/src
  rm -rf "libffi-$version"
  if [ ! -f "libffi-$version.tar.gz" ]; then
    curl --insecure -LO "ftp://sourceware.org/pub/libffi/libffi-$version.tar.gz"
    curl --insecure -LO "http://www.linuxfromscratch.org/patches/blfs/svn/libffi-$version-includedir-1.patch"
  fi
  tar xzf "libffi-$version.tar.gz"
  cd "libffi-$version"
  if [ ! "`command -v patch`" ]; then
    echo cannot proceed, need 'patch' program
    exit 1
  fi
  patch -Np1 -i ../libffi-3.0.13-includedir-1.patch
  ./configure --prefix="$DEPLOYDIR"
  make -j$NUMCPU
  make install
}

#build_glib2()
#{
#  version="$1"
#  maj_min_version="${version%.*}" #Drop micro#
#
#  if [ -e $DEPLOYDIR/lib/glib-2.0 ]; then
#    echo "glib2 already installed. not building"
#    return
#  fi
#
# echo "Building glib2 $version..."
#  cd "$BASEDIR"/src
#  rm -rf "glib-$version"
#  if [ ! -f "glib-$version.tar.xz" ]; then
#    curl --insecure -LO "http://ftp.gnome.org/pub/gnome/sources/glib/$maj_min_version/glib-$version.tar.xz"
#  fi
#  tar xJf "glib-$version.tar.xz"
#  cd "glib-$version"

#  ./configure --disable-gtk-doc --disable-man --prefix="$DEPLOYDIR" CFLAGS="-I$DEPLOYDIR/include" LDFLAGS="-L$DEPLOYDIR/lib"
#  make -j$NUMCPU
#  make install
#}

## end of glib2 stuff

# this section allows 'out of tree' builds, as long as the system has
# the 'dirname' command installed

if [ "`command -v dirname`" ]; then
  RUNDIR=$PWD
  OPENSCAD_SCRIPTDIR=`dirname $0`
  cd $OPENSCAD_SCRIPTDIR
  OPENSCAD_SCRIPTDIR=$PWD
  cd $RUNDIR
else
  if [ ! -f openscad.qrc ]; then
    echo "Must be run from the OpenSCAD source root directory (don't have 'dirname')"
    exit 1
  else
    OPENSCAD_SCRIPTDIR=$PWD
  fi
fi

check_env

. $OPENSCAD_SCRIPTDIR/setenv-unibuild.sh # '.' is equivalent to 'source'
. $OPENSCAD_SCRIPTDIR/common-build-dependencies.sh
SRCDIR=$BASEDIR/src

if [ ! $NUMCPU ]; then
  echo "Note: The NUMCPU environment variable can be set for parallel builds"
  NUMCPU=1
fi

if [ ! -d $BASEDIR/bin ]; then
  mkdir -p $BASEDIR/bin
fi

echo "Using basedir:" $BASEDIR
echo "Using deploydir:" $DEPLOYDIR
echo "Using srcdir:" $SRCDIR
echo "Number of CPUs for parallel builds:" $NUMCPU
mkdir -p $SRCDIR $DEPLOYDIR

# this section builds some basic tools, if they are missing or outdated
# they are installed under $BASEDIR/bin which we have added to our PATH

if [ ! "`command -v curl`" ]; then
  # to prevent "end of file" NSS error -5938 (ssl) use a newer version of curl
  build_curl 7.49.0
fi

if [ ! "`command -v bison`" ]; then
  build_bison 2.6.1
fi

# NB! For cmake, also update the actual download URL in the function
if [ ! "`command -v cmake`" ]; then
  build_cmake 2.8.8
fi
# see README for needed version (this should match 1<minimum)
if [ "`cmake --version | grep 'version 2.[1-8][^0-9][1-4] '`" ]; then
  build_cmake 2.8.8
fi

# Singly build certain tools or libraries
if [ $1 ]; then
  if [ $1 = "git" ]; then
    build_git 1.7.10.3
    exit $?
  fi
  if [ $1 = "cgal" ]; then
<<<<<<< HEAD
    build_cgal ${CGAL_VERSION:-5.2} use-sys-libs
=======
    build_cgal ${CGAL_VERSION:-5.3} use-sys-libs
>>>>>>> 14ec256d
    exit $?
  fi
  if [ $1 = "opencsg" ]; then
    build_opencsg 1.4.2
    exit $?
  fi
  if [ $1 = "qt4" ]; then
    # such a huge build, put here by itself
    build_qt4 4.8.4
    exit $?
  fi
  if [ $1 = "qt5scintilla2" ]; then
    build_qt5scintilla2 2.8.3
    exit $?
  fi
  if [ $1 = "qt5" ]; then
    build_qt5 5.3.1
    build_qt5scintilla2 2.8.3
    exit $?
  fi
  if [ $1 = "glu" ]; then
    # Mesa and GLU split in late 2012, so it's not on some systems
    build_glu 9.0.0
    exit $?
  fi
  if [ $1 = "gettext" ]; then
    # such a huge build, put here by itself
    build_gettext 0.18.3.1
    exit $?
  fi
  if [ $1 = "harfbuzz" ]; then
    # debian 7 lacks only harfbuzz
    build_harfbuzz 0.9.35 --with-glib=yes
    exit $?
  fi
  if [ $1 = "glib2" ]; then
    # such a huge build, put here by itself
    build_pkgconfig 0.28
    build_libffi 3.0.13
    #build_gettext 0.18.3.1
    build_glib2 2.38.2
    exit $?
  fi
fi


# todo - cgal 4.02 for gcc<4.7, gcc 4.2 for above

#
# Main build of libraries
# edit version numbers here as needed.
# This is only for libraries most systems won't have new enough versions of.
# For big things like Qt4, see the notes at the head of this file on
# building individual dependencies.
#
# Some of these are defined in scripts/common-build-dependencies.sh

build_eigen 3.3.7
build_gmp 6.0.0
build_mpfr 3.1.1
build_boost 1.56.0
# NB! For CGAL, also update the actual download URL in the function
build_cgal 5.3
build_glew 1.9.0
build_opencsg 1.4.2
build_gettext 0.18.3.1
build_glib2 2.38.2

# the following are only needed for text()
build_freetype 2.6.1 --without-png
build_libxml2 2.9.1
build_fontconfig 2.11.0 --with-add-fonts=/usr/X11R6/lib/X11/fonts,/usr/local/share/fonts
build_ragel 6.9
build_harfbuzz 0.9.35 --with-glib=yes

echo "OpenSCAD dependencies built and installed to " $BASEDIR<|MERGE_RESOLUTION|>--- conflicted
+++ resolved
@@ -200,7 +200,7 @@
   fi
 
   if [ ! -e $DEPLOYDIR/include/Qsci ]; then
-    # workaround numerous bugs in qscintilla build system, see 
+    # workaround numerous bugs in qscintilla build system, see
     # ../qscintilla2.prf and ../scintilla.pri for more info
     qsci_staticlib=`find $tmpinstalldir -name libqscintilla2.a`
     qsci_include=`find $tmpinstalldir -name Qsci`
@@ -344,7 +344,7 @@
     curl --insecure -LO http://downloads.sourceforge.net/project/boost/boost/$version/boost_$bversion.tar.bz2
   fi
   if [ ! $? -eq 0 ]; then
-    echo download failed. 
+    echo download failed.
     exit 1
   fi
   tar xjf boost_$bversion.tar.bz2
@@ -400,10 +400,7 @@
   echo "Building CGAL" $version "..."
   cd $BASEDIR/src
   rm -rf CGAL-$version
-<<<<<<< HEAD
-=======
   ver5_4="curl -L --insecure https://github.com/CGAL/cgal/releases/download/v5.4/CGAL-5.4-library.tar.xz --output CGAL-5.4.tar.xz"
->>>>>>> 14ec256d
   ver5_3="curl -L --insecure https://github.com/CGAL/cgal/releases/download/v5.3/CGAL-5.3-library.tar.xz --output CGAL-5.3.tar.xz"
   ver5_2="curl -L --insecure https://github.com/CGAL/cgal/releases/download/v5.2/CGAL-5.2-library.tar.xz --output CGAL-5.2.tar.xz"
   ver5_1="curl -L --insecure https://github.com/CGAL/cgal/releases/download/v5.1/CGAL-5.1-library.tar.xz --output CGAL-5.1.tar.xz"
@@ -816,11 +813,7 @@
     exit $?
   fi
   if [ $1 = "cgal" ]; then
-<<<<<<< HEAD
-    build_cgal ${CGAL_VERSION:-5.2} use-sys-libs
-=======
     build_cgal ${CGAL_VERSION:-5.3} use-sys-libs
->>>>>>> 14ec256d
     exit $?
   fi
   if [ $1 = "opencsg" ]; then
