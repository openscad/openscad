#!/bin/bash
#
# This script builds all library dependencies of OpenSCAD for Mac OS X.
# The libraries will be build in 64-bit mode and backwards compatible with 10.8 "Mountain Lion".
# 
# This script must be run from the OpenSCAD source root directory
#
# Usage: macosx-build-dependencies.sh [-16lcdf] [<package>]
#  -3   Build using C++03 and libstdc++ (default is C++11 and libc++)
#  -l   Force use of LLVM compiler
#  -c   Force use of clang compiler
#  -d   Build for deployment (if not specified, e.g. Sparkle won't be built)
#  -f   Force build even if package is installed
#
# Prerequisites:
# - MacPorts: curl, cmake
#
# FIXME:
# o Verbose option
#

BASEDIR=$PWD/../libraries
OPENSCADDIR=$PWD
SRCDIR=$BASEDIR/src
DEPLOYDIR=$BASEDIR/install
MAC_OSX_VERSION_MIN=10.8
OPTION_LLVM=false
OPTION_CLANG=false
OPTION_DEPLOY=false
OPTION_FORCE=0
OPTION_CXX11=true

PACKAGES=(
    # NB! For eigen, also update the path in the function
    "eigen 3.3.1"
    "gmp 6.1.1"
    "mpfr 3.1.4"
    "boost 1.61.0"
    "qt5 5.7.0"
    "qscintilla 2.9.3"
    # NB! For CGAL, also update the actual download URL in the function
    "cgal 4.8.1"
    "glew 1.13.0"
    "gettext 0.19.8"
    "libffi 3.2.1"
    "glib2 2.50.1"
    "opencsg 1.4.2"
    "freetype 2.6.3"
    "ragel 6.9"
    "harfbuzz 1.2.7"
    "libzip 1.1.3"
    "libxml2 2.9.4"
<<<<<<< HEAD
    "fontconfig 2.12.1"
=======
    "fontconfig 2.12.0"
    "hidapi 0.7.0"
>>>>>>> e941cf9b
)
DEPLOY_PACKAGES=(
    "sparkle 1.13.1"
)

printUsage()
{
  echo "Usage: $0 [-3lcdf] [<package>]"
  echo
  echo "  -3   Build using C++03 and libstdc++"
  echo "  -l   Force use of LLVM compiler"
  echo "  -c   Force use of clang compiler"
  echo "  -d   Build for deployment"
  echo "  -f   Force build even if package is installed"
  echo
  echo "  If <package> is not specified, builds all packages"
}

# Outputs all package names
all_packages()
{
    for i in $(seq 0 $(( ${#PACKAGES[@]} - 1 )) ); do
        local p=${PACKAGES[$i]}
        echo -n "${p%%\ *} " # Cut at first space
    done
}

# Usage: package_version <package>
# Outputs the package version for the given package
package_version()
{
    for i in $(seq 0 $(( ${#PACKAGES[@]} - 1 )) ); do
        local p=${PACKAGES[$i]}
        if [ "$1" = "${p%%\ *}" ]; then
            echo "${p#*\ }" # cut until first space
            return 0
        fi
    done
    return 1
}

# Usage: build <package> <version>
build()
{
    local package=$1
    local version=$2

    local should_install=$(( $OPTION_FORCE == 1 ))
    if [[ $should_install == 0 ]]; then
        is_installed $package $version
        should_install=$?
    fi
    if [[ $should_install == 1 ]]; then
        set -e
        build_$package $version
        set +e
    fi
}

# Usage: is_installed <package> [<version>]
# Returns success (0) if the/a version of the package is already installed
is_installed()
{
    if check_$1 $2; then
      echo "$1 already installed - not building"
      return 0
    fi
    return 1
}

# Usage: check_dir <dir>
# Checks if $DEPLOYDIR/<dir> exists and is a folder
# Returns success (0) if the folder exists
check_dir()
{
    test -d "$DEPLOYDIR/$1"
}

# Usage: check_file <file>
# Checks if $DEPLOYDIR/<file> exists and is a file
# Returns success (0) if the file exists
check_file()
{
    test -f "$DEPLOYDIR/$1"
}


patch_qt_disable_core_wlan()
{
  version="$1"

  patch -p1 <<END-OF-PATCH
--- qt-everywhere-opensource-src-4.8.5/src/plugins/bearer/bearer.pro.orig	2013-11-01 19:04:29.000000000 +0100
+++ qt-everywhere-opensource-src-4.8.5/src/plugins/bearer/bearer.pro	2013-10-31 21:53:00.000000000 +0100
@@ -12,7 +12,7 @@
 #win32:SUBDIRS += nla
 win32:SUBDIRS += generic
 win32:!wince*:SUBDIRS += nativewifi
-macx:contains(QT_CONFIG, corewlan):SUBDIRS += corewlan
+#macx:contains(QT_CONFIG, corewlan):SUBDIRS += corewlan
 macx:SUBDIRS += generic
 symbian:SUBDIRS += symbian
 blackberry:SUBDIRS += blackberry
END-OF-PATCH
}

# FIXME: Support gcc/llvm/clang flags. Use -platform <whatever> to make this work? kintel 20130117
build_qt()
{
  version=$1

  if [ -d $DEPLOYDIR/lib/QtCore.framework ]; then
    echo "qt already installed. not building"
    return
  fi

  echo "Building Qt" $version "..."
  cd $BASEDIR/src
  rm -rf qt-everywhere-opensource-src-$version
  if [ ! -f qt-everywhere-opensource-src-$version.tar.gz ]; then
     curl -O -L http://download.qt-project.org/official_releases/qt/4.8/4.8.5/qt-everywhere-opensource-src-4.8.5.tar.gz
  fi
  tar xzf qt-everywhere-opensource-src-$version.tar.gz
  cd qt-everywhere-opensource-src-$version
  patch -p0 < $OPENSCADDIR/patches/qt4/patch-src_corelib_global_qglobal.h.diff
  patch -p0 < $OPENSCADDIR/patches/qt4/patch-libtiff.diff
  patch -p0 < $OPENSCADDIR/patches/qt4/patch-src_plugins_bearer_corewlan_qcorewlanengine.mm.diff
  if $USING_CLANG; then
    # FIX for clang
    sed -i "" -e "s/::TabletProximityRec/TabletProximityRec/g"  src/gui/kernel/qt_cocoa_helpers_mac_p.h
    PLATFORM="-platform unsupported/macx-clang"
  fi
  case "$OSX_VERSION" in
    9)
      # libtiff fails in the linker step with Mavericks / XCode 5.0.1
      MACOSX_RELEASE_OPTIONS=-no-libtiff
      # wlan support bails out with lots of compiler errors, disable it for the build
      patch_qt_disable_core_wlan "$version"
      ;;
    *)
      MACOSX_RELEASE_OPTIONS=
      ;;
  esac
  ./configure -prefix $DEPLOYDIR -release -arch x86_64 -opensource -confirm-license $PLATFORM -fast -no-qt3support -no-svg -no-phonon -no-audio-backend -no-multimedia -no-javascript-jit -no-script -no-scripttools -no-declarative -no-xmlpatterns -nomake demos -nomake examples -nomake docs -nomake translations -no-webkit $MACOSX_RELEASE_OPTIONS
  make -j"$NUMCPU" install
}

check_qt5()
{
    check_dir lib/QtCore.framework
}

build_qt5()
{
  version=$1

  echo "Building Qt" $version "..."
  cd $BASEDIR/src
  v=(${version//./ }) # Split into array
  rm -rf qt-everywhere-opensource-src-$version
  if [ ! -f qt-everywhere-opensource-src-$version.tar.gz ]; then
     curl -O -L http://download.qt-project.org/official_releases/qt/${v[0]}.${v[1]}/$version/single/qt-everywhere-opensource-src-$version.tar.gz
  fi
  tar xzf qt-everywhere-opensource-src-$version.tar.gz
  cd qt-everywhere-opensource-src-$version
  patch -d qtbase -p1 < $OPENSCADDIR/patches/qt5/QTBUG-56004.patch
  patch -d qtbase -p1 < $OPENSCADDIR/patches/qt5/QTBUG-56004b.patch
  if ! $USING_CXX11; then
    QT_EXTRA_FLAGS="-no-c++11"
  fi
  CXXFLAGS="$CXXSTDFLAGS" ./configure -prefix $DEPLOYDIR $QT_EXTRA_FLAGS -release -opensource -confirm-license \
		-nomake examples -nomake tests \
		-no-xcb -no-glib -no-harfbuzz -no-sql-db2 -no-sql-ibase -no-sql-mysql -no-sql-oci -no-sql-odbc \
		-no-sql-psql -no-sql-sqlite2 -no-sql-tds -no-cups -no-qml-debug \
                -skip qtx11extras -skip qtandroidextras -skip qtserialport -skip qtserialbus \
                -skip qtactiveqt -skip qtxmlpatterns -skip qtdeclarative -skip qtscxml \
                -skip qtpurchasing -skip qtcanvas3d -skip qtgamepad -skip qtwayland \
                -skip qtconnectivity -skip qtwebsockets -skip qtwebchannel -skip qtsensors \
                -skip qtmultimedia -skip qtdatavis3d -skip qtcharts -skip qtwinextras \
                -skip qtgraphicaleffects -skip qtquickcontrols2 -skip qtquickcontrols \
                -skip qtvirtualkeyboard -skip qtlocation -skip qtwebengine -skip qtwebview \
                -skip qtscript -skip qttranslations -skip qtdoc
  make -j"$NUMCPU" 
  make install
}

check_qscintilla()
{
    check_file include/Qsci/qsciscintilla.h 
}

build_qscintilla()
{
  version=$1
  echo "Building QScintilla" $version "..."
  cd $BASEDIR/src
  rm -rf QScintilla_gpl-$version
  if [ ! -f QScintilla_gpl-$version.tar.gz ]; then
    curl -LO http://downloads.sourceforge.net/project/pyqt/QScintilla2/QScintilla-$version/QScintilla_gpl-$version.tar.gz
  fi
  tar xzf QScintilla_gpl-$version.tar.gz
  cd QScintilla_gpl-$version/Qt4Qt5
  patch -p2 < $OPENSCADDIR/patches/QScintilla-2.9.3-xcode8.patch
  qmake QMAKE_CXXFLAGS+="$CXXSTDFLAGS" QMAKE_LFLAGS+="$CXXSTDFLAGS" qscintilla.pro
  make -j"$NUMCPU" install
  install_name_tool -id @rpath/libqscintilla2.dylib $DEPLOYDIR/lib/libqscintilla2.dylib
}

check_gmp()
{
    check_file lib/libgmp.dylib
}

build_gmp()
{
  version=$1

  echo "Building gmp" $version "..."
  cd $BASEDIR/src
  rm -rf gmp-$version
  if [ ! -f gmp-$version.tar.bz2 ]; then
    curl -O https://gmplib.org/download/gmp/gmp-$version.tar.bz2
  fi
  tar xjf gmp-$version.tar.bz2
  cd gmp-$version
  # Note: We're building against the core2 CPU profile as that's the minimum required hardware for running OS X 10.8
  ./configure --prefix=$DEPLOYDIR CXXFLAGS="$CXXSTDFLAGS" CFLAGS="-mmacosx-version-min=$MAC_OSX_VERSION_MIN" LDFLAGS="$LDSTDFLAGS -mmacosx-version-min=$MAC_OSX_VERSION_MIN" --enable-cxx --host=core2-apple-darwin12.0.0
  make -j"$NUMCPU" install

  install_name_tool -id @rpath/libgmp.dylib $DEPLOYDIR/lib/libgmp.dylib
  install_name_tool -id @rpath/libgmpxx.dylib $DEPLOYDIR/lib/libgmpxx.dylib
  install_name_tool -change $DEPLOYDIR/lib/libgmp.10.dylib @rpath/libgmp.dylib $DEPLOYDIR/lib/libgmpxx.dylib
}

check_mpfr()
{
    check_file include/mpfr.h
}

# As with gmplib, mpfr is built separately in 32-bit and 64-bit mode and then merged
# afterwards.
check_mpfr()
{
    check_file include/mpfr.h
}

build_mpfr()
{
  version=$1

  echo "Building mpfr" $version "..."
  cd $BASEDIR/src
  rm -rf mpfr-$version
  if [ ! -f mpfr-$version.tar.bz2 ]; then
    curl -O http://www.mpfr.org/mpfr-$version/mpfr-$version.tar.bz2
  fi
  tar xjf mpfr-$version.tar.bz2
  cd mpfr-$version

  ./configure --prefix=$DEPLOYDIR --with-gmp=$DEPLOYDIR CFLAGS="-mmacosx-version-min=$MAC_OSX_VERSION_MIN -arch x86_64" LDFLAGS="-mmacosx-version-min=$MAC_OSX_VERSION_MIN -arch x86_64"
  make -j"$NUMCPU" install

  install_name_tool -id @rpath/libmpfr.dylib $DEPLOYDIR/lib/libmpfr.dylib
}

check_boost()
{
    check_file lib/libboost_system.dylib
}

build_boost()
{
  version=$1

  bversion=`echo $version | tr "." "_"`
  echo "Building boost" $version "..."
  cd $BASEDIR/src
  rm -rf boost_$bversion
  if [ ! -f boost_$bversion.tar.bz2 ]; then
    curl -LO http://downloads.sourceforge.net/project/boost/boost/$version/boost_$bversion.tar.bz2
  fi
  tar xjf boost_$bversion.tar.bz2
  cd boost_$bversion
  # We only need the thread and program_options libraries
  ./bootstrap.sh --prefix=$DEPLOYDIR --with-libraries=thread,program_options,filesystem,chrono,system,regex
  if $USING_LLVM; then
    BOOST_TOOLSET="toolset=darwin-llvm"
    echo "using darwin : llvm : llvm-g++ ;" >> tools/build/user-config.jam 
  elif $USING_CLANG; then
    BOOST_TOOLSET="toolset=clang"
    echo "using clang ;" >> tools/build/user-config.jam 
  fi
  ./b2 -j"$NUMCPU" -d+2 $BOOST_TOOLSET cflags="-mmacosx-version-min=$MAC_OSX_VERSION_MIN -arch x86_64 $CXXSTDFLAGS" linkflags="-mmacosx-version-min=$MAC_OSX_VERSION_MIN -arch x86_64  $LDSTDFLAGS -headerpad_max_install_names" install
}

check_cgal()
{
    check_file lib/libCGAL.dylib
}

build_cgal()
{
  version=$1

  echo "Building CGAL" $version "..."
  cd $BASEDIR/src
  rm -rf CGAL-$version
  if [ ! -f CGAL-$version.tar.xz ]; then
    # 4.8  
    curl -LO https://github.com/CGAL/cgal/releases/download/releases%2FCGAL-$version/CGAL-$version.tar.xz
    # 4.6.3 curl -O https://gforge.inria.fr/frs/download.php/file/35138/CGAL-$version.tar.gz
    # 4.5.2 curl -O https://gforge.inria.fr/frs/download.php/file/34512/CGAL-$version.tar.gz
    # 4.5.1 curl -O https://gforge.inria.fr/frs/download.php/file/34400/CGAL-$version.tar.gz
    # 4.5 curl -O https://gforge.inria.fr/frs/download.php/file/34149/CGAL-$version.tar.gz
    # 4.4 curl -O https://gforge.inria.fr/frs/download.php/file/33525/CGAL-$version.tar.gz
    # 4.3 curl -O https://gforge.inria.fr/frs/download.php/32994/CGAL-$version.tar.gz
    # 4.2 curl -O https://gforge.inria.fr/frs/download.php/32359/CGAL-$version.tar.gz
    # 4.1 curl -O https://gforge.inria.fr/frs/download.php/31641/CGAL-$version.tar.gz
    # 4.1-beta1 curl -O https://gforge.inria.fr/frs/download.php/31348/CGAL-$version.tar.gz
    # 4.0.2 curl -O https://gforge.inria.fr/frs/download.php/31175/CGAL-$version.tar.gz
    # 4.0 curl -O https://gforge.inria.fr/frs/download.php/30387/CGAL-$version.tar.gz
    # 3.9 curl -O https://gforge.inria.fr/frs/download.php/29125/CGAL-$version.tar.gz
    # 3.8 curl -O https://gforge.inria.fr/frs/download.php/28500/CGAL-$version.tar.gz
    # 3.7 curl -O https://gforge.inria.fr/frs/download.php/27641/CGAL-$version.tar.gz
  fi
  tar xzf CGAL-$version.tar.xz
  cd CGAL-$version
  CXXFLAGS="$CXXSTDFLAGS" cmake -DCMAKE_INSTALL_PREFIX=$DEPLOYDIR -DGMP_INCLUDE_DIR=$DEPLOYDIR/include -DGMP_LIBRARIES=$DEPLOYDIR/lib/libgmp.dylib -DGMPXX_LIBRARIES=$DEPLOYDIR/lib/libgmpxx.dylib -DGMPXX_INCLUDE_DIR=$DEPLOYDIR/include -DMPFR_INCLUDE_DIR=$DEPLOYDIR/include -DMPFR_LIBRARIES=$DEPLOYDIR/lib/libmpfr.dylib -DWITH_CGAL_Qt3=OFF -DWITH_CGAL_Qt4=OFF -DWITH_CGAL_ImageIO=OFF -DBUILD_SHARED_LIBS=TRUE -DCMAKE_OSX_DEPLOYMENT_TARGET="$MAC_OSX_VERSION_MIN" -DCMAKE_OSX_ARCHITECTURES="x86_64" -DBOOST_ROOT=$DEPLOYDIR -DBoost_USE_MULTITHREADED=false
  make -j"$NUMCPU" install
  make install
  install_name_tool -id @rpath/libCGAL.dylib $DEPLOYDIR/lib/libCGAL.dylib
  install_name_tool -id @rpath/libCGAL_Core.dylib $DEPLOYDIR/lib/libCGAL_Core.dylib
  install_name_tool -change libCGAL.11.dylib @rpath/libCGAL.dylib $DEPLOYDIR/lib/libCGAL_Core.dylib
}

check_glew()
{
    check_file lib/libGLEW.dylib
}

build_glew()
{
  version=$1

  echo "Building GLEW" $version "..."
  cd $BASEDIR/src
  rm -rf glew-$version
  if [ ! -f glew-$version.tgz ]; then
    curl -LO http://downloads.sourceforge.net/project/glew/glew/$version/glew-$version.tgz
  fi
  tar xzf glew-$version.tgz
  cd glew-$version
  mkdir -p $DEPLOYDIR/lib/pkgconfig
  make GLEW_DEST=$DEPLOYDIR CC=$CC CFLAGS.EXTRA="-no-cpp-precomp -dynamic -fno-common -mmacosx-version-min=$MAC_OSX_VERSION_MIN -arch x86_64" LDFLAGS.EXTRA="-install_name @rpath/libGLEW.dylib -mmacosx-version-min=$MAC_OSX_VERSION_MIN -arch x86_64" POPT="-Os" STRIP= install
}

check_opencsg()
{
    check_file lib/libopencsg.dylib
}

build_opencsg()
{
  version=$1

  echo "Building OpenCSG" $version "..."
  cd $BASEDIR/src
  rm -rf OpenCSG-$version
  if [ ! -f OpenCSG-$version.tar.gz ]; then
    curl -O http://www.opencsg.org/OpenCSG-$version.tar.gz
  fi
  tar xzf OpenCSG-$version.tar.gz
  cd OpenCSG-$version
  patch -p1 < $OPENSCADDIR/patches/OpenCSG-$version-MacOSX-port.patch
  qmake -r INSTALLDIR=$DEPLOYDIR
  make install
  install_name_tool -id @rpath/libopencsg.dylib $DEPLOYDIR/lib/libopencsg.dylib
}

# Usage: func [<version>]
check_eigen()
{
    # To check version:
    # include/eigen3/Eigen/src/Core/util/Macros.h:
    #  #define EIGEN_WORLD_VERSION 3
    #  #define EIGEN_MAJOR_VERSION 2
    #  #define EIGEN_MINOR_VERSION 3

    check_dir include/eigen3
}

# Usage: func <version>
build_eigen()
{
  version=$1

  echo "Building eigen" $version "..."
  cd $BASEDIR/src
  rm -rf eigen-$version

  if [ ! -f eigen-$version.tar.bz2 ]; then
    curl -LO http://bitbucket.org/eigen/eigen/get/$version.tar.bz2
    mv $version.tar.bz2 eigen-$version.tar.bz2
  fi
  EIGENDIR=`tar tjf eigen-$version.tar.bz2 | head -1 | cut -f1 -d"/"`
  tar xjf eigen-$version.tar.bz2
  ln -s ./$EIGENDIR eigen-$version
  cd eigen-$version
  mkdir build
  cd build
  CXXFLAGS="$CXXSTDFLAGS" cmake -DCMAKE_INSTALL_PREFIX=$DEPLOYDIR -DEIGEN_TEST_NOQT=TRUE -DCMAKE_OSX_DEPLOYMENT_TARGET="$MAC_OSX_VERSION_MIN" -DCMAKE_OSX_ARCHITECTURES="x86_64" ..
  make -j"$NUMCPU" install
}

check_sparkle()
{
    check_file lib/Sparkle.framework/Sparkle
}

# Usage:
#   build_sparkle <githubuser>:<commitID>
#   build_sparkle <version>

build_sparkle()
{
# Binary install:
  version=$1
  cd $BASEDIR/src
  rm -rf Sparkle-$version
  if [ ! -f Sparkle-$version.tar.bz2 ]; then
    curl -LO https://github.com/sparkle-project/Sparkle/releases/download/$version/Sparkle-$version.tar.bz2
  fi
  mkdir Sparkle-$version
  cd Sparkle-$version
  tar xjf ../Sparkle-$version.tar.bz2
  cp -Rf Sparkle.framework $DEPLOYDIR/lib/ 

# Build from source:
#  v=$1
#  github=${1%%:*}  # Cut at first colon
#  version=${1#*:}  # cut until first colon
#
#  echo "Building Sparkle" $version "..."
#
#  # Let Sparkle use the default compiler
#  unset CC
#  unset CXX
#
#  cd $BASEDIR/src
#  rm -rf Sparkle-$version
#  if [ ! -f Sparkle-$version.zip ]; then
#      curl -o Sparkle-$version.zip https://nodeload.github.com/$github/Sparkle/zip/$version
#  fi
#  unzip -q Sparkle-$version.zip
#  cd Sparkle-$version
#  patch -p1 < $OPENSCADDIR/patches/sparkle.patch
#  xcodebuild clean
#  xcodebuild -arch x86_64
#  rm -rf $DEPLOYDIR/lib/Sparkle.framework
#  cp -Rf build/Release/Sparkle.framework $DEPLOYDIR/lib/ 
#  Install_name_tool -id $DEPLOYDIR/lib/Sparkle.framework/Versions/A/Sparkle $DEPLOYDIR/lib/Sparkle.framework/Sparkle
}

check_freetype()
{
    check_file lib/libfreetype.dylib
}

build_freetype()
{
  version="$1"
  extra_config_flags="--without-png"

  echo "Building freetype $version..."
  cd "$BASEDIR"/src
  rm -rf "freetype-$version"
  if [ ! -f "freetype-$version.tar.gz" ]; then
    curl --insecure -LO "http://downloads.sourceforge.net/project/freetype/freetype2/$version/freetype-$version.tar.gz"
  fi
  tar xzf "freetype-$version.tar.gz"
  cd "freetype-$version"

  export FREETYPE_CFLAGS="-I$DEPLOYDIR/include -I$DEPLOYDIR/include/freetype2"
  export FREETYPE_LIBS="-L$DEPLOYDIR/lib -lfreetype"
  PKG_CONFIG_LIBDIR="$DEPLOYDOR/lib/pkgconfig" ./configure --prefix="$DEPLOYDIR" CFLAGS=-mmacosx-version-min=$MAC_OSX_VERSION_MIN LDFLAGS=-mmacosx-version-min=$MAC_OSX_VERSION_MIN $extra_config_flags
  make -j"$NUMCPU"
  make install
  install_name_tool -id $DEPLOYDIR/lib/libfreetype.dylib $DEPLOYDIR/lib/libfreetype.dylib
}
 
check_libzip()
{
    check_file lib/libzip.dylib
}

build_libzip()
{
  version="$1"

  echo "Building libzip $version..."
  cd "$BASEDIR"/src
  rm -rf "libzip-$version"
  if [ ! -f "libxml2-$version.tar.gz" ]; then
    curl --insecure -LO "https://nih.at/libzip/libzip-1.1.3.tar.gz"
  fi
  tar xzf "libzip-$version.tar.gz"
  cd "libzip-$version"
  ./configure --prefix="$DEPLOYDIR" CFLAGS=-mmacosx-version-min=$MAC_OSX_VERSION_MIN LDFLAGS=-mmacosx-version-min=$MAC_OSX_VERSION_MIN
  make -j$NUMCPU
  make install
  install_name_tool -id @rpath/libzip.dylib $DEPLOYDIR/lib/libzip.dylib
}

check_libxml2()
{
    check_file lib/libxml2.dylib
}

build_libxml2()
{
  version="$1"

  echo "Building libxml2 $version..."
  cd "$BASEDIR"/src
  rm -rf "libxml2-$version"
  if [ ! -f "libxml2-$version.tar.gz" ]; then
    curl --insecure -LO "ftp://xmlsoft.org/libxml2/libxml2-$version.tar.gz"
  fi
  tar xzf "libxml2-$version.tar.gz"
  cd "libxml2-$version"
  ./configure --prefix="$DEPLOYDIR" --with-zlib=/usr --without-lzma --without-ftp --without-http --without-python CFLAGS=-mmacosx-version-min=$MAC_OSX_VERSION_MIN LDFLAGS=-mmacosx-version-min=$MAC_OSX_VERSION_MIN
  make -j$NUMCPU
  make install
  install_name_tool -id $DEPLOYDIR/lib/libxml2.dylib $DEPLOYDIR/lib/libxml2.dylib
}

check_fontconfig()
{
    check_file lib/libfontconfig.dylib
}

build_fontconfig()
{
  version=$1

  echo "Building fontconfig $version..."
  cd "$BASEDIR"/src
  rm -rf "fontconfig-$version"
  if [ ! -f "fontconfig-$version.tar.gz" ]; then
    curl --insecure -LO "http://www.freedesktop.org/software/fontconfig/release/fontconfig-$version.tar.gz"
  fi
  tar xzf "fontconfig-$version.tar.gz"
  cd "fontconfig-$version"
  export PKG_CONFIG_PATH="$DEPLOYDIR/lib/pkgconfig"
  # FIXME: The "ac_cv_func_mkostemp=no" is a workaround for fontconfig's autotools config not respecting any passed
  # -no_weak_imports linker flag. This may be improved in future versions of fontconfig
  ./configure --prefix="$DEPLOYDIR" --enable-libxml2 CFLAGS=-mmacosx-version-min=$MAC_OSX_VERSION_MIN LDFLAGS=-mmacosx-version-min=$MAC_OSX_VERSION_MIN ac_cv_func_mkostemp=no
  unset PKG_CONFIG_PATH
  make -j$NUMCPU
  make install
  install_name_tool -id @rpath/libfontconfig.dylib $DEPLOYDIR/lib/libfontconfig.dylib
}

check_libffi()
{
    check_file lib/libffi.dylib
}

build_libffi()
{
  version="$1"

  echo "Building libffi $version..."
  cd "$BASEDIR"/src
  rm -rf "libffi-$version"
  if [ ! -f "libffi-$version.tar.gz" ]; then
    curl --insecure -LO "ftp://sourceware.org/pub/libffi/libffi-$version.tar.gz"
  fi
  tar xzf "libffi-$version.tar.gz"
  cd "libffi-$version"
  ./configure --prefix="$DEPLOYDIR"
  make -j$NUMCPU
  make install
  install_name_tool -id @rpath/libffi.dylib $DEPLOYDIR/lib/libffi.dylib
}

check_gettext()
{
    check_file lib/libgettextlib.dylib
}

build_gettext()
{
  version="$1"

  echo "Building gettext $version..."
  cd "$BASEDIR"/src
  rm -rf "gettext-$version"
  if [ ! -f "gettext-$version.tar.gz" ]; then
    curl --insecure -LO "http://ftpmirror.gnu.org/gettext/gettext-$version.tar.gz"
  fi
  tar xzf "gettext-$version.tar.gz"
  cd "gettext-$version"
  patch -p1 < $OPENSCADDIR/patches/gettext.patch
  ./configure --with-included-glib --prefix="$DEPLOYDIR" CFLAGS=-mmacosx-version-min=$MAC_OSX_VERSION_MIN LDFLAGS=-mmacosx-version-min=$MAC_OSX_VERSION_MIN
  make -j$NUMCPU
  make install
  install_name_tool -id $DEPLOYDIR/lib/libintl.dylib $DEPLOYDIR/lib/libintl.dylib
}

check_glib2()
{
    check_file lib/libglib-2.0.dylib
}

build_glib2()
{
  version="$1"

  echo "Building glib2 $version..."

  cd "$BASEDIR"/src
  rm -rf "glib-$version"
  maj_min_version="${version%.*}" #Drop micro
  if [ ! -f "glib-$version.tar.xz" ]; then
    curl --insecure -LO "http://ftp.gnome.org/pub/gnome/sources/glib/$maj_min_version/glib-$version.tar.xz"
  fi
  tar xJf "glib-$version.tar.xz"
  cd "glib-$version"

  export PKG_CONFIG_PATH="$DEPLOYDIR/lib/pkgconfig"
  ./configure --disable-gtk-doc --disable-man --without-pcre --prefix="$DEPLOYDIR" CFLAGS="-I$DEPLOYDIR/include -mmacosx-version-min=$MAC_OSX_VERSION_MIN" LDFLAGS="-L$DEPLOYDIR/lib -mmacosx-version-min=$MAC_OSX_VERSION_MIN"
  unset PKG_CONFIG_PATH
  make -j$NUMCPU
  make install
  install_name_tool -id @rpath/libglib-2.0.dylib $DEPLOYDIR/lib/libglib-2.0.dylib
}

check_ragel()
{
    check_file bin/ragel
}

build_ragel()
{
  version=$1

  echo "Building ragel $version..."
  cd "$BASEDIR"/src
  rm -rf "ragel-$version"
  if [ ! -f "ragel-$version.tar.gz" ]; then
    curl --insecure -LO "http://www.colm.net/files/ragel/ragel-$version.tar.gz"
  fi
  tar xzf "ragel-$version.tar.gz"
  cd "ragel-$version"
  sed -e "s/setiosflags(ios::right)/std::&/g" ragel/javacodegen.cpp > ragel/javacodegen.cpp.new && mv ragel/javacodegen.cpp.new ragel/javacodegen.cpp
  ./configure --prefix="$DEPLOYDIR"
  make -j$NUMCPU
  make install
}

check_harfbuzz()
{
    check_file lib/libharfbuzz.dylib
}

build_harfbuzz()
{
  version=$1
  extra_config_flags="--with-coretext=auto --with-glib=no"

  echo "Building harfbuzz $version..."
  cd "$BASEDIR"/src
  rm -rf "harfbuzz-$version"
  if [ ! -f "harfbuzz-$version.tar.gz" ]; then
    curl --insecure -LO "http://cgit.freedesktop.org/harfbuzz/snapshot/harfbuzz-$version.tar.gz"
  fi
  tar xzf "harfbuzz-$version.tar.gz"
  cd "harfbuzz-$version"
  # disable doc directories as they make problems on Mac OS Build
  sed -e "s/SUBDIRS = src util test docs/SUBDIRS = src util test/g" Makefile.am > Makefile.am.bak && mv Makefile.am.bak Makefile.am
  sed -e "s/^docs.*$//" configure.ac > configure.ac.bak && mv configure.ac.bak configure.ac
  PKG_CONFIG_LIBDIR="$DEPLOYDIR/lib/pkgconfig" ./autogen.sh --prefix="$DEPLOYDIR" --with-freetype=yes --with-gobject=no --with-cairo=no --with-icu=no CFLAGS=-mmacosx-version-min=$MAC_OSX_VERSION_MIN CXXFLAGS="$CXXFLAGS -mmacosx-version-min=$MAC_OSX_VERSION_MIN" LDFLAGS="$CXXFLAGS -mmacosx-version-min=$MAC_OSX_VERSION_MIN" $extra_config_flags
  make -j$NUMCPU
  make install
  install_name_tool -id @rpath/libharfbuzz.dylib $DEPLOYDIR/lib/libharfbuzz.dylib
}

check_hidapi()
{
    check_file lib/libhidapi.a
}

build_hidapi()
{
  version=$1
  extra_config_flags=""

  echo "Building hidapi $version..."
  cd "$BASEDIR"/src
  rm -rf "hidapi-$version"
  if [ ! -f "hidapi-$version.zip" ]; then
    curl --insecure -LO "http://github.com/downloads/signal11/hidapi/hidapi-${version}.zip"
  fi
  unzip "hidapi-$version.zip"
  cd "hidapi-$version"
  make -C mac -j$NUMCPU
  mkdir -p "$DEPLOYDIR"/lib
  libtool -static -o "$DEPLOYDIR"/lib/libhidapi.a mac/hid.o
  mkdir -p "$DEPLOYDIR"/include/hidapi
  cp hidapi/hidapi.h "$DEPLOYDIR"/include/hidapi/
}

if [ ! -f $OPENSCADDIR/openscad.pro ]; then
  echo "Must be run from the OpenSCAD source root directory"
  exit 0
fi
OPENSCAD_SCRIPTDIR=$PWD/scripts

while getopts '3lcdf' c
do
  case $c in
    3) USING_CXX11=false;;
    l) OPTION_LLVM=true;;
    c) OPTION_CLANG=true;;
    d) OPTION_DEPLOY=true;;
    f) OPTION_FORCE=1;;
    *) printUsage;exit 1;;
  esac
done

OPTION_PACKAGES="${@:$OPTIND}"

OSX_VERSION=`sw_vers -productVersion | cut -d. -f2`
if (( $OSX_VERSION >= 11 )); then
  echo "Detected El Capitan (10.11) or later"
elif (( $OSX_VERSION >= 10 )); then
  echo "Detected Yosemite (10.10) or later"
elif (( $OSX_VERSION >= 9 )); then
  echo "Detected Mavericks (10.9)"
elif (( $OSX_VERSION >= 8 )); then
  echo "Detected Mountain Lion (10.8)"
else
  echo "Detected Lion (10.7) or earlier"
fi

USING_LLVM=false
USING_CLANG=false
if $OPTION_LLVM; then
  USING_LLVM=true
elif $OPTION_CLANG; then
  USING_CLANG=true
elif (( $OSX_VERSION >= 7 )); then
  USING_CLANG=true
fi

if $USING_LLVM; then
  echo "Using gcc LLVM compiler"
  export CC=llvm-gcc
  export CXX=llvm-g++
  export QMAKESPEC=macx-llvm
elif $USING_CLANG; then
  echo "Using clang compiler"
  export CC=clang
  export CXX=clang++
fi

if $USING_CXX11; then
  export CXXSTDFLAGS="-std=c++11 -stdlib=libc++"
  export LDSTDFLAGS="-stdlib=libc++"
else
  export CXXSTDFLAGS="-std=c++03 -stdlib=libstdc++"
  export LDSTDFLAGS="-stdlib=libstdc++"
fi

echo "Building for $MAC_OSX_VERSION_MIN or later"

if [ ! $NUMCPU ]; then
  NUMCPU=$(sysctl -n hw.ncpu)
  echo "Setting number of CPUs to $NUMCPU"
fi

if $OPTION_DEPLOY; then
  echo "Building deployment version of libraries"
fi

if (( $OPTION_FORCE )); then
  echo "Forcing rebuild"
fi

echo "Using basedir:" $BASEDIR
mkdir -p $SRCDIR $DEPLOYDIR

# Only build deploy packages in deploy mode
if $OPTION_DEPLOY; then
  # Array concatenation
  PACKAGES=("${PACKAGES[@]}" "${DEPLOY_PACKAGES[@]}")
fi

# Build specified (or all) packages
ALL_PACKAGES=$(all_packages)
echo $ALL_PACKAGES
if [ -z "$OPTION_PACKAGES" ]; then
  OPTION_PACKAGES=$ALL_PACKAGES
fi

echo "Building packages: $OPTION_PACKAGES"
echo

for package in $OPTION_PACKAGES; do
  if [[ $ALL_PACKAGES =~ $package ]]; then
    build $package $(package_version $package)
  else
    echo "Skipping unknown package $package"
  fi
done<|MERGE_RESOLUTION|>--- conflicted
+++ resolved
@@ -50,12 +50,8 @@
     "harfbuzz 1.2.7"
     "libzip 1.1.3"
     "libxml2 2.9.4"
-<<<<<<< HEAD
     "fontconfig 2.12.1"
-=======
-    "fontconfig 2.12.0"
     "hidapi 0.7.0"
->>>>>>> e941cf9b
 )
 DEPLOY_PACKAGES=(
     "sparkle 1.13.1"
