--- conflicted
+++ resolved
@@ -84,14 +84,6 @@
     DOSTAGED=1
   elif [ "$KEY" == "-h" ]; then
     SCRIPT=$(basename "$0")
-<<<<<<< HEAD
-    echo "Runs clang-format on files which differ from diffbase, OR across the entire project (for --all)"
-    echo "If no options given, then diffbase defaults to \"origin/master\""
-    echo
-    echo "Usage:"
-    echo "    $SCRIPT [--all|--diffbase=BASE]"
-    echo
-=======
 cat << EOF
 Usage: $SCRIPT [--all|--staged|--check|--diffbase=BASE]
 
@@ -103,7 +95,6 @@
     --diffbase=BASE     format files that differ from BASE
 
 EOF
->>>>>>> da6fe5eb
     exit
   fi
 done
