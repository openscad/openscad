--- conflicted
+++ resolved
@@ -221,16 +221,9 @@
   fi
   tar xzf "harfbuzz-$version.tar.gz"
   cd "harfbuzz-$version"
-  # we do not need gtkdocize
-  sed -e "s/gtkdocize/echo/g" autogen.sh > autogen.sh.bak && mv autogen.sh.bak autogen.sh
   # disable doc directories as they make problems on Mac OS Build
   sed -e "s/SUBDIRS = src util test docs/SUBDIRS = src util test/g" Makefile.am > Makefile.am.bak && mv Makefile.am.bak Makefile.am
   sed -e "s/^docs.*$//" configure.ac > configure.ac.bak && mv configure.ac.bak configure.ac
-<<<<<<< HEAD
-  sh ./autogen.sh --prefix="$DEPLOYDIR" --with-freetype=yes --with-gobject=no --with-cairo=no --with-icu=no $extra_config_flags
-  make -j$NUMCPU
-  make install
-=======
 
   export PKG_CONFIG_PATH="$DEPLOYDIR/lib/pkgconfig"
   export PKG_CONFIG=$DEPLOYDIR/bin/pkg-config
@@ -247,5 +240,4 @@
   
   $MAKEBIN -j$NUMCPU
   $MAKEBIN install
->>>>>>> 7e9a46fe
 }