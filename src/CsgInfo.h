#pragma once

#include "csgnode.h"
#include "Tree.h"
#include "GeometryEvaluator.h"
#include "CSGTreeEvaluator.h"
#include "CSGTreeNormalizer.h"
#include "rendersettings.h"
#include "printutils.h"

/*
	Small helper class for compiling and normalizing node trees into CSG products
*/
class CsgInfo
{
public:
<<<<<<< HEAD
    CsgInfo() : glview(NULL), root_chain(NULL), highlights_chain(NULL), background_chain(NULL), progress_function(NULL)
	{
		normalizelimit = RenderSettings::inst()->openCSGTermLimit;
	}
	OffscreenView *glview;
	shared_ptr<CSGTerm> root_norm_term;    // Normalized CSG products
	class CSGChain *root_chain;
	std::vector<shared_ptr<CSGTerm>> highlight_terms;
	CSGChain *highlights_chain;
	std::vector<shared_ptr<CSGTerm>> background_terms;
	CSGChain *background_chain;
	int normalizelimit;

	void (*progress_function)();
	void call_progress_function()
	{
		if (progress_function) progress_function();
	}
=======
	CsgInfo() {}
	shared_ptr<class CSGProducts> root_products;
	shared_ptr<CSGProducts> highlights_products;
	shared_ptr<CSGProducts> background_products;
>>>>>>> 84c9f769

	bool compile_products(const Tree &tree) {
		const AbstractNode *root_node = tree.root();
		GeometryEvaluator geomevaluator(tree);
<<<<<<< HEAD
		CSGTermEvaluator evaluator(tree, &geomevaluator);
		shared_ptr<CSGTerm> root_raw_term = evaluator.evaluateCSGTerm( *root_node, this->highlight_terms, this->background_terms );
=======
		CSGTreeEvaluator evaluator(tree, &geomevaluator);
		boost::shared_ptr<CSGNode> csgRoot = evaluator.buildCSGTree(*root_node);
		std::vector<shared_ptr<CSGNode> > highlightNodes = evaluator.getHighlightNodes();
		std::vector<shared_ptr<CSGNode> > backgroundNodes = evaluator.getBackgroundNodes();
>>>>>>> 84c9f769

		PRINT("Compiling design (CSG Products normalization)...");
		CSGTreeNormalizer normalizer(RenderSettings::inst()->openCSGTermLimit);
		if (csgRoot) {
			shared_ptr<CSGNode> normalizedRoot = normalizer.normalize(csgRoot);
			if (normalizedRoot) {
				this->root_products.reset(new CSGProducts());
				this->root_products->import(normalizedRoot);
				PRINTB("Normalized CSG tree has %d elements", int(this->root_products->size()));
			}
			else {
				this->root_products.reset();
				PRINT("WARNING: CSG normalization resulted in an empty tree");
			}
		}

		if (highlightNodes.size() > 0) {
			PRINTB("Compiling highlights (%i CSG Trees)...", highlightNodes.size() );
			this->highlights_products.reset(new CSGProducts());
			for (unsigned int i = 0; i < highlightNodes.size(); i++) {
				highlightNodes[i] = normalizer.normalize(highlightNodes[i]);
				this->highlights_products->import(highlightNodes[i]);
			}
		}

		if (backgroundNodes.size() > 0) {
			PRINTB("Compiling background (%i CSG Trees)...", backgroundNodes.size());
			this->background_products.reset(new CSGProducts());
			for (unsigned int i = 0; i < backgroundNodes.size(); i++) {
				backgroundNodes[i] = normalizer.normalize(backgroundNodes[i]);
				this->background_products->import(backgroundNodes[i]);
			}
		}
		return true;
	}
};<|MERGE_RESOLUTION|>--- conflicted
+++ resolved
@@ -14,44 +14,18 @@
 class CsgInfo
 {
 public:
-<<<<<<< HEAD
-    CsgInfo() : glview(NULL), root_chain(NULL), highlights_chain(NULL), background_chain(NULL), progress_function(NULL)
-	{
-		normalizelimit = RenderSettings::inst()->openCSGTermLimit;
-	}
-	OffscreenView *glview;
-	shared_ptr<CSGTerm> root_norm_term;    // Normalized CSG products
-	class CSGChain *root_chain;
-	std::vector<shared_ptr<CSGTerm>> highlight_terms;
-	CSGChain *highlights_chain;
-	std::vector<shared_ptr<CSGTerm>> background_terms;
-	CSGChain *background_chain;
-	int normalizelimit;
-
-	void (*progress_function)();
-	void call_progress_function()
-	{
-		if (progress_function) progress_function();
-	}
-=======
 	CsgInfo() {}
 	shared_ptr<class CSGProducts> root_products;
 	shared_ptr<CSGProducts> highlights_products;
 	shared_ptr<CSGProducts> background_products;
->>>>>>> 84c9f769
 
 	bool compile_products(const Tree &tree) {
 		const AbstractNode *root_node = tree.root();
 		GeometryEvaluator geomevaluator(tree);
-<<<<<<< HEAD
-		CSGTermEvaluator evaluator(tree, &geomevaluator);
-		shared_ptr<CSGTerm> root_raw_term = evaluator.evaluateCSGTerm( *root_node, this->highlight_terms, this->background_terms );
-=======
 		CSGTreeEvaluator evaluator(tree, &geomevaluator);
-		boost::shared_ptr<CSGNode> csgRoot = evaluator.buildCSGTree(*root_node);
+		shared_ptr<CSGNode> csgRoot = evaluator.buildCSGTree(*root_node);
 		std::vector<shared_ptr<CSGNode> > highlightNodes = evaluator.getHighlightNodes();
 		std::vector<shared_ptr<CSGNode> > backgroundNodes = evaluator.getBackgroundNodes();
->>>>>>> 84c9f769
 
 		PRINT("Compiling design (CSG Products normalization)...");
 		CSGTreeNormalizer normalizer(RenderSettings::inst()->openCSGTermLimit);
