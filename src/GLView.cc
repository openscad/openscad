#include "GLView.h"

#include "stdio.h"
#include "colormap.h"
#include "rendersettings.h"
#include "mathc99.h"
#include "printutils.h"
#include "renderer.h"

#ifdef _WIN32
#include <GL/wglew.h>
#elif !defined(__APPLE__)
#include <GL/glxew.h>
#endif

#ifdef ENABLE_OPENCSG
#include <opencsg.h>
#endif

#include <boost/lexical_cast.hpp>

GLView::GLView()
{
  showedges = false;
  showfaces = true;
  showaxes = false;
  showcrosshairs = false;
  showscale = false;
  renderer = NULL;
  colorscheme = &ColorMap::inst()->defaultColorScheme();
  cam = Camera();
  far_far_away = RenderSettings::inst()->far_gl_clip_limit;
#ifdef ENABLE_OPENCSG
  is_opencsg_capable = false;
  has_shaders = false;
  opencsg_support = true;
  static int sId = 0;
  this->opencsg_id = sId++;
  for (int i = 0; i < 10; i++) this->shaderinfo[i] = 0;
#endif
}

void GLView::setRenderer(Renderer* r)
{
  renderer = r;
}

/* update the color schemes of the Renderer attached to this GLView
to match the colorscheme of this GLView.*/
void GLView::updateColorScheme()
{
  if (this->renderer) this->renderer->setColorScheme(*this->colorscheme);
}

/* change this GLView's colorscheme to the one given, and update the
Renderer attached to this GLView as well. */
void GLView::setColorScheme(const ColorScheme &cs)
{
  this->colorscheme = &cs;
  this->colorschemeColor = &cs;
  this->colorschemeBW=cs.toBlackAndWhite();
  this->updateColorScheme();
}

void GLView::setColorScheme(const std::string &cs)
{
  const ColorScheme *colorscheme = ColorMap::inst()->findColorScheme(cs);
  if (colorscheme) {
    setColorScheme(*colorscheme);
  }
  else {
    PRINTB("WARNING: GLView: unknown colorscheme %s", cs);
  }
}

void GLView::setColorSchemeBW(bool bw_mode)
{
  const ColorScheme *cs=this->colorscheme;
  this->colorscheme=(bw_mode)?&this->colorschemeBW:this->colorschemeColor;
  if (cs!=this->colorscheme) this->updateColorScheme();
  if (this->renderer) renderer->setBWmode(bw_mode);
}

void GLView::resizeGL(int w, int h)
{
#ifdef ENABLE_OPENCSG
  shaderinfo[9] = w;
  shaderinfo[10] = h;
#endif
  cam.pixel_width = w;
  cam.pixel_height = h;
  glViewport(0, 0, w, h);
  aspectratio = 1.0*w/h;
}

void GLView::setCamera(const Camera &cam)
{
  this->cam = cam;
}

void GLView::setupCamera(Camera::Eye eye)
{
  glMatrixMode(GL_PROJECTION);
  glLoadIdentity();
    switch (this->cam.type) {
      case Camera::GIMBAL: {
	double dist = cam.zoomValue();
	Vector3d currentEye(cam.eye+Vector3d((float)eye*cam.eye_distance*dist,0.0,0.0));
	switch (this->cam.projection) {
		case Camera::PERSPECTIVE: {
			gluPerspective(cam.fov, aspectratio, 0.1*dist, 100*dist);
			break;
		}
		case Camera::ORTHOGONAL: {
			double height = dist * tan(cam.fov/2*M_PI/180);
			glOrtho(-height*aspectratio, height*aspectratio,
							-height, height,
							-100*dist, +100*dist);
			break;
		}
	}
        gluLookAt(currentEye[0], -dist, 0.0,
							0.0, 0.0, 0.0,
							0.0, 0.0, 1.0);
		glMatrixMode(GL_MODELVIEW);
		glLoadIdentity();
		glRotated(cam.object_rot.x(), 1.0, 0.0, 0.0);
		glRotated(cam.object_rot.y(), 0.0, 1.0, 0.0);
		glRotated(cam.object_rot.z(), 0.0, 0.0, 1.0);
		break;
	}
	case Camera::VECTOR: {
        double dist = (cam.center - cam.eye).norm();
        Vector3d currentEye(cam.eye+Vector3d((float)eye*cam.eye_distance*dist,0.0,0.0));
       	switch (this->cam.projection) {
		case Camera::PERSPECTIVE: {
			gluPerspective(cam.fov, aspectratio, 0.1*dist, 100*dist);
			break;
		}
		case Camera::ORTHOGONAL: {
			double height = dist * tan(cam.fov/2*M_PI/180);
			glOrtho(-height*aspectratio, height*aspectratio,
							-height, height,
							-100*dist, +100*dist);
			break;
		}
		}
		glMatrixMode(GL_MODELVIEW);
		glLoadIdentity();

        Vector3d dir(currentEye - cam.center);
		Vector3d up(0.0,0.0,1.0);
		if (dir.cross(up).norm() < 0.001) { // View direction is ~parallel with up vector
			up << 0.0,1.0,0.0;
		}

        gluLookAt(currentEye[0], currentEye[1], currentEye[2],
							cam.center[0], cam.center[1], cam.center[2],
							up[0], up[1], up[2]);
		break;
	}
	default:
		break;
	}
}

void GLView::paintGL()
{
    glDisable(GL_LIGHTING);
    setColorSchemeBW(cam.anaglyph);
    Color4f bgcol = ColorMap::getColor(*this->colorscheme, BACKGROUND_COLOR);
    Color4f axescolor = ColorMap::getColor(*this->colorscheme, AXES_COLOR);

    glClearColor(bgcol[0], bgcol[1], bgcol[2], 1.0);
    glClear(GL_COLOR_BUFFER_BIT | GL_DEPTH_BUFFER_BIT | GL_STENCIL_BUFFER_BIT);

    if (cam.anaglyph) {
        setupCamera(Camera::LEFT);
        glColorMask(true, false, false, false);
        paintGL_oneEye();

        glClear(GL_DEPTH_BUFFER_BIT);
        setupCamera(Camera::RIGHT);
        glColorMask(false, true, true, false);
        paintGL_oneEye();

        glColorMask(true, true, true, true);
    } else {
        setupCamera();
        paintGL_oneEye();
    }
    // Only for GIMBAL
    glDisable(GL_LIGHTING);
    if (showaxes) GLView::showSmallaxes(axescolor);
}

void GLView::paintGL_oneEye()
{
    Color4f axescolor = ColorMap::getColor(*this->colorscheme, AXES_COLOR);

<<<<<<< HEAD
  if (this->cam.type) {
=======
  setupCamera();
  if (this->cam.type == Camera::GIMBAL) {
>>>>>>> 497e26af
    // Only for GIMBAL cam
    // The crosshair should be fixed at the center of the viewport...
    if (showcrosshairs) GLView::showCrosshairs();
    glTranslated(cam.object_trans.x(), cam.object_trans.y(), cam.object_trans.z());
    // ...the axis lines need to follow the object translation.
    if (showaxes) GLView::showAxes(axescolor);
    // mark the scale along the axis lines
    if (showaxes && showscale) GLView::showScalemarkers(axescolor);
  }

  glEnable(GL_LIGHTING);
  glDepthFunc(GL_LESS);
  glCullFace(GL_BACK);
  glDisable(GL_CULL_FACE);
  glLineWidth(2);
  glColor3d(1.0, 0.0, 0.0);

  if (this->renderer) {
#if defined(ENABLE_OPENCSG)
    // FIXME: This belongs in the OpenCSG renderer, but it doesn't know about this ID yet
    OpenCSG::setContext(this->opencsg_id);
#endif
    this->renderer->draw(showfaces, showedges);
  }

}

#ifdef ENABLE_OPENCSG
void GLView::enable_opencsg_shaders()
{
  const char *openscad_disable_gl20_env = getenv("OPENSCAD_DISABLE_GL20");
  if (openscad_disable_gl20_env && !strcmp(openscad_disable_gl20_env, "0")) {
    openscad_disable_gl20_env = NULL;
  }

  // All OpenGL 2 contexts are OpenCSG capable
  if (GLEW_VERSION_2_0) {
    if (!openscad_disable_gl20_env) {
      this->is_opencsg_capable = true;
      this->has_shaders = true;
    }
  }

  // If OpenGL < 2, check for extensions
  else {
    if (GLEW_ARB_framebuffer_object) this->is_opencsg_capable = true;
    else if (GLEW_EXT_framebuffer_object && GLEW_EXT_packed_depth_stencil) {
      this->is_opencsg_capable = true;
    }
#ifdef _WIN32
    else if (WGLEW_ARB_pbuffer && WGLEW_ARB_pixel_format) this->is_opencsg_capable = true;
#elif !defined(__APPLE__)
    else if (GLXEW_SGIX_pbuffer && GLXEW_SGIX_fbconfig) this->is_opencsg_capable = true;
#endif
  }

  if (!GLEW_VERSION_2_0 || !this->is_opencsg_capable) {
    display_opencsg_warning();
  }

  if (opencsg_support && this->has_shaders) {
  /*
    Uniforms:
      1 color1 - face color
      2 color2 - edge color
      7 xscale
      8 yscale

    Attributes:
      3 trig
      4 pos_b
      5 pos_c
      6 mask

    Other:
      9 width
      10 height

    Outputs:
      tp
      tr
      shading
   */
    const char *vs_source =
      "uniform float xscale, yscale;\n"
      "attribute vec3 pos_b, pos_c;\n"
      "attribute vec3 trig, mask;\n"
      "varying vec3 tp, tr;\n"
      "varying float shading;\n"
      "void main() {\n"
      "  vec4 p0 = gl_ModelViewProjectionMatrix * gl_Vertex;\n"
      "  vec4 p1 = gl_ModelViewProjectionMatrix * vec4(pos_b, 1.0);\n"
      "  vec4 p2 = gl_ModelViewProjectionMatrix * vec4(pos_c, 1.0);\n"
      "  float a = distance(vec2(xscale*p1.x/p1.w, yscale*p1.y/p1.w), vec2(xscale*p2.x/p2.w, yscale*p2.y/p2.w));\n"
      "  float b = distance(vec2(xscale*p0.x/p0.w, yscale*p0.y/p0.w), vec2(xscale*p1.x/p1.w, yscale*p1.y/p1.w));\n"
      "  float c = distance(vec2(xscale*p0.x/p0.w, yscale*p0.y/p0.w), vec2(xscale*p2.x/p2.w, yscale*p2.y/p2.w));\n"
      "  float s = (a + b + c) / 2.0;\n"
      "  float A = sqrt(s*(s-a)*(s-b)*(s-c));\n"
      "  float ha = 2.0*A/a;\n"
      "  gl_Position = p0;\n"
      "  tp = mask * ha;\n"
      "  tr = trig;\n"
      "  vec3 normal, lightDir;\n"
      "  normal = normalize(gl_NormalMatrix * gl_Normal);\n"
      "  lightDir = normalize(vec3(gl_LightSource[0].position));\n"
      "  shading = abs(dot(normal, lightDir));\n"
      "}\n";

    /*
      Inputs:
        tp && tr - if any components of tp < tr, use color2 (edge color)
        shading  - multiplied by color1. color2 is is without lighting
		*/
    const char *fs_source =
      "uniform vec4 color1, color2;\n"
      "varying vec3 tp, tr, tmp;\n"
      "varying float shading;\n"
      "void main() {\n"
      "  gl_FragColor = vec4(color1.r * shading, color1.g * shading, color1.b * shading, color1.a);\n"
      "  if (tp.x < tr.x || tp.y < tr.y || tp.z < tr.z)\n"
      "    gl_FragColor = color2;\n"
      "}\n";

    GLuint vs = glCreateShader(GL_VERTEX_SHADER);
    glShaderSource(vs, 1, (const GLchar**)&vs_source, NULL);
    glCompileShader(vs);

    GLuint fs = glCreateShader(GL_FRAGMENT_SHADER);
    glShaderSource(fs, 1, (const GLchar**)&fs_source, NULL);
    glCompileShader(fs);

    GLuint edgeshader_prog = glCreateProgram();
    glAttachShader(edgeshader_prog, vs);
    glAttachShader(edgeshader_prog, fs);
    glLinkProgram(edgeshader_prog);

    shaderinfo[0] = edgeshader_prog;
    shaderinfo[1] = glGetUniformLocation(edgeshader_prog, "color1");
    shaderinfo[2] = glGetUniformLocation(edgeshader_prog, "color2");
    shaderinfo[3] = glGetAttribLocation(edgeshader_prog, "trig");
    shaderinfo[4] = glGetAttribLocation(edgeshader_prog, "pos_b");
    shaderinfo[5] = glGetAttribLocation(edgeshader_prog, "pos_c");
    shaderinfo[6] = glGetAttribLocation(edgeshader_prog, "mask");
    shaderinfo[7] = glGetUniformLocation(edgeshader_prog, "xscale");
    shaderinfo[8] = glGetUniformLocation(edgeshader_prog, "yscale");

    GLenum err = glGetError();
    if (err != GL_NO_ERROR) {
      fprintf(stderr, "OpenGL Error: %s\n", gluErrorString(err));
    }

    GLint status;
    glGetProgramiv(edgeshader_prog, GL_LINK_STATUS, &status);
    if (status == GL_FALSE) {
      int loglen;
      char logbuffer[1000];
      glGetProgramInfoLog(edgeshader_prog, sizeof(logbuffer), &loglen, logbuffer);
      fprintf(stderr, "OpenGL Program Linker Error:\n%.*s", loglen, logbuffer);
    } else {
      int loglen;
      char logbuffer[1000];
      glGetProgramInfoLog(edgeshader_prog, sizeof(logbuffer), &loglen, logbuffer);
      if (loglen > 0) {
        fprintf(stderr, "OpenGL Program Link OK:\n%.*s", loglen, logbuffer);
      }
      glValidateProgram(edgeshader_prog);
      glGetProgramInfoLog(edgeshader_prog, sizeof(logbuffer), &loglen, logbuffer);
      if (loglen > 0) {
        fprintf(stderr, "OpenGL Program Validation results:\n%.*s", loglen, logbuffer);
      }
    }
  }
}
#endif

void GLView::initializeGL()
{
  glEnable(GL_DEPTH_TEST);
  glDepthRange(-far_far_away, +far_far_away);

  glEnable(GL_BLEND);
  glBlendFunc(GL_SRC_ALPHA, GL_ONE_MINUS_SRC_ALPHA);

  GLfloat light_diffuse[] = {1.0, 1.0, 1.0, 1.0};
  GLfloat light_position0[] = {-1.0, -1.0, +1.0, 0.0};
  GLfloat light_position1[] = {+1.0, +1.0, -1.0, 0.0};

  glLightfv(GL_LIGHT0, GL_DIFFUSE, light_diffuse);
  glLightfv(GL_LIGHT0, GL_POSITION, light_position0);
  glEnable(GL_LIGHT0);
  glLightfv(GL_LIGHT1, GL_DIFFUSE, light_diffuse);
  glLightfv(GL_LIGHT1, GL_POSITION, light_position1);
  glEnable(GL_LIGHT1);
  glEnable(GL_LIGHTING);
  glEnable(GL_NORMALIZE);

  glColorMaterial(GL_FRONT_AND_BACK, GL_AMBIENT_AND_DIFFUSE);
  // The following line is reported to fix issue #71
	glMateriali(GL_FRONT_AND_BACK, GL_SHININESS, 64);
  glEnable(GL_COLOR_MATERIAL);
#ifdef ENABLE_OPENCSG
  enable_opencsg_shaders();
#endif
}

void GLView::showSmallaxes(const Color4f &col)
{
  // Fixme - this doesnt work in Vector Camera mode

	float dpi = this->getDPI();
  // Small axis cross in the lower left corner
  glDepthFunc(GL_ALWAYS);

	// Set up an orthographic projection of the axis cross in the corner
  glMatrixMode(GL_PROJECTION);
  glLoadIdentity();
	glTranslatef(-0.8f, -0.8f, 0.0f);
	double scale = 90;
	glOrtho(-scale*dpi*aspectratio,scale*dpi*aspectratio,
					-scale*dpi,scale*dpi,
					-scale*dpi,scale*dpi);
  gluLookAt(0.0, -1.0, 0.0,
						0.0, 0.0, 0.0,
						0.0, 0.0, 1.0);
	 
  glMatrixMode(GL_MODELVIEW);
  glLoadIdentity();
  glRotated(cam.object_rot.x(), 1.0, 0.0, 0.0);
  glRotated(cam.object_rot.y(), 0.0, 1.0, 0.0);
  glRotated(cam.object_rot.z(), 0.0, 0.0, 1.0);

  glLineWidth(dpi);
  glBegin(GL_LINES);
  glColor3d(1.0, 0.0, 0.0);
  glVertex3d(0, 0, 0); glVertex3d(10*dpi, 0, 0);
  glColor3d(0.0, 1.0, 0.0);
  glVertex3d(0, 0, 0); glVertex3d(0, 10*dpi, 0);
  glColor3d(0.0, 0.0, 1.0);
  glVertex3d(0, 0, 0); glVertex3d(0, 0, 10*dpi);
  glEnd();

  GLdouble mat_model[16];
  glGetDoublev(GL_MODELVIEW_MATRIX, mat_model);

  GLdouble mat_proj[16];
  glGetDoublev(GL_PROJECTION_MATRIX, mat_proj);

  GLint viewport[4];
  glGetIntegerv(GL_VIEWPORT, viewport);

  GLdouble xlabel_x, xlabel_y, xlabel_z;
  gluProject(12*dpi, 0, 0, mat_model, mat_proj, viewport, &xlabel_x, &xlabel_y, &xlabel_z);
  xlabel_x = round(xlabel_x); xlabel_y = round(xlabel_y);

  GLdouble ylabel_x, ylabel_y, ylabel_z;
  gluProject(0, 12*dpi, 0, mat_model, mat_proj, viewport, &ylabel_x, &ylabel_y, &ylabel_z);
  ylabel_x = round(ylabel_x); ylabel_y = round(ylabel_y);

  GLdouble zlabel_x, zlabel_y, zlabel_z;
  gluProject(0, 0, 12*dpi, mat_model, mat_proj, viewport, &zlabel_x, &zlabel_y, &zlabel_z);
  zlabel_x = round(zlabel_x); zlabel_y = round(zlabel_y);

  glMatrixMode(GL_PROJECTION);
  glLoadIdentity();
  glTranslated(-1, -1, 0);
  glScaled(2.0/viewport[2], 2.0/viewport[3], 1);

  glMatrixMode(GL_MODELVIEW);
  glLoadIdentity();

  glColor3f(col[0], col[1], col[2]);

  float d = 3*dpi;
  glBegin(GL_LINES);
  // X Label
  glVertex3d(xlabel_x-d, xlabel_y-d, 0); glVertex3d(xlabel_x+d, xlabel_y+d, 0);
  glVertex3d(xlabel_x-d, xlabel_y+d, 0); glVertex3d(xlabel_x+d, xlabel_y-d, 0);
  // Y Label
  glVertex3d(ylabel_x-d, ylabel_y-d, 0); glVertex3d(ylabel_x+d, ylabel_y+d, 0);
  glVertex3d(ylabel_x-d, ylabel_y+d, 0); glVertex3d(ylabel_x, ylabel_y, 0);
  // Z Label
  glVertex3d(zlabel_x-d, zlabel_y-d, 0); glVertex3d(zlabel_x+d, zlabel_y-d, 0);
  glVertex3d(zlabel_x-d, zlabel_y+d, 0); glVertex3d(zlabel_x+d, zlabel_y+d, 0);
  glVertex3d(zlabel_x-d, zlabel_y-d, 0); glVertex3d(zlabel_x+d, zlabel_y+d, 0);
  // FIXME - depends on gimbal camera 'viewer distance'.. how to fix this
  //         for VectorCamera?
  glEnd();
}

void GLView::showAxes(const Color4f &col)
{
  double l = cam.zoomValue();
  
  // FIXME: doesn't work under Vector Camera
  // Large gray axis cross inline with the model
  glLineWidth(this->getDPI());
  glColor3f(col[0], col[1], col[2]);

  glBegin(GL_LINES);
  glVertex3d(0, 0, 0);
  glVertex3d(+l, 0, 0);
  glVertex3d(0, 0, 0);
  glVertex3d(0, +l, 0);
  glVertex3d(0, 0, 0);
  glVertex3d(0, 0, +l);
  glEnd();

  glPushAttrib(GL_LINE_BIT);
  glEnable(GL_LINE_STIPPLE);
  glLineStipple(3, 0xAAAA);
  glBegin(GL_LINES);
  glVertex3d(0, 0, 0);
  glVertex3d(-l, 0, 0);
  glVertex3d(0, 0, 0);
  glVertex3d(0, -l, 0);
  glVertex3d(0, 0, 0);
  glVertex3d(0, 0, -l);
  glEnd();
  glPopAttrib();
}

void GLView::showCrosshairs()
{
  // FIXME: this might not work with Vector camera
  glLineWidth(this->getDPI());
  Color4f col = ColorMap::getColor(*this->colorscheme, CROSSHAIR_COLOR);
  glColor3f(col[0], col[1], col[2]);
  glBegin(GL_LINES);
  for (double xf = -1; xf <= +1; xf += 2)
  for (double yf = -1; yf <= +1; yf += 2) {
    double vd = cam.zoomValue()/8;
    glVertex3d(-xf*vd, -yf*vd, -vd);
    glVertex3d(+xf*vd, +yf*vd, +vd);
  }
  glEnd();
}

void GLView::showScalemarkers(const Color4f &col)
{
	// Add scale tics on large axes
	double l = cam.zoomValue();
	glLineWidth(this->getDPI());
	glColor3f(col[0], col[1], col[2]);

	// determine the log value to provide proportional tics
	int log_l = (int)log10(l);

	// j represents the increment for each minor tic
	double j = 10;
	// deal with 0 log values
	if (l < 1.5){
		j = pow(10,log_l-2);
	} else {
		j = pow(10,log_l-1);
	}

	int size_div_sm = 60;       // divisor for l to determine minor tic size
	int size_div = size_div_sm;
	int line_cnt = 0;

	for (double i=0;i<l;i+=j){      // i represents the position along the axis
		if (line_cnt++ == 10){      // major tic
			size_div = size_div_sm * .5; // resize to a major tic
			line_cnt = 1;                // reset the major tic counter
			GLView::decodeMarkerValue(i, l, size_div_sm);    // print number
		} else {                    // minor tic
			size_div = size_div_sm;      // set the minor tic to the standard size
		}

		/*
		 * The length of each tic is proportional to the length of the axis
		 * (which changes with the zoom value.)  l/size_div provides the
		 * proportional length
		 *
		 * Commented glVertex3d lines provide additional 'arms' for the tic
		 * the number of arms will (hopefully) eventually be driven via Preferences
		 */

		// positive axes
		glBegin(GL_LINES);
		// x
		glVertex3d(i,0,0); glVertex3d(i,-l/size_div,0); // 1 arm
		//glVertex3d(i,-l/size_div,0); glVertex3d(i,l/size_div,0); // 2 arms
		//glVertex3d(i,0,-l/size_div); glVertex3d(i,0,l/size_div); // 4 arms (w/ 2 arms line)

		// y
		glVertex3d(0,i,0); glVertex3d(-l/size_div,i,0); // 1 arm
		//glVertex3d(-l/size_div,i,0); glVertex3d(l/size_div,i,0); // 2 arms
		//glVertex3d(0,i,-l/size_div); glVertex3d(0,i,l/size_div); // 4 arms (w/ 2 arms line)

		// z
		glVertex3d(0,0,i); glVertex3d(-l/size_div,0,i); // 1 arm
		//glVertex3d(-l/size_div,0,i); glVertex3d(l/size_div,0,i); // 2 arms
		//glVertex3d(0,-l/size_div,i); glVertex3d(0,l/size_div,i); // 4 arms (w/ 2 arms line)
		glEnd();

		// negative axes
		glPushAttrib(GL_LINE_BIT);
		glEnable(GL_LINE_STIPPLE);
		glLineStipple(3, 0xAAAA);
		glBegin(GL_LINES);
		// x
		glVertex3d(-i,0,0); glVertex3d(-i,-l/size_div,0); // 1 arm
		//glVertex3d(-i,-l/size_div,0); glVertex3d(-i,l/size_div,0); // 2 arms
		//glVertex3d(-i,0,-l/size_div); glVertex3d(-i,0,l/size_div); // 4 arms (w/ 2 arms line)

		// y
		glVertex3d(0,-i,0); glVertex3d(-l/size_div,-i,0); // 1 arm
		//glVertex3d(-l/size_div,-i,0); glVertex3d(l/size_div,-i,0); // 2 arms
		//glVertex3d(0,-i,-l/size_div); glVertex3d(0,-i,l/size_div); // 4 arms (w/ 2 arms line)

		// z
		glVertex3d(0,0,-i); glVertex3d(-l/size_div,0,-i); // 1 arm
		//glVertex3d(-l/size_div,0,-i); glVertex3d(l/size_div,0,-i); // 2 arms
		//glVertex3d(0,-l/size_div,-i); glVertex3d(0,l/size_div,-i); // 4 arms (w/ 2 arms line)
		glEnd();
		glPopAttrib();
	}
}

void GLView::decodeMarkerValue(double i, double l, int size_div_sm)
{
	// convert the axis position to a string
	std::ostringstream oss;
	oss << i;
	std::string digit = oss.str();

	// setup how far above the axis (or tic TBD) to draw the number
	double dig_buf = (l/size_div_sm)/4;
	// setup the size of the character box
	double dig_w = (l/size_div_sm)/2;
	double dig_h = (l/size_div_sm) + dig_buf;
	// setup the distance between characters
	double kern = dig_buf;
	double dig_wk = (dig_w) + kern;

	// set up ordering for different axes
	int ax[6][3] = {
		{0,1,2},
		{1,0,2},
		{1,2,0},
		{0,1,2},
		{1,0,2},
		{1,2,0}};

	// set up character vertex seqeunces for different axes
	int or_2[6][6]={
		{0,1,3,2,4,5},
		{1,0,2,3,5,4},
		{1,0,2,3,5,4},
		{1,0,2,3,5,4},
		{0,1,3,2,4,5},
		{0,1,3,2,4,5}};

	int or_3[6][7]={
		{0,1,3,2,3,5,4},
		{1,0,2,3,2,4,5},
		{1,0,2,3,2,4,5},
		{1,0,2,3,2,4,5},
		{0,1,3,2,3,5,4},
		{0,1,3,2,3,5,4}};

	int or_4[6][5]={
		{0,2,3,1,5},
		{1,3,2,0,4},
		{1,3,2,0,4},
		{1,3,2,0,4},
		{0,2,3,1,5},
		{0,2,3,1,5}};

	int or_5[6][6]={
		{1,0,2,3,5,4},
		{0,1,3,2,4,5},
		{0,1,3,2,4,5},
		{0,1,3,2,4,5},
		{1,0,2,3,5,4},
		{1,0,2,3,5,4}};

	int or_6[6][6]={
		{1,0,4,5,3,2},
		{0,1,5,4,2,3},
		{0,1,5,4,2,3},
		{0,1,5,4,2,3},
		{1,0,4,5,3,2},
		{1,0,4,5,3,2}};

	int or_7[6][3]={
		{0,1,4},
		{1,0,5},
		{1,0,5},
		{1,0,5},
		{0,1,4},
		{0,1,4}};

	int or_9[6][5]={
		{5,1,0,2,3},
		{4,0,1,3,2},
		{4,0,1,3,2},
		{4,0,1,3,2},
		{5,1,0,2,3},
		{5,1,0,2,3}};

	int or_e[6][7]={
		{1,0,2,3,2,4,5},
		{0,1,3,2,3,5,4},
		{0,1,3,2,3,5,4},
		{0,1,3,2,3,5,4},
		{1,0,2,3,2,4,5},
		{1,0,2,3,2,4,5}};

	std::string stash_digit = digit;

	// walk through axes
	for (int di=0;di<6;di++){

		// setup negative axes
		double polarity = 1;
		if (di>2){
			polarity = -1;
			digit = "-" + stash_digit;
		}

		// fix the axes that need to run the opposite direction
		if (di>0 && di<4){
			std::reverse(digit.begin(),digit.end());
		}

		// walk through and render the characters of the string
		for(std::string::size_type char_num = 0; char_num < digit.size(); ++char_num){
			// setup the vertices for the char rendering based on the axis and position
			double dig_vrt[6][3] = {
				{polarity*((i+((char_num)*dig_wk))-(dig_w/2)),dig_h,0},
				{polarity*((i+((char_num)*dig_wk))+(dig_w/2)),dig_h,0},
				{polarity*((i+((char_num)*dig_wk))-(dig_w/2)),dig_h/2+dig_buf,0},
				{polarity*((i+((char_num)*dig_wk))+(dig_w/2)),dig_h/2+dig_buf,0},
				{polarity*((i+((char_num)*dig_wk))-(dig_w/2)),dig_buf,0},
				{polarity*((i+((char_num)*dig_wk))+(dig_w/2)),dig_buf,0}};

			// convert the char into lines appropriate for the axis being used
			// psuedo 7 segment vertices are:
			// A--B
			// |  |
			// C--D
			// |  |
			// E--F
			switch(digit[char_num]){
			case '1':
				glBegin(GL_LINES);
				glVertex3d(dig_vrt[0][ax[di][0]],dig_vrt[0][ax[di][1]],dig_vrt[0][ax[di][2]]);  //a
				glVertex3d(dig_vrt[4][ax[di][0]],dig_vrt[4][ax[di][1]],dig_vrt[4][ax[di][2]]);  //e
				glEnd();
				break;

			case '2':
				glBegin(GL_LINE_STRIP);
				glVertex3d(dig_vrt[or_2[di][0]][ax[di][0]],dig_vrt[or_2[di][0]][ax[di][1]],dig_vrt[or_2[di][0]][ax[di][2]]);  //a
				glVertex3d(dig_vrt[or_2[di][1]][ax[di][0]],dig_vrt[or_2[di][1]][ax[di][1]],dig_vrt[or_2[di][1]][ax[di][2]]);  //b
				glVertex3d(dig_vrt[or_2[di][2]][ax[di][0]],dig_vrt[or_2[di][2]][ax[di][1]],dig_vrt[or_2[di][2]][ax[di][2]]);  //d
				glVertex3d(dig_vrt[or_2[di][3]][ax[di][0]],dig_vrt[or_2[di][3]][ax[di][1]],dig_vrt[or_2[di][3]][ax[di][2]]);  //c
				glVertex3d(dig_vrt[or_2[di][4]][ax[di][0]],dig_vrt[or_2[di][4]][ax[di][1]],dig_vrt[or_2[di][4]][ax[di][2]]);  //e
				glVertex3d(dig_vrt[or_2[di][5]][ax[di][0]],dig_vrt[or_2[di][5]][ax[di][1]],dig_vrt[or_2[di][5]][ax[di][2]]);  //f
				glEnd();
				break;

			case '3':
				glBegin(GL_LINE_STRIP);
				glVertex3d(dig_vrt[or_3[di][0]][ax[di][0]],dig_vrt[or_3[di][0]][ax[di][1]],dig_vrt[or_3[di][0]][ax[di][2]]);  //a
				glVertex3d(dig_vrt[or_3[di][1]][ax[di][0]],dig_vrt[or_3[di][1]][ax[di][1]],dig_vrt[or_3[di][1]][ax[di][2]]);  //b
				glVertex3d(dig_vrt[or_3[di][2]][ax[di][0]],dig_vrt[or_3[di][2]][ax[di][1]],dig_vrt[or_3[di][2]][ax[di][2]]);  //d
				glVertex3d(dig_vrt[or_3[di][3]][ax[di][0]],dig_vrt[or_3[di][3]][ax[di][1]],dig_vrt[or_3[di][3]][ax[di][2]]);  //c
				glVertex3d(dig_vrt[or_3[di][4]][ax[di][0]],dig_vrt[or_3[di][4]][ax[di][1]],dig_vrt[or_3[di][4]][ax[di][2]]);  //d
				glVertex3d(dig_vrt[or_3[di][5]][ax[di][0]],dig_vrt[or_3[di][5]][ax[di][1]],dig_vrt[or_3[di][5]][ax[di][2]]);  //f
				glVertex3d(dig_vrt[or_3[di][6]][ax[di][0]],dig_vrt[or_3[di][6]][ax[di][1]],dig_vrt[or_3[di][6]][ax[di][2]]);  //e
				glEnd();
				break;

			case '4':
				glBegin(GL_LINE_STRIP);
				glVertex3d(dig_vrt[or_4[di][0]][ax[di][0]],dig_vrt[or_4[di][0]][ax[di][1]],dig_vrt[or_4[di][0]][ax[di][2]]);  //a
				glVertex3d(dig_vrt[or_4[di][1]][ax[di][0]],dig_vrt[or_4[di][1]][ax[di][1]],dig_vrt[or_4[di][1]][ax[di][2]]);  //c
				glVertex3d(dig_vrt[or_4[di][2]][ax[di][0]],dig_vrt[or_4[di][2]][ax[di][1]],dig_vrt[or_4[di][2]][ax[di][2]]);  //d
				glVertex3d(dig_vrt[or_4[di][3]][ax[di][0]],dig_vrt[or_4[di][3]][ax[di][1]],dig_vrt[or_4[di][3]][ax[di][2]]);  //b
				glVertex3d(dig_vrt[or_4[di][4]][ax[di][0]],dig_vrt[or_4[di][4]][ax[di][1]],dig_vrt[or_4[di][4]][ax[di][2]]);  //f
				glEnd();
				break;

			case '5':
				glBegin(GL_LINE_STRIP);
				glVertex3d(dig_vrt[or_5[di][0]][ax[di][0]],dig_vrt[or_5[di][0]][ax[di][1]],dig_vrt[or_5[di][0]][ax[di][2]]);  //b
				glVertex3d(dig_vrt[or_5[di][1]][ax[di][0]],dig_vrt[or_5[di][1]][ax[di][1]],dig_vrt[or_5[di][1]][ax[di][2]]);  //a
				glVertex3d(dig_vrt[or_5[di][2]][ax[di][0]],dig_vrt[or_5[di][2]][ax[di][1]],dig_vrt[or_5[di][2]][ax[di][2]]);  //c
				glVertex3d(dig_vrt[or_5[di][3]][ax[di][0]],dig_vrt[or_5[di][3]][ax[di][1]],dig_vrt[or_5[di][3]][ax[di][2]]);  //d
				glVertex3d(dig_vrt[or_5[di][4]][ax[di][0]],dig_vrt[or_5[di][4]][ax[di][1]],dig_vrt[or_5[di][4]][ax[di][2]]);  //f
				glVertex3d(dig_vrt[or_5[di][5]][ax[di][0]],dig_vrt[or_5[di][5]][ax[di][1]],dig_vrt[or_5[di][5]][ax[di][2]]);  //e
				glEnd();
				break;

			case '6':
				glBegin(GL_LINE_STRIP);
				glVertex3d(dig_vrt[or_6[di][0]][ax[di][0]],dig_vrt[or_6[di][0]][ax[di][1]],dig_vrt[or_6[di][0]][ax[di][2]]);  //b
				glVertex3d(dig_vrt[or_6[di][1]][ax[di][0]],dig_vrt[or_6[di][1]][ax[di][1]],dig_vrt[or_6[di][1]][ax[di][2]]);  //a
				glVertex3d(dig_vrt[or_6[di][2]][ax[di][0]],dig_vrt[or_6[di][2]][ax[di][1]],dig_vrt[or_6[di][2]][ax[di][2]]);  //e
				glVertex3d(dig_vrt[or_6[di][3]][ax[di][0]],dig_vrt[or_6[di][3]][ax[di][1]],dig_vrt[or_6[di][3]][ax[di][2]]);  //f
				glVertex3d(dig_vrt[or_6[di][4]][ax[di][0]],dig_vrt[or_6[di][4]][ax[di][1]],dig_vrt[or_6[di][4]][ax[di][2]]);  //d
				glVertex3d(dig_vrt[or_6[di][5]][ax[di][0]],dig_vrt[or_6[di][5]][ax[di][1]],dig_vrt[or_6[di][5]][ax[di][2]]);  //c
				glEnd();
				break;

			case '7':
				glBegin(GL_LINE_STRIP);
				glVertex3d(dig_vrt[or_7[di][0]][ax[di][0]],dig_vrt[or_7[di][0]][ax[di][1]],dig_vrt[or_7[di][0]][ax[di][2]]);  //a
				glVertex3d(dig_vrt[or_7[di][1]][ax[di][0]],dig_vrt[or_7[di][1]][ax[di][1]],dig_vrt[or_7[di][1]][ax[di][2]]);  //b
				glVertex3d(dig_vrt[or_7[di][2]][ax[di][0]],dig_vrt[or_7[di][2]][ax[di][1]],dig_vrt[or_7[di][2]][ax[di][2]]);  //e
				glEnd();
				break;

			case '8':
				glBegin(GL_LINE_STRIP);
				glVertex3d(dig_vrt[2][ax[di][0]],dig_vrt[2][ax[di][1]],dig_vrt[2][ax[di][2]]);  //c
				glVertex3d(dig_vrt[3][ax[di][0]],dig_vrt[3][ax[di][1]],dig_vrt[3][ax[di][2]]);  //d
				glVertex3d(dig_vrt[1][ax[di][0]],dig_vrt[1][ax[di][1]],dig_vrt[1][ax[di][2]]);  //b
				glVertex3d(dig_vrt[0][ax[di][0]],dig_vrt[0][ax[di][1]],dig_vrt[0][ax[di][2]]);  //a
				glVertex3d(dig_vrt[4][ax[di][0]],dig_vrt[4][ax[di][1]],dig_vrt[4][ax[di][2]]);  //e
				glVertex3d(dig_vrt[5][ax[di][0]],dig_vrt[5][ax[di][1]],dig_vrt[5][ax[di][2]]);  //f
				glVertex3d(dig_vrt[3][ax[di][0]],dig_vrt[3][ax[di][1]],dig_vrt[3][ax[di][2]]);  //d
				glEnd();
				break;

			case '9':
				glBegin(GL_LINE_STRIP);
				glVertex3d(dig_vrt[or_9[di][0]][ax[di][0]],dig_vrt[or_9[di][0]][ax[di][1]],dig_vrt[or_9[di][0]][ax[di][2]]);  //f
				glVertex3d(dig_vrt[or_9[di][1]][ax[di][0]],dig_vrt[or_9[di][1]][ax[di][1]],dig_vrt[or_9[di][1]][ax[di][2]]);  //b
				glVertex3d(dig_vrt[or_9[di][2]][ax[di][0]],dig_vrt[or_9[di][2]][ax[di][1]],dig_vrt[or_9[di][2]][ax[di][2]]);  //a
				glVertex3d(dig_vrt[or_9[di][3]][ax[di][0]],dig_vrt[or_9[di][3]][ax[di][1]],dig_vrt[or_9[di][3]][ax[di][2]]);  //c
				glVertex3d(dig_vrt[or_9[di][4]][ax[di][0]],dig_vrt[or_9[di][4]][ax[di][1]],dig_vrt[or_9[di][4]][ax[di][2]]);  //d
				glEnd();
				break;

			case '0':
				glBegin(GL_LINE_LOOP);
				glVertex3d(dig_vrt[0][ax[di][0]],dig_vrt[0][ax[di][1]],dig_vrt[0][ax[di][2]]);  //a
				glVertex3d(dig_vrt[1][ax[di][0]],dig_vrt[1][ax[di][1]],dig_vrt[1][ax[di][2]]);  //b
				glVertex3d(dig_vrt[5][ax[di][0]],dig_vrt[5][ax[di][1]],dig_vrt[5][ax[di][2]]);  //f
				glVertex3d(dig_vrt[4][ax[di][0]],dig_vrt[4][ax[di][1]],dig_vrt[4][ax[di][2]]);  //e
				glEnd();
				break;

			case '-':
				glBegin(GL_LINES);
				glVertex3d(dig_vrt[2][ax[di][0]],dig_vrt[2][ax[di][1]],dig_vrt[2][ax[di][2]]);  //c
				glVertex3d(dig_vrt[3][ax[di][0]],dig_vrt[3][ax[di][1]],dig_vrt[3][ax[di][2]]);  //d
				glEnd();
				break;

			case '.':
				glBegin(GL_LINES);
				glVertex3d(dig_vrt[4][ax[di][0]],dig_vrt[4][ax[di][1]],dig_vrt[4][ax[di][2]]);  //e
				glVertex3d(dig_vrt[5][ax[di][0]],dig_vrt[5][ax[di][1]],dig_vrt[5][ax[di][2]]);  //f
				glEnd();
				break;

			case 'e':
				glBegin(GL_LINE_STRIP);
				glVertex3d(dig_vrt[or_e[di][0]][ax[di][0]],dig_vrt[or_e[di][0]][ax[di][1]],dig_vrt[or_e[di][0]][ax[di][2]]);  //b
				glVertex3d(dig_vrt[or_e[di][1]][ax[di][0]],dig_vrt[or_e[di][1]][ax[di][1]],dig_vrt[or_e[di][1]][ax[di][2]]);  //a
				glVertex3d(dig_vrt[or_e[di][2]][ax[di][0]],dig_vrt[or_e[di][2]][ax[di][1]],dig_vrt[or_e[di][2]][ax[di][2]]);  //c
				glVertex3d(dig_vrt[or_e[di][3]][ax[di][0]],dig_vrt[or_e[di][3]][ax[di][1]],dig_vrt[or_e[di][3]][ax[di][2]]);  //d
				glVertex3d(dig_vrt[or_e[di][4]][ax[di][0]],dig_vrt[or_e[di][4]][ax[di][1]],dig_vrt[or_e[di][4]][ax[di][2]]);  //c
				glVertex3d(dig_vrt[or_e[di][5]][ax[di][0]],dig_vrt[or_e[di][5]][ax[di][1]],dig_vrt[or_e[di][5]][ax[di][2]]);  //e
				glVertex3d(dig_vrt[or_e[di][6]][ax[di][0]],dig_vrt[or_e[di][6]][ax[di][1]],dig_vrt[or_e[di][6]][ax[di][2]]);  //f
				glEnd();
				break;

			}
		}
	}
}
<|MERGE_RESOLUTION|>--- conflicted
+++ resolved
@@ -198,12 +198,7 @@
 {
     Color4f axescolor = ColorMap::getColor(*this->colorscheme, AXES_COLOR);
 
-<<<<<<< HEAD
-  if (this->cam.type) {
-=======
-  setupCamera();
   if (this->cam.type == Camera::GIMBAL) {
->>>>>>> 497e26af
     // Only for GIMBAL cam
     // The crosshair should be fixed at the center of the viewport...
     if (showcrosshairs) GLView::showCrosshairs();
