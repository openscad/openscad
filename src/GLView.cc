--- conflicted
+++ resolved
@@ -148,7 +148,9 @@
 
 	setupCamera();
 
-  Color4f bgcol = RenderSettings::inst()->color(RenderSettings::BACKGROUND_COLOR);
+  Color4f bgcol = this->colorscheme ?
+		OSColors::getValue(*this->colorscheme, OSColors::BACKGROUND_COLOR) :
+		OSColors::getValue(OSColors::defaultColorScheme(), OSColors::BACKGROUND_COLOR);
   glClearColor(bgcol[0], bgcol[1], bgcol[2], 1.0);
   glClear(GL_COLOR_BUFFER_BIT | GL_DEPTH_BUFFER_BIT | GL_STENCIL_BUFFER_BIT);
 
@@ -350,94 +352,6 @@
 #endif
 }
 
-<<<<<<< HEAD
-void GLView::vectorCamPaintGL()
-{
-  glEnable(GL_LIGHTING);
-
-  if (cam.projection==Camera::ORTHOGONAL) setupVectorCamOrtho();
-  else setupVectorCamPerspective();
-
-  glMatrixMode(GL_MODELVIEW);
-  glLoadIdentity();
-
-  Color4f bgcol = OSColors::getValue(OSColors::defaultColorScheme(), OSColors::BACKGROUND_COLOR );
-  if (this->colorscheme)
-    bgcol = OSColors::getValue(*this->colorscheme, OSColors::BACKGROUND_COLOR );
-
-  glClearColor(bgcol[0], bgcol[1], bgcol[2], 1.0);
-  //glClearColor(1.0f, 1.0f, 0.92f, 1.0f);
-
-  glClear(GL_COLOR_BUFFER_BIT | GL_DEPTH_BUFFER_BIT | GL_STENCIL_BUFFER_BIT);
-
-  gluLookAt(cam.eye[0], cam.eye[1], cam.eye[2],
-            cam.center[0], cam.center[1], cam.center[2],
-            0.0, 0.0, 1.0);
-
-  // fixme - showcrosshairs doesnt work with vector camera
-  // if (showcrosshairs) GLView::showCrosshairs();
-
-  if (showaxes) GLView::showAxes();
-
-  glDepthFunc(GL_LESS);
-  glCullFace(GL_BACK);
-  glDisable(GL_CULL_FACE);
-
-  glLineWidth(2);
-  glColor3d(1.0, 0.0, 0.0);
-  //FIXME showSmallAxes wont work with vector camera
-  //if (showaxes) GLView::showSmallaxes();
-
-  if (this->renderer) {
-    this->renderer->draw(showfaces, showedges);
-  }
-}
-
-void GLView::gimbalCamPaintGL()
-{
-  glEnable(GL_LIGHTING);
-
-  if (cam.projection == Camera::ORTHOGONAL)
-    GLView::setupGimbalCamOrtho(cam.viewer_distance);
-  else
-    GLView::setupGimbalCamPerspective();
-
-  glMatrixMode(GL_MODELVIEW);
-  glLoadIdentity();
-
-  Color4f bgcol = OSColors::getValue(*this->colorscheme, OSColors::BACKGROUND_COLOR );
-  glClearColor(bgcol[0], bgcol[1], bgcol[2], 1.0);
-
-  glClear(GL_COLOR_BUFFER_BIT | GL_DEPTH_BUFFER_BIT | GL_STENCIL_BUFFER_BIT);
-  glRotated(cam.object_rot.x(), 1.0, 0.0, 0.0);
-  glRotated(cam.object_rot.y(), 0.0, 1.0, 0.0);
-  glRotated(cam.object_rot.z(), 0.0, 0.0, 1.0);
-
-  if (showcrosshairs) GLView::showCrosshairs();
-
-  glTranslated(cam.object_trans.x(), cam.object_trans.y(), cam.object_trans.z() );
-
-  if (showaxes) GLView::showAxes();
-
-  glDepthFunc(GL_LESS);
-  glCullFace(GL_BACK);
-  glDisable(GL_CULL_FACE);
-  glLineWidth(2);
-  glColor3d(1.0, 0.0, 0.0);
-
-  if (this->renderer) {
-#if defined(ENABLE_OPENCSG)
-    // FIXME: This belongs in the OpenCSG renderer, but it doesn't know about this ID yet
-    OpenCSG::setContext(this->opencsg_id);
-#endif
-    this->renderer->draw(showfaces, showedges);
-	}
-  // Small axis cross in the lower left corner
-  if (showaxes) GLView::showSmallaxes();
-}
-
-=======
->>>>>>> 458d60fa
 void GLView::showSmallaxes()
 {
   // Fixme - this doesnt work in Vector Camera mode
