#include "GLView.h"

#include "stdio.h"
#include "colormap.h"
#include "rendersettings.h"
#include "mathc99.h"
#include "printutils.h"

#ifdef _WIN32
#include <GL/wglew.h>
#elif !defined(__APPLE__)
#include <GL/glxew.h>
#endif

#ifdef ENABLE_OPENCSG
#include <opencsg.h>
#endif

GLView::GLView() : colorscheme(NULL)
{
  showedges = false;
  showfaces = true;
  showaxes = false;
  showcrosshairs = false;
  renderer = NULL;
  colorscheme = NULL;
  cam = Camera();
  far_far_away = RenderSettings::inst()->far_gl_clip_limit;
#ifdef ENABLE_OPENCSG
  is_opencsg_capable = false;
  has_shaders = false;
  opencsg_support = true;
  static int sId = 0;
  this->opencsg_id = sId++;
  for (int i = 0; i < 10; i++) this->shaderinfo[i] = 0;
#endif
}

void GLView::setRenderer(Renderer* r)
{
  renderer = r;
}

/* update the color schemes of the Renderer attached to this GLView
to match the colorscheme of this GLView.*/
void GLView::updateColorScheme()
{
<<<<<<< HEAD
  if (this->renderer) this->renderer->setColorScheme(*this->colorscheme);
=======
  if (this->renderer && this->colorscheme)
    this->renderer->setColorScheme(*this->colorscheme);
>>>>>>> 64b4e178
}

/* change this GLView's colorscheme to the one given, and update the
Renderer attached to this GLView as well. */
void GLView::setColorScheme(const OSColors::colorscheme &cs)
{
  this->colorscheme = &cs;
  this->updateColorScheme();
}

void GLView::setColorScheme(const std::string &cs)
{
<<<<<<< HEAD
	const OSColors::colorscheme *colorscheme =  OSColors::colorScheme(cs);
	if (colorscheme) {
		setColorScheme(*colorscheme);
	}
=======
  const OSColors::colorscheme *colorscheme =  OSColors::colorScheme(cs);
  if (colorscheme) {
    setColorScheme(*colorscheme);
  }
>>>>>>> 64b4e178
  else {
    PRINTB("WARNING: GLView: unknown colorscheme %s", cs);
  }
}

void GLView::resizeGL(int w, int h)
{
#ifdef ENABLE_OPENCSG
  shaderinfo[9] = w;
  shaderinfo[10] = h;
#endif
  cam.pixel_width = w;
  cam.pixel_height = h;
  glViewport(0, 0, w, h);
  w_h_ratio = sqrt((double)w / (double)h);
}

void GLView::setupGimbalCamPerspective()
{
  glMatrixMode(GL_PROJECTION);
  glLoadIdentity();
  glFrustum(-w_h_ratio, +w_h_ratio, -(1/w_h_ratio), +(1/w_h_ratio), +10.0, +far_far_away);
  gluLookAt(0.0, -cam.viewer_distance, 0.0, 0.0, 0.0, 0.0, 0.0, 0.0, 1.0);
}

void GLView::setupGimbalCamOrtho(double distance, bool offset)
{
  glMatrixMode(GL_PROJECTION);
  glLoadIdentity();
  if (offset) glTranslated(-0.8, -0.8, 0);
  double l = distance/10;
  glOrtho(-w_h_ratio*l, +w_h_ratio*l,
      -(1/w_h_ratio)*l, +(1/w_h_ratio)*l,
      -far_far_away, +far_far_away);
  gluLookAt(0.0, -cam.viewer_distance, 0.0, 0.0, 0.0, 0.0, 0.0, 0.0, 1.0);
}

void GLView::setupVectorCamPerspective()
{
  glMatrixMode(GL_PROJECTION);
  glLoadIdentity();
  double dist = (cam.center - cam.eye).norm();
  gluPerspective(45, pow(w_h_ratio,2), 0.1*dist, 100*dist);
}

void GLView::setupVectorCamOrtho(bool offset)
{
  glMatrixMode(GL_PROJECTION);
  glLoadIdentity();
  if (offset) glTranslated(-0.8, -0.8, 0);
  double l = (cam.center - cam.eye).norm() / 10;
  glOrtho(-pow(w_h_ratio,2)*l, +pow(w_h_ratio,2)*l,
          -(1/pow(w_h_ratio,2))*l, +(1/pow(w_h_ratio,2))*l,
          -far_far_away, +far_far_away);
}

void GLView::setCamera( Camera &cam )
{
  this->cam = cam;
}

void GLView::paintGL()
{
  if (cam.type == Camera::GIMBAL) gimbalCamPaintGL();
  else if (cam.type == Camera::VECTOR) vectorCamPaintGL();
  else if (cam.type == Camera::NONE) {
    fprintf(stderr,"paintGL with null camera\n");
  }
}

#ifdef ENABLE_OPENCSG
void GLView::enable_opencsg_shaders()
{
  const char *openscad_disable_gl20_env = getenv("OPENSCAD_DISABLE_GL20");
  if (openscad_disable_gl20_env && !strcmp(openscad_disable_gl20_env, "0")) {
    openscad_disable_gl20_env = NULL;
  }

  // All OpenGL 2 contexts are OpenCSG capable
  if (GLEW_VERSION_2_0) {
    if (!openscad_disable_gl20_env) {
      this->is_opencsg_capable = true;
      this->has_shaders = true;
    }
  }

  // If OpenGL < 2, check for extensions
  else {
    if (GLEW_ARB_framebuffer_object) this->is_opencsg_capable = true;
    else if (GLEW_EXT_framebuffer_object && GLEW_EXT_packed_depth_stencil) {
      this->is_opencsg_capable = true;
    }
#ifdef WIN32
    else if (WGLEW_ARB_pbuffer && WGLEW_ARB_pixel_format) this->is_opencsg_capable = true;
#elif !defined(__APPLE__)
    else if (GLXEW_SGIX_pbuffer && GLXEW_SGIX_fbconfig) this->is_opencsg_capable = true;
#endif
  }

  if (!GLEW_VERSION_2_0 || !this->is_opencsg_capable) {
    display_opencsg_warning();
  }

  if (opencsg_support && this->has_shaders) {
  /*
    Uniforms:
      1 color1 - face color
      2 color2 - edge color
      7 xscale
      8 yscale

    Attributes:
      3 trig
      4 pos_b
      5 pos_c
      6 mask

    Other:
      9 width
      10 height

    Outputs:
      tp
      tr
      shading
   */
    const char *vs_source =
      "uniform float xscale, yscale;\n"
      "attribute vec3 pos_b, pos_c;\n"
      "attribute vec3 trig, mask;\n"
      "varying vec3 tp, tr;\n"
      "varying float shading;\n"
      "void main() {\n"
      "  vec4 p0 = gl_ModelViewProjectionMatrix * gl_Vertex;\n"
      "  vec4 p1 = gl_ModelViewProjectionMatrix * vec4(pos_b, 1.0);\n"
      "  vec4 p2 = gl_ModelViewProjectionMatrix * vec4(pos_c, 1.0);\n"
      "  float a = distance(vec2(xscale*p1.x/p1.w, yscale*p1.y/p1.w), vec2(xscale*p2.x/p2.w, yscale*p2.y/p2.w));\n"
      "  float b = distance(vec2(xscale*p0.x/p0.w, yscale*p0.y/p0.w), vec2(xscale*p1.x/p1.w, yscale*p1.y/p1.w));\n"
      "  float c = distance(vec2(xscale*p0.x/p0.w, yscale*p0.y/p0.w), vec2(xscale*p2.x/p2.w, yscale*p2.y/p2.w));\n"
      "  float s = (a + b + c) / 2.0;\n"
      "  float A = sqrt(s*(s-a)*(s-b)*(s-c));\n"
      "  float ha = 2.0*A/a;\n"
      "  gl_Position = p0;\n"
      "  tp = mask * ha;\n"
      "  tr = trig;\n"
      "  vec3 normal, lightDir;\n"
      "  normal = normalize(gl_NormalMatrix * gl_Normal);\n"
      "  lightDir = normalize(vec3(gl_LightSource[0].position));\n"
      "  shading = abs(dot(normal, lightDir));\n"
      "}\n";

    /*
      Inputs:
        tp && tr - if any components of tp < tr, use color2 (edge color)
        shading  - multiplied by color1. color2 is is without lighting
		*/
    const char *fs_source =
      "uniform vec4 color1, color2;\n"
      "varying vec3 tp, tr, tmp;\n"
      "varying float shading;\n"
      "void main() {\n"
      "  gl_FragColor = vec4(color1.r * shading, color1.g * shading, color1.b * shading, color1.a);\n"
      "  if (tp.x < tr.x || tp.y < tr.y || tp.z < tr.z)\n"
      "    gl_FragColor = color2;\n"
      "}\n";

    GLuint vs = glCreateShader(GL_VERTEX_SHADER);
    glShaderSource(vs, 1, (const GLchar**)&vs_source, NULL);
    glCompileShader(vs);

    GLuint fs = glCreateShader(GL_FRAGMENT_SHADER);
    glShaderSource(fs, 1, (const GLchar**)&fs_source, NULL);
    glCompileShader(fs);

    GLuint edgeshader_prog = glCreateProgram();
    glAttachShader(edgeshader_prog, vs);
    glAttachShader(edgeshader_prog, fs);
    glLinkProgram(edgeshader_prog);

    shaderinfo[0] = edgeshader_prog;
    shaderinfo[1] = glGetUniformLocation(edgeshader_prog, "color1");
    shaderinfo[2] = glGetUniformLocation(edgeshader_prog, "color2");
    shaderinfo[3] = glGetAttribLocation(edgeshader_prog, "trig");
    shaderinfo[4] = glGetAttribLocation(edgeshader_prog, "pos_b");
    shaderinfo[5] = glGetAttribLocation(edgeshader_prog, "pos_c");
    shaderinfo[6] = glGetAttribLocation(edgeshader_prog, "mask");
    shaderinfo[7] = glGetUniformLocation(edgeshader_prog, "xscale");
    shaderinfo[8] = glGetUniformLocation(edgeshader_prog, "yscale");

    GLenum err = glGetError();
    if (err != GL_NO_ERROR) {
      fprintf(stderr, "OpenGL Error: %s\n", gluErrorString(err));
    }

    GLint status;
    glGetProgramiv(edgeshader_prog, GL_LINK_STATUS, &status);
    if (status == GL_FALSE) {
      int loglen;
      char logbuffer[1000];
      glGetProgramInfoLog(edgeshader_prog, sizeof(logbuffer), &loglen, logbuffer);
      fprintf(stderr, "OpenGL Program Linker Error:\n%.*s", loglen, logbuffer);
    } else {
      int loglen;
      char logbuffer[1000];
      glGetProgramInfoLog(edgeshader_prog, sizeof(logbuffer), &loglen, logbuffer);
      if (loglen > 0) {
        fprintf(stderr, "OpenGL Program Link OK:\n%.*s", loglen, logbuffer);
      }
      glValidateProgram(edgeshader_prog);
      glGetProgramInfoLog(edgeshader_prog, sizeof(logbuffer), &loglen, logbuffer);
      if (loglen > 0) {
        fprintf(stderr, "OpenGL Program Validation results:\n%.*s", loglen, logbuffer);
      }
    }
  }
}
#endif

void GLView::initializeGL()
{
  glEnable(GL_DEPTH_TEST);
  glDepthRange(-far_far_away, +far_far_away);

  glEnable(GL_BLEND);
  glBlendFunc(GL_SRC_ALPHA, GL_ONE_MINUS_SRC_ALPHA);

  GLfloat light_diffuse[] = {1.0, 1.0, 1.0, 1.0};
  GLfloat light_position0[] = {-1.0, -1.0, +1.0, 0.0};
  GLfloat light_position1[] = {+1.0, +1.0, -1.0, 0.0};

  glLightfv(GL_LIGHT0, GL_DIFFUSE, light_diffuse);
  glLightfv(GL_LIGHT0, GL_POSITION, light_position0);
  glEnable(GL_LIGHT0);
  glLightfv(GL_LIGHT1, GL_DIFFUSE, light_diffuse);
  glLightfv(GL_LIGHT1, GL_POSITION, light_position1);
  glEnable(GL_LIGHT1);
  glEnable(GL_LIGHTING);
  glEnable(GL_NORMALIZE);

  glColorMaterial(GL_FRONT_AND_BACK, GL_AMBIENT_AND_DIFFUSE);
  glEnable(GL_COLOR_MATERIAL);
#ifdef ENABLE_OPENCSG
  enable_opencsg_shaders();
#endif
}

void GLView::vectorCamPaintGL()
{
  glEnable(GL_LIGHTING);

  if (cam.projection==Camera::ORTHOGONAL) setupVectorCamOrtho();
  else setupVectorCamPerspective();

  glMatrixMode(GL_MODELVIEW);
  glLoadIdentity();

<<<<<<< HEAD
  Color4f bgcol = OSColors::getValue(*this->colorscheme, OSColors::BACKGROUND_COLOR );
=======
  Color4f bgcol = OSColors::getValue(OSColors::defaultColorScheme(), OSColors::BACKGROUND_COLOR );
  if (this->colorscheme)
    bgcol = OSColors::getValue(*this->colorscheme, OSColors::BACKGROUND_COLOR );

>>>>>>> 64b4e178
  glClearColor(bgcol[0], bgcol[1], bgcol[2], 1.0);
  //glClearColor(1.0f, 1.0f, 0.92f, 1.0f);

  glClear(GL_COLOR_BUFFER_BIT | GL_DEPTH_BUFFER_BIT | GL_STENCIL_BUFFER_BIT);

  gluLookAt(cam.eye[0], cam.eye[1], cam.eye[2],
            cam.center[0], cam.center[1], cam.center[2],
            0.0, 0.0, 1.0);

  // fixme - showcrosshairs doesnt work with vector camera
  // if (showcrosshairs) GLView::showCrosshairs();

  if (showaxes) GLView::showAxes();

  glDepthFunc(GL_LESS);
  glCullFace(GL_BACK);
  glDisable(GL_CULL_FACE);

  glLineWidth(2);
  glColor3d(1.0, 0.0, 0.0);
  //FIXME showSmallAxes wont work with vector camera
  //if (showaxes) GLView::showSmallaxes();

  if (this->renderer) {
    this->renderer->draw(showfaces, showedges);
  }
}

void GLView::gimbalCamPaintGL()
{
  glEnable(GL_LIGHTING);

  if (cam.projection == Camera::ORTHOGONAL)
    GLView::setupGimbalCamOrtho(cam.viewer_distance);
  else
    GLView::setupGimbalCamPerspective();

  glMatrixMode(GL_MODELVIEW);
  glLoadIdentity();

  Color4f bgcol = OSColors::getValue(*this->colorscheme, OSColors::BACKGROUND_COLOR );
  glClearColor(bgcol[0], bgcol[1], bgcol[2], 1.0);

  glClear(GL_COLOR_BUFFER_BIT | GL_DEPTH_BUFFER_BIT | GL_STENCIL_BUFFER_BIT);
  glRotated(cam.object_rot.x(), 1.0, 0.0, 0.0);
  glRotated(cam.object_rot.y(), 0.0, 1.0, 0.0);
  glRotated(cam.object_rot.z(), 0.0, 0.0, 1.0);

  if (showcrosshairs) GLView::showCrosshairs();

  glTranslated(cam.object_trans.x(), cam.object_trans.y(), cam.object_trans.z() );

  if (showaxes) GLView::showAxes();

  glDepthFunc(GL_LESS);
  glCullFace(GL_BACK);
  glDisable(GL_CULL_FACE);
  glLineWidth(2);
  glColor3d(1.0, 0.0, 0.0);

  if (this->renderer) {
#if defined(ENABLE_OPENCSG)
    // FIXME: This belongs in the OpenCSG renderer, but it doesn't know about this ID yet
    OpenCSG::setContext(this->opencsg_id);
#endif
    this->renderer->draw(showfaces, showedges);
	}
  // Small axis cross in the lower left corner
  if (showaxes) GLView::showSmallaxes();
}

void GLView::showSmallaxes()
{
  // Fixme - this doesnt work in Vector Camera mode

	float dpi = this->getDPI();
  // Small axis cross in the lower left corner
  glDepthFunc(GL_ALWAYS);

  GLView::setupGimbalCamOrtho(1000,true);

  glMatrixMode(GL_MODELVIEW);
  glLoadIdentity();
  glRotated(cam.object_rot.x(), 1.0, 0.0, 0.0);
  glRotated(cam.object_rot.y(), 0.0, 1.0, 0.0);
  glRotated(cam.object_rot.z(), 0.0, 0.0, 1.0);

  glLineWidth(dpi);
  glBegin(GL_LINES);
  glColor3d(1.0, 0.0, 0.0);
  glVertex3d(0, 0, 0); glVertex3d(10*dpi, 0, 0);
  glColor3d(0.0, 1.0, 0.0);
  glVertex3d(0, 0, 0); glVertex3d(0, 10*dpi, 0);
  glColor3d(0.0, 0.0, 1.0);
  glVertex3d(0, 0, 0); glVertex3d(0, 0, 10*dpi);
  glEnd();

  GLdouble mat_model[16];
  glGetDoublev(GL_MODELVIEW_MATRIX, mat_model);

  GLdouble mat_proj[16];
  glGetDoublev(GL_PROJECTION_MATRIX, mat_proj);

  GLint viewport[4];
  glGetIntegerv(GL_VIEWPORT, viewport);

  GLdouble xlabel_x, xlabel_y, xlabel_z;
  gluProject(12*dpi, 0, 0, mat_model, mat_proj, viewport, &xlabel_x, &xlabel_y, &xlabel_z);
  xlabel_x = round(xlabel_x); xlabel_y = round(xlabel_y);

  GLdouble ylabel_x, ylabel_y, ylabel_z;
  gluProject(0, 12*dpi, 0, mat_model, mat_proj, viewport, &ylabel_x, &ylabel_y, &ylabel_z);
  ylabel_x = round(ylabel_x); ylabel_y = round(ylabel_y);

  GLdouble zlabel_x, zlabel_y, zlabel_z;
  gluProject(0, 0, 12*dpi, mat_model, mat_proj, viewport, &zlabel_x, &zlabel_y, &zlabel_z);
  zlabel_x = round(zlabel_x); zlabel_y = round(zlabel_y);

  glMatrixMode(GL_PROJECTION);
  glLoadIdentity();
  glTranslated(-1, -1, 0);
  glScaled(2.0/viewport[2], 2.0/viewport[3], 1);

  glMatrixMode(GL_MODELVIEW);
  glLoadIdentity();

  // FIXME: This was an attempt to keep contrast with background, but is suboptimal
  // (e.g. nearly invisible against a gray background).
  //    int r,g,b;
  //    r=g=b=0;
  //    bgcol.getRgb(&r, &g, &b);
  //    glColor3f((255.0f-r)/255.0f, (255.0f-g)/255.0f, (255.0f-b)/255.0f);
	float d = 3*dpi;
  glColor3f(0.0f, 0.0f, 0.0f);
  glBegin(GL_LINES);
  // X Label
  glVertex3d(xlabel_x-d, xlabel_y-d, 0); glVertex3d(xlabel_x+d, xlabel_y+d, 0);
  glVertex3d(xlabel_x-d, xlabel_y+d, 0); glVertex3d(xlabel_x+d, xlabel_y-d, 0);
  // Y Label
  glVertex3d(ylabel_x-d, ylabel_y-d, 0); glVertex3d(ylabel_x+d, ylabel_y+d, 0);
  glVertex3d(ylabel_x-d, ylabel_y+d, 0); glVertex3d(ylabel_x, ylabel_y, 0);
  // Z Label
  glVertex3d(zlabel_x-d, zlabel_y-d, 0); glVertex3d(zlabel_x+d, zlabel_y-d, 0);
  glVertex3d(zlabel_x-d, zlabel_y+d, 0); glVertex3d(zlabel_x+d, zlabel_y+d, 0);
  glVertex3d(zlabel_x-d, zlabel_y-d, 0); glVertex3d(zlabel_x+d, zlabel_y+d, 0);
  // FIXME - depends on gimbal camera 'viewer distance'.. how to fix this
  //         for VectorCamera?
  glEnd();

  //Restore perspective for next paint
  if(cam.projection==Camera::PERSPECTIVE)
    GLView::setupGimbalCamPerspective();
}

void GLView::showAxes()
{
  // FIXME: doesn't work under Vector Camera
  // Large gray axis cross inline with the model
  // FIXME: This is always gray - adjust color to keep contrast with background
	float dpi = this->getDPI();
  glLineWidth(1*dpi);
  glColor3d(0.5, 0.5, 0.5);
  glBegin(GL_LINES);
  double l = cam.viewer_distance*dpi/10;
  glVertex3d(-l, 0, 0);
  glVertex3d(+l, 0, 0);
  glVertex3d(0, -l, 0);
  glVertex3d(0, +l, 0);
  glVertex3d(0, 0, -l);
  glVertex3d(0, 0, +l);
  glEnd();
}

void GLView::showCrosshairs()
{
  // FIXME: this might not work with Vector camera
  // FIXME: Crosshairs and axes are lighted, this doesn't make sense and causes them
  // to change color based on view orientation.
  glLineWidth(3);
  Color4f col = OSColors::getValue(*this->colorscheme, OSColors::CROSSHAIR_COLOR);
  glColor3f(col[0], col[1], col[2]);
  glBegin(GL_LINES);
  for (double xf = -1; xf <= +1; xf += 2)
  for (double yf = -1; yf <= +1; yf += 2) {
    double vd = cam.viewer_distance/20;
    glVertex3d(-xf*vd, -yf*vd, -vd);
    glVertex3d(+xf*vd, +yf*vd, +vd);
  }
  glEnd();
}
<|MERGE_RESOLUTION|>--- conflicted
+++ resolved
@@ -45,12 +45,8 @@
 to match the colorscheme of this GLView.*/
 void GLView::updateColorScheme()
 {
-<<<<<<< HEAD
-  if (this->renderer) this->renderer->setColorScheme(*this->colorscheme);
-=======
   if (this->renderer && this->colorscheme)
     this->renderer->setColorScheme(*this->colorscheme);
->>>>>>> 64b4e178
 }
 
 /* change this GLView's colorscheme to the one given, and update the
@@ -63,17 +59,10 @@
 
 void GLView::setColorScheme(const std::string &cs)
 {
-<<<<<<< HEAD
-	const OSColors::colorscheme *colorscheme =  OSColors::colorScheme(cs);
-	if (colorscheme) {
-		setColorScheme(*colorscheme);
-	}
-=======
   const OSColors::colorscheme *colorscheme =  OSColors::colorScheme(cs);
   if (colorscheme) {
     setColorScheme(*colorscheme);
   }
->>>>>>> 64b4e178
   else {
     PRINTB("WARNING: GLView: unknown colorscheme %s", cs);
   }
@@ -330,14 +319,10 @@
   glMatrixMode(GL_MODELVIEW);
   glLoadIdentity();
 
-<<<<<<< HEAD
-  Color4f bgcol = OSColors::getValue(*this->colorscheme, OSColors::BACKGROUND_COLOR );
-=======
   Color4f bgcol = OSColors::getValue(OSColors::defaultColorScheme(), OSColors::BACKGROUND_COLOR );
   if (this->colorscheme)
     bgcol = OSColors::getValue(*this->colorscheme, OSColors::BACKGROUND_COLOR );
 
->>>>>>> 64b4e178
   glClearColor(bgcol[0], bgcol[1], bgcol[2], 1.0);
   //glClearColor(1.0f, 1.0f, 0.92f, 1.0f);
 
