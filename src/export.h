--- conflicted
+++ resolved
@@ -33,10 +33,8 @@
 struct ViewOptions {
 	bool showAxes;
 	bool showScaleMarkers;
-<<<<<<< HEAD
 	bool showEdges;
-=======
->>>>>>> 668bfe00
+
 	Previewer previewer{Previewer::OPENCSG};
 };
 
