#ifndef POLYSET_H_
#define POLYSET_H_

<<<<<<< HEAD
#ifndef __APPLE__
#define EIGEN_DONT_VECTORIZE 1
#define EIGEN_DISABLE_UNALIGNED_ARRAY_ASSERT 1
#endif

#include <GL/glew.h>
#include "grid.h"
#include <Eigen/Core>
#include <Eigen/Geometry>
#include <vector>

using Eigen::Vector3d;
typedef Eigen::AlignedBox<double, 3> BoundingBox;
=======
#include "system-gl.h"
#include "grid.h"
#include "linalg.h"
#include <vector>
>>>>>>> f5e0f3a5

class PolySet
{
public:
	typedef std::vector<Vector3d> Polygon;
	std::vector<Polygon> polygons;
	std::vector<Polygon> borders;
	Grid3d<void*> grid;

	bool is2d;
	int convexity;

	PolySet();
	~PolySet();

	bool empty() const { return polygons.size() == 0; }
	void append_poly();
	void append_vertex(double x, double y, double z = 0.0);
	void insert_vertex(double x, double y, double z = 0.0);

	BoundingBox getBoundingBox() const;

	enum colormode_e {
		COLORMODE_NONE,
		COLORMODE_MATERIAL,
		COLORMODE_CUTOUT,
		COLORMODE_HIGHLIGHT,
		COLORMODE_BACKGROUND
	};

	enum csgmode_e {
		CSGMODE_NONE,
		CSGMODE_NORMAL = 1,
		CSGMODE_DIFFERENCE = 2,
		CSGMODE_BACKGROUND = 11,
		CSGMODE_BACKGROUND_DIFFERENCE = 12,
		CSGMODE_HIGHLIGHT = 21,
		CSGMODE_HIGHLIGHT_DIFFERENCE = 22
	};

	void render_surface(colormode_e colormode, csgmode_e csgmode, const Transform3d &m, GLint *shaderinfo = NULL) const;
	void render_edges(colormode_e colormode, csgmode_e csgmode) const;
};

#endif<|MERGE_RESOLUTION|>--- conflicted
+++ resolved
@@ -1,26 +1,10 @@
 #ifndef POLYSET_H_
 #define POLYSET_H_
 
-<<<<<<< HEAD
-#ifndef __APPLE__
-#define EIGEN_DONT_VECTORIZE 1
-#define EIGEN_DISABLE_UNALIGNED_ARRAY_ASSERT 1
-#endif
-
-#include <GL/glew.h>
-#include "grid.h"
-#include <Eigen/Core>
-#include <Eigen/Geometry>
-#include <vector>
-
-using Eigen::Vector3d;
-typedef Eigen::AlignedBox<double, 3> BoundingBox;
-=======
 #include "system-gl.h"
 #include "grid.h"
 #include "linalg.h"
 #include <vector>
->>>>>>> f5e0f3a5
 
 class PolySet
 {
