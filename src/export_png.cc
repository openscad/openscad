#include "export.h"
#include "printutils.h"
#include "OffscreenView.h"
#include "CsgInfo.h"
#include <stdio.h>
#include "polyset.h"
#include "rendersettings.h"

#ifdef ENABLE_CGAL
#include "CGALRenderer.h"
#include "CGAL_renderer.h"
#include "cgal.h"
#include "cgalutils.h"
#include "CGAL_Nef_polyhedron.h"

static void setupCamera(Camera &cam, const BoundingBox &bbox, float scalefactor)
{
	if (cam.type == Camera::NONE) cam.viewall = true;
	if (cam.viewall) cam.viewAll(bbox, scalefactor);
}

void export_png(const Geometry *root_geom, Camera &cam, std::ostream &output)
{
	OffscreenView *glview;
	try {
		glview = new OffscreenView(cam.pixel_width, cam.pixel_height);
	} catch (int error) {
		fprintf(stderr,"Can't create OpenGL OffscreenView. Code: %i.\n", error);
		return;
	}
	shared_ptr<const Geometry> ptr(root_geom);
	CGALRenderer cgalRenderer(ptr);

	BoundingBox bbox = cgalRenderer.getBoundingBox();
	setupCamera(cam, bbox, 3);

<<<<<<< HEAD
	if (cam.type == Camera::NONE) {
		cam.type = Camera::VECTOR;
		cam.center = getBoundingCenter(bbox);
		double radius = getBoundingRadius(bbox);
		Vector3d cameradir(1, 1, -0.5);
		cam.eye = cam.center - radius*2*cameradir;
	}

	glview->setCamera( cam );
	glview->setRenderer( &cgalRenderer );
	glview->setColorScheme( *cam.colorscheme );
=======
	glview->setCamera(cam);
	glview->setRenderer(&cgalRenderer);
>>>>>>> 458d60fa
	glview->paintGL();
	glview->save(output);
}

enum Previewer { OPENCSG, THROWNTOGETHER } previewer;

#ifdef ENABLE_OPENCSG
#include "OpenCSGRenderer.h"
#include <opencsg.h>
#endif
#include "ThrownTogetherRenderer.h"

void export_png_preview_common(Tree &tree, Camera &cam, std::ostream &output, Previewer previewer = OPENCSG)
{
	CsgInfo csgInfo = CsgInfo();
	if (!csgInfo.compile_chains(tree)) {
		fprintf(stderr,"Couldn't initialize CSG chains\n");
		return;
	}

	try {
		csgInfo.glview = new OffscreenView(cam.pixel_width, cam.pixel_height);
	} catch (int error) {
		fprintf(stderr,"Can't create OpenGL OffscreenView. Code: %i.\n", error);
		return;
	}

#ifdef ENABLE_OPENCSG
	OpenCSGRenderer openCSGRenderer(csgInfo.root_chain, csgInfo.highlights_chain, csgInfo.background_chain, csgInfo.glview->shaderinfo);
#endif
	ThrownTogetherRenderer thrownTogetherRenderer(csgInfo.root_chain, csgInfo.highlights_chain, csgInfo.background_chain);

	BoundingBox bbox;
	if (csgInfo.root_chain) bbox = csgInfo.root_chain->getBoundingBox();
	setupCamera(cam, bbox, 2.7);

	csgInfo.glview->setCamera(cam);
#ifdef ENABLE_OPENCSG
	if (previewer == OPENCSG)
		csgInfo.glview->setRenderer(&openCSGRenderer);
	else
#endif
		csgInfo.glview->setRenderer(&thrownTogetherRenderer);
#ifdef ENABLE_OPENCSG
	OpenCSG::setContext(0);
	OpenCSG::setOption(OpenCSG::OffscreenSetting, OpenCSG::FrameBufferObject);
#endif
	csgInfo.glview->setColorScheme( *cam.colorscheme );
	csgInfo.glview->paintGL();
	csgInfo.glview->save(output);
}

void export_png_with_opencsg(Tree &tree, Camera &cam, std::ostream &output)
{
#ifdef ENABLE_OPENCSG
	export_png_preview_common(tree, cam, output, OPENCSG);
#else
	fprintf(stderr,"This openscad was built without OpenCSG support\n");
#endif
}

void export_png_with_throwntogether(Tree &tree, Camera &cam, std::ostream &output)
{
	export_png_preview_common(tree, cam, output, THROWNTOGETHER);
}

#endif // ENABLE_CGAL<|MERGE_RESOLUTION|>--- conflicted
+++ resolved
@@ -34,22 +34,9 @@
 	BoundingBox bbox = cgalRenderer.getBoundingBox();
 	setupCamera(cam, bbox, 3);
 
-<<<<<<< HEAD
-	if (cam.type == Camera::NONE) {
-		cam.type = Camera::VECTOR;
-		cam.center = getBoundingCenter(bbox);
-		double radius = getBoundingRadius(bbox);
-		Vector3d cameradir(1, 1, -0.5);
-		cam.eye = cam.center - radius*2*cameradir;
-	}
-
-	glview->setCamera( cam );
-	glview->setRenderer( &cgalRenderer );
-	glview->setColorScheme( *cam.colorscheme );
-=======
 	glview->setCamera(cam);
 	glview->setRenderer(&cgalRenderer);
->>>>>>> 458d60fa
+	glview->setColorScheme(*cam.colorscheme);
 	glview->paintGL();
 	glview->save(output);
 }
