--- conflicted
+++ resolved
@@ -20,15 +20,12 @@
   static const Feature ExperimentalTextMetricsFunctions;
   static const Feature ExperimentalImportFunction;
   static const Feature ExperimentalPredictibleOutput;
-<<<<<<< HEAD
-=======
 
 #ifdef ENABLE_GUI_TESTS
   static constexpr bool HasGuiTesting {true};
 #else
   static constexpr bool HasGuiTesting {false};
 #endif
->>>>>>> 2f0b093b
 
   [[nodiscard]] const std::string& get_name() const;
   [[nodiscard]] const std::string& get_description() const;
