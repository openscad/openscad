/*
 *  OpenSCAD (www.openscad.org)
 *  Copyright (C) 2009-2011 Clifford Wolf <clifford@clifford.at> and
 *                          Marius Kintel <marius@kintel.net>
 *
 *  This program is free software; you can redistribute it and/or modify
 *  it under the terms of the GNU General Public License as published by
 *  the Free Software Foundation; either version 2 of the License, or
 *  (at your option) any later version.
 *
 *  As a special exception, you have permission to link this program
 *  with the CGAL library and distribute executables, as long as you
 *  follow the requirements of the GNU GPL in regard to all of the
 *  software in the executable aside from CGAL.
 *
 *  This program is distributed in the hope that it will be useful,
 *  but WITHOUT ANY WARRANTY; without even the implied warranty of
 *  MERCHANTABILITY or FITNESS FOR A PARTICULAR PURPOSE.  See the
 *  GNU General Public License for more details.
 *
 *  You should have received a copy of the GNU General Public License
 *  along with this program; if not, write to the Free Software
 *  Foundation, Inc., 59 Temple Place, Suite 330, Boston, MA  02111-1307  USA
 *
 */

#include "qtgettext.h"
#include "QGLView.h"
#include "Preferences.h"
#include "renderer.h"
#include "degree_trig.h"

#include <QApplication>
#include <QWheelEvent>
#include <QCheckBox>
#include <QDialogButtonBox>
#include <QMouseEvent>
#include <QMessageBox>
#include <QPushButton>
#include <QTimer>
#include <QTextEdit>
#include <QVBoxLayout>
#include <QErrorMessage>
#include "OpenCSGWarningDialog.h"
#include "QSettingsCached.h"


#include <stdio.h>
#include <sstream>

#ifdef ENABLE_OPENCSG
#  include <opencsg.h>
#endif

QGLView::QGLView(QWidget *parent) :
#ifdef USE_QOPENGLWIDGET
	QOpenGLWidget(parent)
#else
	QGLWidget(parent)
#endif
{
  init();
}

#if defined(_WIN32) && !defined(USE_QOPENGLWIDGET)
static bool running_under_wine = false;
#endif

void QGLView::init()
{
  resetView();

  this->mouse_drag_active = false;
  this->statusLabel = nullptr;

  setMouseTracking(true);



#if defined(_WIN32) && !defined(USE_QOPENGLWIDGET)
// see paintGL() + issue160 + wine FAQ
#include <windows.h>
  HMODULE hntdll = GetModuleHandle(L"ntdll.dll");
  if (hntdll)
    if ( (void *)GetProcAddress(hntdll, "wine_get_version") )
      running_under_wine = true;
#endif
}

void QGLView::resetView()
{
	cam.resetView();
}

void QGLView::viewAll()
{
	if (auto renderer = this->getRenderer()) {
		auto bbox = renderer->getBoundingBox();
		cam.autocenter = true;
		cam.viewAll(renderer->getBoundingBox());
	}
}

void QGLView::initializeGL()
{
  auto err = glewInit();
  if (err != GLEW_OK) {
    fprintf(stderr, "GLEW Error: %s\n", glewGetErrorString(err));
  }
  GLView::initializeGL();
}

std::string QGLView::getRendererInfo() const
{
  std::ostringstream info;
  info << glew_dump();
  // Don't translate as translated text in the Library Info dialog is not wanted
#ifdef USE_QOPENGLWIDGET
  info << "\nQt graphics widget: QOpenGLWidget";
  auto qsf = this->format();
  auto rbits = qsf.redBufferSize();
  auto gbits = qsf.greenBufferSize();
  auto bbits = qsf.blueBufferSize();
  auto abits = qsf.alphaBufferSize();
  auto dbits = qsf.depthBufferSize();
  auto sbits = qsf.stencilBufferSize();
  info << boost::format("\nQSurfaceFormat: RGBA(%d%d%d%d), depth(%d), stencil(%d)\n\n") %
    rbits % gbits % bbits % abits % dbits % sbits;
#else
  info << "\nQt graphics widget: QGLWidget";
#endif
  info << glew_extensions_dump();
  return info.str();
}

#ifdef ENABLE_OPENCSG
void QGLView::display_opencsg_warning()
{
	if (Preferences::inst()->getValue("advanced/opencsg_show_warning").toBool()) {
		QTimer::singleShot(0, this, SLOT(display_opencsg_warning_dialog()));
	}
}

void QGLView::display_opencsg_warning_dialog()
{
	auto dialog = new OpenCSGWarningDialog(this);

  QString message;
  if (this->is_opencsg_capable) {
    message += _("Warning: You may experience OpenCSG rendering errors.\n\n");
  }
  else {
    message += _("Warning: Missing OpenGL capabilities for OpenCSG - OpenCSG has been disabled.\n\n");
    dialog->enableOpenCSGBox->hide();
  }
  message += _("It is highly recommended to use OpenSCAD on a system with "
							 "OpenGL 2.0 or later.\n"
							 "Your renderer information is as follows:\n");
  QString rendererinfo(_("GLEW version %1\n%2 (%3)\nOpenGL version %4\n"));
  message += rendererinfo.arg((const char *)glewGetString(GLEW_VERSION),
                              (const char *)glGetString(GL_RENDERER),
                              (const char *)glGetString(GL_VENDOR),
                              (const char *)glGetString(GL_VERSION));

  dialog->setText(message);
  dialog->enableOpenCSGBox->setChecked(Preferences::inst()->getValue("advanced/enable_opencsg_opengl1x").toBool());
  dialog->exec();

  opencsg_support = this->is_opencsg_capable && Preferences::inst()->getValue("advanced/enable_opencsg_opengl1x").toBool();
}
#endif

void QGLView::resizeGL(int w, int h)
{
  GLView::resizeGL(w,h);
}

void QGLView::paintGL()
{
  GLView::paintGL();

  if (statusLabel) {
		auto status = QString("%1 (%2x%3)")
			.arg(QString::fromStdString(cam.statusText()))
			.arg(size().rwidth())
			.arg(size().rheight());
    statusLabel->setText(status);
  }

#if defined(_WIN32) && !defined(USE_QOPENGLWIDGET)
  if (running_under_wine) swapBuffers();
#endif
}

void QGLView::mousePressEvent(QMouseEvent *event)
{
  if (!mouse_drag_active) {
    mouse_drag_moved = false;
  }

  mouse_drag_active = true;
  last_mouse = event->globalPos();
}

void QGLView::mouseDoubleClickEvent (QMouseEvent *event) {

	setupCamera();

	int viewport[4];
	GLdouble modelview[16];
	GLdouble projection[16];

	glGetIntegerv( GL_VIEWPORT, viewport);
	glGetDoublev(GL_MODELVIEW_MATRIX, modelview);
	glGetDoublev(GL_PROJECTION_MATRIX, projection);

	const double dpi = this->getDPI();
	const double x = event->pos().x() * dpi;
	const double y = viewport[3] - event->pos().y() * dpi;
	GLfloat z = 0;

	glGetError(); // clear error state so we don't pick up previous errors
	glReadPixels(x, y, 1, 1, GL_DEPTH_COMPONENT, GL_FLOAT, &z);
	auto glError = glGetError();
	if (glError != GL_NO_ERROR) {
		return;
	}

	if (z == 1) return; // outside object

	GLdouble px, py, pz;

	auto success = gluUnProject(x, y, z, modelview, projection, viewport, &px, &py, &pz);

	if (success == GL_TRUE) {
		cam.object_trans -= Vector3d(px, py, pz);
		updateGL();
		emit doAnimateUpdate();
	}
}

void QGLView::normalizeAngle(GLdouble& angle)
{
  while(angle < 0) angle += 360;
  while(angle > 360) angle -= 360;
}

void QGLView::mouseMoveEvent(QMouseEvent *event)
{
<<<<<<< HEAD
	auto this_mouse = event->globalPos();
	double dx = (this_mouse.x() - last_mouse.x()) * 0.7;
	double dy = (this_mouse.y() - last_mouse.y()) * 0.7;
	if (mouse_drag_active) {
		if (event->buttons() & Qt::LeftButton
=======
  auto this_mouse = event->globalPos();
  double dx = (this_mouse.x() - last_mouse.x()) * 0.7;
  double dy = (this_mouse.y() - last_mouse.y()) * 0.7;
  if (mouse_drag_active) {
    mouse_drag_moved = true;
    if (event->buttons() & Qt::LeftButton
>>>>>>> 0bf5319b
#ifdef Q_OS_MAC
				&& !(event->modifiers() & Qt::MetaModifier)
#endif
<<<<<<< HEAD
				) {
			// Left button rotates in xz, Shift-left rotates in xy
			// On Mac, Ctrl-Left is handled as right button on other platforms
			if ((QApplication::keyboardModifiers() & Qt::ShiftModifier) != 0) {
				rotate(dy, dx, 0.0, true);
			} else {
				rotate(dy, 0.0, dx, true);
			}

			normalizeAngle(cam.object_rot.x());
			normalizeAngle(cam.object_rot.y());
			normalizeAngle(cam.object_rot.z());
		} else {
			// Right button pans in the xz plane
			// Middle button pans in the xy plane
			// Shift-right and Shift-middle zooms
			if ((QApplication::keyboardModifiers() & Qt::ShiftModifier) != 0) {
				zoom(-12.0 * dy, true);
			} else {
				double mx = +(dx) * 3.0 * cam.zoomValue() / QWidget::width();
				double mz = -(dy) * 3.0 * cam.zoomValue() / QWidget::height();
				double my = 0;
				if (event->buttons() & Qt::MiddleButton) {
					my = mz;
					mz = 0;
					// actually lock the x-position
					// (turns out to be easier to use than xy panning)
					mx = 0;
				}

				translate(mx, my, mz, true);
			}
		}
	}
	last_mouse = this_mouse;
=======
      ) {
        // Left button rotates in xz, Shift-left rotates in xy
        // On Mac, Ctrl-Left is handled as right button on other platforms
        if ((QApplication::keyboardModifiers() & Qt::ShiftModifier) != 0) {
          rotate(dy, dx, 0.0, true);
        }
        else {
                rotate(dy, 0.0, dx, true);
      }

      normalizeAngle(cam.object_rot.x());
      normalizeAngle(cam.object_rot.y());
      normalizeAngle(cam.object_rot.z());
    } else {
      // Right button pans in the xz plane
      // Middle button pans in the xy plane
      // Shift-right and Shift-middle zooms
      if ((QApplication::keyboardModifiers() & Qt::ShiftModifier) != 0) {
        zoom(-12.0 * dy, true);
      } else {
        double mx = +(dx) * 3.0 * cam.zoomValue() / QWidget::width();
        double mz = -(dy) * 3.0 * cam.zoomValue() / QWidget::height();
        double my = 0;
#if (QT_VERSION < QT_VERSION_CHECK(4, 7, 0))
                if (event->buttons() & Qt::MidButton) {
#else
                if (event->buttons() & Qt::MiddleButton) {
#endif
                    my = mz;
                    mz = 0;
                    // actually lock the x-position
                    // (turns out to be easier to use than xy panning)
                    mx = 0;
                }

                translate(mx, my, mz, true);
            }
        }
    }
    last_mouse = this_mouse;
>>>>>>> 0bf5319b
}

void QGLView::mouseReleaseEvent(QMouseEvent *event)
{
  mouse_drag_active = false;
  releaseMouse();

  if (!mouse_drag_moved) {
    QPoint point = event->pos();
    //point.setY(this->height() - point.y());
    emit doSelectObject(point);
  }
  mouse_drag_moved = false;
}

const QImage & QGLView::grabFrame()
{
	// Force reading from front buffer. Some configurations will read from the back buffer here.
	glReadBuffer(GL_FRONT);
	this->frame = grabFrameBuffer();
	return this->frame;
}

bool QGLView::save(const char *filename) const
{
  return this->frame.save(filename, "PNG");
}

void QGLView::wheelEvent(QWheelEvent *event)
{
	const auto pos = event->pos();
	const int v = event->angleDelta().y();
	if (this->mouseCentricZoom) {
		zoomCursor(pos.x(), pos.y(), v);
	} else {
		zoom(v, true);
	}
}

void QGLView::ZoomIn(void)
{
    zoom(120, true);
}

void QGLView::ZoomOut(void)
{
    zoom(-120, true);
}

void QGLView::zoom(double v, bool relative)
{
    this->cam.zoom(v, relative);
    updateGL();
}

void QGLView::zoomCursor(int x, int y, int zoom)
{
  const auto old_dist = cam.zoomValue();
  this->cam.zoom(zoom, true);
  const auto dist = cam.zoomValue();
  const auto ratio = old_dist / dist - 1.0;
  // screen coordinates from -1 to 1
  const auto screen_x = 2.0 * (x + 0.5) / this->cam.pixel_width - 1.0;
  const auto screen_y = 1.0 - 2.0 * (y + 0.5) / this->cam.pixel_height;
  const auto height = dist * tan_degrees(cam.fov / 2);
  const auto mx = ratio*screen_x*(aspectratio*height);
  const auto mz = ratio*screen_y*height;
  translate(-mx, 0, -mz, true);
}

void QGLView::setOrthoMode(bool enabled)
{
	if (enabled) this->cam.setProjection(Camera::ProjectionType::ORTHOGONAL);
	else this->cam.setProjection(Camera::ProjectionType::PERSPECTIVE);
}

void QGLView::translate(double x, double y, double z, bool relative, bool viewPortRelative)
{
    Matrix3d aax, aay, aaz;
    aax = angle_axis_degrees(-cam.object_rot.x(), Vector3d::UnitX());
    aay = angle_axis_degrees(-cam.object_rot.y(), Vector3d::UnitY());
    aaz = angle_axis_degrees(-cam.object_rot.z(), Vector3d::UnitZ());
    Matrix3d tm3 = aaz * aay * aax;

    Matrix4d tm = Matrix4d::Identity();
    if (viewPortRelative) {
        for (int i = 0; i < 3; ++i) {
            for (int j = 0; j < 3; ++j) {
                tm(j, i) = tm3(j, i);
            }
        }
    }

    Matrix4d vec;
    vec <<
        0, 0, 0, x,
        0, 0, 0, y,
        0, 0, 0, z,
        0, 0, 0, 1
        ;
    tm = tm * vec;
    double f = relative ? 1 : 0;
    cam.object_trans.x() = f * cam.object_trans.x() + tm(0, 3);
    cam.object_trans.y() = f * cam.object_trans.y() + tm(1, 3);
    cam.object_trans.z() = f * cam.object_trans.z() + tm(2, 3);
    updateGL();
    emit doAnimateUpdate();
}

void QGLView::rotate(double x, double y, double z, bool relative)
{
    double f = relative ? 1 : 0;
    cam.object_rot.x() = f * cam.object_rot.x() + x;
    cam.object_rot.y() = f * cam.object_rot.y() + y;
    cam.object_rot.z() = f * cam.object_rot.z() + z;
    normalizeAngle(cam.object_rot.x());
    normalizeAngle(cam.object_rot.y());
    normalizeAngle(cam.object_rot.z());
    updateGL();
    emit doAnimateUpdate();
}

void QGLView::rotate2(double x, double y, double z)
{
    // This vector describes the rotation.
    // The direction of the vector is the angle around which to rotate, and
    // the length of the vector is the angle by which to rotate
    Vector3d rot = Vector3d(-x, -y, -z);

    // get current rotation matrix
    Matrix3d aax, aay, aaz, rmx;
    aax = angle_axis_degrees(-cam.object_rot.x(), Vector3d::UnitX());
    aay = angle_axis_degrees(-cam.object_rot.y(), Vector3d::UnitY());
    aaz = angle_axis_degrees(-cam.object_rot.z(), Vector3d::UnitZ());
    rmx = aaz * (aay * aax);

    // rotate
    rmx = rmx * angle_axis_degrees(rot.norm(), rot.normalized());

    // back to euler
    // see: http://staff.city.ac.uk/~sbbh653/publications/euler.pdf
    double theta, psi, phi;
    if (abs(rmx(2, 0)) != 1) {
        theta = -asin_degrees(rmx(2, 0));
        psi = atan2_degrees(rmx(2, 1) / cos_degrees(theta), rmx(2, 2) / cos_degrees(theta));
        phi = atan2_degrees(rmx(1, 0) / cos_degrees(theta), rmx(0, 0) / cos_degrees(theta));
    } else {
        phi = 0;
        if (rmx(2, 0) == -1) {
            theta = 90;
            psi = phi + atan2_degrees(rmx(0, 1), rmx(0, 2));
        } else {
            theta = -90;
            psi = -phi + atan2_degrees(-rmx(0, 1), -rmx(0, 2));
        }
    }

    cam.object_rot.x() = -psi;
    cam.object_rot.y() = -theta;
    cam.object_rot.z() = -phi;

    normalizeAngle(cam.object_rot.x());
    normalizeAngle(cam.object_rot.y());
    normalizeAngle(cam.object_rot.z());

    updateGL();
    emit doAnimateUpdate();
}<|MERGE_RESOLUTION|>--- conflicted
+++ resolved
@@ -247,24 +247,15 @@
 
 void QGLView::mouseMoveEvent(QMouseEvent *event)
 {
-<<<<<<< HEAD
 	auto this_mouse = event->globalPos();
 	double dx = (this_mouse.x() - last_mouse.x()) * 0.7;
 	double dy = (this_mouse.y() - last_mouse.y()) * 0.7;
 	if (mouse_drag_active) {
+    mouse_drag_moved = true;
 		if (event->buttons() & Qt::LeftButton
-=======
-  auto this_mouse = event->globalPos();
-  double dx = (this_mouse.x() - last_mouse.x()) * 0.7;
-  double dy = (this_mouse.y() - last_mouse.y()) * 0.7;
-  if (mouse_drag_active) {
-    mouse_drag_moved = true;
-    if (event->buttons() & Qt::LeftButton
->>>>>>> 0bf5319b
 #ifdef Q_OS_MAC
 				&& !(event->modifiers() & Qt::MetaModifier)
 #endif
-<<<<<<< HEAD
 				) {
 			// Left button rotates in xz, Shift-left rotates in xy
 			// On Mac, Ctrl-Left is handled as right button on other platforms
@@ -300,48 +291,6 @@
 		}
 	}
 	last_mouse = this_mouse;
-=======
-      ) {
-        // Left button rotates in xz, Shift-left rotates in xy
-        // On Mac, Ctrl-Left is handled as right button on other platforms
-        if ((QApplication::keyboardModifiers() & Qt::ShiftModifier) != 0) {
-          rotate(dy, dx, 0.0, true);
-        }
-        else {
-                rotate(dy, 0.0, dx, true);
-      }
-
-      normalizeAngle(cam.object_rot.x());
-      normalizeAngle(cam.object_rot.y());
-      normalizeAngle(cam.object_rot.z());
-    } else {
-      // Right button pans in the xz plane
-      // Middle button pans in the xy plane
-      // Shift-right and Shift-middle zooms
-      if ((QApplication::keyboardModifiers() & Qt::ShiftModifier) != 0) {
-        zoom(-12.0 * dy, true);
-      } else {
-        double mx = +(dx) * 3.0 * cam.zoomValue() / QWidget::width();
-        double mz = -(dy) * 3.0 * cam.zoomValue() / QWidget::height();
-        double my = 0;
-#if (QT_VERSION < QT_VERSION_CHECK(4, 7, 0))
-                if (event->buttons() & Qt::MidButton) {
-#else
-                if (event->buttons() & Qt::MiddleButton) {
-#endif
-                    my = mz;
-                    mz = 0;
-                    // actually lock the x-position
-                    // (turns out to be easier to use than xy panning)
-                    mx = 0;
-                }
-
-                translate(mx, my, mz, true);
-            }
-        }
-    }
-    last_mouse = this_mouse;
->>>>>>> 0bf5319b
 }
 
 void QGLView::mouseReleaseEvent(QMouseEvent *event)
@@ -402,7 +351,7 @@
   const auto old_dist = cam.zoomValue();
   this->cam.zoom(zoom, true);
   const auto dist = cam.zoomValue();
-  const auto ratio = old_dist / dist - 1.0;
+  const auto ratio = old_dist / dist - 1.0; 
   // screen coordinates from -1 to 1
   const auto screen_x = 2.0 * (x + 0.5) / this->cam.pixel_width - 1.0;
   const auto screen_y = 1.0 - 2.0 * (y + 0.5) / this->cam.pixel_height;
