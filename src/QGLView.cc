/*
 *  OpenSCAD (www.openscad.org)
 *  Copyright (C) 2009-2011 Clifford Wolf <clifford@clifford.at> and
 *                          Marius Kintel <marius@kintel.net>
 *
 *  This program is free software; you can redistribute it and/or modify
 *  it under the terms of the GNU General Public License as published by
 *  the Free Software Foundation; either version 2 of the License, or
 *  (at your option) any later version.
 *
 *  As a special exception, you have permission to link this program
 *  with the CGAL library and distribute executables, as long as you
 *  follow the requirements of the GNU GPL in regard to all of the
 *  software in the executable aside from CGAL.
 *
 *  This program is distributed in the hope that it will be useful,
 *  but WITHOUT ANY WARRANTY; without even the implied warranty of
 *  MERCHANTABILITY or FITNESS FOR A PARTICULAR PURPOSE.  See the
 *  GNU General Public License for more details.
 *
 *  You should have received a copy of the GNU General Public License
 *  along with this program; if not, write to the Free Software
 *  Foundation, Inc., 59 Temple Place, Suite 330, Boston, MA  02111-1307  USA
 *
 */

#include "qtgettext.h"
#include "QGLView.h"
#include "Preferences.h"
#include "renderer.h"

#include <QApplication>
#include <QWheelEvent>
#include <QCheckBox>
#include <QDialogButtonBox>
#include <QMouseEvent>
#include <QMessageBox>
#include <QPushButton>
#include <QTimer>
#include <QTextEdit>
#include <QVBoxLayout>
#include <QErrorMessage>
#include "OpenCSGWarningDialog.h"
#include "QSettingsCached.h"


#include <stdio.h>
#include <sstream>

#ifdef ENABLE_OPENCSG
#  include <opencsg.h>
#endif

QGLView::QGLView(QWidget *parent) :
#ifdef USE_QOPENGLWIDGET
	QOpenGLWidget(parent)
#else
	QGLWidget(parent)
#endif
{
  init();
}

#if defined(_WIN32) && !defined(USE_QOPENGLWIDGET)
static bool running_under_wine = false;
#endif

void QGLView::init()
{
  resetView();

  this->mouse_drag_active = false;
  this->statusLabel = nullptr;

  setMouseTracking(true);



#if defined(_WIN32) && !defined(USE_QOPENGLWIDGET)
// see paintGL() + issue160 + wine FAQ
#include <windows.h>
  HMODULE hntdll = GetModuleHandle(L"ntdll.dll");
  if (hntdll)
    if ( (void *)GetProcAddress(hntdll, "wine_get_version") )
      running_under_wine = true;
#endif
}

void QGLView::resetView()
{
	cam.resetView();
}

void QGLView::viewAll()
{
	if (auto renderer = this->getRenderer()) {
		auto bbox = renderer->getBoundingBox();
		cam.object_trans = -bbox.center();
		cam.viewAll(renderer->getBoundingBox());
	}
}

void QGLView::initializeGL()
{
  auto err = glewInit();
  if (err != GLEW_OK) {
    fprintf(stderr, "GLEW Error: %s\n", glewGetErrorString(err));
  }
  GLView::initializeGL();
}

std::string QGLView::getRendererInfo() const
{
  std::stringstream info;
  info << glew_dump();
  // Don't translate as translated text in the Library Info dialog is not wanted
#ifdef USE_QOPENGLWIDGET
  info << "\nQt graphics widget: QOpenGLWidget";
  auto qsf = this->format();
  auto rbits = qsf.redBufferSize();
  auto gbits = qsf.greenBufferSize();
  auto bbits = qsf.blueBufferSize();
  auto abits = qsf.alphaBufferSize();
  auto dbits = qsf.depthBufferSize();
  auto sbits = qsf.stencilBufferSize();
  info << boost::format("\nQSurfaceFormat: RGBA(%d%d%d%d), depth(%d), stencil(%d)\n\n") %
    rbits % gbits % bbits % abits % dbits % sbits;
#else
  info << "\nQt graphics widget: QGLWidget";
#endif
  info << glew_extensions_dump();
  return info.str();
}

#ifdef ENABLE_OPENCSG
void QGLView::display_opencsg_warning()
{
	if (Preferences::inst()->getValue("advanced/opencsg_show_warning").toBool()) {
		QTimer::singleShot(0, this, SLOT(display_opencsg_warning_dialog()));
	}
}

void QGLView::display_opencsg_warning_dialog()
{
	auto dialog = new OpenCSGWarningDialog(this);

  QString message;
  if (this->is_opencsg_capable) {
    message += _("Warning: You may experience OpenCSG rendering errors.\n\n");
  }
  else {
    message += _("Warning: Missing OpenGL capabilities for OpenCSG - OpenCSG has been disabled.\n\n");
    dialog->enableOpenCSGBox->hide();
  }
  message += _("It is highly recommended to use OpenSCAD on a system with "
							 "OpenGL 2.0 or later.\n"
							 "Your renderer information is as follows:\n");
  QString rendererinfo(_("GLEW version %1\n%2 (%3)\nOpenGL version %4\n"));
  message += rendererinfo.arg((const char *)glewGetString(GLEW_VERSION),
															(const char *)glGetString(GL_RENDERER),
															(const char *)glGetString(GL_VENDOR),
															(const char *)glGetString(GL_VERSION));

  dialog->setText(message);
  dialog->enableOpenCSGBox->setChecked(Preferences::inst()->getValue("advanced/enable_opencsg_opengl1x").toBool());
  dialog->exec();

  opencsg_support = this->is_opencsg_capable && Preferences::inst()->getValue("advanced/enable_opencsg_opengl1x").toBool();
}
#endif

void QGLView::resizeGL(int w, int h)
{
  GLView::resizeGL(w,h);
}

void QGLView::paintGL()
{
  GLView::paintGL();

  if (statusLabel) {
    Camera nc(cam);
    nc.gimbalDefaultTranslate();
		auto status = QString("%1 (%2x%3)")
			.arg(QString::fromStdString(nc.statusText()))
			.arg(size().rwidth())
			.arg(size().rheight());
    statusLabel->setText(status);
  }

#if defined(_WIN32) && !defined(USE_QOPENGLWIDGET)
  if (running_under_wine) swapBuffers();
#endif
}

void QGLView::mousePressEvent(QMouseEvent *event)
{
  mouse_drag_active = true;
  last_mouse = event->globalPos();
}

void QGLView::mouseDoubleClickEvent (QMouseEvent *event) {

	setupCamera();

	int viewport[4];
	GLdouble modelview[16];
	GLdouble projection[16];

	glGetIntegerv( GL_VIEWPORT, viewport);
	glGetDoublev(GL_MODELVIEW_MATRIX, modelview);
	glGetDoublev(GL_PROJECTION_MATRIX, projection);

	double x = event->pos().x() * this->getDPI();
	double y = viewport[3] - event->pos().y() * this->getDPI();
	GLfloat z = 0;

	glGetError(); // clear error state so we don't pick up previous errors
	glReadPixels(x, y, 1, 1, GL_DEPTH_COMPONENT, GL_FLOAT, &z);
	auto glError = glGetError();
	if (glError != GL_NO_ERROR) {
		return;
	}

	if (z == 1) return; // outside object

	GLdouble px, py, pz;

	auto success = gluUnProject(x, y, z, modelview, projection, viewport, &px, &py, &pz);

	if (success == GL_TRUE) {
		cam.object_trans -= Vector3d(px, py, pz);
		updateGL();
		emit doAnimateUpdate();
	}
}

void QGLView::normalizeAngle(GLdouble& angle)
{
  while(angle < 0) angle += 360;
  while(angle > 360) angle -= 360;
}

void QGLView::mouseMoveEvent(QMouseEvent *event)
{
<<<<<<< HEAD
  auto this_mouse = event->globalPos();
  double dx = (this_mouse.x() - last_mouse.x()) * 0.7;
  double dy = (this_mouse.y() - last_mouse.y()) * 0.7;
  if (mouse_drag_active) {
    if (event->buttons() & Qt::LeftButton
=======
    QPoint this_mouse = event->globalPos();
    double dx = (this_mouse.x() - last_mouse.x()) * 0.7;
    double dy = (this_mouse.y() - last_mouse.y()) * 0.7;
    if (mouse_drag_active) {
        if (event->buttons() & Qt::LeftButton
>>>>>>> e941cf9b
#ifdef Q_OS_MAC
            && !(event->modifiers() & Qt::MetaModifier)
#endif
<<<<<<< HEAD
      ) {
      // Left button rotates in xz, Shift-left rotates in xy
      // On Mac, Ctrl-Left is handled as right button on other platforms
      cam.object_rot.x() += dy;
      if ((QApplication::keyboardModifiers() & Qt::ShiftModifier) != 0) {
        cam.object_rot.y() += dx;
			}
      else {
        cam.object_rot.z() += dx;
			}

      normalizeAngle(cam.object_rot.x());
      normalizeAngle(cam.object_rot.y());
      normalizeAngle(cam.object_rot.z());
    } else {
      // Right button pans in the xz plane
      // Middle button pans in the xy plane
      // Shift-right and Shift-middle zooms
      if ((QApplication::keyboardModifiers() & Qt::ShiftModifier) != 0) {
	      cam.zoom(-12.0 * dy);
      } else {

      double mx = +(dx) * 3.0 * cam.zoomValue() / QWidget::width();
      double mz = -(dy) * 3.0 * cam.zoomValue() / QWidget::height();
=======
            ) {
            // Left button rotates in xz, Shift-left rotates in xy
            // On Mac, Ctrl-Left is handled as right button on other platforms
            if ((QApplication::keyboardModifiers() & Qt::ShiftModifier) != 0) {
                rotate(dy, dx, 0.0, true);
            } else {
                rotate(dy, 0.0, dx, true);
            }
        } else {
            // Right button pans in the xz plane
            // Middle button pans in the xy plane
            // Shift-right and Shift-middle zooms
            if ((QApplication::keyboardModifiers() & Qt::ShiftModifier) != 0) {
                zoom(-12.0 * dy, true);
            } else {
                double mx = +(dx) * 3.0 * cam.zoomValue() / QWidget::width();
                double my = 0;
                double mz = -(dy) * 3.0 * cam.zoomValue() / QWidget::height();
>>>>>>> e941cf9b

#if (QT_VERSION < QT_VERSION_CHECK(4, 7, 0))
                if (event->buttons() & Qt::MidButton) {
#else
                if (event->buttons() & Qt::MiddleButton) {
#endif
<<<<<<< HEAD
        my = mz;
        mz = 0;
        // actually lock the x-position
        // (turns out to be easier to use than xy panning)
        mx = 0;
      }

      Matrix3d aax, aay, aaz;
      aax = Eigen::AngleAxisd(-(cam.object_rot.x()/180) * M_PI, Vector3d::UnitX());
      aay = Eigen::AngleAxisd(-(cam.object_rot.y()/180) * M_PI, Vector3d::UnitY());
      aaz = Eigen::AngleAxisd(-(cam.object_rot.z()/180) * M_PI, Vector3d::UnitZ());
      Matrix3d tm3 = Matrix3d::Identity();
      tm3 = aaz * (aay * (aax * tm3));

      Matrix4d tm = Matrix4d::Identity();
      for (int i=0;i<3;i++) for (int j=0;j<3;j++) tm(j,i) = tm3(j,i);

      Matrix4d vec;
      vec <<
        0,  0,  0,  mx,
        0,  0,  0,  my,
        0,  0,  0,  mz,
        0,  0,  0,  1
      ;
      tm = tm * vec;
      cam.object_trans.x() += tm(0,3);
      cam.object_trans.y() += tm(1,3);
      cam.object_trans.z() += tm(2,3);
      }
=======
                    my = mz;
                    mz = 0;
                    // actually lock the x-position
                    // (turns out to be easier to use than xy panning)
                    mx = 0;
                }

                translate(mx, my, mz, true);
            }
        }
>>>>>>> e941cf9b
    }
    last_mouse = this_mouse;
}

void QGLView::mouseReleaseEvent(QMouseEvent*)
{
  mouse_drag_active = false;
  releaseMouse();
}

const QImage & QGLView::grabFrame()
{
	// Force reading from front buffer. Some configurations will read from the back buffer here.
	glReadBuffer(GL_FRONT);
	this->frame = grabFrameBuffer();
	return this->frame;
}

bool QGLView::save(const char *filename)
{
  return this->frame.save(filename, "PNG");
}

void QGLView::wheelEvent(QWheelEvent *event)
{
#if QT_VERSION >= 0x050000
    int v = event->angleDelta().y();
#else
    int v = event->delta();
#endif
    zoom(v, true);
}

void QGLView::ZoomIn(void)
{
    zoom(120, true);
}

void QGLView::ZoomOut(void)
{
    zoom(-120, true);
}

void QGLView::zoom(double v, bool relative)
{
    this->cam.zoom(v, relative);
    updateGL();
}

void QGLView::translate(double x, double y, double z, bool relative, bool viewPortRelative)
{
    Matrix3d aax, aay, aaz;
    aax = Eigen::AngleAxisd(-(cam.object_rot.x() / 180) * M_PI, Vector3d::UnitX());
    aay = Eigen::AngleAxisd(-(cam.object_rot.y() / 180) * M_PI, Vector3d::UnitY());
    aaz = Eigen::AngleAxisd(-(cam.object_rot.z() / 180) * M_PI, Vector3d::UnitZ());
    Matrix3d tm3 = aaz * aay * aax;

    Matrix4d tm = Matrix4d::Identity();
    if (viewPortRelative) {
        for (int i = 0; i < 3; ++i) {
            for (int j = 0; j < 3; ++j) {
                tm(j, i) = tm3(j, i);
            }
        }
    }
    Matrix4d vec;
    vec <<
        0, 0, 0, x,
        0, 0, 0, y,
        0, 0, 0, z,
        0, 0, 0, 1
        ;
    tm = tm * vec;
    double f = relative ? 1 : 0;
    cam.object_trans.x() = f * cam.object_trans.x() + tm(0, 3);
    cam.object_trans.y() = f * cam.object_trans.y() + tm(1, 3);
    cam.object_trans.z() = f * cam.object_trans.z() + tm(2, 3);
    updateGL();
    emit doAnimateUpdate();
}

void QGLView::rotate(double x, double y, double z, bool relative)
{
    double f = relative ? 1 : 0;
    cam.object_rot.x() = f * cam.object_rot.x() + x;
    cam.object_rot.y() = f * cam.object_rot.y() + y;
    cam.object_rot.z() = f * cam.object_rot.z() + z;
    normalizeAngle(cam.object_rot.x());
    normalizeAngle(cam.object_rot.y());
    normalizeAngle(cam.object_rot.z());
    updateGL();
    emit doAnimateUpdate();
}

void QGLView::rotate2(double x, double y, double z)
{
    // This vector describes the rotation.
    // The direction of the vector is the angle around which to rotate, and
    // the length of the vector is the angle by which to rotate
    Vector3d rot = Vector3d(-x, -y, -z);

    // get current rotation matrix
    Matrix3d aax, aay, aaz, rmx;
    aax = Eigen::AngleAxisd(-cam.object_rot.x() / 180 * M_PI, Vector3d::UnitX());
    aay = Eigen::AngleAxisd(-cam.object_rot.y() / 180 * M_PI, Vector3d::UnitY());
    aaz = Eigen::AngleAxisd(-cam.object_rot.z() / 180 * M_PI, Vector3d::UnitZ());
    rmx = aaz * (aay * aax);

    // rotate
    rmx = rmx * Eigen::AngleAxisd(rot.norm() / 180. * M_PI, rot.normalized());

    // back to euler
    // see: http://staff.city.ac.uk/~sbbh653/publications/euler.pdf
    double theta, psi, phi;
    if (abs(rmx(2, 0)) != 1) {
        theta = -asin(rmx(2, 0));
        psi = atan2(rmx(2, 1) / cos(theta), rmx(2, 2) / cos(theta));
        phi = atan2(rmx(1, 0) / cos(theta), rmx(0, 0) / cos(theta));
    } else {
        phi = 0;
        if (rmx(2, 0) == -1) {
            theta = M_PI / 2;
            psi = phi + atan2(rmx(0, 1), rmx(0, 2));
        } else {
            theta = -M_PI / 2;
            psi = -phi + atan2(-rmx(0, 1), -rmx(0, 2));
        }
    }

    cam.object_rot.x() = -psi * 180. / M_PI;
    cam.object_rot.y() = -theta * 180. / M_PI;
    cam.object_rot.z() = -phi * 180. / M_PI;

    normalizeAngle(cam.object_rot.x());
    normalizeAngle(cam.object_rot.y());
    normalizeAngle(cam.object_rot.z());

    updateGL();
    emit doAnimateUpdate();
}

void QGLView::setOrthoMode(bool enabled)
{
	if (enabled) this->cam.setProjection(Camera::ProjectionType::ORTHOGONAL);
	else this->cam.setProjection(Camera::ProjectionType::PERSPECTIVE);
}<|MERGE_RESOLUTION|>--- conflicted
+++ resolved
@@ -243,23 +243,14 @@
 
 void QGLView::mouseMoveEvent(QMouseEvent *event)
 {
-<<<<<<< HEAD
   auto this_mouse = event->globalPos();
   double dx = (this_mouse.x() - last_mouse.x()) * 0.7;
   double dy = (this_mouse.y() - last_mouse.y()) * 0.7;
   if (mouse_drag_active) {
     if (event->buttons() & Qt::LeftButton
-=======
-    QPoint this_mouse = event->globalPos();
-    double dx = (this_mouse.x() - last_mouse.x()) * 0.7;
-    double dy = (this_mouse.y() - last_mouse.y()) * 0.7;
-    if (mouse_drag_active) {
-        if (event->buttons() & Qt::LeftButton
->>>>>>> e941cf9b
 #ifdef Q_OS_MAC
-            && !(event->modifiers() & Qt::MetaModifier)
-#endif
-<<<<<<< HEAD
+        && !(event->modifiers() & Qt::MetaModifier)
+#endif
       ) {
       // Left button rotates in xz, Shift-left rotates in xy
       // On Mac, Ctrl-Left is handled as right button on other platforms
@@ -279,38 +270,18 @@
       // Middle button pans in the xy plane
       // Shift-right and Shift-middle zooms
       if ((QApplication::keyboardModifiers() & Qt::ShiftModifier) != 0) {
-	      cam.zoom(-12.0 * dy);
+	      cam.zoom(-12.0 * dy,true);
       } else {
 
       double mx = +(dx) * 3.0 * cam.zoomValue() / QWidget::width();
       double mz = -(dy) * 3.0 * cam.zoomValue() / QWidget::height();
-=======
-            ) {
-            // Left button rotates in xz, Shift-left rotates in xy
-            // On Mac, Ctrl-Left is handled as right button on other platforms
-            if ((QApplication::keyboardModifiers() & Qt::ShiftModifier) != 0) {
-                rotate(dy, dx, 0.0, true);
-            } else {
-                rotate(dy, 0.0, dx, true);
-            }
-        } else {
-            // Right button pans in the xz plane
-            // Middle button pans in the xy plane
-            // Shift-right and Shift-middle zooms
-            if ((QApplication::keyboardModifiers() & Qt::ShiftModifier) != 0) {
-                zoom(-12.0 * dy, true);
-            } else {
-                double mx = +(dx) * 3.0 * cam.zoomValue() / QWidget::width();
-                double my = 0;
-                double mz = -(dy) * 3.0 * cam.zoomValue() / QWidget::height();
->>>>>>> e941cf9b
-
+
+      double my = 0;
 #if (QT_VERSION < QT_VERSION_CHECK(4, 7, 0))
-                if (event->buttons() & Qt::MidButton) {
+      if (event->buttons() & Qt::MidButton) {
 #else
-                if (event->buttons() & Qt::MiddleButton) {
-#endif
-<<<<<<< HEAD
+      if (event->buttons() & Qt::MiddleButton) {
+#endif
         my = mz;
         mz = 0;
         // actually lock the x-position
@@ -340,20 +311,11 @@
       cam.object_trans.y() += tm(1,3);
       cam.object_trans.z() += tm(2,3);
       }
-=======
-                    my = mz;
-                    mz = 0;
-                    // actually lock the x-position
-                    // (turns out to be easier to use than xy panning)
-                    mx = 0;
-                }
-
-                translate(mx, my, mz, true);
-            }
-        }
->>>>>>> e941cf9b
     }
-    last_mouse = this_mouse;
+    updateGL();
+    emit doAnimateUpdate();
+  }
+  last_mouse = this_mouse;
 }
 
 void QGLView::mouseReleaseEvent(QMouseEvent*)
@@ -378,21 +340,23 @@
 void QGLView::wheelEvent(QWheelEvent *event)
 {
 #if QT_VERSION >= 0x050000
-    int v = event->angleDelta().y();
+	this->cam.zoom(event->angleDelta().y(),true);
 #else
-    int v = event->delta();
-#endif
-    zoom(v, true);
+	this->cam.zoom(event->delta(),true);
+#endif
+  updateGL();
 }
 
 void QGLView::ZoomIn(void)
 {
-    zoom(120, true);
+  this->cam.zoom(120,true);
+  updateGL();
 }
 
 void QGLView::ZoomOut(void)
 {
-    zoom(-120, true);
+  this->cam.zoom(-120,true);
+  updateGL();
 }
 
 void QGLView::zoom(double v, bool relative)
