--- conflicted
+++ resolved
@@ -2,12 +2,10 @@
 
 #include <string>
 
-<<<<<<< HEAD
 #include "boosty.h"
-=======
+
 #define STACK_BUFFER_SIZE (64 * 1024)
 #define STACK_LIMIT_DEFAULT (8 * 1024 * 1024 - STACK_BUFFER_SIZE)
->>>>>>> 8bd04b14
 
 namespace PlatformUtils {
         extern const char *OPENSCAD_FOLDER_NAME;
