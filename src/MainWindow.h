--- conflicted
+++ resolved
@@ -120,14 +120,9 @@
 	QString get2dExportFilename(QString format, QString extension);
 	void show_examples();
 	void setDockWidgetTitle(QDockWidget *dockWidget, QString prefix, bool topLevel);
-<<<<<<< HEAD
 		void addKeyboardShortCut(const QList<QAction *> &actions);
 		void updateStatusBar(class ProgressWidget *progressWidget);
-=======
-        void addKeyboardShortCut(const QList<QAction *> &actions);
-        void updateStatusBar(class ProgressWidget *progressWidget);
         QAction * findAction(const QList<QAction *> &actions, const std::string &name);
->>>>>>> e941cf9b
 
 	EditorInterface *editor;
 
