#pragma once

#include <QMainWindow>
#include <QIcon>
#include "ui_MainWindow.h"
#include "openscad.h"
#include "modcontext.h"
#include "module.h"
#include "Tree.h"
#include "memory.h"
#include "editor.h"
<<<<<<< HEAD
#include "editortoolbar.h"
#include "toolbar.h"
=======
>>>>>>> 080c9ea1
#include <vector>
#include <QMutex>
#include <QSet>

enum export_type_e {
	EXPORT_TYPE_UNKNOWN,
	EXPORT_TYPE_STL,
	EXPORT_TYPE_AMF,
	EXPORT_TYPE_OFF
};

class MainWindow : public QMainWindow, public Ui::MainWindow
{
	Q_OBJECT

public:
	static void requestOpenFile(const QString &filename);

	QString fileName;

	class Preferences *prefs;

	QTimer *animate_timer;
	double tval, fps, fsteps;

	QTimer *autoReloadTimer;
	std::string autoReloadId;
	QTimer *waitAfterReloadTimer;

	ModuleContext top_ctx;
	FileModule *root_module;      // Result of parsing
	ModuleInstantiation root_inst;    // Top level instance
	AbstractNode *absolute_root_node; // Result of tree evaluation
	AbstractNode *root_node;          // Root if the root modifier (!) is used
	Tree tree;

	shared_ptr<class CSGTerm> root_raw_term;           // Result of CSG term rendering
	shared_ptr<CSGTerm> root_norm_term;          // Normalized CSG products
	class CSGChain *root_chain;
#ifdef ENABLE_CGAL
	shared_ptr<const class Geometry> root_geom;
	class CGALRenderer *cgalRenderer;
#endif
#ifdef ENABLE_OPENCSG
	class OpenCSGRenderer *opencsgRenderer;
#endif
	class ThrownTogetherRenderer *thrownTogetherRenderer;

	std::vector<shared_ptr<CSGTerm> > highlight_terms;
	CSGChain *highlights_chain;
	std::vector<shared_ptr<CSGTerm> > background_terms;
	CSGChain *background_chain;
	QString last_compiled_doc;
	static QString qexamplesdir;

	static const int maxRecentFiles = 10;
	QAction *actionRecentFile[maxRecentFiles];
        QMap<QString, QString> knownFileExtensions;
	
	QString editortype;	
	bool useScintilla;

	MainWindow(const QString &filename);
	~MainWindow();

protected:
	void closeEvent(QCloseEvent *event);

private slots:
	void updatedFps();
	void updateTVal();
        void updateMdiMode(bool mdi);
        void updateUndockMode(bool undockMode);
	void setFileName(const QString &filename);
	void setFont(const QString &family, uint size);
	void showProgress();
	void openCSGSettingsChanged();

private:
	void openFile(const QString &filename);
        void handleFileDrop(const QString &filename);
	void refreshDocument();
        void updateCamera();
	void updateTemporalVariables();
	bool fileChangedOnDisk();
	void compileTopLevelDocument();
	void compile(bool reload, bool forcedone = false);
	void compileCSG(bool procevents);
	bool maybeSave();
	bool checkEditorModified();
	QString dumpCSGTree(AbstractNode *root);
	static void consoleOutput(const std::string &msg, void *userdata);
	void loadViewSettings();
	void loadDesignSettings();
	void saveBackup();
	void writeBackup(class QFile *file);
	QString get2dExportFilename(QString format, QString extension);
	void show_examples();
	void setDockWidgetTitle(QDockWidget *dockWidget, QString prefix, bool topLevel);

	EditorInterface *editor;
<<<<<<< HEAD
    EditorToolBar *editortoolbar;
	ToolBar *toolBar;
=======
>>>>>>> 080c9ea1

  class QMessageBox *openglbox;
  class FontListDialog *font_list_dialog;

private slots:
	void actionUpdateCheck();
	void actionNew();
	void actionOpen();
	void actionOpenRecent();
	void actionOpenExample();
	void updateRecentFiles();
	void clearRecentFiles();
	void updateRecentFileActions();
	void actionSave();
	void actionSaveAs();
	void actionReload();
	void actionShowLibraryFolder();

	void instantiateRoot();
	void compileDone(bool didchange);
	void compileEnded();

private slots:
        void pasteText(const QString text);
	void pasteViewportTranslation();
	void pasteViewportRotation();
	void hideEditor();
	void preferences();
	void hideToolbar();

private slots:
	void selectFindType(int);
	void find();
	void scintillaFind(QString);
	void scintillaFindNext();
	void findAndReplace();
	void scintillaReplace();
	void findNext();
	void findPrev();
	void useSelectionForFind();
	void replace();
	void replaceAll();
protected:
	bool findOperation(QTextDocument::FindFlags options = 0);
	virtual bool eventFilter(QObject* obj, QEvent *event);

private slots:
	void actionRenderPreview();
	void csgRender();
	void csgReloadRender();
#ifdef ENABLE_CGAL
	void actionRender();
	void actionRenderDone(shared_ptr<const class Geometry>);
	void cgalRender();
#endif
	void actionCheckValidity();
	void actionDisplayAST();
	void actionDisplayCSGTree();
	void actionDisplayCSGProducts();
	void actionExport(export_type_e, const char *, const char *);
	void actionExportSTL();
	void actionExportOFF();
	void actionExportAMF();
	void actionExportDXF();
	void actionExportSVG();
	void actionExportCSG();
	void actionExportImage();
	void actionFlushCaches();

public:
	static QSet<MainWindow*> *windows;
	static void setExamplesDir(const QString &dir) { MainWindow::qexamplesdir = dir; }
	void viewModeActionsUncheck();
	void setCurrentOutput();
	void clearCurrentOutput();

public slots:
	void actionReloadRenderPreview();
        void on_editorDock_visibilityChanged(bool);
        void on_consoleDock_visibilityChanged(bool);
        void editorTopLevelChanged(bool);
        void consoleTopLevelChanged(bool);
#ifdef ENABLE_OPENCSG
	void viewModePreview();
#endif
#ifdef ENABLE_CGAL
	void viewModeSurface();
	void viewModeWireframe();
#endif
	void viewModeThrownTogether();
	void viewModeShowEdges();
	void viewModeShowAxes();
	void viewModeShowCrosshairs();
	void viewModeAnimate();
	void viewAngleTop();
	void viewAngleBottom();
	void viewAngleLeft();
	void viewAngleRight();
	void viewAngleFront();
	void viewAngleBack();
	void viewAngleDiagonal();
	void viewCenter();
	void viewPerspective();
	void viewOrthogonal();
	void viewResetView();
	void viewAll();
	void hideConsole();
	void animateUpdateDocChanged();
	void animateUpdate();
	void dragEnterEvent(QDragEnterEvent *event);
	void dropEvent(QDropEvent *event);
	void helpAbout();
	void helpHomepage();
	void helpManual();
	void helpLibrary();
	void helpFontInfo();
	void quit();
	void checkAutoReload();
	void waitAfterReload();
	void autoReloadSet(bool);

private:
	static void report_func(const class AbstractNode*, void *vp, int mark);
        static bool mdiMode;
        static bool undockMode;

	char const * afterCompileSlot;
	bool procevents;
        bool isClosing;
	class QTemporaryFile *tempFile;
	class ProgressWidget *progresswidget;
	class CGALWorker *cgalworker;
	QMutex consolemutex;

signals:
	void highlightError(int);
	void unhighlightLastError();
};

class GuiLocker
{
public:
	GuiLocker() {
		gui_locked++;
	}
	~GuiLocker() {
		gui_locked--;
	}
	static bool isLocked() { return gui_locked > 0; }
	static void lock() { gui_locked++; }
	static void unlock() { gui_locked--; }

private:
 	static unsigned int gui_locked;
};<|MERGE_RESOLUTION|>--- conflicted
+++ resolved
@@ -9,11 +9,8 @@
 #include "Tree.h"
 #include "memory.h"
 #include "editor.h"
-<<<<<<< HEAD
 #include "editortoolbar.h"
 #include "toolbar.h"
-=======
->>>>>>> 080c9ea1
 #include <vector>
 #include <QMutex>
 #include <QSet>
@@ -115,11 +112,8 @@
 	void setDockWidgetTitle(QDockWidget *dockWidget, QString prefix, bool topLevel);
 
 	EditorInterface *editor;
-<<<<<<< HEAD
     EditorToolBar *editortoolbar;
 	ToolBar *toolBar;
-=======
->>>>>>> 080c9ea1
 
   class QMessageBox *openglbox;
   class FontListDialog *font_list_dialog;
