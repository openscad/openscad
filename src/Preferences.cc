/*
 *  OpenSCAD (www.openscad.org)
 *  Copyright (C) 2009-2011 Clifford Wolf <clifford@clifford.at> and
 *                          Marius Kintel <marius@kintel.net>
 *
 *  This program is free software; you can redistribute it and/or modify
 *  it under the terms of the GNU General Public License as published by
 *  the Free Software Foundation; either version 2 of the License, or
 *  (at your option) any later version.
 *
 *  As a special exception, you have permission to link this program
 *  with the CGAL library and distribute executables, as long as you
 *  follow the requirements of the GNU GPL in regard to all of the
 *  software in the executable aside from CGAL.
 *
 *  This program is distributed in the hope that it will be useful,
 *  but WITHOUT ANY WARRANTY; without even the implied warranty of
 *  MERCHANTABILITY or FITNESS FOR A PARTICULAR PURPOSE.  See the
 *  GNU General Public License for more details.
 *
 *  You should have received a copy of the GNU General Public License
 *  along with this program; if not, write to the Free Software
 *  Foundation, Inc., 59 Temple Place, Suite 330, Boston, MA  02111-1307  USA
 *
 */

#include "Preferences.h"

#include <QMessageBox>
#include <QFontDatabase>
#include <QKeyEvent>
#include <QStatusBar>
#include <QSettings>
#include <boost/algorithm/string.hpp>
#include "GeometryCache.h"
#include "AutoUpdater.h"
#include "feature.h"
#ifdef ENABLE_CGAL
#include "CGALCache.h"
#endif
#include "colormap.h"
#include "rendersettings.h"
#include "QSettingsCached.h"
#include "input/InputDriverManager.h"
#include "ShortcutConfigurator.h"
#include "SettingsWriter.h"
#include "OctoPrint.h"

Preferences *Preferences::instance = nullptr;

const char * Preferences::featurePropertyName = "FeatureProperty";
Q_DECLARE_METATYPE(Feature *);

class SettingsReader : public Settings::SettingsVisitor
{
    QSettingsCached settings;
    Value getValue(const Settings::SettingsEntry& entry, const std::string& value) const {
	std::string trimmed_value(value);
	boost::trim(trimmed_value);

	if (trimmed_value.empty()) {
		return entry.defaultValue();
	}

	try {
		switch (entry.defaultValue().type()) {
		case Value::Type::STRING:
			return Value(trimmed_value);
		case Value::Type::NUMBER: 
			if(entry.range().toRange().step_value()<1 && entry.range().toRange().step_value()>0){
				return Value(boost::lexical_cast<double>(trimmed_value));
			}
			return Value(boost::lexical_cast<int>(trimmed_value));
		case Value::Type::BOOL:
			boost::to_lower(trimmed_value);
			if ("false" == trimmed_value) {
				return Value(false);
			} else if ("true" == trimmed_value) {
				return Value(true);
			}
			return Value(boost::lexical_cast<bool>(trimmed_value));
		default:
			assert(false && "invalid value type for settings");
			return entry.defaultValue();
		}
	} catch (const boost::bad_lexical_cast& e) {
		return entry.defaultValue();
	}
    }

    void handle(Settings::SettingsEntry& entry) const override {
	Settings::Settings *s = Settings::Settings::inst();

	std::string key = entry.category() + "/" + entry.name();
	std::string value = settings.value(QString::fromStdString(key)).toString().toStdString();
	const Value v = getValue(entry, value);
	PRINTDB("SettingsReader R: %s = '%s' => '%s'", key.c_str() % value.c_str() % v.toString());
	s->set(entry, v);
    }
};

Preferences::Preferences(QWidget *parent) : QMainWindow(parent)
{
	setupUi(this);
}

void Preferences::init() {
	// Editor pane
	// Setup default font (Try to use a nice monospace font)
	const QFont font = QFontDatabase::systemFont(QFontDatabase::FixedFont);

	const QString found_family{QFontInfo{font}.family()};
	this->defaultmap["editor/fontfamily"] = found_family;
 	this->defaultmap["editor/fontsize"] = 12;
	this->defaultmap["editor/syntaxhighlight"] = "For Light Background";

#if defined (Q_OS_MAC)
	this->defaultmap["editor/ctrlmousewheelzoom"] = false;
#else
	this->defaultmap["editor/ctrlmousewheelzoom"] = true;
#endif

	uint savedsize = getValue("editor/fontsize").toUInt();
	const QFontDatabase db;
	BlockSignals<QComboBox *> fontSize{this->fontSize};
	for(auto size : db.standardSizes()) {
		fontSize->addItem(QString::number(size));
		if (static_cast<uint>(size) == savedsize) {
			fontSize->setCurrentIndex(this->fontSize->count()-1);
		}
	}

	// reset GUI fontsize if fontSize->addItem emitted signals that changed it.
	this->fontSize->setEditText( QString("%1").arg( savedsize ) );
	
	// Setup default settings
	this->defaultmap["advanced/opencsg_show_warning"] = true;
	this->defaultmap["advanced/enable_opencsg_opengl1x"] = true;
	this->defaultmap["advanced/polysetCacheSize"] = qulonglong(GeometryCache::instance()->maxSizeMB())*1024*1024;
	this->defaultmap["advanced/polysetCacheSizeMB"] = getValue("advanced/polysetCacheSize").toULongLong()/(1024*1024); // carry over old settings if they exist
#ifdef ENABLE_CGAL
	this->defaultmap["advanced/cgalCacheSize"] = qulonglong(CGALCache::instance()->maxSizeMB())*1024*1024;
	this->defaultmap["advanced/cgalCacheSizeMB"] = getValue("advanced/cgalCacheSize").toULongLong()/(1024*1024); // carry over old settings if they exist
#endif
	this->defaultmap["advanced/openCSGLimit"] = RenderSettings::inst()->openCSGTermLimit;
	this->defaultmap["advanced/forceGoldfeather"] = false;
	this->defaultmap["advanced/undockableWindows"] = false;
	this->defaultmap["advanced/reorderWindows"] = true;
	this->defaultmap["launcher/showOnStartup"] = true;
	this->defaultmap["advanced/localization"] = true;
	this->defaultmap["advanced/autoReloadRaise"] = false;
	this->defaultmap["advanced/enableSoundNotification"] = true;
	this->defaultmap["advanced/timeThresholdOnRenderCompleteSound"] = 0;
	this->defaultmap["advanced/enableHardwarnings"] = false;
	this->defaultmap["advanced/enableParameterCheck"] = true;
	this->defaultmap["advanced/enableParameterRangeCheck"] = false;

	this->defaultmap["editor/enableAutocomplete"] = true;
	this->defaultmap["editor/characterThreshold"] = 1;
	this->defaultmap["editor/stepSize"] = 1;

	// Toolbar
	QActionGroup *group = new QActionGroup(this);
	addPrefPage(group, prefsAction3DView, page3DView);
	addPrefPage(group, prefsActionEditor, pageEditor);
#ifdef OPENSCAD_UPDATER
	addPrefPage(group, prefsActionUpdate, pageUpdate);
#else
	this->toolBar->removeAction(prefsActionUpdate);
#endif
	addPrefPage(group, prefsAction3DPrint, page3DPrint);
#ifdef ENABLE_EXPERIMENTAL
	addPrefPage(group, prefsActionFeatures, pageFeatures);
#else
	this->toolBar->removeAction(prefsActionFeatures);
#endif
	addPrefPage(group, prefsActionInput, pageInput);
	addPrefPage(group, prefsActionInputButton, pageInputButton);
	addPrefPage(group, prefsActionAdvanced, pageAdvanced);
	addPrefPage(group,prefsActionShortcuts,pageShortcuts);

	connect(group, SIGNAL(triggered(QAction*)), this, SLOT(actionTriggered(QAction*)));

	prefsAction3DView->setChecked(true);
	this->actionTriggered(this->prefsAction3DView);

	// 3D View pane
	this->defaultmap["3dview/colorscheme"] = "Cornfield";

	// Advanced pane	
	const int absolute_max = (sizeof(void*) == 8) ? 1024 * 1024 : 2048; // 1TB for 64bit or 2GB for 32bit
	QValidator *memvalidator = new QIntValidator(1,absolute_max,this);
	QValidator *validator = new QIntValidator(this);
	QValidator *validator1 = new QRegExpValidator(QRegExp("[1-9][0-9]{0,1}"), this); // range between 1-99 both inclusive
#ifdef ENABLE_CGAL
	this->cgalCacheSizeMBEdit->setValidator(memvalidator);
#endif
	this->polysetCacheSizeMBEdit->setValidator(memvalidator);
	this->opencsgLimitEdit->setValidator(validator);
	this->timeThresholdOnRenderCompleteSoundEdit->setValidator(validator);
	this->lineEditCharacterThreshold->setValidator(validator1);
	this->lineEditStepSize->setValidator(validator1);

	initComboBox(this->comboBoxIndentUsing, Settings::Settings::indentStyle);
	initComboBox(this->comboBoxLineWrap, Settings::Settings::lineWrap);
	initComboBox(this->comboBoxLineWrapIndentationStyle, Settings::Settings::lineWrapIndentationStyle);
	initComboBox(this->comboBoxLineWrapVisualizationEnd, Settings::Settings::lineWrapVisualizationEnd);
	initComboBox(this->comboBoxLineWrapVisualizationStart, Settings::Settings::lineWrapVisualizationBegin);
	initComboBox(this->comboBoxShowWhitespace, Settings::Settings::showWhitespace);
	initComboBox(this->comboBoxModifierNumberScrollWheel, Settings::Settings::modifierNumberScrollWheel);
	initSpinBoxRange(this->spinBoxIndentationWidth, Settings::Settings::indentationWidth);
	initSpinBoxRange(this->spinBoxLineWrapIndentationIndent, Settings::Settings::lineWrapIndentation);
	initSpinBoxRange(this->spinBoxShowWhitespaceSize, Settings::Settings::showWhitespaceSize);
	initSpinBoxRange(this->spinBoxTabWidth, Settings::Settings::tabWidth);

	initComboBox(this->comboBoxOctoPrintFileFormat, Settings::Settings::octoPrintFileFormat);
	initComboBox(this->comboBoxOctoPrintAction, Settings::Settings::octoPrintAction);

	SettingsReader settingsReader;
	Settings::Settings *s = Settings::Settings::inst();
	s->visit(settingsReader);

	const QString slicer = QString::fromStdString(s->get(Settings::Settings::octoPrintSlicerEngine).toString());
	const QString slicerDesc = QString::fromStdString(s->get(Settings::Settings::octoPrintSlicerEngineDesc).toString());
	const QString profile = QString::fromStdString(s->get(Settings::Settings::octoPrintSlicerProfile).toString());
	const QString profileDesc = QString::fromStdString(s->get(Settings::Settings::octoPrintSlicerProfileDesc).toString());
	this->comboBoxOctoPrintSlicingEngine->clear();
	this->comboBoxOctoPrintSlicingEngine->addItem(_("<Default>"), QVariant{""});
	if (!slicer.isEmpty()) {
		this->comboBoxOctoPrintSlicingEngine->addItem(slicerDesc, QVariant{slicer});
	}
	this->comboBoxOctoPrintSlicingProfile->clear();
	this->comboBoxOctoPrintSlicingProfile->addItem(_("<Default>"), QVariant{""});
	if (!profile.isEmpty()) {
		this->comboBoxOctoPrintSlicingProfile->addItem(profileDesc, QVariant{profile});
	}

	emit editorConfigChanged();
}

Preferences::~Preferences()
{
	removeDefaultSettings();
	instance = nullptr;
}

/**
 * Add a page for the preferences GUI. This handles both the action grouping
 * and the registration of the widget for each action to have a generalized
 * callback to switch pages.
 * 
 * @param group The action group for all page actions. This one will have the
 *              callback attached after creating all actions/pages.
 * @param action The action specific for the added page.
 * @param widget The widget that should be shown when the action is triggered.
 *               This must be a child page of the stackedWidget.
 */
void Preferences::addPrefPage(QActionGroup *group, QAction *action, QWidget *widget)
{
	group->addAction(action);
	prefPages[action] = widget;
}

/**
 * Callback to switch pages in the preferences GUI.
 * 
 * @param action The action triggered by the user.
 */
void Preferences::actionTriggered(QAction *action)
{
	this->stackedWidget->setCurrentWidget(prefPages[action]);
}

/**
 * Called at least on showing / closing the Preferences dialog
 * and when switching tabs.
 */
void Preferences::hidePasswords()
{
	this->pushButtonOctoPrintApiKey->setChecked(false);
	this->lineEditOctoPrintApiKey->setEchoMode(QLineEdit::EchoMode::PasswordEchoOnEdit);
}

void Preferences::on_stackedWidget_currentChanged(int)
{
	hidePasswords();
	this->labelOctoPrintCheckConnection->setText("");
	this->AxisConfig->updateStates();
	this->ButtonConfig->updateStates();
}

/**
 * Callback for the dynamically created checkboxes on the features
 * page. The specific Feature object is associated as property with
 * the callback.
 * 
 * @param state the state of the checkbox.
 */
void Preferences::featuresCheckBoxToggled(bool state)
{
	const QObject *sender = QObject::sender();
	if (sender == nullptr) {
		return;
	}
	QVariant v = sender->property(featurePropertyName);
	if (!v.isValid()) {
		return;
	}
	Feature *feature = v.value<Feature *>();
	feature->enable(state);
	QSettingsCached settings;
	settings.setValue(QString("feature/%1").arg(QString::fromStdString(feature->get_name())), state);
	emit ExperimentalChanged();
}

/**
 * Setup feature GUI and synchronize the Qt settings with the feature values.
 * 
 * When running in GUI mode, the feature setting that might have been set
 * from commandline is ignored. This always uses the value coming from the
 * QSettings.
 */
void Preferences::setupFeaturesPage()
{
	int row = 0;
	for (Feature::iterator it = Feature::begin(); it != Feature::end(); ++it) {
		Feature *feature = *it;
		
		QString featurekey = QString("feature/%1").arg(QString::fromStdString(feature->get_name()));
		this->defaultmap[featurekey] = false;

		// spacer item between the features, just for some optical separation
		gridLayoutExperimentalFeatures->addItem(new QSpacerItem(1, 8, QSizePolicy::Expanding, QSizePolicy::Fixed), row, 1, 1, 1, Qt::AlignCenter);
		row++;

		QCheckBox *cb = new QCheckBox(QString::fromStdString(feature->get_name()), pageFeatures);
		QFont bold_font(cb->font());
		bold_font.setBold(true);
		cb->setFont(bold_font);
		// synchronize Qt settings with the feature settings
		bool value = getValue(featurekey).toBool();
		feature->enable(value);
		cb->setChecked(value);
		cb->setProperty(featurePropertyName, QVariant::fromValue<Feature *>(feature));
		connect(cb, SIGNAL(toggled(bool)), this, SLOT(featuresCheckBoxToggled(bool)));		
		gridLayoutExperimentalFeatures->addWidget(cb, row, 0, 1, 2, Qt::AlignLeading);
		row++;
		
		QLabel *l = new QLabel(QString::fromStdString(feature->get_description()), pageFeatures);
		l->setTextFormat(Qt::RichText);
		gridLayoutExperimentalFeatures->addWidget(l, row, 1, 1, 1, Qt::AlignLeading);
		row++;
	}
	// Force fixed indentation, the checkboxes use column span of 2 so 
	// first row is not constrained in size by the visible controls. The
	// fixed size space essentially gives the first row the width of the
	// spacer item itself.
	gridLayoutExperimentalFeatures->addItem(new QSpacerItem(20, 0, QSizePolicy::Fixed, QSizePolicy::Fixed), 1, 0, 1, 1, Qt::AlignLeading);
}

void Preferences::on_colorSchemeChooser_itemSelectionChanged()
{
	QString scheme = this->colorSchemeChooser->currentItem()->text();
	QSettingsCached settings;
	settings.setValue("3dview/colorscheme", scheme);
	emit colorSchemeChanged( scheme );
}

void Preferences::on_fontChooser_activated(const QString &family)
{
	QSettingsCached settings;
	settings.setValue("editor/fontfamily", family);
	emit fontChanged(family, getValue("editor/fontsize").toUInt());
}

void Preferences::on_fontSize_currentIndexChanged(const QString &size)
{
	uint intsize = size.toUInt();
	QSettingsCached settings;
	settings.setValue("editor/fontsize", intsize);
	emit fontChanged(getValue("editor/fontfamily").toString(), intsize);
}

void Preferences::on_syntaxHighlight_activated(const QString &s)
{
	QSettingsCached settings;
	settings.setValue("editor/syntaxhighlight", s);
	emit syntaxHighlightChanged(s);
}

void unimplemented_msg()
{
  QMessageBox mbox;
	mbox.setText("Sorry, this feature is not implemented on your Operating System");
	mbox.exec();
}

void Preferences::on_updateCheckBox_toggled(bool on)
{
	if (AutoUpdater *updater =AutoUpdater::updater()) {
		updater->setAutomaticallyChecksForUpdates(on);
	} else {
		unimplemented_msg();
	}
}

void Preferences::on_snapshotCheckBox_toggled(bool on)
{
	if (AutoUpdater *updater =AutoUpdater::updater()) {
		updater->setEnableSnapshots(on);
	} else {
		unimplemented_msg();
	}
}

void Preferences::on_checkNowButton_clicked()
{
	if (AutoUpdater *updater = AutoUpdater::updater()) {
		updater->checkForUpdates();
	} else {
		unimplemented_msg();
	}
}

void
Preferences::on_reorderCheckBox_toggled(bool state)
{
	if (!state) {
		undockCheckBox->setChecked(false);
	}
	undockCheckBox->setEnabled(state);
	QSettingsCached settings;
	settings.setValue("advanced/reorderWindows", state);
	emit updateReorderMode(state);
}

void
Preferences::on_undockCheckBox_toggled(bool state)
{
	QSettingsCached settings;
	settings.setValue("advanced/undockableWindows", state);
	emit updateUndockMode(state);
}

void
Preferences::on_openCSGWarningBox_toggled(bool state)
{
	QSettingsCached settings;
	settings.setValue("advanced/opencsg_show_warning",state);
}

void
Preferences::on_enableOpenCSGBox_toggled(bool state)
{
	QSettingsCached settings;
	settings.setValue("advanced/enable_opencsg_opengl1x", state);
}

void Preferences::on_cgalCacheSizeMBEdit_textChanged(const QString &text)
{
	QSettingsCached settings;
	settings.setValue("advanced/cgalCacheSizeMB", text);
#ifdef ENABLE_CGAL
	CGALCache::instance()->setMaxSizeMB(text.toULong());
#endif
}

void Preferences::on_polysetCacheSizeMBEdit_textChanged(const QString &text)
{
	QSettingsCached settings;
	settings.setValue("advanced/polysetCacheSizeMB", text);
	GeometryCache::instance()->setMaxSizeMB(text.toULong());
}

void Preferences::on_opencsgLimitEdit_textChanged(const QString &text)
{
	QSettingsCached settings;
	settings.setValue("advanced/openCSGLimit", text);
	// FIXME: Set this globally?
}

void Preferences::on_localizationCheckBox_toggled(bool state)
{
	QSettingsCached settings;
	settings.setValue("advanced/localization", state);
}

void Preferences::on_autoReloadRaiseCheckBox_toggled(bool state)
{
	QSettingsCached settings;
	settings.setValue("advanced/autoReloadRaise", state);
}

void Preferences::on_forceGoldfeatherBox_toggled(bool state)
{
	QSettingsCached settings;
	settings.setValue("advanced/forceGoldfeather", state);
	emit openCSGSettingsChanged();
}

void Preferences::on_mouseWheelZoomBox_toggled(bool state)
{
	QSettingsCached settings;
	settings.setValue("editor/ctrlmousewheelzoom", state);
}

void Preferences::on_launcherBox_toggled(bool state)
{
	QSettingsCached settings;
 	settings.setValue("launcher/showOnStartup", state);	
}

void Preferences::on_checkBoxShowWarningsIn3dView_toggled(bool val)
{
	Settings::Settings::inst()->set(Settings::Settings::showWarningsIn3dView, Value(val));
	writeSettings();
}

void Preferences::on_checkBoxMouseCentricZoom_toggled(bool val)
{
	Settings::Settings::inst()->set(Settings::Settings::mouseCentricZoom, Value(val));
	writeSettings();
	emit updateMouseCentricZoom(val);
}

void Preferences::on_spinBoxIndentationWidth_valueChanged(int val)
{
	Settings::Settings::inst()->set(Settings::Settings::indentationWidth, Value(val));
	writeSettings();
}

void Preferences::on_spinBoxTabWidth_valueChanged(int val)
{
	Settings::Settings::inst()->set(Settings::Settings::tabWidth, Value(val));
	writeSettings();
}

void Preferences::on_comboBoxLineWrap_activated(int val)
{
	applyComboBox(comboBoxLineWrap, val, Settings::Settings::lineWrap);
}

void Preferences::on_comboBoxLineWrapIndentationStyle_activated(int val)
{
	//Next Line disables the Indent Spin-Box when 'Same' or 'Indented' is choosen from LineWrapIndentationStyle Combo-Box.
	spinBoxLineWrapIndentationIndent->setDisabled(comboBoxLineWrapIndentationStyle->currentData() == "Same" || comboBoxLineWrapIndentationStyle->currentData() == "Indented");
	
	applyComboBox(comboBoxLineWrapIndentationStyle, val, Settings::Settings::lineWrapIndentationStyle);
}

void Preferences::on_spinBoxLineWrapIndentationIndent_valueChanged(int val)
{
	Settings::Settings::inst()->set(Settings::Settings::lineWrapIndentation, Value(val));
	writeSettings();
}

void Preferences::on_comboBoxLineWrapVisualizationStart_activated(int val)
{
	applyComboBox(comboBoxLineWrapVisualizationStart, val, Settings::Settings::lineWrapVisualizationBegin);
}

void Preferences::on_comboBoxLineWrapVisualizationEnd_activated(int val)
{
	applyComboBox(comboBoxLineWrapVisualizationEnd, val, Settings::Settings::lineWrapVisualizationEnd);
}

void Preferences::on_comboBoxShowWhitespace_activated(int val)
{
	applyComboBox(comboBoxShowWhitespace, val, Settings::Settings::showWhitespace);
}

void Preferences::on_spinBoxShowWhitespaceSize_valueChanged(int val)
{
	Settings::Settings::inst()->set(Settings::Settings::showWhitespaceSize, Value(val));
	writeSettings();
}

void Preferences::on_checkBoxAutoIndent_toggled(bool val)
{
	Settings::Settings::inst()->set(Settings::Settings::autoIndent, Value(val));
	writeSettings();
}

void Preferences::on_checkBoxBackspaceUnindents_toggled(bool val)
{
    Settings::Settings::inst()->set(Settings::Settings::backspaceUnindents, Value(val));
    writeSettings();
}

void Preferences::on_comboBoxIndentUsing_activated(int val)
{
	applyComboBox(comboBoxIndentUsing, val, Settings::Settings::indentStyle);
}

void Preferences::on_comboBoxTabKeyFunction_activated(int val)
{
	applyComboBox(comboBoxTabKeyFunction, val, Settings::Settings::tabKeyFunction);
}

void Preferences::on_checkBoxHighlightCurrentLine_toggled(bool val)
{
	Settings::Settings::inst()->set(Settings::Settings::highlightCurrentLine, Value(val));
	writeSettings();
}

void Preferences::on_checkBoxEnableBraceMatching_toggled(bool val)
{
	Settings::Settings::inst()->set(Settings::Settings::enableBraceMatching, Value(val));
	writeSettings();
}

void Preferences::on_checkBoxEnableLineNumbers_toggled(bool checked)
{
	Settings::Settings::inst()->set(Settings::Settings::enableLineNumbers, Value(checked));
	writeSettings();
}

void Preferences::on_checkBoxEnableNumberScrollWheel_toggled(bool val)
{
	Settings::Settings::inst()->set(Settings::Settings::enableNumberScrollWheel, Value(val));
	comboBoxModifierNumberScrollWheel->setDisabled(!checkBoxEnableNumberScrollWheel->isChecked());
	writeSettings();
}

void Preferences::on_enableSoundOnRenderCompleteCheckBox_toggled(bool state)
{
	QSettingsCached settings;
	settings.setValue("advanced/enableSoundNotification", state);
	this->timeThresholdOnRenderCompleteSoundLabel->setEnabled(state);
	this->secLabel->setEnabled(state);
	this->timeThresholdOnRenderCompleteSoundEdit->setEnabled(state);
}

void Preferences::on_timeThresholdOnRenderCompleteSoundEdit_textChanged(const QString &text)
{
	QSettingsCached settings;
	settings.setValue("advanced/timeThresholdOnRenderCompleteSound", text);
}

void Preferences::on_checkBoxEnableAutocomplete_toggled(bool state)
{
	QSettingsCached settings;
	settings.setValue("editor/enableAutocomplete", state);
	this->labelCharacterThreshold->setEnabled(state);
	this->lineEditCharacterThreshold->setEnabled(state);
	emit autocompleteChanged(state);
}

void Preferences::on_lineEditCharacterThreshold_textChanged(const QString &text)
{
	QSettingsCached settings;
	settings.setValue("editor/characterThreshold", text);
	emit characterThresholdChanged(text.toInt());
}

void Preferences::on_lineEditStepSize_textChanged(const QString &text)
{
	QSettingsCached settings;
	settings.setValue("editor/stepSize", text);
	emit stepSizeChanged(text.toInt());
}

void Preferences::on_comboBoxModifierNumberScrollWheel_activated(int val)
{
	applyComboBox(comboBoxModifierNumberScrollWheel, val, Settings::Settings::modifierNumberScrollWheel);
}

void Preferences::on_enableHardwarningsCheckBox_toggled(bool state)
{
	QSettingsCached settings;
	settings.setValue("advanced/enableHardwarnings", state);
}

void Preferences::on_enableParameterCheckBox_toggled(bool state)
{
	QSettingsCached settings;
	settings.setValue("advanced/enableParameterCheck", state);
}

void Preferences::on_enableRangeCheckBox_toggled(bool state)
{
	QSettingsCached settings;
	settings.setValue("advanced/enableParameterRangeCheck", state);
}

void Preferences::on_useAsciiSTLCheckBox_toggled(bool checked)
{
	Settings::Settings::inst()->set(Settings::Settings::exportUseAsciiSTL, Value(checked));
	writeSettings();
}

void Preferences::on_enableHidapiTraceCheckBox_toggled(bool checked)
{
	Settings::Settings::inst()->set(Settings::Settings::inputEnableDriverHIDAPILog, Value(checked));
	writeSettings();
}

void Preferences::on_comboBoxOctoPrintAction_activated(int val)
{
	applyComboBox(comboBoxOctoPrintAction, val, Settings::Settings::octoPrintAction);
}

void Preferences::on_lineEditOctoPrintURL_editingFinished()
{
	Settings::Settings::inst()->set(Settings::Settings::octoPrintUrl, this->lineEditOctoPrintURL->text().toStdString());
	writeSettings();
}

void Preferences::on_lineEditOctoPrintApiKey_editingFinished()
{
	Settings::Settings::inst()->set(Settings::Settings::octoPrintApiKey, this->lineEditOctoPrintApiKey->text().toStdString());
	writeSettings();
}

void Preferences::on_pushButtonOctoPrintApiKey_clicked()
{
	this->lineEditOctoPrintApiKey->setEchoMode(this->pushButtonOctoPrintApiKey->isChecked() ? QLineEdit::EchoMode::Normal : QLineEdit::EchoMode::PasswordEchoOnEdit);
}

void Preferences::on_comboBoxOctoPrintFileFormat_activated(int val)
{
	applyComboBox(this->comboBoxOctoPrintFileFormat, val, Settings::Settings::octoPrintFileFormat);
}

void Preferences::on_pushButtonOctoPrintCheckConnection_clicked()
{
	OctoPrint octoPrint;

	try {
		QString api_version;
		QString server_version;
		std::tie(api_version, server_version) = octoPrint.getVersion();
		this->labelOctoPrintCheckConnection->setText(QString{_("Success: Server Version = %2, API Version = %1")}.arg(api_version).arg(server_version));
	} catch (const NetworkException& e) {
		QMessageBox::critical(this, _("Error"), QString::fromStdString(e.getErrorMessage()), QMessageBox::Ok);
		this->labelOctoPrintCheckConnection->setText("");
	}
}

void Preferences::on_pushButtonOctoPrintSlicingEngine_clicked()
{
	OctoPrint octoPrint;

	const QString selection = this->comboBoxOctoPrintSlicingEngine->currentText();

	try {
		const auto slicers = octoPrint.getSlicers();
		this->comboBoxOctoPrintSlicingEngine->clear();
		this->comboBoxOctoPrintSlicingEngine->addItem(_("<Default>"), QVariant{""});
		for (const auto & entry : slicers) {
			this->comboBoxOctoPrintSlicingEngine->addItem(entry.second, QVariant{entry.first});
		}

		const int idx = this->comboBoxOctoPrintSlicingEngine->findText(selection);
		if (idx >= 0) {
			this->comboBoxOctoPrintSlicingEngine->setCurrentIndex(idx);
		}
	} catch (const NetworkException& e) {
		QMessageBox::critical(this, _("Error"), QString::fromStdString(e.getErrorMessage()), QMessageBox::Ok);
	}
}

void Preferences::on_comboBoxOctoPrintSlicingEngine_activated(int val)
{
	const QString text = this->comboBoxOctoPrintSlicingEngine->itemData(val).toString();
	const QString desc = text.isEmpty() ? QString{} : this->comboBoxOctoPrintSlicingEngine->itemText(val);
	Settings::Settings::inst()->set(Settings::Settings::octoPrintSlicerEngine, text.toStdString());
	Settings::Settings::inst()->set(Settings::Settings::octoPrintSlicerEngineDesc, desc.toStdString());
	Settings::Settings::inst()->set(Settings::Settings::octoPrintSlicerProfile, "");
	Settings::Settings::inst()->set(Settings::Settings::octoPrintSlicerProfileDesc, "");
	writeSettings();
	this->comboBoxOctoPrintSlicingProfile->setCurrentIndex(0);
}

void Preferences::on_pushButtonOctoPrintSlicingProfile_clicked()
{
	OctoPrint octoPrint;

	const QString selection = this->comboBoxOctoPrintSlicingProfile->currentText();
	const QString slicer = this->comboBoxOctoPrintSlicingEngine->itemData(this->comboBoxOctoPrintSlicingEngine->currentIndex()).toString();

	try {
		const auto profiles = octoPrint.getProfiles(slicer);
		this->comboBoxOctoPrintSlicingProfile->clear();
		this->comboBoxOctoPrintSlicingProfile->addItem(_("<Default>"), QVariant{""});
		for (const auto & entry : profiles) {
			this->comboBoxOctoPrintSlicingProfile->addItem(entry.second, QVariant{entry.first});
		}

		const int idx = this->comboBoxOctoPrintSlicingProfile->findText(selection);
		if (idx >= 0) {
			this->comboBoxOctoPrintSlicingProfile->setCurrentIndex(idx);
		}
	} catch (const NetworkException& e) {
		QMessageBox::critical(this, _("Error"), QString::fromStdString(e.getErrorMessage()), QMessageBox::Ok);
	}
}

void Preferences::on_comboBoxOctoPrintSlicingProfile_activated(int val)
{
	const QString text = this->comboBoxOctoPrintSlicingProfile->itemData(val).toString();
	const QString desc = text.isEmpty() ? QString{} : this->comboBoxOctoPrintSlicingProfile->itemText(val);
	Settings::Settings::inst()->set(Settings::Settings::octoPrintSlicerProfile, text.toStdString());
	Settings::Settings::inst()->set(Settings::Settings::octoPrintSlicerProfileDesc, desc.toStdString());
	writeSettings();
}

void Preferences::writeSettings()
{
	SettingsWriter settingsWriter;
	Settings::Settings::inst()->visit(settingsWriter);
	fireEditorConfigChanged();
}

void Preferences::fireEditorConfigChanged() const
{
	emit editorConfigChanged();
}

void Preferences::keyPressEvent(QKeyEvent *e)
{
#ifdef Q_OS_MAC
	if (e->modifiers() == Qt::ControlModifier && e->key() == Qt::Key_Period) {
		close();
	} else
#endif
		if ((e->modifiers() == Qt::ControlModifier && e->key() == Qt::Key_W) ||
				e->key() == Qt::Key_Escape) {
			close();
		}
}

void Preferences::showEvent(QShowEvent *e)
{
    QMainWindow::showEvent(e);
	hidePasswords();
}

void Preferences::closeEvent(QCloseEvent *e)
{
	hidePasswords();
    QMainWindow::closeEvent(e);
}

/*!
  Removes settings that are the same as the default settings to avoid
	overwriting future changes to default settings.
 */
void Preferences::removeDefaultSettings()
{
	QSettingsCached settings;
	for (QSettings::SettingsMap::const_iterator iter = this->defaultmap.begin();
			 iter != this->defaultmap.end();
			 iter++) {
		if (settings.value(iter.key()) == iter.value()) {
			settings.remove(iter.key());
		}
	}
}

QVariant Preferences::getValue(const QString &key) const
{
	QSettingsCached settings;
	assert(settings.contains(key) || this->defaultmap.contains(key));
	return settings.value(key, this->defaultmap[key]);
}

void Preferences::updateGUI()
{
	const Settings::Settings *s = Settings::Settings::inst();

	const auto found = this->colorSchemeChooser->findItems(getValue("3dview/colorscheme").toString(), Qt::MatchExactly);
	if (!found.isEmpty()) BlockSignals<QListWidget *>(this->colorSchemeChooser)->setCurrentItem(found.first());

	const auto fontfamily = getValue("editor/fontfamily").toString();
	const auto fidx = this->fontChooser->findText(fontfamily, Qt::MatchContains);
	if (fidx >= 0) {
		BlockSignals<QFontComboBox *>(this->fontChooser)->setCurrentIndex(fidx);
	}

	const auto fontsize = getValue("editor/fontsize").toString();
	const auto sidx = this->fontSize->findText(fontsize);
	if (sidx >= 0) {
		BlockSignals<QComboBox *>(this->fontSize)->setCurrentIndex(sidx);
	} else {
		BlockSignals<QComboBox *>(this->fontSize)->setEditText(fontsize);
	}

	const auto shighlight = getValue("editor/syntaxhighlight").toString();
	const auto shidx = this->syntaxHighlight->findText(shighlight);
	const auto sheffidx = shidx >= 0 ? shidx : this->syntaxHighlight->findText("Off");
	if (sheffidx >= 0) {
		BlockSignals<QComboBox *>(this->syntaxHighlight)->setCurrentIndex(sheffidx);
	}

	BlockSignals<QCheckBox *>(this->mouseWheelZoomBox)->setChecked(getValue("editor/ctrlmousewheelzoom").toBool());

	if (AutoUpdater *updater = AutoUpdater::updater()) {
		BlockSignals<QCheckBox *>(this->updateCheckBox)->setChecked(updater->automaticallyChecksForUpdates());
		BlockSignals<QCheckBox *>(this->snapshotCheckBox)->setChecked(updater->enableSnapshots());
		BlockSignals<QLabel *>(this->lastCheckedLabel)->setText(updater->lastUpdateCheckDate());
	}

	BlockSignals<QCheckBox *>(this->openCSGWarningBox)->setChecked(getValue("advanced/opencsg_show_warning").toBool());
	BlockSignals<QCheckBox *>(this->enableOpenCSGBox)->setChecked(getValue("advanced/enable_opencsg_opengl1x").toBool());
	BlockSignals<QLineEdit *>(this->cgalCacheSizeMBEdit)->setText(getValue("advanced/cgalCacheSizeMB").toString());
	BlockSignals<QLineEdit *>(this->polysetCacheSizeMBEdit)->setText(getValue("advanced/polysetCacheSizeMB").toString());
	BlockSignals<QLineEdit *>(this->opencsgLimitEdit)->setText(getValue("advanced/openCSGLimit").toString());
	BlockSignals<QCheckBox *>(this->localizationCheckBox)->setChecked(getValue("advanced/localization").toBool());
	BlockSignals<QCheckBox *>(this->autoReloadRaiseCheckBox)->setChecked(getValue("advanced/autoReloadRaise").toBool());
	BlockSignals<QCheckBox *>(this->forceGoldfeatherBox)->setChecked(getValue("advanced/forceGoldfeather").toBool());
	BlockSignals<QCheckBox *>(this->reorderCheckBox)->setChecked(getValue("advanced/reorderWindows").toBool());
	BlockSignals<QCheckBox *>(this->undockCheckBox)->setChecked(getValue("advanced/undockableWindows").toBool());
	BlockSignals<QCheckBox *>(this->launcherBox)->setChecked(getValue("launcher/showOnStartup").toBool());
	BlockSignals<QCheckBox *>(this->enableSoundOnRenderCompleteCheckBox)->setChecked(getValue("advanced/enableSoundNotification").toBool());
	BlockSignals<QLineEdit *>(this->timeThresholdOnRenderCompleteSoundEdit)->setText(getValue("advanced/timeThresholdOnRenderCompleteSound").toString());
	BlockSignals<QCheckBox *>(this->enableHardwarningsCheckBox)->setChecked(getValue("advanced/enableHardwarnings").toBool());
	BlockSignals<QCheckBox *>(this->enableParameterCheckBox)->setChecked(getValue("advanced/enableParameterCheck").toBool());
	BlockSignals<QCheckBox *>(this->enableRangeCheckBox)->setChecked(getValue("advanced/enableParameterRangeCheck").toBool());
	BlockSignals<QCheckBox *>(this->useAsciiSTLCheckBox)->setChecked(s->get(Settings::Settings::exportUseAsciiSTL));
	BlockSignals<QCheckBox *>(this->enableHidapiTraceCheckBox)->setChecked(s->get(Settings::Settings::inputEnableDriverHIDAPILog));
	BlockSignals<QCheckBox *>(this->checkBoxEnableAutocomplete)->setChecked(getValue("editor/enableAutocomplete").toBool());
	BlockSignals<QLineEdit *>(this->lineEditCharacterThreshold)->setText(getValue("editor/characterThreshold").toString());
	BlockSignals<QLineEdit *>(this->lineEditStepSize)->setText(getValue("editor/stepSize").toString());

	this->secLabel->setEnabled(getValue("advanced/enableSoundNotification").toBool());
	this->undockCheckBox->setEnabled(this->reorderCheckBox->isChecked());
	this->timeThresholdOnRenderCompleteSoundLabel->setEnabled(getValue("advanced/enableSoundNotification").toBool());
	this->timeThresholdOnRenderCompleteSoundEdit->setEnabled(getValue("advanced/enableSoundNotification").toBool());
	this->labelCharacterThreshold->setEnabled(getValue("editor/enableAutocomplete").toBool());
	this->lineEditCharacterThreshold->setEnabled(getValue("editor/enableAutocomplete").toBool());
	this->lineEditStepSize->setEnabled(getValue("editor/stepSize").toBool());

	updateComboBox(this->comboBoxLineWrap, Settings::Settings::lineWrap);
	updateComboBox(this->comboBoxLineWrapIndentationStyle, Settings::Settings::lineWrapIndentationStyle);
	updateComboBox(this->comboBoxLineWrapVisualizationStart, Settings::Settings::lineWrapVisualizationBegin);
	updateComboBox(this->comboBoxLineWrapVisualizationEnd, Settings::Settings::lineWrapVisualizationEnd);
	updateComboBox(this->comboBoxShowWhitespace, Settings::Settings::showWhitespace);
	updateComboBox(this->comboBoxIndentUsing, Settings::Settings::indentStyle);
	updateComboBox(this->comboBoxTabKeyFunction, Settings::Settings::tabKeyFunction);
	updateComboBox(this->comboBoxModifierNumberScrollWheel, Settings::Settings::modifierNumberScrollWheel);
	initSpinBoxDouble(this->spinBoxIndentationWidth, Settings::Settings::indentationWidth);
	initSpinBoxDouble(this->spinBoxTabWidth, Settings::Settings::tabWidth);
	initSpinBoxDouble(this->spinBoxLineWrapIndentationIndent, Settings::Settings::lineWrapIndentation);
	initSpinBoxDouble(this->spinBoxShowWhitespaceSize, Settings::Settings::showWhitespaceSize);
	initCheckBox(this->checkBoxAutoIndent, Settings::Settings::autoIndent);
	initCheckBox(this->checkBoxBackspaceUnindents, Settings::Settings::backspaceUnindents);
	initCheckBox(this->checkBoxHighlightCurrentLine, Settings::Settings::highlightCurrentLine);
	initCheckBox(this->checkBoxEnableBraceMatching, Settings::Settings::enableBraceMatching);
	initCheckBox(this->checkBoxEnableNumberScrollWheel, Settings::Settings::enableNumberScrollWheel);
	initCheckBox(this->checkBoxShowWarningsIn3dView, Settings::Settings::showWarningsIn3dView);
	initCheckBox(this->checkBoxMouseCentricZoom, Settings::Settings::mouseCentricZoom);
	initCheckBox(this->checkBoxEnableLineNumbers, Settings::Settings::enableLineNumbers);

	

	/* Next Line disables the Indent Spin-Box,for 'Same' and 'Indented' LineWrapStyle selection from LineWrapIndentationStyle Combo-box, just after launching the openscad application.
	Removing this line will cause misbehaviour, and will not disable the Indent spin-box untill you interact with the LineWrapStyle Combo-Box first-time and choose a style for which disabling has been handled.
	For normal cases, a similar line, inside the function 'on_comboBoxLineWrapIndentationStyle_activated()' handles the disabling functionality.
	*/
	this->spinBoxLineWrapIndentationIndent->setDisabled(comboBoxLineWrapIndentationStyle->currentData() == "Same" || comboBoxLineWrapIndentationStyle->currentData() == "Indented");
	this->comboBoxModifierNumberScrollWheel->setDisabled(!checkBoxEnableNumberScrollWheel->isChecked());
	BlockSignals<QLineEdit *>(this->lineEditOctoPrintURL)->setText(QString::fromStdString(s->get(Settings::Settings::octoPrintUrl).toString()));
	BlockSignals<QLineEdit *>(this->lineEditOctoPrintApiKey)->setText(QString::fromStdString(s->get(Settings::Settings::octoPrintApiKey).toString()));
	updateComboBox(this->comboBoxOctoPrintAction, Settings::Settings::octoPrintAction);
	updateComboBox(this->comboBoxOctoPrintSlicingEngine, Settings::Settings::octoPrintSlicerEngine);
	updateComboBox(this->comboBoxOctoPrintSlicingProfile, Settings::Settings::octoPrintSlicerProfile);
}

void Preferences::applyComboBox(QComboBox * comboBox, int val, Settings::SettingsEntry& entry)
{
	QString s = comboBox->itemData(val).toString();
	Settings::Settings::inst()->set(entry, Value(s.toStdString()));
	writeSettings();
}

void Preferences::apply_win() const
{
	emit requestRedraw();
	emit openCSGSettingsChanged();
}

void Preferences::create(QStringList colorSchemes)
{
    if (instance != nullptr) {
	return;
    }

    std::list<std::string> names = ColorMap::inst()->colorSchemeNames(true);
    QStringList renderColorSchemes;
    for(const auto &name : names) renderColorSchemes << name.c_str();
    
    instance = new Preferences();
    instance->syntaxHighlight->clear();
    instance->syntaxHighlight->addItems(colorSchemes);
    instance->colorSchemeChooser->clear();
    instance->colorSchemeChooser->addItems(renderColorSchemes);
    instance->init();
    instance->AxisConfig->init();
    instance->setupFeaturesPage();
    instance->updateGUI();
}

Preferences *Preferences::inst() {
    assert(instance != nullptr);
    
    return instance;
}

<<<<<<< HEAD

void Preferences::onRegerateDueToClose(MainWindow* mw)
{
	emit regenerateSc(mw);
}
=======
>>>>>>> a86c1762
<|MERGE_RESOLUTION|>--- conflicted
+++ resolved
@@ -1007,11 +1007,8 @@
     return instance;
 }
 
-<<<<<<< HEAD
 
 void Preferences::onRegerateDueToClose(MainWindow* mw)
 {
 	emit regenerateSc(mw);
-}
-=======
->>>>>>> a86c1762
+}