/*
 *  OpenSCAD (www.openscad.org)
 *  Copyright (C) 2009-2011 Clifford Wolf <clifford@clifford.at> and
 *                          Marius Kintel <marius@kintel.net>
 *
 *  This program is free software; you can redistribute it and/or modify
 *  it under the terms of the GNU General Public License as published by
 *  the Free Software Foundation; either version 2 of the License, or
 *  (at your option) any later version.
 *
 *  As a special exception, you have permission to link this program
 *  with the CGAL library and distribute executables, as long as you
 *  follow the requirements of the GNU GPL in regard to all of the
 *  software in the executable aside from CGAL.
 *
 *  This program is distributed in the hope that it will be useful,
 *  but WITHOUT ANY WARRANTY; without even the implied warranty of
 *  MERCHANTABILITY or FITNESS FOR A PARTICULAR PURPOSE.  See the
 *  GNU General Public License for more details.
 *
 *  You should have received a copy of the GNU General Public License
 *  along with this program; if not, write to the Free Software
 *  Foundation, Inc., 59 Temple Place, Suite 330, Boston, MA  02111-1307  USA
 *
 */

#pragma once
<<<<<<< HEAD
=======

#ifndef NULLGL
>>>>>>> 96181254

#ifndef NULLGL
#include "colormap.h"
#include "rendersettings.h"
#include "OGL_helper.h"
#include "printutils.h"

using CGAL::OGL::SNC_BOUNDARY;
using CGAL::OGL::SNC_SKELETON;

class Polyhedron : public CGAL::OGL::Polyhedron
{
public:

	enum RenderColor {
		CGAL_NEF3_MARKED_VERTEX_COLOR,
		CGAL_NEF3_MARKED_EDGE_COLOR,
		CGAL_NEF3_MARKED_FACET_COLOR,
		CGAL_NEF3_UNMARKED_VERTEX_COLOR,
		CGAL_NEF3_UNMARKED_EDGE_COLOR,
		CGAL_NEF3_UNMARKED_FACET_COLOR,
		NUM_COLORS
	};

	Polyhedron() {
		// Set default colors.
		setColor(CGAL_NEF3_MARKED_VERTEX_COLOR,0xb7,0xe8,0x5c);
		setColor(CGAL_NEF3_UNMARKED_VERTEX_COLOR,0xff,0xf6,0x7c);
		//setColor(CGAL_NEF3_MARKED_EDGE_COLOR,0xab,0xd8,0x56);
		//setColor(CGAL_NEF3_UNMARKED_EDGE_COLOR,0xff,0xec,0x5e);
		// Face and Edge colors are taken from default colorscheme
		OSColors::colorscheme cs = RenderSettings::inst()->defaultColorScheme();
		setColorScheme( cs );
		PRINT("Cgalrender polyhedron constr");
	}

	void draw(bool showedges) const {
		PRINT("cgal hedron draw");
		if(this->style == SNC_BOUNDARY) {
			glCallList(this->object_list_+2);
			if(showedges) {
				glDisable(GL_LIGHTING);
				glCallList(this->object_list_+1);
				glCallList(this->object_list_);
			}
		} else {
			glDisable(GL_LIGHTING);
			glCallList(this->object_list_+1);
			glCallList(this->object_list_);
		}
	}
	CGAL::Color getVertexColor(Vertex_iterator v) const {
		CGAL::Color c = v->mark() ? colors[CGAL_NEF3_UNMARKED_VERTEX_COLOR] : colors[CGAL_NEF3_MARKED_VERTEX_COLOR];
		return c;
	}

	CGAL::Color getEdgeColor(Edge_iterator e) const {
		CGAL::Color c = e->mark() ? colors[CGAL_NEF3_UNMARKED_EDGE_COLOR] : colors[CGAL_NEF3_MARKED_EDGE_COLOR];
		return c;
	}

	CGAL::Color getFacetColor(Halffacet_iterator f) const {
		CGAL::Color c = f->mark() ? colors[CGAL_NEF3_UNMARKED_FACET_COLOR] : colors[CGAL_NEF3_MARKED_FACET_COLOR];
		return c;
	}

	void setColor(Polyhedron::RenderColor color_index, const Color4f &c) {
		this->colors[color_index] = CGAL::Color(c[0]*255,c[1]*255,c[2]*255);
	}

	void setColor(Polyhedron::RenderColor color_index,
				  unsigned char r, unsigned char g, unsigned char b) {
		this->colors[color_index] = CGAL::Color(r,g,b);
	}

	// set this->colors based on the given colorscheme. vertex colors
	// are not set here as colorscheme doesnt yet hold vertex colors.
	void setColorScheme(const OSColors::colorscheme &cs) {
		PRINT("cgal renderer polyhedron setcolsch");
		//setColor(CGAL_NEF3_MARKED_VERTEX_COLOR,cs.at(...));
		//setColor(CGAL_NEF3_UNMARKED_VERTEX_COLOR,cs.at(...));
		setColor(CGAL_NEF3_MARKED_FACET_COLOR, OSColors::getValue(cs,OSColors::CGAL_FACE_BACK_COLOR));
		setColor(CGAL_NEF3_MARKED_EDGE_COLOR, OSColors::getValue(cs,OSColors::CGAL_EDGE_FRONT_COLOR));
		setColor(CGAL_NEF3_UNMARKED_FACET_COLOR, OSColors::getValue(cs,OSColors::CGAL_FACE_FRONT_COLOR));
		setColor(CGAL_NEF3_UNMARKED_EDGE_COLOR, OSColors::getValue(cs,OSColors::CGAL_EDGE_BACK_COLOR));
	}

private:
	CGAL::Color colors[NUM_COLORS];

}; // Polyhedron




#else // NULLGL

#include <CGAL/Bbox_3.h>

class Polyhedron
{
public:
	Polyhedron() {}
	void draw(bool showedges) const {}
	CGAL::Bbox_3 bbox() const { return CGAL::Bbox_3(-1,-1,-1,1,1,1); }
};

#endif // NULLGL<|MERGE_RESOLUTION|>--- conflicted
+++ resolved
@@ -25,13 +25,9 @@
  */
 
 #pragma once
-<<<<<<< HEAD
-=======
 
 #ifndef NULLGL
->>>>>>> 96181254
 
-#ifndef NULLGL
 #include "colormap.h"
 #include "rendersettings.h"
 #include "OGL_helper.h"
