/*
 *  OpenSCAD (www.openscad.org)
 *  Copyright (C) 2009-2011 Clifford Wolf <clifford@clifford.at> and
 *                          Marius Kintel <marius@kintel.net>
 *
 *  This program is free software; you can redistribute it and/or modify
 *  it under the terms of the GNU General Public License as published by
 *  the Free Software Foundation; either version 2 of the License, or
 *  (at your option) any later version.
 *
 *  As a special exception, you have permission to link this program
 *  with the CGAL library and distribute executables, as long as you
 *  follow the requirements of the GNU GPL in regard to all of the
 *  software in the executable aside from CGAL.
 *
 *  This program is distributed in the hope that it will be useful,
 *  but WITHOUT ANY WARRANTY; without even the implied warranty of
 *  MERCHANTABILITY or FITNESS FOR A PARTICULAR PURPOSE.  See the
 *  GNU General Public License for more details.
 *
 *  You should have received a copy of the GNU General Public License
 *  along with this program; if not, write to the Free Software
 *  Foundation, Inc., 59 Temple Place, Suite 330, Boston, MA  02111-1307  USA
 *
 */

#include <boost/foreach.hpp>
#include "module.h"
#include "node.h"
#include "evalcontext.h"
#include "modcontext.h"
#include "expression.h"
#include "builtin.h"
#include "printutils.h"
#include "markernode.h"
#include <sstream>
#include "mathc99.h"


#define foreach BOOST_FOREACH


class ControlModule : public AbstractModule
{
public: // types
	enum Type {
		CHILD,
		CHILDREN,
		ECHO,
        MARKER,
		ASSIGN,
		FOR,
		INT_FOR,
		IF
    };
public: // methods
	ControlModule(Type type)
		: type(type)
	{ }

	virtual AbstractNode *instantiate(const Context *ctx, const ModuleInstantiation *inst, EvalContext *evalctx) const;

	static void for_eval(AbstractNode &node, const ModuleInstantiation &inst, size_t l, 
						 const Context *ctx, const EvalContext *evalctx);

	static const EvalContext* getLastModuleCtx(const EvalContext *evalctx);
	
	static AbstractNode* getChild(const Value &value, const EvalContext* modulectx);

private: // data
	Type type;

}; // class ControlModule

void ControlModule::for_eval(AbstractNode &node, const ModuleInstantiation &inst, size_t l, 
							const Context *ctx, const EvalContext *evalctx)
{
	if (evalctx->numArgs() > l) {
		const std::string &it_name = evalctx->getArgName(l);
		ValuePtr it_values = evalctx->getArgValue(l, ctx);
		Context c(ctx);
		if (it_values->type() == Value::RANGE) {
			Value::RangeType range = it_values->toRange();
                        boost::uint32_t steps = range.nbsteps();
                        if (steps >= 10000) {
                                PRINTB("WARNING: Bad range parameter in for statement: too many elements (%lu).", steps);
                        } else {
                            for (Value::RangeType::iterator it = range.begin();it != range.end();it++) {
                                c.set_variable(it_name, ValuePtr(*it));
                                for_eval(node, inst, l+1, &c, evalctx);
                            }
			}
		}
		else if (it_values->type() == Value::VECTOR) {
			for (size_t i = 0; i < it_values->toVector().size(); i++) {
				c.set_variable(it_name, it_values->toVector()[i]);
				for_eval(node, inst, l+1, &c, evalctx);
			}
		}
		else if (it_values->type() != Value::UNDEFINED) {
			c.set_variable(it_name, it_values);
			for_eval(node, inst, l+1, &c, evalctx);
		}
	} else if (l > 0) {
		// At this point, the for loop variables have been set and we can initialize
		// the local scope (as they may depend on the for loop variables
		Context c(ctx);
		BOOST_FOREACH(const Assignment &ass, inst.scope.assignments) {
			c.set_variable(ass.first, ass.second->evaluate(&c));
		}
		
		std::vector<AbstractNode *> instantiatednodes = inst.instantiateChildren(&c);
		node.children.insert(node.children.end(), instantiatednodes.begin(), instantiatednodes.end());
	}
}

const EvalContext* ControlModule::getLastModuleCtx(const EvalContext *evalctx)
{
	// Find the last custom module invocation, which will contain
	// an eval context with the children of the module invokation
	const Context *tmpc = evalctx;
	while (tmpc->getParent()) {
		const ModuleContext *modulectx = dynamic_cast<const ModuleContext*>(tmpc->getParent());
		if (modulectx) {
			// This will trigger if trying to invoke child from the root of any file
			// assert(filectx->evalctx);
			if (modulectx->evalctx) {
				return modulectx->evalctx;
			}
			return NULL;
		}
		tmpc = tmpc->getParent();
	}
	return NULL;
}

// static
AbstractNode* ControlModule::getChild(const Value& value, const EvalContext* modulectx)
{
	if (value.type()!=Value::NUMBER) {
		// Invalid parameter
		// (e.g. first child of difference is invalid)
		PRINTB("WARNING: Bad parameter type (%s) for children, only accept: empty, number, vector, range.", value.toString());
		return NULL;
	}
	double v;
	if (!value.getDouble(v)) {
		PRINTB("WARNING: Bad parameter type (%s) for children, only accept: empty, number, vector, range.", value.toString());
		return NULL;
	}
		
	int n = trunc(v);
	if (n < 0) {
		PRINTB("WARNING: Negative children index (%d) not allowed", n);
		return NULL; // Disallow negative child indices
	}
	if (n>=(int)modulectx->numChildren()) {
		// How to deal with negative objects in this case?
		// (e.g. first child of difference is invalid)
		PRINTB("WARNING: Children index (%d) out of bounds (%d children)"
			, n % modulectx->numChildren());
		return NULL;
	}
	// OK
	return modulectx->getChild(n)->evaluate(modulectx);
}

AbstractNode *ControlModule::instantiate(const Context* /*ctx*/, const ModuleInstantiation *inst, EvalContext *evalctx) const
{
	AbstractNode *node = NULL;

	switch (this->type) {
	case CHILD:	{
		printDeprecation("child() will be removed in future releases. Use children() instead.");
		int n = 0;
		if (evalctx->numArgs() > 0) {
			double v;
			if (evalctx->getArgValue(0)->getDouble(v)) {
				n = trunc(v);
				if (n < 0) {
					PRINTB("WARNING: Negative child index (%d) not allowed", n);
					return NULL; // Disallow negative child indices
				}
			}
		}

		// Find the last custom module invocation, which will contain
		// an eval context with the children of the module invokation
		const EvalContext *modulectx = getLastModuleCtx(evalctx);
		if (modulectx==NULL) {
			return NULL;
		}
		// This will trigger if trying to invoke child from the root of any file
        if (n < (int)modulectx->numChildren()) {
			node = modulectx->getChild(n)->evaluate(modulectx);
		}
		else {
			// How to deal with negative objects in this case?
            // (e.g. first child of difference is invalid)
			PRINTB("WARNING: Child index (%d) out of bounds (%d children)", 
				   n % modulectx->numChildren());
		}
		return node;
	}
		break;

	case CHILDREN: {
		const EvalContext *modulectx = getLastModuleCtx(evalctx);
		if (modulectx==NULL) {
			return NULL;
		}
		// This will trigger if trying to invoke child from the root of any file
		// assert(filectx->evalctx);
		if (evalctx->numArgs()<=0) {
			// no parameters => all children
			AbstractNode* node = new AbstractNode(inst);
			for (int n = 0; n < (int)modulectx->numChildren(); ++n) {
				AbstractNode* childnode = modulectx->getChild(n)->evaluate(modulectx);
				if (childnode==NULL) continue; // error
				node->children.push_back(childnode);
			}
			return node;
		}
		else if (evalctx->numArgs()>0) {
			// one (or more ignored) parameter
			ValuePtr value = evalctx->getArgValue(0);
			if (value->type() == Value::NUMBER) {
				return getChild(*value, modulectx);
			}
			else if (value->type() == Value::VECTOR) {
				AbstractNode* node = new AbstractNode(inst);
				const Value::VectorType& vect = value->toVector();
				foreach (const Value::VectorType::value_type& vectvalue, vect) {
					AbstractNode* childnode = getChild(vectvalue,modulectx);
					if (childnode==NULL) continue; // error
					node->children.push_back(childnode);
				}
				return node;
			}
			else if (value->type() == Value::RANGE) {
				AbstractNode* node = new AbstractNode(inst);
				Value::RangeType range = value->toRange();
                                boost::uint32_t steps = range.nbsteps();
				if (steps >= 10000) {
					PRINTB("WARNING: Bad range parameter for children: too many elements (%lu).", steps);
					return NULL;
				}
                                for (Value::RangeType::iterator it = range.begin();it != range.end();it++) {
					AbstractNode* childnode = getChild(Value(*it),modulectx); // with error cases
					if (childnode==NULL) continue; // error
					node->children.push_back(childnode);
				}
				return node;
			}
			else {
				// Invalid parameter
				// (e.g. first child of difference is invalid)
				PRINTB("WARNING: Bad parameter type (%s) for children, only accept: empty, number, vector, range.", value->toString());
				return NULL;
			}
		}
		return NULL;
	}
		break;

	case ECHO: {
		node = new AbstractNode(inst);
<<<<<<< HEAD

	if (type == ECHO || type == MARKER)
	{
=======
>>>>>>> 4ce1a8d9
		std::stringstream msg;
        if (type == ECHO) {
    		msg << "ECHO: ";
        }
		for (size_t i = 0; i < inst->arguments.size(); i++) {
			if (i > 0) msg << ", ";
			if (!evalctx->getArgName(i).empty()) msg << evalctx->getArgName(i) << " = ";
			ValuePtr val = evalctx->getArgValue(i);
			if (val->type() == Value::STRING) {
				msg << '"' << val->toString() << '"';
			} else {
				msg << val->toString();
			}
		}
        if (type == ECHO) {
    		PRINTB("%s", msg.str());
        } else {
            MarkerNode *markernode = new MarkerNode(inst);
            markernode->value = msg.str();
            node = markernode;
        }
	}
		break;

	case ASSIGN: {
		node = new AbstractNode(inst);
		// We create a new context to avoid parameters from influencing each other
		// -> parallel evaluation. This is to be backwards compatible.
		Context c(evalctx);
		for (size_t i = 0; i < evalctx->numArgs(); i++) {
			if (!evalctx->getArgName(i).empty())
				c.set_variable(evalctx->getArgName(i), evalctx->getArgValue(i));
		}
		// Let any local variables override the parameters
		inst->scope.apply(c);
		std::vector<AbstractNode *> instantiatednodes = inst->instantiateChildren(&c);
		node->children.insert(node->children.end(), instantiatednodes.begin(), instantiatednodes.end());
	}
		break;

	case FOR:
		node = new AbstractNode(inst);
		for_eval(*node, *inst, 0, evalctx, evalctx);
		break;

	case INT_FOR:
		node = new AbstractIntersectionNode(inst);
		for_eval(*node, *inst, 0, evalctx, evalctx);
		break;

	case IF: {
		node = new AbstractNode(inst);
		const IfElseModuleInstantiation *ifelse = dynamic_cast<const IfElseModuleInstantiation*>(inst);
		if (evalctx->numArgs() > 0 && evalctx->getArgValue(0)->toBool()) {
			inst->scope.apply(*evalctx);
			std::vector<AbstractNode *> instantiatednodes = ifelse->instantiateChildren(evalctx);
			node->children.insert(node->children.end(), instantiatednodes.begin(), instantiatednodes.end());
		}
		else {
			ifelse->else_scope.apply(*evalctx);
			std::vector<AbstractNode *> instantiatednodes = ifelse->instantiateElseChildren(evalctx);
			node->children.insert(node->children.end(), instantiatednodes.begin(), instantiatednodes.end());
		}
	}
		break;
	}
	return node;
}

void register_builtin_control()
{
	Builtins::init("child", new ControlModule(ControlModule::CHILD));
	Builtins::init("children", new ControlModule(ControlModule::CHILDREN));
	Builtins::init("echo", new ControlModule(ControlModule::ECHO));
	Builtins::init("marker", new ControlModule(ControlModule::MARKER));
	Builtins::init("assign", new ControlModule(ControlModule::ASSIGN));
	Builtins::init("for", new ControlModule(ControlModule::FOR));
	Builtins::init("intersection_for", new ControlModule(ControlModule::INT_FOR));
	Builtins::init("if", new ControlModule(ControlModule::IF));
}<|MERGE_RESOLUTION|>--- conflicted
+++ resolved
@@ -263,36 +263,32 @@
 	}
 		break;
 
+    case MARKER:
 	case ECHO: {
 		node = new AbstractNode(inst);
-<<<<<<< HEAD
-
-	if (type == ECHO || type == MARKER)
-	{
-=======
->>>>>>> 4ce1a8d9
+
 		std::stringstream msg;
-        if (type == ECHO) {
-    		msg << "ECHO: ";
-        }
-		for (size_t i = 0; i < inst->arguments.size(); i++) {
-			if (i > 0) msg << ", ";
-			if (!evalctx->getArgName(i).empty()) msg << evalctx->getArgName(i) << " = ";
-			ValuePtr val = evalctx->getArgValue(i);
-			if (val->type() == Value::STRING) {
-				msg << '"' << val->toString() << '"';
-			} else {
-				msg << val->toString();
-			}
-		}
-        if (type == ECHO) {
-    		PRINTB("%s", msg.str());
-        } else {
-            MarkerNode *markernode = new MarkerNode(inst);
-            markernode->value = msg.str();
-            node = markernode;
-        }
-	}
+            if (type == ECHO) {
+                msg << "ECHO: ";
+            }
+            for (size_t i = 0; i < inst->arguments.size(); i++) {
+                if (i > 0) msg << ", ";
+                if (!evalctx->getArgName(i).empty()) msg << evalctx->getArgName(i) << " = ";
+                ValuePtr val = evalctx->getArgValue(i);
+                if (val->type() == Value::STRING) {
+                    msg << '"' << val->toString() << '"';
+                } else {
+                    msg << val->toString();
+                }
+            }
+            if (type == ECHO) {
+                PRINTB("%s", msg.str());
+            } else {
+                MarkerNode *markernode = new MarkerNode(inst);
+                markernode->value = msg.str();
+                node = markernode;
+            }
+	    }
 		break;
 
 	case ASSIGN: {
