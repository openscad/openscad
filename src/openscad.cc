--- conflicted
+++ resolved
@@ -784,7 +784,6 @@
 }
 #endif // OPENSCAD_QTGUI
 
-<<<<<<< HEAD
 /*!
 	This makes boost::program_option parse comma-separated values
  */
@@ -799,7 +798,7 @@
 		return in;
 	}
 };
-=======
+
 std::pair<string, string> customSyntax(const string& s)
 {
 #if defined(Q_OS_MACX)
@@ -809,7 +808,6 @@
 
 	return {};
 }
->>>>>>> 5fbb1060
 
 int main(int argc, char **argv)
 {
