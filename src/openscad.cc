/*
 *  OpenSCAD (www.openscad.org)
 *  Copyright (C) 2009-2011 Clifford Wolf <clifford@clifford.at> and
 *                          Marius Kintel <marius@kintel.net>
 *
 *  This program is free software; you can redistribute it and/or modify
 *  it under the terms of the GNU General Public License as published by
 *  the Free Software Foundation; either version 2 of the License, or
 *  (at your option) any later version.
 *
 *  As a special exception, you have permission to link this program
 *  with the CGAL library and distribute executables, as long as you
 *  follow the requirements of the GNU GPL in regard to all of the
 *  software in the executable aside from CGAL.
 *
 *  This program is distributed in the hope that it will be useful,
 *  but WITHOUT ANY WARRANTY; without even the implied warranty of
 *  MERCHANTABILITY or FITNESS FOR A PARTICULAR PURPOSE.  See the
 *  GNU General Public License for more details.
 *
 *  You should have received a copy of the GNU General Public License
 *  along with this program; if not, write to the Free Software
 *  Foundation, Inc., 59 Temple Place, Suite 330, Boston, MA  02111-1307  USA
 *
 */

#include "openscad.h"
#include "node.h"
#include "module.h"
#include "modcontext.h"
#include "value.h"
#include "export.h"
#include "builtin.h"
#include "printutils.h"
#include "handle_dep.h"
#include "parsersettings.h"
#include "rendersettings.h"
#include "PlatformUtils.h"

#include <string>
#include <vector>
#include <fstream>

#ifdef ENABLE_CGAL
#include "CGAL_Nef_polyhedron.h"
#include "CGALEvaluator.h"
#include "PolySetCGALEvaluator.h"
#endif

#include "csgterm.h"
#include "CSGTermEvaluator.h"
#include "CsgInfo.h"

#include <sstream>

#ifdef __APPLE__
#include "EventFilter.h"
#include "AppleEvents.h"
#ifdef OPENSCAD_DEPLOY
  #include "SparkleAutoUpdater.h"
#endif
#endif

#include "Camera.h"
#include <boost/algorithm/string.hpp>
#include <boost/program_options.hpp>
#include <boost/filesystem.hpp>
#include <boost/foreach.hpp>
#include "boosty.h"

#ifdef _MSC_VER
#define snprintf _snprintf
#endif

namespace po = boost::program_options;
namespace fs = boost::filesystem;
namespace Render { enum type { CGAL, OPENCSG, THROWNTOGETHER }; };
std::string commandline_commands;
std::string currentdir;
using std::string;
using std::vector;
using boost::lexical_cast;
using boost::is_any_of;

class Echostream : public std::ofstream
{
public:
	Echostream( const char * filename ) : std::ofstream( filename ) {
		set_output_handler( &Echostream::output, this );
	}
	static void output( const std::string &msg, void *userdata ) {
		Echostream *thisp = static_cast<Echostream*>(userdata);
		*thisp << msg << "\n";
	}
	~Echostream() {
		this->close();
	}
};

static void help(const char *progname)
{
	int tab = int(strlen(progname))+8;
	fprintf(stderr,"Usage: %s [ -o output_file [ -d deps_file ] ]\\\n"
	        "%*s[ -m make_command ] [ -D var=val [..] ] \\\n"
	        "%*s[ --camera=translatex,y,z,rotx,y,z,dist | \\\n"
	        "%*s  --camera=eyex,y,z,centerx,y,z ] \\\n"
	        "%*s[ --imgsize=width,height ] [ --projection=(o)rtho|(p)ersp] \\\n"
	        "%*s[ --render | --preview[=throwntogether] ] \\\n"
	        "%*sfilename\n",
					progname, tab, "", tab, "", tab, "", tab, "", tab, "", tab, "");
	exit(1);
}

#define STRINGIFY(x) #x
#define TOSTRING(x) STRINGIFY(x)
static void version()
{
	printf("OpenSCAD version %s\n", TOSTRING(OPENSCAD_VERSION));
	exit(1);
}

static void info()
{
	std::cout << PlatformUtils::info() << "\n\n";

	CsgInfo csgInfo = CsgInfo();
	try {
		csgInfo.glview = new OffscreenView(512,512);
	} catch (int error) {
		fprintf(stderr,"Can't create OpenGL OffscreenView. Code: %i. Exiting.\n", error);
		exit(1);
	}

	std::cout << csgInfo.glview->getRendererInfo() << "\n";

	exit(0);
}

Camera get_camera( po::variables_map vm )
{
	Camera camera;

	if (vm.count("camera")) {
		vector<string> strs;
		vector<double> cam_parameters;
		split(strs, vm["camera"].as<string>(), is_any_of(","));
		if ( strs.size() == 6 || strs.size() == 7 ) {
			BOOST_FOREACH(string &s, strs)
				cam_parameters.push_back(lexical_cast<double>(s));
			camera.setup( cam_parameters );
		} else {
			fprintf(stderr,"Camera setup requires either 7 numbers for Gimbal Camera\n");
			fprintf(stderr,"or 6 numbers for Vector Camera\n");
			exit(1);
		}
	}

	if (camera.type == Camera::GIMBAL) {
		camera.gimbalDefaultTranslate();
	}

	if (vm.count("projection")) {
		string proj = vm["projection"].as<string>();
		if (proj=="o" || proj=="ortho" || proj=="orthogonal")
			camera.projection = Camera::ORTHOGONAL;
		else if (proj=="p" || proj=="perspective")
			camera.projection = Camera::PERSPECTIVE;
		else {
			fprintf(stderr,"projection needs to be 'o' or 'p' for ortho or perspective\n");
			exit(1);
		}
	}

	int w = RenderSettings::inst()->img_width;
	int h = RenderSettings::inst()->img_height;
	if (vm.count("imgsize")) {
		vector<string> strs;
		split(strs, vm["imgsize"].as<string>(), is_any_of(","));
		if ( strs.size() != 2 ) {
			fprintf(stderr,"Need 2 numbers for imgsize\n");
			exit(1);
		} else {
			w = lexical_cast<int>( strs[0] );
			h = lexical_cast<int>( strs[1] );
		}
	}
	camera.pixel_width = w;
	camera.pixel_height = h;

	return camera;
}

int cmdline( const char* deps_output_file, const char* filename, Camera &camera, const char *output_file, fs::path original_path, Render::type renderer, char ** argv )
{
	parser_init(boosty::stringy(boost::filesystem::path( argv[0] ).parent_path()));
	Tree tree;
#ifdef ENABLE_CGAL
	CGALEvaluator cgalevaluator(tree);
	PolySetCGALEvaluator psevaluator(cgalevaluator);
#endif
	const char *stl_output_file = NULL;
	const char *off_output_file = NULL;
	const char *dxf_output_file = NULL;
	const char *csg_output_file = NULL;
	const char *png_output_file = NULL;
	const char *ast_output_file = NULL;
	const char *term_output_file = NULL;
	const char *echo_output_file = NULL;

	std::string suffix = boosty::extension_str( output_file );
	boost::algorithm::to_lower( suffix );

	if (suffix == ".stl") stl_output_file = output_file;
	else if (suffix == ".off") off_output_file = output_file;
	else if (suffix == ".dxf") dxf_output_file = output_file;
	else if (suffix == ".csg") csg_output_file = output_file;
	else if (suffix == ".png") png_output_file = output_file;
	else if (suffix == ".ast") ast_output_file = output_file;
	else if (suffix == ".term") term_output_file = output_file;
	else if (suffix == ".echo") echo_output_file = output_file;
	else {
		fprintf(stderr, "Unknown suffix for output file %s\n", output_file);
		return 1;
	}

	// Top context - this context only holds builtins
	ModuleContext top_ctx;
	top_ctx.registerBuiltin();
#if 0 && DEBUG
	top_ctx.dump(NULL, NULL);
#endif
	shared_ptr<Echostream> echostream;
	if (echo_output_file)
		echostream.reset( new Echostream( echo_output_file ) );

	FileModule *root_module;
	ModuleInstantiation root_inst("group");
	AbstractNode *root_node;
	AbstractNode *absolute_root_node;
	CGAL_Nef_polyhedron root_N;

	handle_dep(filename);

	std::ifstream ifs(filename);
	if (!ifs.is_open()) {
		fprintf(stderr, "Can't open input file '%s'!\n", filename);
		return 1;
	}
	std::string text((std::istreambuf_iterator<char>(ifs)), std::istreambuf_iterator<char>());
	text += "\n" + commandline_commands;
	fs::path abspath = boosty::absolute(filename);
	std::string parentpath = boosty::stringy(abspath.parent_path());
	root_module = parse(text.c_str(), parentpath.c_str(), false);
	if (!root_module) {
		fprintf(stderr, "Can't parse file '%s'!\n", filename);
		return 1;
	}
	root_module->handleDependencies();

	fs::path fpath = boosty::absolute(fs::path(filename));
	fs::path fparent = fpath.parent_path();
	fs::current_path(fparent);
	top_ctx.setDocumentPath(fparent.string());

	AbstractNode::resetIndexCounter();
	absolute_root_node = root_module->instantiate(&top_ctx, &root_inst, NULL);

	// Do we have an explicit root node (! modifier)?
	if (!(root_node = find_root_tag(absolute_root_node)))
		root_node = absolute_root_node;

	tree.setRoot(root_node);

	if (csg_output_file) {
		fs::current_path(original_path);
		std::ofstream fstream(csg_output_file);
		if (!fstream.is_open()) {
			PRINTB("Can't open file \"%s\" for export", csg_output_file);
		}
		else {
			fs::current_path(fparent); // Force exported filenames to be relative to document path
			fstream << tree.getString(*root_node) << "\n";
			fstream.close();
		}
	}
	else if (ast_output_file) {
		fs::current_path(original_path);
		std::ofstream fstream(ast_output_file);
		if (!fstream.is_open()) {
			PRINTB("Can't open file \"%s\" for export", ast_output_file);
		}
		else {
			fs::current_path(fparent); // Force exported filenames to be relative to document path
			fstream << root_module->dump("", "") << "\n";
			fstream.close();
		}
	}
	else if (term_output_file) {
		std::vector<shared_ptr<CSGTerm> > highlight_terms;
		std::vector<shared_ptr<CSGTerm> > background_terms;

		CSGTermEvaluator csgRenderer(tree, &psevaluator);
		shared_ptr<CSGTerm> root_raw_term = csgRenderer.evaluateCSGTerm(*root_node, highlight_terms, background_terms);

		fs::current_path(original_path);
		std::ofstream fstream(term_output_file);
		if (!fstream.is_open()) {
			PRINTB("Can't open file \"%s\" for export", term_output_file);
		}
		else {
			if (!root_raw_term)
				fstream << "No top-level CSG object\n";
			else {
				fstream << root_raw_term->dump() << "\n";
			}
			fstream.close();
		}
	}
	else {
#ifdef ENABLE_CGAL
		if ((echo_output_file || png_output_file) && !(renderer==Render::CGAL)) {
			// echo or OpenCSG png -> don't necessarily need CGALMesh evaluation
		} else {
			root_N = cgalevaluator.evaluateCGALMesh(*tree.root());
		}

		fs::current_path(original_path);

		if (deps_output_file) {
			std::string deps_out( deps_output_file );
			std::string geom_out;
			if ( stl_output_file ) geom_out = std::string(stl_output_file);
			else if ( off_output_file ) geom_out = std::string(off_output_file);
			else if ( dxf_output_file ) geom_out = std::string(dxf_output_file);
			else if ( png_output_file ) geom_out = std::string(png_output_file);
			else {
				PRINTB("Output file:%s\n",output_file);
				PRINT("Sorry, don't know how to write deps for that file type. Exiting\n");
				return 1;
			}
			int result = write_deps( deps_out, geom_out );
			if ( !result ) {
				PRINT("error writing deps");
				return 1;
			}
		}

		if (stl_output_file) {
			if (root_N.dim != 3) {
				fprintf(stderr, "Current top level object is not a 3D object.\n");
				return 1;
			}
			if (!root_N.p3->is_simple()) {
				fprintf(stderr, "Object isn't a valid 2-manifold! Modify your design.\n");
				return 1;
			}
			std::ofstream fstream(stl_output_file);
			if (!fstream.is_open()) {
				PRINTB("Can't open file \"%s\" for export", stl_output_file);
			}
			else {
				export_stl(&root_N, fstream);
				fstream.close();
			}
		}

		if (off_output_file) {
			if (root_N.dim != 3) {
				fprintf(stderr, "Current top level object is not a 3D object.\n");
				return 1;
			}
			if (!root_N.p3->is_simple()) {
				fprintf(stderr, "Object isn't a valid 2-manifold! Modify your design.\n");
				return 1;
			}
			std::ofstream fstream(off_output_file);
			if (!fstream.is_open()) {
				PRINTB("Can't open file \"%s\" for export", off_output_file);
			}
			else {
				export_off(&root_N, fstream);
				fstream.close();
			}
		}

		if (dxf_output_file) {
			if (root_N.dim != 2) {
				fprintf(stderr, "Current top level object is not a 2D object.\n");
				return 1;
			}
			std::ofstream fstream(dxf_output_file);
			if (!fstream.is_open()) {
				PRINTB("Can't open file \"%s\" for export", dxf_output_file);
			}
			else {
				export_dxf(&root_N, fstream);
				fstream.close();
			}
		}

		if (png_output_file) {
			std::ofstream fstream(png_output_file,std::ios::out|std::ios::binary);
			if (!fstream.is_open()) {
				PRINTB("Can't open file \"%s\" for export", png_output_file);
			}
			else {
				if (renderer==Render::CGAL) {
					export_png_with_cgal(&root_N, camera, fstream);
				} else if (renderer==Render::THROWNTOGETHER) {
					export_png_with_throwntogether(tree, camera, fstream);
				} else {
					export_png_with_opencsg(tree, camera, fstream);
				}
				fstream.close();
			}
		}
#else
		fprintf(stderr, "OpenSCAD has been compiled without CGAL support!\n");
		return 1;
#endif
	}
	delete root_node;
	return 0;
}

#ifdef OPENSCAD_TESTING
#undef OPENSCAD_QTGUI
#else
#define OPENSCAD_QTGUI 1
#endif


#ifdef OPENSCAD_QTGUI
#include "MainWindow.h"
#include <QApplication>
#include <QString>
#include <QDir>

bool QtUseGUI()
{
#ifdef Q_WS_X11
	// see <http://qt.nokia.com/doc/4.5/qapplication.html#QApplication-2>:
	// On X11, the window system is initialized if GUIenabled is true. If GUIenabled
	// is false, the application does not connect to the X server. On Windows and
	// Macintosh, currently the window system is always initialized, regardless of the
	// value of GUIenabled. This may change in future versions of Qt.
	bool useGUI = getenv("DISPLAY") != 0;
#else
	bool useGUI = true;
#endif
	return useGUI;
}

int gui(const char * filename,int argc, char ** argv)
{
	QApplication app(argc, argv, true); //useGUI);
#ifdef Q_WS_MAC
	app.installEventFilter(new EventFilter(&app));
#endif
	// set up groups for QSettings
	QCoreApplication::setOrganizationName("OpenSCAD");
	QCoreApplication::setOrganizationDomain("openscad.org");
	QCoreApplication::setApplicationName("OpenSCAD");
	QCoreApplication::setApplicationVersion(TOSTRING(OPENSCAD_VERSION));

	QDir exdir(QApplication::instance()->applicationDirPath());
	QString qexamplesdir;
#ifdef Q_WS_MAC
	exdir.cd("../Resources"); // Examples can be bundled
	if (!exdir.exists("examples")) exdir.cd("../../..");
#elif defined(Q_OS_UNIX)
	if (exdir.cd("../share/openscad/examples")) {
		qexamplesdir = exdir.path();
	} else
		if (exdir.cd("../../share/openscad/examples")) {
			qexamplesdir = exdir.path();
		} else
			if (exdir.cd("../../examples")) {
				qexamplesdir = exdir.path();
			} else
#endif
				if (exdir.cd("examples")) {
					qexamplesdir = exdir.path();
				}

	parser_init(QApplication::instance()->applicationDirPath().toLocal8Bit().constData());

#ifdef Q_WS_MAC
	installAppleEventHandlers();
#endif

#if defined(OPENSCAD_DEPLOY) && defined(Q_WS_MAC)
	AutoUpdater *updater = new SparkleAutoUpdater;
	AutoUpdater::setUpdater(updater);
	if (updater->automaticallyChecksForUpdates()) updater->checkForUpdates();
#endif

	QString qfilename;
	if (filename) qfilename = QString::fromLocal8Bit(boosty::stringy(boosty::absolute(filename)).c_str());

#if 0 /*** disabled by clifford wolf: adds rendering artefacts with OpenCSG ***/
	// turn on anti-aliasing
	QGLFormat f;
	f.setSampleBuffers(true);
	f.setSamples(4);
	QGLFormat::setDefaultFormat(f);
#endif
#ifdef ENABLE_MDI
	new MainWindow(qfilename,qexamplesdir);
	vector<string> inputFiles;
	if (vm.count("input-file")) {
		inputFiles = vm["input-file"].as<vector<string> >();
		for (vector<string>::const_iterator infile = inputFiles.begin()+1; infile != inputFiles.end(); infile++) {
			new MainWindow(QString::fromLocal8Bit(boosty::stringy(original_path / *infile).c_str()));
		}
	}
	app.connect(&app, SIGNAL(lastWindowClosed()), &app, SLOT(quit()));
#else
	MainWindow *m = new MainWindow(qfilename,qexamplesdir);
	app.connect(m, SIGNAL(destroyed()), &app, SLOT(quit()));
#endif
	return app.exec();
}
#else // OPENSCAD_QTGUI
bool QtUseGUI() { return false; }
int gui(const char * filename,int argc, char ** argv)
{
	fprintf(stderr,"Error: compiled without QT, but trying to run GUI\n");
	return 1;
}
#endif // OPENSCAD_QTGUI

int main(int argc, char **argv)
{
	int rc = 0;

#ifdef ENABLE_CGAL
	// Causes CGAL errors to abort directly instead of throwing exceptions
	// (which we don't catch). This gives us stack traces without rerunning in gdb.
	CGAL::set_error_behaviour(CGAL::ABORT);
#endif
	Builtins::instance()->initialize();

	fs::path original_path = fs::current_path();

	const char *filename = NULL;
	const char *output_file = NULL;
	const char *deps_output_file = NULL;

	po::options_description desc("Allowed options");
	desc.add_options()
		("help,h", "help message")
		("version,v", "print the version")
		("info", "print information about the building process")
		("render", "if exporting a png image, do a full CGAL render")
		("preview", po::value<string>(), "if exporting a png image, do an OpenCSG(default) or ThrownTogether preview")
		("camera", po::value<string>(), "parameters for camera when exporting png")
	        ("imgsize", po::value<string>(), "=width,height for exporting png")
		("projection", po::value<string>(), "(o)rtho or (p)erspective when exporting png")
		("o,o", po::value<string>(), "out-file")
		("s,s", po::value<string>(), "stl-file")
		("x,x", po::value<string>(), "dxf-file")
		("d,d", po::value<string>(), "deps-file")
		("m,m", po::value<string>(), "makefile")
		("D,D", po::value<vector<string> >(), "var=val");

	po::options_description hidden("Hidden options");
	hidden.add_options()
		("input-file", po::value< vector<string> >(), "input file");

	po::positional_options_description p;
	p.add("input-file", -1);

	po::options_description all_options;
	all_options.add(desc).add(hidden);

	po::variables_map vm;
	try {
		po::store(po::command_line_parser(argc, argv).options(all_options).positional(p).run(), vm);
	}
	catch(const std::exception &e) { // Catches e.g. unknown options
		fprintf(stderr, "%s\n", e.what());
		help(argv[0]);
	}

	if (vm.count("help")) help(argv[0]);
	if (vm.count("version")) version();
	if (vm.count("info")) info();

	Render::type renderer = Render::OPENCSG;
	if (vm.count("render"))
		renderer = Render::CGAL;
	if (vm.count("preview"))
		if (vm["preview"].as<string>() == "throwntogether")
			renderer = Render::THROWNTOGETHER;

	if (vm.count("o")) {
		// FIXME: Allow for multiple output files?
		if (output_file) help(argv[0]);
		output_file = vm["o"].as<string>().c_str();
	}
	if (vm.count("s")) {
		fprintf(stderr, "DEPRECATED: The -s option is deprecated. Use -o instead.\n");
		if (output_file) help(argv[0]);
		output_file = vm["s"].as<string>().c_str();
	}
	if (vm.count("x")) { 
		fprintf(stderr, "DEPRECATED: The -x option is deprecated. Use -o instead.\n");
		if (output_file) help(argv[0]);
		output_file = vm["x"].as<string>().c_str();
	}
	if (vm.count("d")) {
		if (deps_output_file)
			help(argv[0]);
		deps_output_file = vm["d"].as<string>().c_str();
	}
	if (vm.count("m")) {
		if (make_command)
			help(argv[0]);
		make_command = vm["m"].as<string>().c_str();
	}

	if (vm.count("D")) {
		BOOST_FOREACH(const string &cmd, vm["D"].as<vector<string> >()) {
			commandline_commands += cmd;
			commandline_commands += ";\n";
		}
	}

	if (vm.count("input-file")) {
		filename = vm["input-file"].as< vector<string> >().begin()->c_str();
	}

#ifndef ENABLE_MDI
	if (vm.count("input-file") > 1) {
		help(argv[0]);
	}
#endif

	currentdir = boosty::stringy(fs::current_path());

	Camera camera = get_camera( vm );

<<<<<<< HEAD
	// Initialize global visitors
	NodeCache nodecache;
	NodeDumper dumper(nodecache);
=======
	QDir exdir(QApplication::instance()->applicationDirPath());
#ifdef Q_WS_MAC
	exdir.cd("../Resources"); // Examples can be bundled
	if (!exdir.exists("examples")) exdir.cd("../../..");
#elif defined(Q_OS_UNIX)
	if (exdir.cd("../share/openscad/examples")) {
		examplesdir = exdir.path();
	} else
		if (exdir.cd("../../share/openscad/examples")) {
			examplesdir = exdir.path();
		} else
			if (exdir.cd("../../examples")) {
				examplesdir = exdir.path();
			} else
#endif
				if (exdir.cd("examples")) {
					examplesdir = exdir.path();
				}

	parser_init(QApplication::instance()->applicationDirPath().toLocal8Bit().constData());

	Tree tree;
#ifdef ENABLE_CGAL
	CGALEvaluator cgalevaluator(tree);
	PolySetCGALEvaluator psevaluator(cgalevaluator);
#endif
>>>>>>> 94070f7b

	if (output_file)
	{
		if (!filename) help(argv[0]);
		rc = cmdline( deps_output_file, filename, camera, output_file, original_path, renderer, argv );
	}
	else if (QtUseGUI())
	{
		rc = gui(filename,argc,argv);
	}
	else
	{
		fprintf(stderr, "Requested GUI mode but can't open display!\n");
		return 1;
	}

	Builtins::instance(true);

	return rc;
}
<|MERGE_RESOLUTION|>--- conflicted
+++ resolved
@@ -641,38 +641,9 @@
 
 	Camera camera = get_camera( vm );
 
-<<<<<<< HEAD
 	// Initialize global visitors
 	NodeCache nodecache;
 	NodeDumper dumper(nodecache);
-=======
-	QDir exdir(QApplication::instance()->applicationDirPath());
-#ifdef Q_WS_MAC
-	exdir.cd("../Resources"); // Examples can be bundled
-	if (!exdir.exists("examples")) exdir.cd("../../..");
-#elif defined(Q_OS_UNIX)
-	if (exdir.cd("../share/openscad/examples")) {
-		examplesdir = exdir.path();
-	} else
-		if (exdir.cd("../../share/openscad/examples")) {
-			examplesdir = exdir.path();
-		} else
-			if (exdir.cd("../../examples")) {
-				examplesdir = exdir.path();
-			} else
-#endif
-				if (exdir.cd("examples")) {
-					examplesdir = exdir.path();
-				}
-
-	parser_init(QApplication::instance()->applicationDirPath().toLocal8Bit().constData());
-
-	Tree tree;
-#ifdef ENABLE_CGAL
-	CGALEvaluator cgalevaluator(tree);
-	PolySetCGALEvaluator psevaluator(cgalevaluator);
-#endif
->>>>>>> 94070f7b
 
 	if (output_file)
 	{
