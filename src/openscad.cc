--- conflicted
+++ resolved
@@ -106,7 +106,7 @@
 	{
 		set_output_handler(&Echostream::output, nullptr, this);
 	}
-	Echostream(const char *filename) : fstream(filename), stream(fstream)
+	Echostream(const std::string& filename) : fstream(filename), stream(fstream)
 	{
 		set_output_handler(&Echostream::output, nullptr, this);
 	}
@@ -314,27 +314,22 @@
 	}
 }
 
-<<<<<<< HEAD
-int cmdline(const char *deps_output_file, const std::string &filename, const std::string &output_file, const fs::path &original_path, const std::string &parameterFile, const std::string &setName, const ViewOptions& viewOptions, Camera camera, const std::string &export_format)
-=======
 struct CommandLine
 {
     const char *deps_output_file;
     const std::string &filename;
-    const char *output_file;
+    std::string output_file;
     const fs::path &original_path;
     const std::string &parameterFile;
     const std::string &setName;
     const ViewOptions& viewOptions;
-    Camera camera;
     const std::string &export_format;
     unsigned animate_frames;
 };
 
-int do_export(const CommandLine &cmd, Tree &tree, ContextHandle<BuiltinContext> &, FileFormat, FileModule *root_module);
-
-int cmdline(const CommandLine &cmd)
->>>>>>> 1bfc9079
+int do_export(const CommandLine& cmd, Tree &tree, Camera& camera, ContextHandle<BuiltinContext> &, FileFormat, FileModule *root_module);
+
+int cmdline(const CommandLine& cmd, Camera& camera)
 {
 	Tree tree;
 	boost::filesystem::path doc(cmd.filename);
@@ -344,25 +339,13 @@
 	FileFormat curFormat;
 	std::string formatName;
 
-<<<<<<< HEAD
 	// Determine output file format and assign it to formatName
-	if(!export_format.empty()) {
-		formatName = export_format;
+	if(!cmd.export_format.empty()) {
+		formatName = cmd.export_format;
 	} else {
 		// else extract format from file extension
-		auto suffix = fs::path(output_file_str).extension().generic_string();
-		if (suffix.length() > 1) {
-			// Remove the period
-			suffix = suffix.substr(1);
-		}
-=======
-	if(!cmd.export_format.empty()) {
-		formatName = cmd.export_format;
-	}
-	else {
 		auto suffix = fs::path(cmd.output_file).extension().generic_string();
 		suffix = suffix.substr(1);
->>>>>>> 1bfc9079
 		boost::algorithm::to_lower(suffix);
 		if(exportFileFormatOptions.exportFileFormats.find(suffix) != exportFileFormatOptions.exportFileFormats.end()) {
 			formatName = suffix;
@@ -372,26 +355,17 @@
 		}
 	}
 
-<<<<<<< HEAD
-=======
-	if(formatName.empty()) {
-		PRINTB("Unknown suffix for output file %s\n", cmd.output_file);
-		return 1;
-	}
-
->>>>>>> 1bfc9079
 	curFormat = exportFileFormatOptions.exportFileFormats.at(formatName);
 	std::string filename_str = fs::path(cmd.output_file).generic_string();
-	const char *new_output_file = filename_str.c_str();
 
 	// Do some minimal checking of output directory before rendering (issue #432)
-	auto output_path = fs::path(output_file_str).parent_path();
+	auto output_path = fs::path(cmd.output_file).parent_path();
 	if (output_path.empty()) {
 		// If output_file_str has no directory prefix, set output directory to current directory.
 		output_path = fs::current_path();
 	}
 	if (!fs::is_directory(output_path)) {
-		LOG(message_group::None,Location::NONE,"","\n'%1$s' is not a directory for output file %2$s - Skipping\n",output_path.generic_string(),output_file_str);
+		LOG(message_group::None,Location::NONE,"","\n'%1$s' is not a directory for output file %2$s - Skipping\n", output_path.generic_string(), filename_str);
 		return 1;
 	}
 
@@ -399,11 +373,7 @@
 
 	// Top context - this context only holds builtins
 	ContextHandle<BuiltinContext> top_ctx{Context::create<BuiltinContext>()};
-<<<<<<< HEAD
-	const bool preview = canPreview(curFormat) ? (viewOptions.renderer == RenderType::OPENCSG || viewOptions.renderer == RenderType::THROWNTOGETHER) : false;
-=======
-	const bool preview = curFormat == FileFormat::PNG ? (cmd.viewOptions.renderer == RenderType::OPENCSG || cmd.viewOptions.renderer == RenderType::THROWNTOGETHER) : false;
->>>>>>> 1bfc9079
+	const bool preview = canPreview(curFormat) ? (cmd.viewOptions.renderer == RenderType::OPENCSG || cmd.viewOptions.renderer == RenderType::THROWNTOGETHER) : false;
 	top_ctx->set_variable("$preview", ValuePtr(preview));
 #ifdef DEBUG
 	PRINTDB("BuiltinContext:\n%s", top_ctx->dump(nullptr, nullptr));
@@ -414,59 +384,35 @@
 			echostream.reset(new Echostream(std::cout));
 		}
 		else {
-			echostream.reset(new Echostream(new_output_file));
+			echostream.reset(new Echostream(filename_str));
 		}
 	}
 
 	FileModule *root_module;
-<<<<<<< HEAD
-	ModuleInstantiation root_inst("group");
-	const AbstractNode *root_node;
-	AbstractNode *absolute_root_node;
-	shared_ptr<const Geometry> root_geom;
-	unique_ptr<OffscreenView> glview;
-=======
->>>>>>> 1bfc9079
 
 	handle_dep(cmd.filename);
 
-<<<<<<< HEAD
 	std::string text;
-	if (filename == "-") {
+	if (cmd.filename == "-") {
 		text = std::string((std::istreambuf_iterator<char>(std::cin)), std::istreambuf_iterator<char>());
 	} else {
-		std::ifstream ifs(filename.c_str());
+		std::ifstream ifs(cmd.filename);
 		if (!ifs.is_open()) {
-			LOG(message_group::None, Location::NONE, "", "Can't open input file '%1$s'!\n", filename);
+			LOG(message_group::None, Location::NONE, "", "Can't open input file '%1$s'!\n", cmd.filename);
 			return 1;
 		}
 		text = std::string((std::istreambuf_iterator<char>(ifs)), std::istreambuf_iterator<char>());
-=======
-	std::ifstream ifs(cmd.filename.c_str());
-	if (!ifs.is_open()) {
-		PRINTB("Can't open input file '%s'!\n", cmd.filename.c_str());
-		return 1;
->>>>>>> 1bfc9079
 	}
 
 	text += "\n\x03\n" + commandline_commands;
-<<<<<<< HEAD
-
-	std::string parser_filename = filename == "-" ? "<stdin>" : filename;
+
+	std::string parser_filename = cmd.filename == "-" ? "<stdin>" : cmd.filename;
 	if (!parse(root_module, text, parser_filename, parser_filename, false)) {
 		delete root_module; // parse failed
 		root_module = nullptr;
 	}
 	if (!root_module) {
 		LOG(message_group::None, Location::NONE, "", "Can't parse file '%1$s'!\n", parser_filename);
-=======
-	if (!parse(root_module, text, cmd.filename, cmd.filename, false)) {
-		delete root_module;  // parse failed
-		root_module = nullptr;
-	}
-	if (!root_module) {
-		PRINTB("Can't parse file '%s'!\n", cmd.filename.c_str());
->>>>>>> 1bfc9079
 		return 1;
 	}
 
@@ -486,14 +432,9 @@
 	top_ctx->setDocumentPath(fparent.string());
 
 	AbstractNode::resetIndexCounter();
-<<<<<<< HEAD
-	ContextHandle<FileContext> filectx{Context::create<FileContext>(top_ctx.ctx)};
-	absolute_root_node = root_module->instantiateWithFileContext(filectx.ctx, &root_inst, nullptr);
-	camera.updateView(filectx.ctx);
-=======
 
 	if (cmd.animate_frames == 0) {
-		return do_export(cmd, tree, top_ctx, curFormat, root_module);
+		return do_export(cmd, tree, camera, top_ctx, curFormat, root_module);
 	}
 	else {
 		// export the requested number of animated frames
@@ -511,12 +452,12 @@
 			frame_file.replace_extension(extension);
 			string frame_str = frame_file.generic_string();
 
-			PRINTB("Exporting %s...", frame_str);
+			LOG(message_group::None, Location::NONE, "", "Exporting %1$s...", cmd.filename);
 			
 			CommandLine frame_cmd = cmd;
-			frame_cmd.output_file = frame_str.c_str();
-
-			int r = do_export(frame_cmd, tree, top_ctx, curFormat, root_module);
+			frame_cmd.output_file = frame_str;
+
+			int r = do_export(frame_cmd, tree, camera, top_ctx, curFormat, root_module);
 			if (r != 0) {
 				return r;
 			}
@@ -526,7 +467,7 @@
 	}
 }
 
-int do_export(const CommandLine &cmd, Tree &tree, ContextHandle<BuiltinContext> &top_ctx, FileFormat curFormat, FileModule *root_module)
+int do_export(const CommandLine &cmd, Tree &tree, Camera& camera, ContextHandle<BuiltinContext> &top_ctx, FileFormat curFormat, FileModule *root_module)
 {
 	const std::string filename_str = fs::path(cmd.output_file).generic_string();
 	const char *new_output_file = filename_str.c_str();
@@ -534,12 +475,14 @@
 	auto fpath = fs::absolute(fs::path(cmd.filename));
 	auto fparent = fpath.parent_path();
 
+  unique_ptr<OffscreenView> glview;
 	ModuleInstantiation root_inst("group");
-	AbstractNode *absolute_root_node = root_module->instantiate(top_ctx.ctx, &root_inst, nullptr);
+	ContextHandle<FileContext> filectx{Context::create<FileContext>(top_ctx.ctx)};
+	AbstractNode *absolute_root_node = root_module->instantiateWithFileContext(filectx.ctx, &root_inst, nullptr);
+	camera.updateView(filectx.ctx);
 
 	const AbstractNode *root_node;
 	shared_ptr<const Geometry> root_geom;
->>>>>>> 1bfc9079
 
 	// Do we have an explicit root node (! modifier)?
 	const Location *nextLocation = nullptr;
@@ -550,18 +493,12 @@
 	if (nextLocation) {
 		LOG(message_group::Warning,*nextLocation,top_ctx->documentPath(),"More than one Root Modifier (!)");
 	}
-	fs::current_path(original_path);
-
-<<<<<<< HEAD
-	if (deps_output_file) {
-		std::string deps_out(deps_output_file);
-		std::string geom_out(output_file);
-=======
+	fs::current_path(cmd.original_path);
+
 	if (cmd.deps_output_file) {
 		fs::current_path(cmd.original_path);
 		std::string deps_out(cmd.deps_output_file);
 		std::string geom_out(cmd.output_file);
->>>>>>> 1bfc9079
 		int result = write_deps(deps_out, geom_out);
 		if (!result) {
 			LOG(message_group::None,Location::NONE,"","Error writing deps");
@@ -570,10 +507,6 @@
 	}
 
 	if (curFormat == FileFormat::CSG) {
-<<<<<<< HEAD
-=======
-		fs::current_path(cmd.original_path);
->>>>>>> 1bfc9079
 		std::ofstream fstream(new_output_file);
 		if (!fstream.is_open()) {
 			LOG(message_group::None, Location::NONE, "", "Can't open file \"%1$s\" for export", new_output_file);
@@ -583,14 +516,10 @@
 			with_output(filename_str, [&tree, root_node](std::ostream &stream) {
 				stream << tree.getString(*root_node, "\t") << "\n";
 			});
-			fs::current_path(original_path);
+			fs::current_path(cmd.original_path);
 		}
 	}
 	else if (curFormat == FileFormat::AST) {
-<<<<<<< HEAD
-=======
-		fs::current_path(cmd.original_path);
->>>>>>> 1bfc9079
 		std::ofstream fstream(new_output_file);
 		if (!fstream.is_open()) {
 			LOG(message_group::None, Location::NONE, "", "Can't open file \"%1$s\" for export", new_output_file);
@@ -602,17 +531,13 @@
 			});
 			fstream << root_module->dump("");
 			fstream.close();
-			fs::current_path(original_path);
+			fs::current_path(cmd.original_path);
 		}
 	}
 	else if (curFormat == FileFormat::TERM) {
 		CSGTreeEvaluator csgRenderer(tree);
 		auto root_raw_term = csgRenderer.buildCSGTree(*root_node);
 
-<<<<<<< HEAD
-=======
-		fs::current_path(cmd.original_path);
->>>>>>> 1bfc9079
 		std::ofstream fstream(new_output_file);
 		if (!fstream.is_open()) {
 			LOG(message_group::None, Location::NONE, "", "Can't open file \"%1$s\" for export", new_output_file);
@@ -632,17 +557,13 @@
 	}
 	else {
 #ifdef ENABLE_CGAL
-<<<<<<< HEAD
+
 		// start measuring render time
 		std::chrono::steady_clock::time_point begin = std::chrono::steady_clock::now();
-		if ((curFormat == FileFormat::PNG) && (viewOptions.renderer == RenderType::OPENCSG || viewOptions.renderer == RenderType::THROWNTOGETHER)) {
-			// OpenCSG or throwntogether png -> just render a preview
-			glview = prepare_preview(tree, viewOptions, camera);
-=======
 		GeometryEvaluator geomevaluator(tree);
 		if ((curFormat == FileFormat::ECHO || curFormat == FileFormat::PNG) && (cmd.viewOptions.renderer == RenderType::OPENCSG || cmd.viewOptions.renderer == RenderType::THROWNTOGETHER)) {
-			// echo or OpenCSG png -> don't necessarily need geometry evaluation
->>>>>>> 1bfc9079
+			// OpenCSG or throwntogether png -> just render a preview
+			glview = prepare_preview(tree, cmd.viewOptions, camera);
 		} else {
 			// Force creation of CGAL objects (for testing)
 			root_geom = geomevaluator.evaluateGeometry(*tree.root(), true);
@@ -666,16 +587,12 @@
 			}
 		}
 
-<<<<<<< HEAD
 		std::chrono::steady_clock::time_point end = std::chrono::steady_clock::now();
 		RenderStatistic::printCacheStatistic();
 		RenderStatistic::printRenderingTime( std::chrono::duration_cast<std::chrono::milliseconds>(end-begin) );
 		if (root_geom && !root_geom->isEmpty()) {
 			RenderStatistic().print(*root_geom);
 		}
-=======
-		fs::current_path(cmd.original_path);
->>>>>>> 1bfc9079
 
         if( curFormat == FileFormat::ASCIISTL ||
             curFormat == FileFormat::STL ||
@@ -697,26 +614,12 @@
 		}
 
 		if (curFormat == FileFormat::PNG) {
-<<<<<<< HEAD
 			bool success = true;
-			bool wrote = with_output(new_output_file, [&success, root_geom, &viewOptions, &camera, &glview](std::ostream &stream) {
-				if (viewOptions.renderer == RenderType::CGAL || viewOptions.renderer == RenderType::GEOMETRY) {
-					success = export_png(root_geom, viewOptions, camera, stream);
+			bool wrote = with_output(new_output_file, [&success, &root_geom, &cmd, &camera, &glview](std::ostream &stream) {
+				if (cmd.viewOptions.renderer == RenderType::CGAL || cmd.viewOptions.renderer == RenderType::GEOMETRY) {
+					success = export_png(root_geom, cmd.viewOptions, camera, stream);
 				} else {
 					success = export_png(*glview, stream);
-=======
-			auto success = true;
-			std::ofstream fstream(new_output_file,std::ios::out|std::ios::binary);
-			if (!fstream.is_open()) {
-				PRINTB("Can't open file \"%s\" for export", new_output_file);
-				success = false;
-			}
-			else {
-				if (cmd.viewOptions.renderer == RenderType::CGAL || cmd.viewOptions.renderer == RenderType::GEOMETRY) {
-					success = export_png(root_geom, cmd.viewOptions, cmd.camera, fstream);
-				} else {
-					success = export_preview_png(tree, cmd.viewOptions, cmd.camera, fstream);
->>>>>>> 1bfc9079
 				}
 			}, std::ios::out | std::ios::binary);
 			return (success && wrote) ? 0 : 1;
@@ -1261,20 +1164,15 @@
 		}
 	}
 
-<<<<<<< HEAD
-=======
 	unsigned animate_frames = 0;
 	if (vm.count("animate")) {
 		animate_frames = vm["animate"].as<unsigned>();
 	}
 
-	currentdir = fs::current_path().generic_string();
-
->>>>>>> 1bfc9079
 	Camera camera = get_camera(vm);
 
-	if (animate_frames && !output_file) {
-		output_file = "frame.png";
+	if (animate_frames && output_files.empty()) {
+		output_files.emplace_back("frame.png");
 	}
 
 	auto cmdlinemode = false;
@@ -1292,13 +1190,10 @@
 				rc = info();
 			}
 			else {
-<<<<<<< HEAD
 				for(auto output_file : output_files) {
-					rc |= cmdline(deps_output_file, inputFiles[0], output_file, original_path, parameterFile, parameterSet, viewOptions, camera, export_format);
+					const CommandLine cmd{deps_output_file, inputFiles[0], output_file, original_path, parameterFile, parameterSet, viewOptions, export_format, animate_frames};
+					rc |= cmdline(cmd, camera);
 				}
-=======
-				rc = cmdline({deps_output_file, inputFiles[0], output_file, original_path, parameterFile, parameterSet, viewOptions, camera, export_format, animate_frames});
->>>>>>> 1bfc9079
 			}
 		} catch (const HardWarningException &) {
 			rc = 1;
