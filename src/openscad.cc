/*
 *  OpenSCAD (www.openscad.org)
 *  Copyright (C) 2009-2011 Clifford Wolf <clifford@clifford.at> and
 *                          Marius Kintel <marius@kintel.net>
 *
 *  This program is free software; you can redistribute it and/or modify
 *  it under the terms of the GNU General Public License as published by
 *  the Free Software Foundation; either version 2 of the License, or
 *  (at your option) any later version.
 *
 *  As a special exception, you have permission to link this program
 *  with the CGAL library and distribute executables, as long as you
 *  follow the requirements of the GNU GPL in regard to all of the
 *  software in the executable aside from CGAL.
 *
 *  This program is distributed in the hope that it will be useful,
 *  but WITHOUT ANY WARRANTY; without even the implied warranty of
 *  MERCHANTABILITY or FITNESS FOR A PARTICULAR PURPOSE.  See the
 *  GNU General Public License for more details.
 *
 *  You should have received a copy of the GNU General Public License
 *  along with this program; if not, write to the Free Software
 *  Foundation, Inc., 59 Temple Place, Suite 330, Boston, MA  02111-1307  USA
 *
 */

#include "openscad.h"
#include "node.h"
#include "module.h"
#include "modcontext.h"
#include "value.h"
#include "export.h"
#include "builtin.h"
#include "printutils.h"
#include "handle_dep.h"
#include "feature.h"
#include "parsersettings.h"
#include "rendersettings.h"
#include "PlatformUtils.h"
#include "LibraryInfo.h"
#include "nodedumper.h"
#include "stackcheck.h"
#include "CocoaUtils.h"
#include "FontCache.h"
#include "OffscreenView.h"
#include "GeometryEvaluator.h"

#include <string>
#include <vector>
#include <fstream>

#ifdef ENABLE_CGAL
#include "CGAL_Nef_polyhedron.h"
#include "cgalutils.h"
#endif

#include "csgnode.h"
#include "CSGTreeEvaluator.h"

#include <sstream>

#include "Camera.h"
#include <boost/algorithm/string.hpp>
#include <boost/program_options.hpp>
#include <boost/filesystem.hpp>
#include "boosty.h"

#ifdef __APPLE__
#include "AppleEvents.h"
  #ifdef OPENSCAD_UPDATER
    #include "SparkleAutoUpdater.h"
  #endif
#endif

#ifdef _MSC_VER
#define snprintf _snprintf
#endif

namespace po = boost::program_options;
namespace fs = boost::filesystem;
namespace Render { enum type { GEOMETRY, CGAL, OPENCSG, THROWNTOGETHER }; };
using std::string;
using std::vector;
using boost::lexical_cast;
using boost::bad_lexical_cast;
using boost::is_any_of;

std::string commandline_commands;
std::string currentdir;
static bool arg_info = false;
static std::string arg_colorscheme;

#define QUOTE(x__) # x__
#define QUOTED(x__) QUOTE(x__)

std::string openscad_shortversionnumber = QUOTED(OPENSCAD_SHORTVERSION);
std::string openscad_versionnumber = QUOTED(OPENSCAD_VERSION);

std::string openscad_displayversionnumber = 
#ifdef OPENSCAD_COMMIT
  QUOTED(OPENSCAD_VERSION)
  " (git " QUOTED(OPENSCAD_COMMIT) ")";
#else
  QUOTED(OPENSCAD_SHORTVERSION);
#endif

std::string openscad_detailedversionnumber =
#ifdef OPENSCAD_COMMIT
  openscad_displayversionnumber;
#else
  openscad_versionnumber;
#endif

class Echostream : public std::ofstream
{
public:
	Echostream( const char * filename ) : std::ofstream( filename ) {
		set_output_handler( &Echostream::output, this );
	}
	static void output( const std::string &msg, void *userdata ) {
		Echostream *thisp = static_cast<Echostream*>(userdata);
		*thisp << msg << "\n";
	}
	~Echostream() {
		this->close();
	}
};

static void help(const char *progname, bool failure = false)
{
  int tablen = strlen(progname)+8;
  char tabstr[tablen+1];
  for (int i=0;i<tablen;i++) tabstr[i] = ' ';
  tabstr[tablen] = '\0';

	PRINTB("Usage: %1% [ -o output_file [ -d deps_file ] ]\\\n"
         "%2%[ -m make_command ] [ -D var=val [..] ] \\\n"
	 "%2%[ --help ] print this help message and exit \\\n"
         "%2%[ --version ] [ --info ] \\\n"
         "%2%[ --camera=translatex,y,z,rotx,y,z,dist | \\\n"
         "%2%  --camera=eyex,y,z,centerx,y,z ] \\\n"
         "%2%[ --autocenter ] \\\n"
         "%2%[ --viewall ] \\\n"
         "%2%[ --imgsize=width,height ] [ --projection=(o)rtho|(p)ersp] \\\n"
         "%2%[ --render | --preview[=throwntogether] ] \\\n"
         "%2%[ --colorscheme=[Cornfield|Sunset|Metallic|Starnight|BeforeDawn|Nature|DeepOcean] ] \\\n"
         "%2%[ --csglimit=num ]"
#ifdef ENABLE_EXPERIMENTAL
         " [ --enable=<feature> ]"
#endif
         "\\\n"
#ifdef DEBUG
				 "%2%[ --debug=module ] \\\n"
#endif
         "%2%filename\n",
 				 progname % (const char *)tabstr);
	exit(failure ? 1 : 0);
}

#define STRINGIFY(x) #x
#define TOSTRING(x) STRINGIFY(x)
static void version()
{
	PRINTB("OpenSCAD version %s", TOSTRING(OPENSCAD_VERSION));
	exit(0);
}

static void info()
{
	std::cout << LibraryInfo::info() << "\n\n";

	try {
		OffscreenView glview(512,512);
		std::cout << glview.getRendererInfo() << "\n";
	} catch (int error) {
		PRINTB("Can't create OpenGL OffscreenView. Code: %i. Exiting.\n", error);
		exit(1);
	}

	exit(0);
}

/**
 * Initialize gettext. This must be called after the appliation path was
 * determined so we can lookup the resource path for the language translation
 * files.
 */
void localization_init() {
	fs::path po_dir(PlatformUtils::resourcePath("locale"));
	std::string locale_path(po_dir.string());

	if (fs::is_directory(locale_path)) {
		setlocale(LC_ALL, "");
		bindtextdomain("openscad", locale_path.c_str());
		bind_textdomain_codeset("openscad", "UTF-8");
		textdomain("openscad");
	} else {
		PRINT("Could not initialize localization.");
	}
}

Camera get_camera(po::variables_map vm)
{
	Camera camera;

	if (vm.count("camera")) {
		vector<string> strs;
		vector<double> cam_parameters;
		split(strs, vm["camera"].as<string>(), is_any_of(","));
		if ( strs.size()==6 || strs.size()==7 ) {
			try {
				for(const auto &s : strs) cam_parameters.push_back(lexical_cast<double>(s));
				camera.setup(cam_parameters);
			}
			catch (bad_lexical_cast &) {
				PRINT("Camera setup requires numbers as parameters");
			}
		} else {
			PRINT("Camera setup requires either 7 numbers for Gimbal Camera");
			PRINT("or 6 numbers for Vector Camera");
			exit(1);
		}
	}

	if (camera.type == Camera::GIMBAL) {
		camera.gimbalDefaultTranslate();
	}

	if (vm.count("viewall")) {
		camera.viewall = true;
	}

	if (vm.count("autocenter")) {
		camera.autocenter = true;
	}

	if (vm.count("projection")) {
		string proj = vm["projection"].as<string>();
		if (proj=="o" || proj=="ortho" || proj=="orthogonal")
			camera.projection = Camera::ORTHOGONAL;
		else if (proj=="p" || proj=="perspective")
			camera.projection = Camera::PERSPECTIVE;
		else {
			PRINT("projection needs to be 'o' or 'p' for ortho or perspective\n");
			exit(1);
		}
	}

	int w = RenderSettings::inst()->img_width;
	int h = RenderSettings::inst()->img_height;
	if (vm.count("imgsize")) {
		vector<string> strs;
		split(strs, vm["imgsize"].as<string>(), is_any_of(","));
		if ( strs.size() != 2 ) {
			PRINT("Need 2 numbers for imgsize");
			exit(1);
		} else {
			try {
				w = lexical_cast<int>(strs[0]);
				h = lexical_cast<int>(strs[1]);
			}
			catch (bad_lexical_cast &) {
				PRINT("Need 2 numbers for imgsize");
			}
		}
	}
	camera.pixel_width = w;
	camera.pixel_height = h;

	return camera;
}

#ifndef OPENSCAD_NOGUI
#include <QSettings>
#define OPENSCAD_QTGUI 1
#endif
static bool checkAndExport(shared_ptr<const Geometry> root_geom, unsigned nd,
	enum FileFormat format, const char *filename)
{
	if (root_geom->getDimension() != nd) {
		PRINTB("Current top level object is not a %dD object.", nd);
		return false;
	}
	if (root_geom->isEmpty()) {
		PRINT("Current top level object is empty.");
		return false;
	}
	exportFileByName(root_geom, format, filename, filename);
	return true;
}

void set_render_color_scheme(const std::string color_scheme, const bool exit_if_not_found)
{
	if (color_scheme.empty()) {
		return;
	}
	
	if (ColorMap::inst()->findColorScheme(color_scheme)) {
		RenderSettings::inst()->colorscheme = color_scheme;
		return;
	}
		
	if (exit_if_not_found) {
		PRINTB("Unknown color scheme '%s'. Valid schemes:", color_scheme);
		for(const auto &name : ColorMap::inst()->colorSchemeNames()) {
			PRINT(name);
		}
		exit(1);
	} else {
		PRINTB("Unknown color scheme '%s', using default '%s'.", arg_colorscheme % ColorMap::inst()->defaultColorSchemeName());
	}
}

#include <QCoreApplication>

int cmdline(const char *deps_output_file, const std::string &filename, Camera &camera, const char *output_file, const fs::path &original_path, Render::type renderer, int argc, char ** argv )
{
#ifdef OPENSCAD_QTGUI
	QCoreApplication app(argc, argv);
	const std::string application_path = QCoreApplication::instance()->applicationDirPath().toLocal8Bit().constData();
#else
	const std::string application_path = boosty::stringy(boosty::absolute(boost::filesystem::path(argv[0]).parent_path()));
#endif	
	PlatformUtils::registerApplicationPath(application_path);
	parser_init();
	localization_init();

	Tree tree;
#ifdef ENABLE_CGAL
	GeometryEvaluator geomevaluator(tree);
#endif
	if (arg_info) {
	    info();
	}
	
	const char *stl_output_file = NULL;
	const char *off_output_file = NULL;
	const char *amf_output_file = NULL;
	const char *dxf_output_file = NULL;
	const char *svg_output_file = NULL;
	const char *csg_output_file = NULL;
	const char *png_output_file = NULL;
	const char *ast_output_file = NULL;
	const char *term_output_file = NULL;
	const char *echo_output_file = NULL;
<<<<<<< HEAD
	const char *params_output_file = NULL;
=======
	const char *nefdbg_output_file = NULL;
	const char *nef3_output_file = NULL;
>>>>>>> 7f4a6b1d

	std::string suffix = boosty::extension_str( output_file );
	boost::algorithm::to_lower( suffix );

	if (suffix == ".stl") stl_output_file = output_file;
	else if (suffix == ".off") off_output_file = output_file;
	else if (suffix == ".amf") amf_output_file = output_file;
	else if (suffix == ".dxf") dxf_output_file = output_file;
	else if (suffix == ".svg") svg_output_file = output_file;
	else if (suffix == ".csg") csg_output_file = output_file;
	else if (suffix == ".png") png_output_file = output_file;
	else if (suffix == ".ast") ast_output_file = output_file;
	else if (suffix == ".term") term_output_file = output_file;
	else if (suffix == ".echo") echo_output_file = output_file;
<<<<<<< HEAD
	else if (suffix == ".params") params_output_file = output_file;
=======
	else if (suffix == ".nefdbg") nefdbg_output_file = output_file;
	else if (suffix == ".nef3") nef3_output_file = output_file;
>>>>>>> 7f4a6b1d
	else {
		PRINTB("Unknown suffix for output file %s\n", output_file);
		return 1;
	}

	set_render_color_scheme(arg_colorscheme, true);
	
	// Top context - this context only holds builtins
	ModuleContext top_ctx;
	top_ctx.registerBuiltin();
#ifdef DEBUG
	PRINTDB("Top ModuleContext:\n%s",top_ctx.dump(NULL, NULL));
#endif
	shared_ptr<Echostream> echostream;
	if (echo_output_file)
		echostream.reset( new Echostream( echo_output_file ) );

	FileModule *root_module;
	ModuleInstantiation root_inst("group");
	AbstractNode *root_node;
	AbstractNode *absolute_root_node;
	shared_ptr<const Geometry> root_geom;

	handle_dep(filename);

	std::ifstream ifs(filename.c_str());
	if (!ifs.is_open()) {
		PRINTB("Can't open input file '%s'!\n", filename.c_str());
		return 1;
	}
	std::string text((std::istreambuf_iterator<char>(ifs)), std::istreambuf_iterator<char>());
	text += "\n" + commandline_commands;
	fs::path abspath = boosty::absolute(filename);
	std::string parentpath = boosty::stringy(abspath.parent_path());
	root_module = parse(text.c_str(), parentpath.c_str(), false);
	if (!root_module) {
		PRINTB("Can't parse file '%s'!\n", filename.c_str());
		return 1;
	}
	root_module->handleDependencies();

	fs::path fpath = boosty::absolute(fs::path(filename));
	fs::path fparent = fpath.parent_path();
	fs::current_path(fparent);
	top_ctx.setDocumentPath(fparent.string());

	AbstractNode::resetIndexCounter();
	absolute_root_node = root_module->instantiate(&top_ctx, &root_inst, NULL);

	// Do we have an explicit root node (! modifier)?
	if (!(root_node = find_root_tag(absolute_root_node)))
		root_node = absolute_root_node;

	tree.setRoot(root_node);

	if (csg_output_file) {
		fs::current_path(original_path);
		std::ofstream fstream(csg_output_file);
		if (!fstream.is_open()) {
			PRINTB("Can't open file \"%s\" for export", csg_output_file);
		}
		else {
			fs::current_path(fparent); // Force exported filenames to be relative to document path
			fstream << tree.getString(*root_node) << "\n";
			fstream.close();
		}
	}
	else if (params_output_file) {
		fs::current_path(original_path);
		std::ofstream fstream(params_output_file);
		if (!fstream.is_open()) {
			PRINTB("Can't open file \"%s\" for export", params_output_file);
		}
		else {
			fs::current_path(fparent); // Force exported filenames to be relative to document path
			export_parameter(fstream, root_module);
			fstream.close();
		}
	}
	else if (ast_output_file) {
		fs::current_path(original_path);
		std::ofstream fstream(ast_output_file);
		if (!fstream.is_open()) {
			PRINTB("Can't open file \"%s\" for export", ast_output_file);
		}
		else {
			fs::current_path(fparent); // Force exported filenames to be relative to document path
			fstream << root_module->dump("", "") << "\n";
			fstream.close();
		}
	}
	else if (term_output_file) {
		CSGTreeEvaluator csgRenderer(tree);
		shared_ptr<CSGNode> root_raw_term = csgRenderer.buildCSGTree(*root_node);

		fs::current_path(original_path);
		std::ofstream fstream(term_output_file);
		if (!fstream.is_open()) {
			PRINTB("Can't open file \"%s\" for export", term_output_file);
		}
		else {
			if (!root_raw_term)
				fstream << "No top-level CSG object\n";
			else {
				fstream << root_raw_term->dump() << "\n";
			}
			fstream.close();
		}
	}
	else {
#ifdef ENABLE_CGAL
		if ((echo_output_file || png_output_file) &&
				(renderer==Render::OPENCSG || renderer==Render::THROWNTOGETHER)) {
			// echo or OpenCSG png -> don't necessarily need geometry evaluation
		} else {
			// Force creation of CGAL objects (for testing)
			root_geom = geomevaluator.evaluateGeometry(*tree.root(), true);
			if (!root_geom) root_geom.reset(new CGAL_Nef_polyhedron());
			if (renderer == Render::CGAL && root_geom->getDimension() == 3) {
				const CGAL_Nef_polyhedron *N = dynamic_cast<const CGAL_Nef_polyhedron*>(root_geom.get());
				if (!N) {
					N = CGALUtils::createNefPolyhedronFromGeometry(*root_geom);
					root_geom.reset(N);
					PRINT("Converted to Nef polyhedron");
				}
			}
		}

		fs::current_path(original_path);

		if (deps_output_file) {
			std::string deps_out( deps_output_file );
			std::string geom_out;
			if ( stl_output_file ) geom_out = std::string(stl_output_file);
			else if ( off_output_file ) geom_out = std::string(off_output_file);
			else if ( amf_output_file ) geom_out = std::string(amf_output_file);
			else if ( dxf_output_file ) geom_out = std::string(dxf_output_file);
			else if ( svg_output_file ) geom_out = std::string(svg_output_file);
			else if ( png_output_file ) geom_out = std::string(png_output_file);
			else {
				PRINTB("Output file:%s\n",output_file);
				PRINT("Sorry, don't know how to write deps for that file type. Exiting\n");
				return 1;
			}
			int result = write_deps( deps_out, geom_out );
			if ( !result ) {
				PRINT("error writing deps");
				return 1;
			}
		}

		if (stl_output_file) {
			if (!checkAndExport(root_geom, 3, OPENSCAD_STL, stl_output_file))
				return 1;
		}

		if (off_output_file) {
			if (!checkAndExport(root_geom, 3, OPENSCAD_OFF, off_output_file))
				return 1;
		}

		if (amf_output_file) {
			if (!checkAndExport(root_geom, 3, OPENSCAD_AMF, amf_output_file))
				return 1;
		}

		if (dxf_output_file) {
			if (!checkAndExport(root_geom, 2, OPENSCAD_DXF, dxf_output_file))
				return 1;
		}
		
		if (svg_output_file) {
			if (!checkAndExport(root_geom, 2, OPENSCAD_SVG, svg_output_file))
				return 1;
		}

		if (png_output_file) {
			std::ofstream fstream(png_output_file,std::ios::out|std::ios::binary);
			if (!fstream.is_open()) {
				PRINTB("Can't open file \"%s\" for export", png_output_file);
			}
			else {
				if (renderer==Render::CGAL || renderer==Render::GEOMETRY) {
					export_png(root_geom, camera, fstream);
				} else if (renderer==Render::THROWNTOGETHER) {
					export_png_with_throwntogether(tree, camera, fstream);
				} else {
					export_png_with_opencsg(tree, camera, fstream);
				}
				fstream.close();
			}
		}

		if (nefdbg_output_file) {
			if (!checkAndExport(root_geom, 3, OPENSCAD_NEFDBG, nefdbg_output_file))
				return 1;
		}

		if (nef3_output_file) {
			if (!checkAndExport(root_geom, 3, OPENSCAD_NEF3, nef3_output_file))
				return 1;
		}
#else
		PRINT("OpenSCAD has been compiled without CGAL support!\n");
		return 1;
#endif
	}
	delete root_node;
	return 0;
}

#ifdef OPENSCAD_QTGUI
#include <QtPlugin>
#if defined(__MINGW64__) || defined(__MINGW32__) || defined(_MSCVER)
#if QT_VERSION < 0x050000
Q_IMPORT_PLUGIN(qtaccessiblewidgets)
#endif // QT_VERSION
#endif // MINGW64/MINGW32/MSCVER
#include "MainWindow.h"
#include "OpenSCADApp.h"
#include "launchingscreen.h"
#include "qsettings.h"
#include <QString>
#include <QDir>
#include <QFileInfo>
#include <QMetaType>
#include <QTextCodec>
#include <QProgressDialog>
#include <QFutureWatcher>
#include <QtConcurrentRun>

Q_DECLARE_METATYPE(shared_ptr<const Geometry>);

// Only if "fileName" is not absolute, prepend the "absoluteBase".
static QString assemblePath(const fs::path& absoluteBaseDir,
                            const string& fileName) {
  if (fileName.empty()) return "";
  QString qsDir = QString::fromLocal8Bit( boosty::stringy( absoluteBaseDir ).c_str() );
  QString qsFile = QString::fromLocal8Bit( fileName.c_str() );
  // if qsfile is absolute, dir is ignored. (see documentation of QFileInfo)
  QFileInfo info( qsDir, qsFile );
  return info.absoluteFilePath();
}

bool QtUseGUI()
{
#ifdef Q_OS_X11
	// see <http://qt.nokia.com/doc/4.5/qapplication.html#QApplication-2>:
	// On X11, the window system is initialized if GUIenabled is true. If GUIenabled
	// is false, the application does not connect to the X server. On Windows and
	// Macintosh, currently the window system is always initialized, regardless of the
	// value of GUIenabled. This may change in future versions of Qt.
	bool useGUI = getenv("DISPLAY") != 0;
#else
	bool useGUI = true;
#endif
	return useGUI;
}

void dialogThreadFunc(FontCacheInitializer *initializer)
{
	 initializer->run();
}

void dialogInitHandler(FontCacheInitializer *initializer, void *)
{
	QFutureWatcher<void> futureWatcher;
	QObject::connect(&futureWatcher, SIGNAL(finished()), scadApp, SLOT(hideFontCacheDialog()));

	QFuture<void> future = QtConcurrent::run(boost::bind(dialogThreadFunc, initializer));
	futureWatcher.setFuture(future);

	// We don't always get the started() signal, so we start manually
	QMetaObject::invokeMethod(scadApp, "showFontCacheDialog");

	// Block, in case we're in a separate thread, or the dialog was closed by the user
	futureWatcher.waitForFinished();

	// We don't always receive the finished signal. We still need the signal to break 
	// out of the exec() though.
	QMetaObject::invokeMethod(scadApp, "hideFontCacheDialog");
}

int gui(vector<string> &inputFiles, const fs::path &original_path, int argc, char ** argv)
{
#ifdef Q_OS_MACX
    if (QSysInfo::MacintoshVersion > QSysInfo::MV_10_8) {
			// fix Mac OS X 10.9 (mavericks) font issue
			// https://bugreports.qt-project.org/browse/QTBUG-32789
			QFont::insertSubstitution(".Lucida Grande UI", "Lucida Grande");
    }
#endif
	OpenSCADApp app(argc, argv);
	// remove ugly frames in the QStatusBar when using additional widgets
	app.setStyleSheet("QStatusBar::item { border: 0px solid black; }");

	// set up groups for QSettings
	QCoreApplication::setOrganizationName("OpenSCAD");
	QCoreApplication::setOrganizationDomain("openscad.org");
	QCoreApplication::setApplicationName("OpenSCAD");
	QCoreApplication::setApplicationVersion(TOSTRING(OPENSCAD_VERSION));
#if QT_VERSION >= QT_VERSION_CHECK(5, 0, 0)
	QGuiApplication::setApplicationDisplayName("OpenSCAD");
	QCoreApplication::setAttribute(Qt::AA_UseHighDpiPixmaps);
#else
	QTextCodec::setCodecForCStrings(QTextCodec::codecForName("UTF-8"));
#endif
#ifdef OPENSCAD_SNAPSHOT
	app.setWindowIcon(QIcon(":/icons/openscad-nightly.png"));
#else
	app.setWindowIcon(QIcon(":/icons/openscad.png"));
#endif
	
	// Other global settings
	qRegisterMetaType<shared_ptr<const Geometry>>();
	
	const QString &app_path = app.applicationDirPath();
	PlatformUtils::registerApplicationPath(app_path.toLocal8Bit().constData());

	FontCache::registerProgressHandler(dialogInitHandler);

	parser_init();

	QSettings settings;
	if (settings.value("advanced/localization", true).toBool()) {
	        localization_init();
	}

#ifdef Q_OS_MAC
	installAppleEventHandlers();
#endif

#ifdef Q_OS_WIN
    QSettings reg_setting(QLatin1String("HKEY_CURRENT_USER"), QSettings::NativeFormat);
    QString appPath = QDir::toNativeSeparators(app.applicationFilePath() + QLatin1String(",1"));
    reg_setting.setValue(QLatin1String("Software/Classes/OpenSCAD_File/DefaultIcon/Default"),QVariant(appPath));
#endif

#ifdef OPENSCAD_UPDATER
	AutoUpdater *updater = new SparkleAutoUpdater;
	AutoUpdater::setUpdater(updater);
	if (updater->automaticallyChecksForUpdates()) updater->checkForUpdates();
	updater->init();
#endif

#ifndef USE_QOPENGLWIDGET
	// This workaround appears to only be needed when QGLWidget is used QOpenGLWidget
	// available in Qt 5.4 is much better.
	QGLFormat fmt;
#if 0 /*** disabled by clifford wolf: adds rendering artefacts with OpenCSG ***/
	// turn on anti-aliasing
	fmt.setSampleBuffers(true);
	fmt.setSamples(4);
#endif
	// The default SwapInterval causes very bad interactive behavior as
	// waiting for the buffer swap seems to block mouse events. So the
	// effect is that we can process mouse events at the frequency of
	// the screen retrace interval causing them to queue up.
	// (see https://bugreports.qt-project.org/browse/QTBUG-39370
	fmt.setSwapInterval(0);
	QGLFormat::setDefaultFormat(fmt);
#endif

	set_render_color_scheme(arg_colorscheme, false);
	
	bool noInputFiles = false;
	if (!inputFiles.size()) {
		noInputFiles = true;
		inputFiles.push_back("");
	}

	QVariant showOnStartup = settings.value("launcher/showOnStartup");
	if (noInputFiles && (showOnStartup.isNull() || showOnStartup.toBool())) {
		LaunchingScreen *launcher = new LaunchingScreen();
		int dialogResult = launcher->exec();
		if (dialogResult == QDialog::Accepted) {
			QStringList files = launcher->selectedFiles();
			// If nothing is selected in the launching screen, leave
			// the "" dummy in inputFiles to open an empty MainWindow.
			if (!files.empty()) {
				inputFiles.clear();
				for(const auto &f : files) {
					inputFiles.push_back(f.toStdString());
				}
			}
			delete launcher;
		} else {
			return 0;
		}
	}

	MainWindow *mainwin;
	bool isMdi = settings.value("advanced/mdi", true).toBool();
	if (isMdi) {
		for(const auto &infile : inputFiles) {
		    mainwin = new MainWindow(assemblePath(original_path, infile));
	    }
	} else {
	    mainwin = new MainWindow(assemblePath(original_path, inputFiles[0]));
	}

	app.connect(&app, SIGNAL(lastWindowClosed()), &app, SLOT(quit()));
	int rc = app.exec();
	for(auto &mainw : scadApp->windowManager.getWindows()) delete mainw;
	return rc;
}
#else // OPENSCAD_QTGUI
bool QtUseGUI() { return false; }
int gui(const vector<string> &inputFiles, const fs::path &original_path, int argc, char ** argv)
{
	PRINT("Error: compiled without QT, but trying to run GUI\n");
	return 1;
}
#endif // OPENSCAD_QTGUI

int main(int argc, char **argv)
{
	int rc = 0;
	bool isGuiLaunched = getenv("GUI_LAUNCHED") != 0;
	StackCheck::inst()->init();
	
#ifdef Q_OS_MAC
	if (isGuiLaunched) set_output_handler(CocoaUtils::nslog, NULL);
#else
	PlatformUtils::ensureStdIO();
#endif

#ifdef ENABLE_CGAL
	// Causes CGAL errors to abort directly instead of throwing exceptions
	// (which we don't catch). This gives us stack traces without rerunning in gdb.
	CGAL::set_error_behaviour(CGAL::ABORT);
#endif
	Builtins::instance()->initialize();

	fs::path original_path = fs::current_path();

	const char *output_file = NULL;
	const char *deps_output_file = NULL;

	po::options_description desc("Allowed options");
	desc.add_options()
		("help,h", "help message")
		("version,v", "print the version")
		("info", "print information about the building process")
		("render", po::value<string>()->implicit_value(""), "if exporting a png image, do a full geometry evaluation")
		("preview", po::value<string>()->implicit_value(""), "if exporting a png image, do an OpenCSG(default) or ThrownTogether preview")
		("csglimit", po::value<unsigned int>(), "if exporting a png image, stop rendering at the given number of CSG elements")
		("camera", po::value<string>(), "parameters for camera when exporting png")
		("autocenter", "adjust camera to look at object center")
		("viewall", "adjust camera to fit object")
		("imgsize", po::value<string>(), "=width,height for exporting png")
		("projection", po::value<string>(), "(o)rtho or (p)erspective when exporting png")
		("colorscheme", po::value<string>(), "colorscheme")
		("debug", po::value<string>(), "special debug info")
		("quiet,q", "quiet mode (don't print anything *except* errors)")
		("o,o", po::value<string>(), "out-file")
		("s,s", po::value<string>(), "stl-file")
		("x,x", po::value<string>(), "dxf-file")
		("d,d", po::value<string>(), "deps-file")
		("m,m", po::value<string>(), "makefile")
		("D,D", po::value<vector<string>>(), "var=val")
#ifdef ENABLE_EXPERIMENTAL
		("enable", po::value<vector<string>>(), "enable experimental features")
#endif
		;

	po::options_description hidden("Hidden options");
	hidden.add_options()
		("input-file", po::value< vector<string>>(), "input file");

	po::positional_options_description p;
	p.add("input-file", -1);

	po::options_description all_options;
	all_options.add(desc).add(hidden);

	po::variables_map vm;
	try {
		po::store(po::command_line_parser(argc, argv).options(all_options).allow_unregistered().positional(p).run(), vm);
	}
	catch(const std::exception &e) { // Catches e.g. unknown options
		PRINTB("%s\n", e.what());
		help(argv[0], true);
	}

	OpenSCAD::debug = "";
	if (vm.count("debug")) {
		OpenSCAD::debug = vm["debug"].as<string>();
		PRINTB("Debug on. --debug=%s",OpenSCAD::debug);
	}
	if (vm.count("quiet")) {
		OpenSCAD::quiet = true;
	}
	if (vm.count("help")) help(argv[0]);
	if (vm.count("version")) version();
	if (vm.count("info")) arg_info = true;

	Render::type renderer = Render::OPENCSG;
	if (vm.count("preview")) {
		if (vm["preview"].as<string>() == "throwntogether")
			renderer = Render::THROWNTOGETHER;
	}
	else if (vm.count("render")) {
		if (vm["render"].as<string>() == "cgal") renderer = Render::CGAL;
		else renderer = Render::GEOMETRY;
	}

	if (vm.count("csglimit")) {
		RenderSettings::inst()->openCSGTermLimit = vm["csglimit"].as<unsigned int>();
	}

	if (vm.count("o")) {
		// FIXME: Allow for multiple output files?
		if (output_file) help(argv[0], true);
		output_file = vm["o"].as<string>().c_str();
	}
	if (vm.count("s")) {
		printDeprecation("The -s option is deprecated. Use -o instead.\n");
		if (output_file) help(argv[0], true);
		output_file = vm["s"].as<string>().c_str();
	}
	if (vm.count("x")) { 
		printDeprecation("The -x option is deprecated. Use -o instead.\n");
		if (output_file) help(argv[0], true);
		output_file = vm["x"].as<string>().c_str();
	}
	if (vm.count("d")) {
		if (deps_output_file) help(argv[0], true);
		deps_output_file = vm["d"].as<string>().c_str();
	}
	if (vm.count("m")) {
		if (make_command) help(argv[0], true);
		make_command = vm["m"].as<string>().c_str();
	}

	if (vm.count("D")) {
		for(const auto &cmd : vm["D"].as<vector<string>>()) {
			commandline_commands += cmd;
			commandline_commands += ";\n";
		}
	}
#ifdef ENABLE_EXPERIMENTAL
	if (vm.count("enable")) {
		for(const auto &feature : vm["enable"].as<vector<string>>()) {
			Feature::enable_feature(feature);
		}
	}
#endif
	vector<string> inputFiles;
	if (vm.count("input-file"))	{
		inputFiles = vm["input-file"].as<vector<string>>();
	}

	if (vm.count("colorscheme")) {
		arg_colorscheme = vm["colorscheme"].as<string>();
	}

	currentdir = boosty::stringy(fs::current_path());

	Camera camera = get_camera(vm);

	// Initialize global visitors
	NodeCache nodecache;
	NodeDumper dumper(nodecache);

	bool cmdlinemode = false;
	if (output_file) { // cmd-line mode
		cmdlinemode = true;
		if (!inputFiles.size()) help(argv[0], true);
	}

	if (arg_info || cmdlinemode) {
		if (inputFiles.size() > 1) help(argv[0], true);
		rc = cmdline(deps_output_file, inputFiles[0], camera, output_file, original_path, renderer, argc, argv);
	}
	else if (QtUseGUI()) {
		rc = gui(inputFiles, original_path, argc, argv);
	}
	else {
		PRINT("Requested GUI mode but can't open display!\n");
		help(argv[0], true);
	}

	Builtins::instance(true);

	return rc;
}<|MERGE_RESOLUTION|>--- conflicted
+++ resolved
@@ -343,12 +343,9 @@
 	const char *ast_output_file = NULL;
 	const char *term_output_file = NULL;
 	const char *echo_output_file = NULL;
-<<<<<<< HEAD
 	const char *params_output_file = NULL;
-=======
 	const char *nefdbg_output_file = NULL;
 	const char *nef3_output_file = NULL;
->>>>>>> 7f4a6b1d
 
 	std::string suffix = boosty::extension_str( output_file );
 	boost::algorithm::to_lower( suffix );
@@ -363,12 +360,9 @@
 	else if (suffix == ".ast") ast_output_file = output_file;
 	else if (suffix == ".term") term_output_file = output_file;
 	else if (suffix == ".echo") echo_output_file = output_file;
-<<<<<<< HEAD
 	else if (suffix == ".params") params_output_file = output_file;
-=======
 	else if (suffix == ".nefdbg") nefdbg_output_file = output_file;
 	else if (suffix == ".nef3") nef3_output_file = output_file;
->>>>>>> 7f4a6b1d
 	else {
 		PRINTB("Unknown suffix for output file %s\n", output_file);
 		return 1;
