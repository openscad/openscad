/*
 *  OpenSCAD (www.openscad.org)
 *  Copyright (C) 2009-2011 Clifford Wolf <clifford@clifford.at> and
 *                          Marius Kintel <marius@kintel.net>
 *
 *  This program is free software; you can redistribute it and/or modify
 *  it under the terms of the GNU General Public License as published by
 *  the Free Software Foundation; either version 2 of the License, or
 *  (at your option) any later version.
 *
 *  As a special exception, you have permission to link this program
 *  with the CGAL library and distribute executables, as long as you
 *  follow the requirements of the GNU GPL in regard to all of the
 *  software in the executable aside from CGAL.
 *
 *  This program is distributed in the hope that it will be useful,
 *  but WITHOUT ANY WARRANTY; without even the implied warranty of
 *  MERCHANTABILITY or FITNESS FOR A PARTICULAR PURPOSE.  See the
 *  GNU General Public License for more details.
 *
 *  You should have received a copy of the GNU General Public License
 *  along with this program; if not, write to the Free Software
 *  Foundation, Inc., 59 Temple Place, Suite 330, Boston, MA  02111-1307  USA
 *
 */

#include "openscad.h"
#include "comment.h"
#include "node.h"
#include "module.h"
#include "ModuleInstantiation.h"
#include "modcontext.h"
#include "value.h"
#include "export.h"
#include "builtin.h"
#include "printutils.h"
#include "handle_dep.h"
#include "feature.h"
#include "parsersettings.h"
#include "rendersettings.h"
#include "PlatformUtils.h"
#include "LibraryInfo.h"
#include "nodedumper.h"
#include "stackcheck.h"
#include "CocoaUtils.h"
#include "FontCache.h"
#include "OffscreenView.h"
#include "GeometryEvaluator.h"

#include"parameter/parameterset.h"
#include <string>
#include <vector>
#include <fstream>

#ifdef ENABLE_CGAL
#include "CGAL_Nef_polyhedron.h"
#include "cgalutils.h"
#endif

#include "csgnode.h"
#include "CSGTreeEvaluator.h"

#include <sstream>

#include "Camera.h"
#include <boost/algorithm/string.hpp>
#include <boost/algorithm/string/split.hpp>
#include <boost/program_options.hpp>
#include <boost/filesystem.hpp>

#ifdef __APPLE__
#include "AppleEvents.h"
  #ifdef OPENSCAD_UPDATER
    #include "SparkleAutoUpdater.h"
  #endif
#endif

#ifdef _MSC_VER
#define snprintf _snprintf
#endif

namespace po = boost::program_options;
namespace fs = boost::filesystem;
enum class RenderType { GEOMETRY, CGAL, OPENCSG, THROWNTOGETHER };
using std::string;
using std::vector;
using boost::lexical_cast;
using boost::bad_lexical_cast;
using boost::is_any_of;

std::string commandline_commands;
std::string currentdir;
static bool arg_info = false;
static std::string arg_colorscheme;

#define QUOTE(x__) # x__
#define QUOTED(x__) QUOTE(x__)

std::string openscad_shortversionnumber = QUOTED(OPENSCAD_SHORTVERSION);
std::string openscad_versionnumber = QUOTED(OPENSCAD_VERSION);

std::string openscad_displayversionnumber = 
#ifdef OPENSCAD_COMMIT
  QUOTED(OPENSCAD_VERSION)
  " (git " QUOTED(OPENSCAD_COMMIT) ")";
#else
  QUOTED(OPENSCAD_SHORTVERSION);
#endif

std::string openscad_detailedversionnumber =
#ifdef OPENSCAD_COMMIT
  openscad_displayversionnumber;
#else
  openscad_versionnumber;
#endif

class Echostream : public std::ofstream
{
public:
	Echostream(const char * filename) : std::ofstream(filename) {
		set_output_handler( &Echostream::output, this );
	}
	static void output(const std::string &msg, void *userdata) {
		auto thisp = static_cast<Echostream*>(userdata);
		*thisp << msg << "\n";
	}
	~Echostream() {
		this->close();
	}
};

static void help(const char *progname, bool failure = false)
{
  int tablen = strlen(progname)+8;
  char tabstr[tablen+1];
  for (int i=0;i<tablen;i++) tabstr[i] = ' ';
  tabstr[tablen] = '\0';

	PRINTB("Usage: %1% [ -o output_file [ -d deps_file ] ]\\\n"
         "%2%[ -m make_command ] [ -D var=val [..] ] \\\n"
	 "%2%[ --help ] print this help message and exit \\\n"
         "%2%[ --version ] [ --info ] \\\n"
         "%2%[ --camera=translatex,y,z,rotx,y,z,dist | \\\n"
         "%2%  --camera=eyex,y,z,centerx,y,z ] \\\n"
         "%2%[ --autocenter ] \\\n"
         "%2%[ --viewall ] \\\n"
         "%2%[ --imgsize=width,height ] [ --projection=(o)rtho|(p)ersp] \\\n"
         "%2%[ --render | --preview[=throwntogether] ] \\\n"
         "%2%[ --colorscheme=[Cornfield|Sunset|Metallic|Starnight|BeforeDawn|Nature|DeepOcean] ] \\\n"
         "%2%[ --csglimit=num ] \\\n"
         "%2%[ --view=[axes,showEdges,scaleMarkers] ] \\\n"
#ifdef ENABLE_EXPERIMENTAL
         " [ --enable=<feature> ] \\\n"
         "%2%[ -p <Parameter Filename>] [-P <Parameter Set>] "
#endif
         "\\\n"
#ifdef DEBUG
				 "%2%[ --debug=module ] \\\n"
#endif
         "%2%filename\n",
 				 progname % (const char *)tabstr);
	exit(failure ? 1 : 0);
}

#define STRINGIFY(x) #x
#define TOSTRING(x) STRINGIFY(x)
static void version()
{
	PRINTB("OpenSCAD version %s", TOSTRING(OPENSCAD_VERSION));
	exit(0);
}

static void info()
{
	std::cout << LibraryInfo::info() << "\n\n";

	try {
		OffscreenView glview(512,512);
		std::cout << glview.getRendererInfo() << "\n";
	} catch (int error) {
		PRINTB("Can't create OpenGL OffscreenView. Code: %i. Exiting.\n", error);
		exit(1);
	}

	exit(0);
}

/**
 * Initialize gettext. This must be called after the appliation path was
 * determined so we can lookup the resource path for the language translation
 * files.
 */
void localization_init() {
	fs::path po_dir(PlatformUtils::resourcePath("locale"));
	std::string locale_path(po_dir.string());

	if (fs::is_directory(locale_path)) {
		setlocale(LC_ALL, "");
		bindtextdomain("openscad", locale_path.c_str());
		bind_textdomain_codeset("openscad", "UTF-8");
		textdomain("openscad");
	} else {
		PRINT("Could not initialize localization.");
	}
}

Camera get_camera(po::variables_map vm)
{
	Camera camera;

	if (vm.count("camera")) {
		vector<string> strs;
		vector<double> cam_parameters;
		split(strs, vm["camera"].as<string>(), is_any_of(","));
		if (strs.size() == 6 || strs.size() == 7) {
			try {
				for (const auto &s : strs) cam_parameters.push_back(lexical_cast<double>(s));
				camera.setup(cam_parameters);
			}
			catch (bad_lexical_cast &) {
				PRINT("Camera setup requires numbers as parameters");
			}
		} else {
			PRINT("Camera setup requires either 7 numbers for Gimbal Camera");
			PRINT("or 6 numbers for Vector Camera");
			exit(1);
		}
	}

	if (camera.type == Camera::CameraType::GIMBAL) {
		camera.gimbalDefaultTranslate();
	}

	if (vm.count("viewall")) {
		camera.viewall = true;
	}

	if (vm.count("autocenter")) {
		camera.autocenter = true;
	}

	if (vm.count("projection")) {
		auto proj = vm["projection"].as<string>();
		if (proj == "o" || proj == "ortho" || proj == "orthogonal") {
			camera.projection = Camera::ProjectionType::ORTHOGONAL;
		}
		else if (proj=="p" || proj=="perspective") {
			camera.projection = Camera::ProjectionType::PERSPECTIVE;
		}
		else {
			PRINT("projection needs to be 'o' or 'p' for ortho or perspective\n");
			exit(1);
		}
	}

	auto w = RenderSettings::inst()->img_width;
	auto h = RenderSettings::inst()->img_height;
	if (vm.count("imgsize")) {
		vector<string> strs;
		split(strs, vm["imgsize"].as<string>(), is_any_of(","));
		if ( strs.size() != 2 ) {
			PRINT("Need 2 numbers for imgsize");
			exit(1);
		} else {
			try {
				w = lexical_cast<int>(strs[0]);
				h = lexical_cast<int>(strs[1]);
			}
			catch (bad_lexical_cast &) {
				PRINT("Need 2 numbers for imgsize");
			}
		}
	}
	camera.pixel_width = w;
	camera.pixel_height = h;

	return camera;
}

#ifndef OPENSCAD_NOGUI
#include "QSettingsCached.h"
#define OPENSCAD_QTGUI 1
#endif
static bool checkAndExport(shared_ptr<const Geometry> root_geom, unsigned nd,
													 FileFormat format, const char *filename)
{
	if (root_geom->getDimension() != nd) {
		PRINTB("Current top level object is not a %dD object.", nd);
		return false;
	}
	if (root_geom->isEmpty()) {
		PRINT("Current top level object is empty.");
		return false;
	}
	exportFileByName(root_geom, format, filename, filename);
	return true;
}

void set_render_color_scheme(const std::string color_scheme, const bool exit_if_not_found)
{
	if (color_scheme.empty()) {
		return;
	}
	
	if (ColorMap::inst()->findColorScheme(color_scheme)) {
		RenderSettings::inst()->colorscheme = color_scheme;
		return;
	}
		
	if (exit_if_not_found) {
		PRINTB("Unknown color scheme '%s'. Valid schemes:", color_scheme);
		for(const auto &name : ColorMap::inst()->colorSchemeNames()) {
			PRINT(name);
		}
		exit(1);
	} else {
		PRINTB("Unknown color scheme '%s', using default '%s'.", arg_colorscheme % ColorMap::inst()->defaultColorSchemeName());
	}
}

#include <QCoreApplication>

int cmdline(const char *deps_output_file, const std::string &filename, Camera &camera, const char *output_file, const fs::path &original_path, RenderType renderer,const std::string &parameterFile,const std::string &setName, ViewOptions& viewOptions, int argc, char ** argv )
{
#ifdef OPENSCAD_QTGUI
	QCoreApplication app(argc, argv);
	const std::string application_path = QCoreApplication::instance()->applicationDirPath().toLocal8Bit().constData();
#else
	const std::string application_path = fs::absolute(boost::filesystem::path(argv[0]).parent_path()).generic_string();
#endif	
	PlatformUtils::registerApplicationPath(application_path);
	parser_init();
	localization_init();

	Tree tree;
#ifdef ENABLE_CGAL
	GeometryEvaluator geomevaluator(tree);
#endif
	if (arg_info) {
	    info();
	}
	
	const char *stl_output_file = nullptr;
	const char *off_output_file = nullptr;
	const char *amf_output_file = nullptr;
	const char *dxf_output_file = nullptr;
	const char *svg_output_file = nullptr;
	const char *csg_output_file = nullptr;
	const char *png_output_file = nullptr;
	const char *ast_output_file = nullptr;
	const char *term_output_file = nullptr;
	const char *echo_output_file = nullptr;
	const char *nefdbg_output_file = nullptr;
	const char *nef3_output_file = nullptr;

	auto suffix = fs::path(output_file).extension().generic_string();
	boost::algorithm::to_lower(suffix);

	if (suffix == ".stl") stl_output_file = output_file;
	else if (suffix == ".off") off_output_file = output_file;
	else if (suffix == ".amf") amf_output_file = output_file;
	else if (suffix == ".dxf") dxf_output_file = output_file;
	else if (suffix == ".svg") svg_output_file = output_file;
	else if (suffix == ".csg") csg_output_file = output_file;
	else if (suffix == ".png") png_output_file = output_file;
	else if (suffix == ".ast") ast_output_file = output_file;
	else if (suffix == ".term") term_output_file = output_file;
	else if (suffix == ".echo") echo_output_file = output_file;
	else if (suffix == ".nefdbg") nefdbg_output_file = output_file;
	else if (suffix == ".nef3") nef3_output_file = output_file;
	else {
		PRINTB("Unknown suffix for output file %s\n", output_file);
		return 1;
	}

	set_render_color_scheme(arg_colorscheme, true);
	
	// Top context - this context only holds builtins
	ModuleContext top_ctx;
	top_ctx.registerBuiltin();
	bool preview = png_output_file ? (renderer==RenderType::OPENCSG || renderer==RenderType::THROWNTOGETHER) : false;
	top_ctx.set_variable("$preview", ValuePtr(preview));
#ifdef DEBUG
	PRINTDB("Top ModuleContext:\n%s",top_ctx.dump(nullptr, nullptr));
#endif
	shared_ptr<Echostream> echostream;
	if (echo_output_file) {
		echostream.reset(new Echostream(echo_output_file));
	}

	FileModule *root_module;
	ModuleInstantiation root_inst("group");
	AbstractNode *root_node;
	AbstractNode *absolute_root_node;
	shared_ptr<const Geometry> root_geom;

	handle_dep(filename);

	std::ifstream ifs(filename.c_str());
	if (!ifs.is_open()) {
		PRINTB("Can't open input file '%s'!\n", filename.c_str());
		return 1;
	}
	std::string text((std::istreambuf_iterator<char>(ifs)), std::istreambuf_iterator<char>());
	text += "\n" + commandline_commands;
	auto abspath = fs::absolute(filename);
	if (!parse(root_module, text.c_str(), abspath, false)) {
		delete root_module;  // parse failed
		root_module = nullptr;
	}
	if (!root_module) {
		PRINTB("Can't parse file '%s'!\n", filename.c_str());
		return 1;
	}

	if (Feature::ExperimentalCustomizer.is_enabled()) {
		// add parameter to AST
		CommentParser::collectParameters(text.c_str(), root_module);
		if (!parameterFile.empty() && !setName.empty()) {
			ParameterSet param;
			param.readParameterSet(parameterFile);
			param.applyParameterSet(root_module, setName);
		}
	}
    
	root_module->handleDependencies();

	auto fpath = fs::absolute(fs::path(filename));
	auto fparent = fpath.parent_path();
	fs::current_path(fparent);
	top_ctx.setDocumentPath(fparent.string());

	AbstractNode::resetIndexCounter();
	absolute_root_node = root_module->instantiate(&top_ctx, &root_inst, nullptr);

	// Do we have an explicit root node (! modifier)?
	if (!(root_node = find_root_tag(absolute_root_node))) {
		root_node = absolute_root_node;
	}
	tree.setRoot(root_node);

	if (deps_output_file) {
		fs::current_path(original_path);
		std::string deps_out(deps_output_file);
		std::string geom_out(output_file);
		int result = write_deps(deps_out, geom_out);
		if (!result) {
			PRINT("error writing deps");
			return 1;
		}
	}

	if (csg_output_file) {
		fs::current_path(original_path);
		std::ofstream fstream(csg_output_file);
		if (!fstream.is_open()) {
			PRINTB("Can't open file \"%s\" for export", csg_output_file);
		}
		else {
			fs::current_path(fparent); // Force exported filenames to be relative to document path
			fstream << tree.getString(*root_node) << "\n";
			fstream.close();
		}
	}
	else if (ast_output_file) {
		fs::current_path(original_path);
		std::ofstream fstream(ast_output_file);
		if (!fstream.is_open()) {
			PRINTB("Can't open file \"%s\" for export", ast_output_file);
		}
		else {
			fs::current_path(fparent); // Force exported filenames to be relative to document path
			fstream << root_module->dump("", "");
			fstream.close();
		}
	}
	else if (term_output_file) {
		CSGTreeEvaluator csgRenderer(tree);
		auto root_raw_term = csgRenderer.buildCSGTree(*root_node);

		fs::current_path(original_path);
		std::ofstream fstream(term_output_file);
		if (!fstream.is_open()) {
			PRINTB("Can't open file \"%s\" for export", term_output_file);
		}
		else {
			if (!root_raw_term)
				fstream << "No top-level CSG object\n";
			else {
				fstream << root_raw_term->dump() << "\n";
			}
			fstream.close();
		}
	}
	else {
#ifdef ENABLE_CGAL
		if ((echo_output_file || png_output_file) &&
				(renderer == RenderType::OPENCSG || renderer == RenderType::THROWNTOGETHER)) {
			// echo or OpenCSG png -> don't necessarily need geometry evaluation
		} else {
			// Force creation of CGAL objects (for testing)
			root_geom = geomevaluator.evaluateGeometry(*tree.root(), true);
			if (!root_geom) root_geom.reset(new CGAL_Nef_polyhedron());
			if (renderer == RenderType::CGAL && root_geom->getDimension() == 3) {
				auto N = dynamic_cast<const CGAL_Nef_polyhedron*>(root_geom.get());
				if (!N) {
					N = CGALUtils::createNefPolyhedronFromGeometry(*root_geom);
					root_geom.reset(N);
					PRINT("Converted to Nef polyhedron");
				}
			}
		}

		fs::current_path(original_path);

		if (stl_output_file) {
			if (!checkAndExport(root_geom, 3, FileFormat::STL, stl_output_file)) {
				return 1;
			}
		}

		if (off_output_file) {
			if (!checkAndExport(root_geom, 3, FileFormat::OFF, off_output_file)) {
				return 1;
			}
		}

		if (amf_output_file) {
			if (!checkAndExport(root_geom, 3, FileFormat::AMF, amf_output_file)) {
				return 1;
			}
		}

		if (dxf_output_file) {
			if (!checkAndExport(root_geom, 2, FileFormat::DXF, dxf_output_file)) {
				return 1;
			}
		}
		
		if (svg_output_file) {
			if (!checkAndExport(root_geom, 2, FileFormat::SVG, svg_output_file)) {
				return 1;
			}
		}

		if (png_output_file) {
			auto success = true;
			std::ofstream fstream(png_output_file,std::ios::out|std::ios::binary);
			if (!fstream.is_open()) {
				PRINTB("Can't open file \"%s\" for export", png_output_file);
				success = false;
			}
			else {
				if (renderer == RenderType::CGAL || renderer == RenderType::GEOMETRY) {
					success = export_png(root_geom, camera, viewOptions, fstream);
				} else {
					viewOptions.previewer = (renderer == RenderType::THROWNTOGETHER) ? Previewer::THROWNTOGETHER : Previewer::OPENCSG;
					success = export_preview_png(tree, camera, viewOptions, fstream);
				}
				fstream.close();
			}
			return success ? 0 : 1;
		}

		if (nefdbg_output_file) {
			if (!checkAndExport(root_geom, 3, FileFormat::NEFDBG, nefdbg_output_file)) {
				return 1;
			}
		}

		if (nef3_output_file) {
			if (!checkAndExport(root_geom, 3, FileFormat::NEF3, nef3_output_file)) {
				return 1;
			}
		}
#else
		PRINT("OpenSCAD has been compiled without CGAL support!\n");
		return 1;
#endif
	}
	delete root_node;
	return 0;
}

#ifdef OPENSCAD_QTGUI
#include <QtPlugin>
#if defined(__MINGW64__) || defined(__MINGW32__) || defined(_MSCVER)
#if QT_VERSION < 0x050000
Q_IMPORT_PLUGIN(qtaccessiblewidgets)
#endif // QT_VERSION
#endif // MINGW64/MINGW32/MSCVER
#include "MainWindow.h"
#include "OpenSCADApp.h"
#include "launchingscreen.h"
#include "QSettingsCached.h"
#include <QString>
#include <QDir>
#include <QFileInfo>
#include <QMetaType>
#include <QTextCodec>
#include <QProgressDialog>
#include <QFutureWatcher>
#include <QtConcurrentRun>

Q_DECLARE_METATYPE(shared_ptr<const Geometry>);

// Only if "fileName" is not absolute, prepend the "absoluteBase".
static QString assemblePath(const fs::path& absoluteBaseDir,
                            const string& fileName) {
  if (fileName.empty()) return "";
  auto qsDir = QString::fromLocal8Bit(absoluteBaseDir.generic_string().c_str());
  auto qsFile = QString::fromLocal8Bit(fileName.c_str());
  // if qsfile is absolute, dir is ignored. (see documentation of QFileInfo)
  QFileInfo info(qsDir, qsFile);
  return info.absoluteFilePath();
}

bool QtUseGUI()
{
#ifdef Q_OS_X11
	// see <http://qt.nokia.com/doc/4.5/qapplication.html#QApplication-2>:
	// On X11, the window system is initialized if GUIenabled is true. If GUIenabled
	// is false, the application does not connect to the X server. On Windows and
	// Macintosh, currently the window system is always initialized, regardless of the
	// value of GUIenabled. This may change in future versions of Qt.
	bool useGUI = getenv("DISPLAY") != 0;
#else
	bool useGUI = true;
#endif
	return useGUI;
}

void dialogThreadFunc(FontCacheInitializer *initializer)
{
	 initializer->run();
}

void dialogInitHandler(FontCacheInitializer *initializer, void *)
{
	QFutureWatcher<void> futureWatcher;
	QObject::connect(&futureWatcher, SIGNAL(finished()), scadApp, SLOT(hideFontCacheDialog()));

	auto future = QtConcurrent::run(boost::bind(dialogThreadFunc, initializer));
	futureWatcher.setFuture(future);

	// We don't always get the started() signal, so we start manually
	QMetaObject::invokeMethod(scadApp, "showFontCacheDialog");

	// Block, in case we're in a separate thread, or the dialog was closed by the user
	futureWatcher.waitForFinished();

	// We don't always receive the finished signal. We still need the signal to break 
	// out of the exec() though.
	QMetaObject::invokeMethod(scadApp, "hideFontCacheDialog");
}

int gui(vector<string> &inputFiles, const fs::path &original_path, int argc, char ** argv)
{
#ifdef Q_OS_MACX
	if (QSysInfo::MacintoshVersion > QSysInfo::MV_10_8) {
		// fix Mac OS X 10.9 (mavericks) font issue
		// https://bugreports.qt-project.org/browse/QTBUG-32789
		QFont::insertSubstitution(".Lucida Grande UI", "Lucida Grande");
	}
#endif
	OpenSCADApp app(argc, argv);
	// remove ugly frames in the QStatusBar when using additional widgets
	app.setStyleSheet("QStatusBar::item { border: 0px solid black; }");

	// set up groups for QSettings
	QCoreApplication::setOrganizationName("OpenSCAD");
	QCoreApplication::setOrganizationDomain("openscad.org");
	QCoreApplication::setApplicationName("OpenSCAD");
	QCoreApplication::setApplicationVersion(TOSTRING(OPENSCAD_VERSION));
#if QT_VERSION >= QT_VERSION_CHECK(5, 0, 0)
	QGuiApplication::setApplicationDisplayName("OpenSCAD");
	QCoreApplication::setAttribute(Qt::AA_UseHighDpiPixmaps);
#else
	QTextCodec::setCodecForCStrings(QTextCodec::codecForName("UTF-8"));
#endif
#ifdef OPENSCAD_SNAPSHOT
	app.setWindowIcon(QIcon(":/icons/openscad-nightly.png"));
#else
	app.setWindowIcon(QIcon(":/icons/openscad.png"));
#endif
	
	// Other global settings
	qRegisterMetaType<shared_ptr<const Geometry>>();
	
	const auto &app_path = app.applicationDirPath();
	PlatformUtils::registerApplicationPath(app_path.toLocal8Bit().constData());

	FontCache::registerProgressHandler(dialogInitHandler);

	parser_init();

	QSettings settings;
	if (settings.value("advanced/localization", true).toBool()) {
		localization_init();
	}

#ifdef Q_OS_MAC
	installAppleEventHandlers();
#endif

#ifdef Q_OS_WIN
	QSettings reg_setting(QLatin1String("HKEY_CURRENT_USER"), QSettings::NativeFormat);
	auto appPath = QDir::toNativeSeparators(app.applicationFilePath() + QLatin1String(",1"));
	reg_setting.setValue(QLatin1String("Software/Classes/OpenSCAD_File/DefaultIcon/Default"),QVariant(appPath));
#endif

#ifdef OPENSCAD_UPDATER
	AutoUpdater *updater = new SparkleAutoUpdater;
	AutoUpdater::setUpdater(updater);
	if (updater->automaticallyChecksForUpdates()) updater->checkForUpdates();
	updater->init();
#endif

#ifndef USE_QOPENGLWIDGET
	// This workaround appears to only be needed when QGLWidget is used QOpenGLWidget
	// available in Qt 5.4 is much better.
	QGLFormat fmt;
#if 0 /*** disabled by clifford wolf: adds rendering artefacts with OpenCSG ***/
	// turn on anti-aliasing
	fmt.setSampleBuffers(true);
	fmt.setSamples(4);
#endif
	// The default SwapInterval causes very bad interactive behavior as
	// waiting for the buffer swap seems to block mouse events. So the
	// effect is that we can process mouse events at the frequency of
	// the screen retrace interval causing them to queue up.
	// (see https://bugreports.qt-project.org/browse/QTBUG-39370
	fmt.setSwapInterval(0);
	QGLFormat::setDefaultFormat(fmt);
#endif

	set_render_color_scheme(arg_colorscheme, false);
	
	auto noInputFiles = false;
	if (!inputFiles.size()) {
		noInputFiles = true;
		inputFiles.push_back("");
	}

	auto showOnStartup = settings.value("launcher/showOnStartup");
	if (noInputFiles && (showOnStartup.isNull() || showOnStartup.toBool())) {
		auto launcher = new LaunchingScreen();
		auto dialogResult = launcher->exec();
		if (dialogResult == QDialog::Accepted) {
			auto files = launcher->selectedFiles();
			// If nothing is selected in the launching screen, leave
			// the "" dummy in inputFiles to open an empty MainWindow.
			if (!files.empty()) {
				inputFiles.clear();
				for (const auto &f : files) {
					inputFiles.push_back(f.toStdString());
				}
			}
			delete launcher;
		} else {
			return 0;
		}
	}

	auto isMdi = settings.value("advanced/mdi", true).toBool();
	if (isMdi) {
		for(const auto &infile : inputFiles) {
		   new MainWindow(assemblePath(original_path, infile));
	    }
	} else {
	   new MainWindow(assemblePath(original_path, inputFiles[0]));
	}

	app.connect(&app, SIGNAL(lastWindowClosed()), &app, SLOT(quit()));
	int rc = app.exec();
	for (auto &mainw : scadApp->windowManager.getWindows()) delete mainw;
	return rc;
}
#else // OPENSCAD_QTGUI
bool QtUseGUI() { return false; }
int gui(const vector<string> &inputFiles, const fs::path &original_path, int argc, char ** argv)
{
	PRINT("Error: compiled without QT, but trying to run GUI\n");
	return 1;
}
#endif // OPENSCAD_QTGUI

/*!
	This makes boost::program_option parse comma-separated values
 */
struct CommaSeparatedVector
{
	std::vector<std::string> values;

	friend std::istream &operator>>(std::istream &in, CommaSeparatedVector &value) {
		std::string token;
		in >> token;
		boost::split(value.values, token, boost::is_any_of(","));
		return in;
	}
};

std::pair<string, string> customSyntax(const string& s)
{
#if defined(Q_OS_MACX)
	if (s.find("-psn_") == 0)
		return {"psn", s.substr(5)};
#endif

	return {};
}
/*!
	This makes boost::program_option parse comma-separated values
 */
struct CommaSeparatedVector
{
	std::vector<std::string> values;

	friend std::istream &operator>>(std::istream &in, CommaSeparatedVector &value) {
		std::string token;
		in >> token;
		boost::split(value.values, token, boost::is_any_of(","));
		return in;
	}
};

int main(int argc, char **argv)
{
	int rc = 0;
	StackCheck::inst()->init();
	
#ifdef Q_OS_MAC
	bool isGuiLaunched = getenv("GUI_LAUNCHED") != 0;
	if (isGuiLaunched) set_output_handler(CocoaUtils::nslog, nullptr);
#else
	PlatformUtils::ensureStdIO();
#endif

#ifdef ENABLE_CGAL
	// Causes CGAL errors to abort directly instead of throwing exceptions
	// (which we don't catch). This gives us stack traces without rerunning in gdb.
	CGAL::set_error_behaviour(CGAL::ABORT);
#endif
	Builtins::instance()->initialize();

	auto original_path = fs::current_path();

	const char *output_file = nullptr;
	const char *deps_output_file = nullptr;

	po::options_description desc("Allowed options");
	desc.add_options()
		("help,h", "help message")
		("version,v", "print the version")
		("info", "print information about the building process")
		("render", po::value<string>()->implicit_value(""), "if exporting a png image, do a full geometry evaluation")
		("preview", po::value<string>()->implicit_value(""), "if exporting a png image, do an OpenCSG(default) or ThrownTogether preview")
<<<<<<< HEAD
		("view", po::value<CommaSeparatedVector>()->value_name("axes|scaleMarkers|showEdges"), "view options")
=======
		("view", po::value<CommaSeparatedVector>()->value_name("axes|scalemarkers"), "view options")
>>>>>>> 4c858619
		("csglimit", po::value<unsigned int>(), "if exporting a png image, stop rendering at the given number of CSG elements")
		("camera", po::value<string>(), "parameters for camera when exporting png")
		("autocenter", "adjust camera to look at object center")
		("viewall", "adjust camera to fit object")
		("imgsize", po::value<string>(), "=width,height for exporting png")
		("projection", po::value<string>(), "(o)rtho or (p)erspective when exporting png")
		("colorscheme", po::value<string>(), "colorscheme")
		("debug", po::value<string>(), "special debug info")
		("quiet,q", "quiet mode (don't print anything *except* errors)")
		("o,o", po::value<string>(), "out-file")
		("p,p", po::value<string>(), "parameter file")
		("P,P", po::value<string>(), "parameter set")
		("s,s", po::value<string>(), "stl-file")
		("x,x", po::value<string>(), "dxf-file")
		("d,d", po::value<string>(), "deps-file")
		("m,m", po::value<string>(), "makefile")
		("D,D", po::value<vector<string>>(), "var=val")
#ifdef Q_OS_MACX
		("psn", po::value<string>(), "process serial number")
#endif
#ifdef ENABLE_EXPERIMENTAL
		("enable", po::value<vector<string>>(), "enable experimental features")
#endif
		;

	po::options_description hidden("Hidden options");
	hidden.add_options()
		("input-file", po::value< vector<string>>(), "input file");

	po::positional_options_description p;
	p.add("input-file", -1);

	po::options_description all_options;
	all_options.add(desc).add(hidden);

	po::variables_map vm;
	try {
		po::store(po::command_line_parser(argc, argv).options(all_options).allow_unregistered().positional(p).extra_parser(customSyntax).run(), vm);
	}
	catch(const std::exception &e) { // Catches e.g. unknown options
		PRINTB("%s\n", e.what());
		help(argv[0], true);
	}

	OpenSCAD::debug = "";
	if (vm.count("debug")) {
		OpenSCAD::debug = vm["debug"].as<string>();
		PRINTB("Debug on. --debug=%s",OpenSCAD::debug);
	}
	if (vm.count("quiet")) {
		OpenSCAD::quiet = true;
	}
	if (vm.count("help")) help(argv[0]);
	if (vm.count("version")) version();
	if (vm.count("info")) arg_info = true;

	auto renderer = RenderType::OPENCSG;
	if (vm.count("preview")) {
		if (vm["preview"].as<string>() == "throwntogether")
			renderer = RenderType::THROWNTOGETHER;
	}
	else if (vm.count("render")) {
		if (vm["render"].as<string>() == "cgal") renderer = RenderType::CGAL;
		else renderer = RenderType::GEOMETRY;
	}

	ViewOptions viewOptions{};
	if (vm.count("view")) {
		const auto &viewOptionValues = vm["view"].as<CommaSeparatedVector>();
		std::cout << "View options:\n";
		for (const auto &option : viewOptionValues.values) {
			if (option == "axes") viewOptions.showAxes = true;
			else if (option == "scaleMarkers") viewOptions.showScaleMarkers = true;
<<<<<<< HEAD
			else if (option == "showEdges") viewOptions.showEdges = true;
=======
>>>>>>> 4c858619
			std::cout << option << "\n";
		}
	}

	if (vm.count("csglimit")) {
		RenderSettings::inst()->openCSGTermLimit = vm["csglimit"].as<unsigned int>();
	}

	if (vm.count("o")) {
		// FIXME: Allow for multiple output files?
		if (output_file) help(argv[0], true);
		output_file = vm["o"].as<string>().c_str();
	}
	if (vm.count("s")) {
		printDeprecation("The -s option is deprecated. Use -o instead.\n");
		if (output_file) help(argv[0], true);
		output_file = vm["s"].as<string>().c_str();
	}
	if (vm.count("x")) { 
		printDeprecation("The -x option is deprecated. Use -o instead.\n");
		if (output_file) help(argv[0], true);
		output_file = vm["x"].as<string>().c_str();
	}
	if (vm.count("d")) {
		if (deps_output_file) help(argv[0], true);
		deps_output_file = vm["d"].as<string>().c_str();
	}
	if (vm.count("m")) {
		if (make_command) help(argv[0], true);
		make_command = vm["m"].as<string>().c_str();
	}

	if (vm.count("D")) {
		for(const auto &cmd : vm["D"].as<vector<string>>()) {
			commandline_commands += cmd;
			commandline_commands += ";\n";
		}
	}
#ifdef ENABLE_EXPERIMENTAL
	if (vm.count("enable")) {
		for(const auto &feature : vm["enable"].as<vector<string>>()) {
			Feature::enable_feature(feature);
		}
	}
#endif

	string parameterFile;
	string parameterSet;
	
	if (Feature::ExperimentalCustomizer.is_enabled()) {
		if (vm.count("p")) {
			if (!parameterFile.empty()) help(argv[0], true);
			
			parameterFile = vm["p"].as<string>().c_str();
		}
		
		if (vm.count("P")) {
			if (!parameterSet.empty()) help(argv[0], true);
			
			parameterSet = vm["P"].as<string>().c_str();
		}
	}
	else {
		if (vm.count("p") || vm.count("P")) {
			if (!parameterSet.empty()) help(argv[0], true);
			PRINT("Customizer feature not activated\n");
			help(argv[0], true);
		}
	}
	
	vector<string> inputFiles;
	if (vm.count("input-file"))	{
		inputFiles = vm["input-file"].as<vector<string>>();
	}

	if (vm.count("colorscheme")) {
		arg_colorscheme = vm["colorscheme"].as<string>();
	}

	currentdir = fs::current_path().generic_string();

	Camera camera = get_camera(vm);

	// Initialize global visitors
	NodeCache nodecache;
	NodeDumper dumper(nodecache);

	auto cmdlinemode = false;
	if (output_file) { // cmd-line mode
		cmdlinemode = true;
		if (!inputFiles.size()) help(argv[0], true);
	}

	if (arg_info || cmdlinemode) {
		if (inputFiles.size() > 1) help(argv[0], true);
		rc = cmdline(deps_output_file, inputFiles[0], camera, output_file, original_path, renderer, parameterFile, parameterSet, viewOptions, argc, argv);
	}
	else if (QtUseGUI()) {
		rc = gui(inputFiles, original_path, argc, argv);
	}
	else {
		PRINT("Requested GUI mode but can't open display!\n");
		help(argv[0], true);
	}

	Builtins::instance(true);

	return rc;
}<|MERGE_RESOLUTION|>--- conflicted
+++ resolved
@@ -855,11 +855,7 @@
 		("info", "print information about the building process")
 		("render", po::value<string>()->implicit_value(""), "if exporting a png image, do a full geometry evaluation")
 		("preview", po::value<string>()->implicit_value(""), "if exporting a png image, do an OpenCSG(default) or ThrownTogether preview")
-<<<<<<< HEAD
 		("view", po::value<CommaSeparatedVector>()->value_name("axes|scaleMarkers|showEdges"), "view options")
-=======
-		("view", po::value<CommaSeparatedVector>()->value_name("axes|scalemarkers"), "view options")
->>>>>>> 4c858619
 		("csglimit", po::value<unsigned int>(), "if exporting a png image, stop rendering at the given number of CSG elements")
 		("camera", po::value<string>(), "parameters for camera when exporting png")
 		("autocenter", "adjust camera to look at object center")
@@ -933,10 +929,7 @@
 		for (const auto &option : viewOptionValues.values) {
 			if (option == "axes") viewOptions.showAxes = true;
 			else if (option == "scaleMarkers") viewOptions.showScaleMarkers = true;
-<<<<<<< HEAD
 			else if (option == "showEdges") viewOptions.showEdges = true;
-=======
->>>>>>> 4c858619
 			std::cout << option << "\n";
 		}
 	}
