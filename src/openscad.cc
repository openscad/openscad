/*
 *  OpenSCAD (www.openscad.org)
 *  Copyright (C) 2009-2011 Clifford Wolf <clifford@clifford.at> and
 *                          Marius Kintel <marius@kintel.net>
 *
 *  This program is free software; you can redistribute it and/or modify
 *  it under the terms of the GNU General Public License as published by
 *  the Free Software Foundation; either version 2 of the License, or
 *  (at your option) any later version.
 *
 *  As a special exception, you have permission to link this program
 *  with the CGAL library and distribute executables, as long as you
 *  follow the requirements of the GNU GPL in regard to all of the
 *  software in the executable aside from CGAL.
 *
 *  This program is distributed in the hope that it will be useful,
 *  but WITHOUT ANY WARRANTY; without even the implied warranty of
 *  MERCHANTABILITY or FITNESS FOR A PARTICULAR PURPOSE.  See the
 *  GNU General Public License for more details.
 *
 *  You should have received a copy of the GNU General Public License
 *  along with this program; if not, write to the Free Software
 *  Foundation, Inc., 59 Temple Place, Suite 330, Boston, MA  02111-1307  USA
 *
 */

#include "openscad.h"

#include <chrono>
#include <iomanip>
#include <fstream>

#ifdef _WIN32
#include <io.h>
#include <fcntl.h>
#endif

#include <boost/algorithm/string.hpp>
#include <boost/algorithm/string/split.hpp>
#include <boost/bind/bind.hpp>
#include <boost/range/adaptor/transformed.hpp>
#include <boost/program_options.hpp>
#include <boost/filesystem.hpp>
#include <boost/optional.hpp>

#ifdef ENABLE_CGAL
#include <CGAL/assertions.h>
#endif

#include "core/Builtins.h"
#include "core/CSGTreeEvaluator.h"
#include "core/customizer/CommentParser.h"
#include "core/customizer/ParameterObject.h"
#include "core/customizer/ParameterSet.h"
#include "core/parsersettings.h"
#include "core/RenderVariables.h"
#include "geometry/GeometryEvaluator.h"
#include "glview/ColorMap.h"
#include "glview/OffscreenView.h"
#include "glview/RenderSettings.h"
#include "handle_dep.h"
#include "io/export.h"
#include "LibraryInfo.h"
#include "openscad_gui.h"
#include "openscad_mimalloc.h"
#include "platform/PlatformUtils.h"
#include "RenderStatistic.h"
#include "utils/StackCheck.h"


#ifdef ENABLE_PYTHON
extern std::shared_ptr<AbstractNode> python_result_node;
std::string evaluatePython(const std::string &code, double time);
bool python_active = false;
bool python_trusted = false;
#endif
namespace po = boost::program_options;
namespace fs = boost::filesystem;

std::string commandline_commands;
static bool arg_info = false;
std::string arg_colorscheme;

class Echostream
{
public:
  Echostream(std::ostream& stream) : stream(stream)
  {
    set_output_handler(&Echostream::output, nullptr, this);
  }
  Echostream(const std::string& filename) : fstream(filename), stream(fstream)
  {
    set_output_handler(&Echostream::output, nullptr, this);
  }
  static void output(const Message& msgObj, void *userdata)
  {
    auto self = static_cast<Echostream *>(userdata);
    self->stream << msgObj.str() << "\n";
  }
  ~Echostream() {
    if (fstream.is_open()) fstream.close();
  }

private:
  std::ofstream fstream;
  std::ostream& stream;
};

namespace {

#ifndef OPENSCAD_NOGUI
bool useGUI()
{
#ifdef Q_OS_X11
  // see <http://qt.nokia.com/doc/4.5/qapplication.html#QApplication-2>:
  // On X11, the window system is initialized if GUIenabled is true. If GUIenabled
  // is false, the application does not connect to the X server. On Windows and
  // Macintosh, currently the window system is always initialized, regardless of the
  // value of GUIenabled. This may change in future versions of Qt.
  return getenv("DISPLAY") != 0;
#else
  return true;
#endif
}
#endif // OPENSCAD_NOGUI

bool checkAndExport(const std::shared_ptr<const Geometry>& root_geom, unsigned dimensions,
                    FileFormat format, const bool is_stdout, const std::string& filename, const std::string& input_filename)
{
  if (root_geom->getDimension() != dimensions) {
    LOG("Current top level object is not a %1$dD object.", dimensions);
    return false;
  }
  if (root_geom->isEmpty()) {
    LOG("Current top level object is empty.");
    return false;
  }
  ExportInfo exportInfo = {.format = format, .sourceFilePath = input_filename};
  if (is_stdout) {
    exportFileStdOut(root_geom, exportInfo);
  }
  else {
    exportFileByName(root_geom, filename, exportInfo);
  }
  return true;
}

void help(const char *arg0, const po::options_description& desc, bool failure = false)
{
  const fs::path progpath(arg0);
  LOG("Usage: %1$s [options] file.scad\n%2$s", progpath.filename().string(), desc);
  exit(failure ? 1 : 0);
}

#define STRINGIFY(x) #x
#define TOSTRING(x) STRINGIFY(x)
void version()
{
  LOG("OpenSCAD version %1$s", TOSTRING(OPENSCAD_VERSION));
  exit(0);
}

int info()
{
  std::cout << LibraryInfo::info() << "\n\n";

  try {
    OffscreenView glview(512, 512);
    std::cout << glview.getRendererInfo() << "\n";
  } catch (const OffscreenViewException &ex) {
    LOG("Can't create OpenGL OffscreenView: %1$s. Exiting.\n", ex.what());
    return 1;
  }

  return 0;
}

template <typename F>
bool with_output(const bool is_stdout, const std::string& filename, F f, std::ios::openmode mode = std::ios::out)
{
  if (is_stdout) {
#ifdef _WIN32
    if ((mode& std::ios::binary) != 0) {
      _setmode(_fileno(stdout), _O_BINARY);
    }
#endif
    f(std::cout);
    return true;
  }
  std::ofstream fstream(filename, mode);
  if (!fstream.is_open()) {
    LOG("Can't open file \"%1$s\" for export", filename);
    return false;
  } else {
    f(fstream);
    return true;
  }
}

} // namespace

void set_render_color_scheme(const std::string& color_scheme, const bool exit_if_not_found)
{
  if (color_scheme.empty()) {
    return;
  }

  if (ColorMap::inst()->findColorScheme(color_scheme)) {
    RenderSettings::inst()->colorscheme = color_scheme;
    return;
  }

  if (exit_if_not_found) {
    LOG((boost::algorithm::join(ColorMap::inst()->colorSchemeNames(), "\n")));

    exit(1);
  } else {
    LOG("Unknown color scheme '%1$s', using default '%2$s'.", arg_colorscheme, ColorMap::inst()->defaultColorSchemeName());
  }
}

/**
 * Initialize gettext. This must be called after the application path was
 * determined so we can lookup the resource path for the language translation
 * files.
 */
void localization_init() {
  fs::path po_dir(PlatformUtils::resourcePath("locale"));
  std::string locale_path(po_dir.string());

  if (fs::is_directory(locale_path)) {
    setlocale(LC_ALL, "");
    bindtextdomain("openscad", locale_path.c_str());
    bind_textdomain_codeset("openscad", "UTF-8");
    textdomain("openscad");
  } else {
    LOG("Could not initialize localization.");
  }
}

Camera get_camera(const po::variables_map& vm)
{
  Camera camera;

  if (vm.count("camera")) {
    std::vector<std::string> strs;
    std::vector<double> cam_parameters;
    boost::split(strs, vm["camera"].as<std::string>(), boost::is_any_of(","));
    if (strs.size() == 6 || strs.size() == 7) {
      try {
        for (const auto& s : strs) {
          cam_parameters.push_back(boost::lexical_cast<double>(s));
        }
        camera.setup(cam_parameters);
      } catch (boost::bad_lexical_cast&) {
        LOG("Camera setup requires numbers as parameters");
      }
    } else {
      LOG("Camera setup requires either 7 numbers for Gimbal Camera or 6 numbers for Vector Camera");
      exit(1);
    }
  } else {
    camera.viewall = true;
    camera.autocenter = true;
  }

  if (vm.count("viewall")) {
    camera.viewall = true;
  }

  if (vm.count("autocenter")) {
    camera.autocenter = true;
  }

  if (vm.count("projection")) {
    auto proj = vm["projection"].as<std::string>();
    if (proj == "o" || proj == "ortho" || proj == "orthogonal") {
      camera.projection = Camera::ProjectionType::ORTHOGONAL;
    } else if (proj == "p" || proj == "perspective") {
      camera.projection = Camera::ProjectionType::PERSPECTIVE;
    } else {
      LOG("projection needs to be 'o' or 'p' for ortho or perspective\n");
      exit(1);
    }
  }

  auto w = RenderSettings::inst()->img_width;
  auto h = RenderSettings::inst()->img_height;
  if (vm.count("imgsize")) {
    std::vector<std::string> strs;
    boost::split(strs, vm["imgsize"].as<std::string>(), boost::is_any_of(","));
    if (strs.size() != 2) {
      LOG("Need 2 numbers for imgsize");
      exit(1);
    } else {
      try {
        w = boost::lexical_cast<int>(strs[0]);
        h = boost::lexical_cast<int>(strs[1]);
      } catch (boost::bad_lexical_cast&) {
        LOG("Need 2 numbers for imgsize");
      }
    }
  }
  camera.pixel_width = w;
  camera.pixel_height = h;

  return camera;
}

<<<<<<< HEAD
#ifndef OPENSCAD_NOGUI
#include "gui/QSettingsCached.h"
#define OPENSCAD_QTGUI 1
#endif

static bool checkAndExport(const std::shared_ptr<const Geometry>& root_geom, unsigned dimensions,
                           FileFormat format, const bool is_stdout, const Camera *const camera,
			   const std::string& filename)
{
  if (root_geom->getDimension() != dimensions) {
    LOG("Current top level object is not a %1$dD object.", dimensions);
    return false;
  }
  if (root_geom->isEmpty()) {
    LOG("Current top level object is empty.");
    return false;
  }

  exportFileByName(root_geom, camera, ExportInfo {
      .format = format,
      .displayName = filename,
      .fileName = filename,
      .useStdOut = is_stdout,
    });
  return true;
}

void set_render_color_scheme(const std::string& color_scheme, const bool exit_if_not_found)
{
  if (color_scheme.empty()) {
    return;
  }

  if (ColorMap::inst()->findColorScheme(color_scheme)) {
    RenderSettings::inst()->colorscheme = color_scheme;
    return;
  }

  if (exit_if_not_found) {
    LOG((boost::algorithm::join(ColorMap::inst()->colorSchemeNames(), "\n")));

    exit(1);
  } else {
    LOG("Unknown color scheme '%1$s', using default '%2$s'.", arg_colorscheme, ColorMap::inst()->defaultColorSchemeName());
  }
}

=======
>>>>>>> 0ab2ba22
struct CommandLine
{
  const bool is_stdin;
  const std::string& filename;
  const bool is_stdout;
  std::string output_file;
  const fs::path& original_path;
  const std::string& parameterFile;
  const std::string& setName;
  const ViewOptions& viewOptions;
  const Camera& camera;
  const boost::optional<FileFormat> export_format;
  unsigned animate_frames;
  const std::vector<std::string> summaryOptions;
  const std::string summaryFile;
};

int do_export(const CommandLine& cmd, const RenderVariables& render_variables, FileFormat export_format, SourceFile *root_file)
{
  auto filename_str = fs::path(cmd.output_file).generic_string();
  auto fpath = fs::absolute(fs::path(cmd.filename));
  auto fparent = fpath.parent_path();

  // set CWD relative to source file
  fs::current_path(fparent);

  EvaluationSession session{fparent.string()};
  ContextHandle<BuiltinContext> builtin_context{Context::create<BuiltinContext>(&session)};
  render_variables.applyToContext(builtin_context);

#ifdef DEBUG
  PRINTDB("BuiltinContext:\n%s", builtin_context->dump());
#endif

  AbstractNode::resetIndexCounter();
  std::shared_ptr<const FileContext> file_context;
  std::shared_ptr<AbstractNode> absolute_root_node;

#ifdef ENABLE_PYTHON    
  if(python_result_node != NULL && python_active) {
    absolute_root_node = python_result_node;
  } else {
#endif	    
  absolute_root_node = root_file->instantiate(*builtin_context, &file_context);
#ifdef ENABLE_PYTHON
  }
#endif

  Camera camera = cmd.camera;
  if (file_context) {
    camera.updateView(file_context, true);
  }

  // restore CWD after module instantiation finished
  fs::current_path(cmd.original_path);

  // Do we have an explicit root node (! modifier)?
  std::shared_ptr<const AbstractNode> root_node;
  const Location *nextLocation = nullptr;
  if (!(root_node = find_root_tag(absolute_root_node, &nextLocation))) {
    root_node = absolute_root_node;
  }
  if (nextLocation) {
    LOG(message_group::Warning, *nextLocation, builtin_context->documentRoot(), "More than one Root Modifier (!)");
  }
  Tree tree(root_node, fparent.string());

  if (export_format == FileFormat::CSG) {
    // https://github.com/openscad/openscad/issues/128
    // When I use the csg ouptput from the command line the paths in 'import'
    // statements become relative. But unfortunately they become relative to
    // the current working dir and neither to the location of the input nor
    // the output.
    fs::current_path(fparent); // Force exported filenames to be relative to document path
    with_output(cmd.is_stdout, filename_str, [&tree, root_node](std::ostream& stream) {
      stream << tree.getString(*root_node, "\t") << "\n";
    });
    fs::current_path(cmd.original_path);
  } else if (export_format == FileFormat::AST) {
    fs::current_path(fparent); // Force exported filenames to be relative to document path
    with_output(cmd.is_stdout, filename_str, [root_file](std::ostream& stream) {
      stream << root_file->dump("");
    });
    fs::current_path(cmd.original_path);
  } else if (export_format == FileFormat::PARAM) {
    with_output(cmd.is_stdout, filename_str, [&root_file, &fpath](std::ostream& stream) {
      export_param(root_file, fpath, stream);
    });
  } else if (export_format == FileFormat::TERM) {
    CSGTreeEvaluator csgRenderer(tree);
    auto root_raw_term = csgRenderer.buildCSGTree(*root_node);
    with_output(cmd.is_stdout, filename_str, [root_raw_term](std::ostream& stream) {
      if (!root_raw_term || root_raw_term->isEmptySet()) {
        stream << "No top-level CSG object\n";
      } else {
        stream << root_raw_term->dump() << "\n";
      }
    });
  } else if (export_format == FileFormat::ECHO) {
    // echo -> don't need to evaluate any geometry
  } else {
    // start measuring render time
    RenderStatistic renderStatistic;
    GeometryEvaluator geomevaluator(tree);
    std::unique_ptr<OffscreenView> glview;
    std::shared_ptr<const Geometry> root_geom;
    if ((export_format == FileFormat::ECHO || export_format == FileFormat::PNG) && (cmd.viewOptions.renderer == RenderType::OPENCSG || cmd.viewOptions.renderer == RenderType::THROWNTOGETHER)) {
      // OpenCSG or throwntogether png -> just render a preview
      glview = prepare_preview(tree, cmd.viewOptions, camera);
      if (!glview) return 1;
    } else {
      // Force creation of concrete geometry (mostly for testing)
      // FIXME: Consider adding MANIFOLD as a valid --render argument and ViewOption, to be able to distinguish from CGAL

      constexpr bool allownef = true;
      root_geom = geomevaluator.evaluateGeometry(*tree.root(), allownef);
      if (!root_geom) root_geom = std::make_shared<PolySet>(3);
      if (cmd.viewOptions.renderer == RenderType::BACKEND_SPECIFIC && root_geom->getDimension() == 3) {
        if (auto geomlist = std::dynamic_pointer_cast<const GeometryList>(root_geom)) {
          auto flatlist = geomlist->flatten();
          for (auto& child : flatlist) {
            if (child.second->getDimension() == 3) {
              child.second = GeometryUtils::getBackendSpecificGeometry(child.second);
            }
          }
          root_geom = std::make_shared<GeometryList>(flatlist);
        } else {
          root_geom = GeometryUtils::getBackendSpecificGeometry(root_geom);
        }
        LOG("Converted to backend-specific geometry");
      }
    }
<<<<<<< HEAD
    if (is3D(export_format)) {
      if (!checkAndExport(root_geom, 3, export_format, cmd.is_stdout, &cmd.camera, filename_str)) {
        return 1;
      }
    }

    if (is2D(export_format)) {
      if (!checkAndExport(root_geom, 2, export_format, cmd.is_stdout, &cmd.camera, filename_str)) {
        return 1;
      }
=======

    const std::string input_filename = cmd.is_stdin ? "<stdin>" : cmd.filename;
    const int dim = fileformat::is3D(export_format) ? 3 : fileformat::is2D(export_format) ? 2 : 0;
    if (dim > 0 && !checkAndExport(root_geom, dim, export_format, cmd.is_stdout, filename_str, input_filename)) {
      return 1;
>>>>>>> 0ab2ba22
    }

    if (export_format == FileFormat::PNG) {
      bool success = true;
      bool wrote = with_output(cmd.is_stdout, filename_str, [&success, &root_geom, &cmd, &camera, &glview](std::ostream& stream) {
        if (cmd.viewOptions.renderer == RenderType::BACKEND_SPECIFIC || cmd.viewOptions.renderer == RenderType::GEOMETRY) {
          success = export_png(root_geom, cmd.viewOptions, camera, stream);
        } else {
          success = export_png(*glview, stream);
        }
      }, std::ios::out | std::ios::binary);
      if (!success || !wrote) {
        return 1;
      }
    }

    renderStatistic.printAll(root_geom, camera, cmd.summaryOptions, cmd.summaryFile);
  }
  return 0;
}

int cmdline(const CommandLine& cmd)
{
  FileFormat export_format;

  // Determine output file format and assign it to formatName
  if (cmd.export_format.is_initialized()) {
    export_format = cmd.export_format.get();
  } else {
    // else extract format from file extension
    const auto path = fs::path(cmd.output_file);
    std::string suffix = path.has_extension() ? path.extension().generic_string().substr(1) : "";
    boost::algorithm::to_lower(suffix);

    if (!fileformat::fromIdentifier(suffix, export_format)) {
      LOG("Invalid suffix %1$s. Either add a valid suffix or specify one using the --export-format option.", suffix);
      return 1;
    }
  }

  // Do some minimal checking of output directory before rendering (issue #432)
  auto output_dir = fs::path(cmd.output_file).parent_path();
  if (output_dir.empty()) {
    // If output_file_str has no directory prefix, set output directory to current directory.
    output_dir = fs::current_path();
  }
  if (!fs::is_directory(output_dir)) {
    LOG("\n'%1$s' is not a directory for output file %2$s - Skipping\n", output_dir.generic_string(), cmd.output_file);
    return 1;
  }

  set_render_color_scheme(arg_colorscheme, true);

  std::shared_ptr<Echostream> echostream;
  if (export_format == FileFormat::ECHO) {
    echostream.reset(cmd.is_stdout ? new Echostream(std::cout) : new Echostream(cmd.output_file));
  }

  std::string text;
  if (cmd.is_stdin) {
    text = std::string((std::istreambuf_iterator<char>(std::cin)), std::istreambuf_iterator<char>());
  } else {
    std::ifstream ifs(cmd.filename);
    if (!ifs.is_open()) {
      LOG("Can't open input file '%1$s'!\n", cmd.filename);
      return 1;
    }
    handle_dep(cmd.filename);
    text = std::string((std::istreambuf_iterator<char>(ifs)), std::istreambuf_iterator<char>());
  }

#ifdef ENABLE_PYTHON  
  python_active = false;
  if(cmd.filename.c_str() != NULL) {
	  if(boost::algorithm::ends_with(cmd.filename, ".py")) {
		  if( python_trusted == true) python_active = true;
		  else  LOG("Python is not enabled");
	  }
  }

  if(python_active) {
    auto fulltext_py = text;
    auto error  = evaluatePython(fulltext_py, 0.0);
    if(error.size() > 0) LOG(error.c_str());
    text ="\n";
  }
#endif	  
  text += "\n\x03\n" + commandline_commands;

  SourceFile *root_file = nullptr;
  if (!parse(root_file, text, cmd.filename, cmd.filename, false)) {
    delete root_file; // parse failed
    root_file = nullptr;
  }
  if (!root_file) {
    LOG("Can't parse file '%1$s'!\n", cmd.filename);
    return 1;
  }

  // add parameter to AST
  CommentParser::collectParameters(text.c_str(), root_file);
  if (!cmd.parameterFile.empty() && !cmd.setName.empty()) {
    ParameterObjects parameters = ParameterObjects::fromSourceFile(root_file);
    ParameterSets sets;
    sets.readFile(cmd.parameterFile);
    for (const auto& set : sets) {
      if (set.name() == cmd.setName) {
        parameters.importValues(set);
        parameters.apply(root_file);
        break;
      }
    }
  }

  root_file->handleDependencies();

  RenderVariables render_variables = {
    .preview = fileformat::canPreview(export_format)
      ? (cmd.viewOptions.renderer == RenderType::OPENCSG
        || cmd.viewOptions.renderer == RenderType::THROWNTOGETHER)
      : false,
    .camera = cmd.camera,
  };

  if (cmd.animate_frames == 0) {
    render_variables.time = 0;
    return do_export(cmd, render_variables, export_format, root_file);
  } else {
    // export the requested number of animated frames
    for (unsigned frame = 0; frame < cmd.animate_frames; ++frame) {
      render_variables.time = frame * (1.0 / cmd.animate_frames);

      std::ostringstream oss;
      oss << std::setw(5) << std::setfill('0') << frame;

      auto frame_file = fs::path(cmd.output_file);
      auto extension = frame_file.extension();
      frame_file.replace_extension();
      frame_file += oss.str();
      frame_file.replace_extension(extension);
      std::string frame_str = frame_file.generic_string();

      LOG("Exporting %1$s...", cmd.filename);

      CommandLine frame_cmd = cmd;
      frame_cmd.output_file = frame_str;

      int r = do_export(frame_cmd, render_variables, export_format, root_file);
      if (r != 0) {
        return r;
      }
    }

    return 0;
  }
}

#ifdef Q_OS_MACOS
std::pair<std::string, std::string> customSyntax(const std::string& s)
{
  if (s.find("-psn_") == 0) return {"psn", s.substr(5)};
#else
std::pair<std::string, std::string> customSyntax(const std::string&)
{
#endif

  return {};
}
/*!
   This makes boost::program_option parse comma-separated values
 */
struct CommaSeparatedVector
{
  std::vector<std::string> values;

  friend std::istream& operator>>(std::istream& in, CommaSeparatedVector& value) {
    std::string token;
    in >> token;
    // NOLINTNEXTLINE(*NewDeleteLeaks) LLVM bug https://github.com/llvm/llvm-project/issues/40486
    boost::split(value.values, token, boost::is_any_of(","));
    return in;
  }
};

template <class Seq, typename ToString>
std::string str_join(const Seq& seq, const std::string& sep, const ToString& toString)
{
  return boost::algorithm::join(boost::adaptors::transform(seq, toString), sep);
}

bool flagConvert(const std::string& str){
  if (str == "1" || boost::iequals(str, "on") || boost::iequals(str, "true")) {
    return true;
  }
  if (str == "0" || boost::iequals(str, "off") || boost::iequals(str, "false")) {
    return false;
  }
  throw std::runtime_error("");
  return false;
}

// OpenSCAD
int main(int argc, char **argv)
{
#if defined(ENABLE_CGAL) && defined(USE_MIMALLOC)
  // call init_mimalloc before any GMP variables are initialized. (defined in src/openscad_mimalloc.h)
  init_mimalloc();
#endif

  int rc = 0;
  StackCheck::inst();

#ifdef OPENSCAD_QTGUI
  { // Need a dummy app instance to get the application path but it needs to be destroyed before the GUI is launched.
    QCoreApplication app(argc, argv);
    PlatformUtils::registerApplicationPath(app.applicationDirPath().toLocal8Bit().constData());
  }
#else
  PlatformUtils::registerApplicationPath(fs::absolute(boost::filesystem::path(argv[0]).parent_path()).generic_string());
#endif

#ifdef Q_OS_MACOS
  bool isGuiLaunched = getenv("GUI_LAUNCHED") != nullptr;
  auto nslog = [](const Message& msg, void *userdata) {
      CocoaUtils::nslog(msg.msg, userdata);
    };
  if (isGuiLaunched) set_output_handler(nslog, nullptr, nullptr);
#else
  PlatformUtils::ensureStdIO();
#endif

#ifdef ENABLE_CGAL
  // Always throw exceptions from CGAL, so we can catch instead of crashing on bad geometry.
  CGAL::set_error_behaviour(CGAL::THROW_EXCEPTION);
  CGAL::set_warning_behaviour(CGAL::THROW_EXCEPTION);
#endif
  Builtins::instance()->initialize();

  auto original_path = fs::current_path();

  std::vector<std::string> output_files;
  const char *deps_output_file = nullptr;
  boost::optional<FileFormat> export_format;

  ViewOptions viewOptions{};
  po::options_description desc("Allowed options");
  desc.add_options()
    ("export-format", po::value<std::string>(), "overrides format of exported scad file when using option '-o', arg can be any of its supported file extensions.  For ascii stl export, specify 'asciistl', and for binary stl export, specify 'binstl'.  Ascii export is the current stl default, but binary stl is planned as the future default so asciistl should be explicitly specified in scripts when needed.\n")
    ("o,o", po::value<std::vector<std::string>>(), "output specified file instead of running the GUI, the file extension specifies the type: stl, off, wrl, amf, 3mf, csg, dxf, svg, pdf, png, echo, ast, term, nef3, nefdbg (May be used multiple time for different exports). Use '-' for stdout\n")
    ("D,D", po::value<std::vector<std::string>>(), "var=val -pre-define variables")
    ("p,p", po::value<std::string>(), "customizer parameter file")
    ("P,P", po::value<std::string>(), "customizer parameter set")
#ifdef ENABLE_EXPERIMENTAL
  ("enable", po::value<std::vector<std::string>>(), ("enable experimental features (specify 'all' for enabling all available features): " +
                                           str_join(boost::make_iterator_range(Feature::begin(), Feature::end()), " | ",
                                                    [](const Feature *feature) {
    return feature->get_name();
  }) +
                                           "\n").c_str())
#endif
  ("help,h", "print this help message and exit")
    ("version,v", "print the version")
    ("info", "print information about the build process\n")

    ("camera", po::value<std::string>(), "camera parameters when exporting png: =translate_x,y,z,rot_x,y,z,dist or =eye_x,y,z,center_x,y,z")
    ("autocenter", "adjust camera to look at object's center")
    ("viewall", "adjust camera to fit object")
    ("backend", po::value<std::string>(), "3D rendering backend to use: 'CGAL' (old/slow) [default] or 'Manifold' (new/fast)")
    ("imgsize", po::value<std::string>(), "=width,height of exported png")
    ("render", po::value<std::string>()->implicit_value(""), "for full geometry evaluation when exporting png")
    ("preview", po::value<std::string>()->implicit_value(""), "[=throwntogether] -for ThrownTogether preview png")
    ("animate", po::value<unsigned>(), "export N animated frames")
    ("view", po::value<CommaSeparatedVector>(), ("=view options: " + boost::algorithm::join(viewOptions.names(), " | ")).c_str())
    ("projection", po::value<std::string>(), "=(o)rtho or (p)erspective when exporting png")
    ("csglimit", po::value<unsigned int>(), "=n -stop rendering at n CSG elements when exporting png")
    ("summary", po::value<std::vector<std::string>>(), "enable additional render summary and statistics: all | cache | time | camera | geometry | bounding-box | area")
    ("summary-file", po::value<std::string>(), "output summary information in JSON format to the given file, using '-' outputs to stdout")
    ("colorscheme", po::value<std::string>(), ("=colorscheme: " +
                                          str_join(ColorMap::inst()->colorSchemeNames(), " | ",
                                                   [](const std::string& colorScheme) {
    return (colorScheme == ColorMap::inst()->defaultColorSchemeName() ? "*" : "") + colorScheme;
  }) +
                                          "\n").c_str())
    ("d,d", po::value<std::string>(), "deps_file -generate a dependency file for make")
    ("m,m", po::value<std::string>(), "make_cmd -runs make_cmd file if file is missing")
    ("quiet,q", "quiet mode (don't print anything *except* errors)")
    ("hardwarnings", "Stop on the first warning")
    ("trace-depth", po::value<unsigned int>(), "=n, maximum number of trace messages")
    ("trace-usermodule-parameters", po::value<std::string>(), "=true/false, configure the output of user module parameters in a trace")
    ("check-parameters", po::value<std::string>(), "=true/false, configure the parameter check for user modules and functions")
    ("check-parameter-ranges", po::value<std::string>(), "=true/false, configure the parameter range check for builtin modules")
    ("debug", po::value<std::string>(), "special debug info - specify 'all' or a set of source file names")
    ("s,s", po::value<std::string>(), "stl_file deprecated, use -o")
    ("x,x", po::value<std::string>(), "dxf_file deprecated, use -o")
#ifdef ENABLE_PYTHON
  ("trust-python",  "Trust python")
#endif
  ;

  po::options_description hidden("Hidden options");
  hidden.add_options()
#ifdef Q_OS_MACOS
  ("psn", po::value<std::string>(), "process serial number")
#endif
  ("input-file", po::value<std::vector<std::string>>(), "input file");

  po::positional_options_description p;
  p.add("input-file", -1);

  po::options_description all_options;
  all_options.add(desc).add(hidden);

  po::variables_map vm;
  try {
    po::store(po::command_line_parser(argc, argv).options(all_options).positional(p).extra_parser(customSyntax).run(), vm);
  } catch (const std::exception& e) { // Catches e.g. unknown options
    LOG("%1$s\n", e.what());
    help(argv[0], desc, true);
  }

  OpenSCAD::debug = "";
  if (vm.count("debug")) {
    OpenSCAD::debug = vm["debug"].as<std::string>();
    LOG("Debug on. --debug=%1$s", OpenSCAD::debug);
  }
#ifdef ENABLE_PYTHON
  if (vm.count("trust-python")) {
    LOG("Python Engine enabled", OpenSCAD::debug);
    python_trusted = true;
  }
#endif
  if (vm.count("quiet")) {
    OpenSCAD::quiet = true;
  }

  if (vm.count("hardwarnings")) {
    OpenSCAD::hardwarnings = true;
  }

  if (vm.count("traceDepth")) {
    OpenSCAD::traceDepth = vm["traceDepth"].as<unsigned int>();
  }
  std::map<std::string, bool *> flags;
  flags.insert(std::make_pair("trace-usermodule-parameters", &OpenSCAD::traceUsermoduleParameters));
  flags.insert(std::make_pair("check-parameters", &OpenSCAD::parameterCheck));
  flags.insert(std::make_pair("check-parameter-ranges", &OpenSCAD::rangeCheck));
  for (const auto& flag : flags) {
    std::string name = flag.first;
    if (vm.count(name)) {
      std::string opt = vm[name].as<std::string>();
      try {
        (*(flag.second) = flagConvert(opt));
      } catch (const std::runtime_error& e) {
        LOG("Could not parse '--%1$s %2$s' as flag", name, opt);
      }
    }
  }

  if (vm.count("help")) help(argv[0], desc);
  if (vm.count("version")) version();
  if (vm.count("info")) arg_info = true;
  if (vm.count("backend")) {
    RenderSettings::inst()->backend3D = renderBackend3DFromString(vm["backend"].as<std::string>());
  }

  if (vm.count("preview")) {
    if (vm["preview"].as<std::string>() == "throwntogether") viewOptions.renderer = RenderType::THROWNTOGETHER;
  } else if (vm.count("render")) {
    // Note: "cgal" is here for backwards compatibility, can probably be removed soon
    if (vm["render"].as<std::string>() == "cgal" || vm["render"].as<std::string>() == "force") {
      viewOptions.renderer = RenderType::BACKEND_SPECIFIC;
    } else {
      viewOptions.renderer = RenderType::GEOMETRY;
    }
  }

  viewOptions.previewer = (viewOptions.renderer == RenderType::THROWNTOGETHER) ? Previewer::THROWNTOGETHER : Previewer::OPENCSG;
  if (vm.count("view")) {
    const auto& viewOptionValues = vm["view"].as<CommaSeparatedVector>();

    for (const auto& option : viewOptionValues.values) {
      try {
        viewOptions[option] = true;
      } catch (const std::out_of_range& e) {
        LOG("Unknown --view option '%1$s' ignored. Use -h to list available options.", option);
      }
    }
  }

  if (vm.count("csglimit")) {
    RenderSettings::inst()->openCSGTermLimit = vm["csglimit"].as<unsigned int>();
  }

  if (vm.count("o")) {
    output_files = vm["o"].as<std::vector<std::string>>();
  }
  if (vm.count("s")) {
    LOG(message_group::Deprecated, "The -s option is deprecated. Use -o instead.\n");
    output_files.push_back(vm["s"].as<std::string>());
  }
  if (vm.count("x")) {
    LOG(message_group::Deprecated, "The -x option is deprecated. Use -o instead.\n");
    output_files.push_back(vm["x"].as<std::string>());
  }
  if (vm.count("d")) {
    if (deps_output_file) help(argv[0], desc, true);
    deps_output_file = vm["d"].as<std::string>().c_str();
  }
  if (vm.count("m")) {
    if (make_command) help(argv[0], desc, true);
    make_command = vm["m"].as<std::string>().c_str();
  }

  if (vm.count("D")) {
    for (const auto& cmd : vm["D"].as<std::vector<std::string>>()) {
      commandline_commands += cmd;
      commandline_commands += ";\n";
    }
  }
  if (vm.count("enable")) {
    for (const auto& feature : vm["enable"].as<std::vector<std::string>>()) {
      if (feature == "all") {
        Feature::enable_all();
        break;
      }
      Feature::enable_feature(feature);
    }
  }

  std::string parameterFile;
  if (vm.count("p")) {
    if (!parameterFile.empty()) {
      help(argv[0], desc, true);
    }
    parameterFile = vm["p"].as<std::string>().c_str();
  }

  std::string parameterSet;
  if (vm.count("P")) {
    if (!parameterSet.empty()) {
      help(argv[0], desc, true);
    }
    parameterSet = vm["P"].as<std::string>().c_str();
  }

  std::vector<std::string> inputFiles;
  if (vm.count("input-file")) {
    inputFiles = vm["input-file"].as<std::vector<std::string>>();
  }

  if (vm.count("colorscheme")) {
    arg_colorscheme = vm["colorscheme"].as<std::string>();
  }

  if (vm.count("export-format")) {
    const auto format_str = vm["export-format"].as<std::string>();
    FileFormat format;
    if (fileformat::fromIdentifier(format_str, format)) {
      export_format.emplace(format);

    } else {
      LOG("Unknown --export-format option '%1$s'.  Use -h to list available options.", format_str);
      return 1;
    }
  }

  unsigned animate_frames = 0;
  if (vm.count("animate")) {
    animate_frames = vm["animate"].as<unsigned>();
  }

  Camera camera = get_camera(vm);

  if (animate_frames) {
    for (const auto& filename : output_files) {
      if (filename == "-") {
        LOG("Option --animate is not supported when exporting to stdout.");
        return 1;
      }
    }
    if (output_files.empty()) {
      output_files.emplace_back("frame.png");
    }
  }

  auto cmdlinemode = false;
  if (!output_files.empty()) { // cmd-line mode
    cmdlinemode = true;
    if (!inputFiles.size()) help(argv[0], desc, true);
  }

  if (arg_info || cmdlinemode) {
    if (inputFiles.size() > 1) help(argv[0], desc, true);
    try {
      parser_init();
      localization_init();
      if (arg_info) {
        rc = info();
      } else {
        for (const auto& filename : output_files) {
          const bool is_stdin = inputFiles[0] == "-";
          const std::string input_file = is_stdin ? "<stdin>" : inputFiles[0];
          const bool is_stdout = filename == "-";
          const std::string output_file = is_stdout ? "<stdout>" : filename;
          const CommandLine cmd{
            is_stdin,
            input_file,
            is_stdout,
            output_file,
            original_path,
            parameterFile,
            parameterSet,
            viewOptions,
            camera,
            export_format,
            animate_frames,
            vm.count("summary") ? vm["summary"].as<std::vector<std::string>>() : std::vector<std::string>{},
            vm.count("summary-file") ? vm["summary-file"].as<std::string>() : ""
          };
          rc |= cmdline(cmd);
        }
      }
    } catch (const HardWarningException&) {
      rc = 1;
    }

    if (deps_output_file) {
      std::string deps_out(deps_output_file);
      const std::vector<std::string>& geom_out(output_files);
      int result = write_deps(deps_out, geom_out);
      if (!result) {
        LOG("Error writing deps");
        return 1;
      }
    }
#ifndef OPENSCAD_NOGUI
  } else if (useGUI()) {
    if (vm.count("export-format")) {
      LOG("Ignoring --export-format option");
    }
    rc = gui(inputFiles, original_path, argc, argv);
#endif
  } else {
    LOG("Requested GUI mode but can't open display!\n");
    return 1;
  }

  Builtins::instance(true);

  return rc;
}<|MERGE_RESOLUTION|>--- conflicted
+++ resolved
@@ -125,7 +125,8 @@
 #endif // OPENSCAD_NOGUI
 
 bool checkAndExport(const std::shared_ptr<const Geometry>& root_geom, unsigned dimensions,
-                    FileFormat format, const bool is_stdout, const std::string& filename, const std::string& input_filename)
+                    FileFormat format, const bool is_stdout, const std::string& filename,
+		    const Camera *const camera, const std::string& input_filename)
 {
   if (root_geom->getDimension() != dimensions) {
     LOG("Current top level object is not a %1$dD object.", dimensions);
@@ -137,10 +138,10 @@
   }
   ExportInfo exportInfo = {.format = format, .sourceFilePath = input_filename};
   if (is_stdout) {
-    exportFileStdOut(root_geom, exportInfo);
+    exportFileStdOut(root_geom, camera, exportInfo);
   }
   else {
-    exportFileByName(root_geom, filename, exportInfo);
+    exportFileByName(root_geom, camera, filename, exportInfo);
   }
   return true;
 }
@@ -307,56 +308,6 @@
   return camera;
 }
 
-<<<<<<< HEAD
-#ifndef OPENSCAD_NOGUI
-#include "gui/QSettingsCached.h"
-#define OPENSCAD_QTGUI 1
-#endif
-
-static bool checkAndExport(const std::shared_ptr<const Geometry>& root_geom, unsigned dimensions,
-                           FileFormat format, const bool is_stdout, const Camera *const camera,
-			   const std::string& filename)
-{
-  if (root_geom->getDimension() != dimensions) {
-    LOG("Current top level object is not a %1$dD object.", dimensions);
-    return false;
-  }
-  if (root_geom->isEmpty()) {
-    LOG("Current top level object is empty.");
-    return false;
-  }
-
-  exportFileByName(root_geom, camera, ExportInfo {
-      .format = format,
-      .displayName = filename,
-      .fileName = filename,
-      .useStdOut = is_stdout,
-    });
-  return true;
-}
-
-void set_render_color_scheme(const std::string& color_scheme, const bool exit_if_not_found)
-{
-  if (color_scheme.empty()) {
-    return;
-  }
-
-  if (ColorMap::inst()->findColorScheme(color_scheme)) {
-    RenderSettings::inst()->colorscheme = color_scheme;
-    return;
-  }
-
-  if (exit_if_not_found) {
-    LOG((boost::algorithm::join(ColorMap::inst()->colorSchemeNames(), "\n")));
-
-    exit(1);
-  } else {
-    LOG("Unknown color scheme '%1$s', using default '%2$s'.", arg_colorscheme, ColorMap::inst()->defaultColorSchemeName());
-  }
-}
-
-=======
->>>>>>> 0ab2ba22
 struct CommandLine
 {
   const bool is_stdin;
@@ -489,24 +440,11 @@
         LOG("Converted to backend-specific geometry");
       }
     }
-<<<<<<< HEAD
-    if (is3D(export_format)) {
-      if (!checkAndExport(root_geom, 3, export_format, cmd.is_stdout, &cmd.camera, filename_str)) {
-        return 1;
-      }
-    }
-
-    if (is2D(export_format)) {
-      if (!checkAndExport(root_geom, 2, export_format, cmd.is_stdout, &cmd.camera, filename_str)) {
-        return 1;
-      }
-=======
 
     const std::string input_filename = cmd.is_stdin ? "<stdin>" : cmd.filename;
     const int dim = fileformat::is3D(export_format) ? 3 : fileformat::is2D(export_format) ? 2 : 0;
-    if (dim > 0 && !checkAndExport(root_geom, dim, export_format, cmd.is_stdout, filename_str, input_filename)) {
+    if (dim > 0 && !checkAndExport(root_geom, dim, export_format, cmd.is_stdout, filename_str, &cmd.camera, input_filename)) {
       return 1;
->>>>>>> 0ab2ba22
     }
 
     if (export_format == FileFormat::PNG) {
