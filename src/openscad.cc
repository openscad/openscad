/*
 *  OpenSCAD (www.openscad.org)
 *  Copyright (C) 2009-2011 Clifford Wolf <clifford@clifford.at> and
 *                          Marius Kintel <marius@kintel.net>
 *
 *  This program is free software; you can redistribute it and/or modify
 *  it under the terms of the GNU General Public License as published by
 *  the Free Software Foundation; either version 2 of the License, or
 *  (at your option) any later version.
 *
 *  As a special exception, you have permission to link this program
 *  with the CGAL library and distribute executables, as long as you
 *  follow the requirements of the GNU GPL in regard to all of the
 *  software in the executable aside from CGAL.
 *
 *  This program is distributed in the hope that it will be useful,
 *  but WITHOUT ANY WARRANTY; without even the implied warranty of
 *  MERCHANTABILITY or FITNESS FOR A PARTICULAR PURPOSE.  See the
 *  GNU General Public License for more details.
 *
 *  You should have received a copy of the GNU General Public License
 *  along with this program; if not, write to the Free Software
 *  Foundation, Inc., 59 Temple Place, Suite 330, Boston, MA  02111-1307  USA
 *
 */

#include "openscad.h"
#include "comment.h"
#include "node.h"
#include "FileModule.h"
#include "ModuleInstantiation.h"
#include "builtincontext.h"
#include "value.h"
#include "export.h"
#include "builtin.h"
#include "printutils.h"
#include "handle_dep.h"
#include "feature.h"
#include "parsersettings.h"
#include "rendersettings.h"
#include "PlatformUtils.h"
#include "LibraryInfo.h"
#include "nodedumper.h"
#include "stackcheck.h"
#include "CocoaUtils.h"
#include "FontCache.h"
#include "OffscreenView.h"
#include "GeometryEvaluator.h"

#include"parameter/parameterset.h"
#include <string>
#include <vector>
#include <fstream>

#ifdef ENABLE_CGAL
#include "CGAL_Nef_polyhedron.h"
#include "cgalutils.h"
#endif

#include "csgnode.h"
#include "CSGTreeEvaluator.h"

#include <sstream>

#include "Camera.h"
#include <boost/algorithm/string.hpp>
#include <boost/algorithm/string/split.hpp>
#include <boost/algorithm/string/join.hpp>
#include <boost/range/adaptor/transformed.hpp>
#include <boost/program_options.hpp>
#include <boost/filesystem.hpp>

#ifdef __APPLE__
#include "AppleEvents.h"
  #ifdef OPENSCAD_UPDATER
    #include "SparkleAutoUpdater.h"
  #endif
#endif

#ifdef _MSC_VER
#define snprintf _snprintf
#endif

namespace po = boost::program_options;
namespace fs = boost::filesystem;
using std::string;
using std::vector;
using boost::lexical_cast;
using boost::bad_lexical_cast;
using boost::is_any_of;

std::string commandline_commands;
std::string currentdir;
static bool arg_info = false;
static std::string arg_colorscheme;

#define QUOTE(x__) # x__
#define QUOTED(x__) QUOTE(x__)

std::string openscad_shortversionnumber = QUOTED(OPENSCAD_SHORTVERSION);
std::string openscad_versionnumber = QUOTED(OPENSCAD_VERSION);

std::string openscad_displayversionnumber =
#ifdef OPENSCAD_COMMIT
  QUOTED(OPENSCAD_VERSION)
  " (git " QUOTED(OPENSCAD_COMMIT) ")";
#else
  QUOTED(OPENSCAD_SHORTVERSION);
#endif

std::string openscad_detailedversionnumber =
#ifdef OPENSCAD_COMMIT
  openscad_displayversionnumber;
#else
  openscad_versionnumber;
#endif

class Echostream : public std::ofstream
{
public:
	Echostream(const char * filename) : std::ofstream(filename) {
		set_output_handler( &Echostream::output, this );
	}
	static void output(const std::string &msg, void *userdata) {
		auto thisp = static_cast<Echostream*>(userdata);
		*thisp << msg << "\n";
	}
	~Echostream() {
		this->close();
	}
};

static void help(const char *arg0, const po::options_description &desc, bool failure = false)
{
	std::stringstream ss;
	ss << desc;
	const fs::path progpath(arg0);
	PRINTB("Usage: %s [options] file.scad\n%s", progpath.filename().string() % ss.str());
	exit(failure ? 1 : 0);
}

#define STRINGIFY(x) #x
#define TOSTRING(x) STRINGIFY(x)
static void version()
{
	PRINTB("OpenSCAD version %s", TOSTRING(OPENSCAD_VERSION));
	exit(0);
}

static void info()
{
	std::cout << LibraryInfo::info() << "\n\n";

	try {
		OffscreenView glview(512,512);
		std::cout << glview.getRendererInfo() << "\n";
	} catch (int error) {
		PRINTB("Can't create OpenGL OffscreenView. Code: %i. Exiting.\n", error);
		exit(1);
	}

	exit(0);
}

/**
 * Initialize gettext. This must be called after the application path was
 * determined so we can lookup the resource path for the language translation
 * files.
 */
void localization_init() {
	fs::path po_dir(PlatformUtils::resourcePath("locale"));
	std::string locale_path(po_dir.string());

	if (fs::is_directory(locale_path)) {
		setlocale(LC_ALL, "");
		bindtextdomain("openscad", locale_path.c_str());
		bind_textdomain_codeset("openscad", "UTF-8");
		textdomain("openscad");
	} else {
		PRINT("Could not initialize localization.");
	}
}

Camera get_camera(po::variables_map vm)
{
	Camera camera;

	if (vm.count("camera")) {
		vector<string> strs;
		vector<double> cam_parameters;
		boost::split(strs, vm["camera"].as<string>(), is_any_of(","));
		if (strs.size() == 6 || strs.size() == 7) {
			try {
				for (const auto &s : strs) cam_parameters.push_back(lexical_cast<double>(s));
				camera.setup(cam_parameters);
			}
			catch (bad_lexical_cast &) {
				PRINT("Camera setup requires numbers as parameters");
			}
		} else {
			PRINT("Camera setup requires either 7 numbers for Gimbal Camera");
			PRINT("or 6 numbers for Vector Camera");
			exit(1);
		}
	}
	else {
		camera.viewall = true;
		camera.autocenter = true;
	}

	if (vm.count("viewall")) {
		camera.viewall = true;
	}

	if (vm.count("autocenter")) {
		camera.autocenter = true;
	}

	if (vm.count("projection")) {
		auto proj = vm["projection"].as<string>();
		if (proj == "o" || proj == "ortho" || proj == "orthogonal") {
			camera.projection = Camera::ProjectionType::ORTHOGONAL;
		}
		else if (proj=="p" || proj=="perspective") {
			camera.projection = Camera::ProjectionType::PERSPECTIVE;
		}
		else {
			PRINT("projection needs to be 'o' or 'p' for ortho or perspective\n");
			exit(1);
		}
	}

	auto w = RenderSettings::inst()->img_width;
	auto h = RenderSettings::inst()->img_height;
	if (vm.count("imgsize")) {
		vector<string> strs;
		boost::split(strs, vm["imgsize"].as<string>(), is_any_of(","));
		if ( strs.size() != 2 ) {
			PRINT("Need 2 numbers for imgsize");
			exit(1);
		} else {
			try {
				w = lexical_cast<int>(strs[0]);
				h = lexical_cast<int>(strs[1]);
			}
			catch (bad_lexical_cast &) {
				PRINT("Need 2 numbers for imgsize");
			}
		}
	}
	camera.pixel_width = w;
	camera.pixel_height = h;

	return camera;
}

#ifndef OPENSCAD_NOGUI
#include "QSettingsCached.h"
#define OPENSCAD_QTGUI 1
#endif
static bool checkAndExport(shared_ptr<const Geometry> root_geom, unsigned nd,
													 FileFormat format, const char *filename)
{
	if (root_geom->getDimension() != nd) {
		PRINTB("Current top level object is not a %dD object.", nd);
		return false;
	}
	if (root_geom->isEmpty()) {
		PRINT("Current top level object is empty.");
		return false;
	}
	exportFileByName(root_geom, format, filename, filename);
	return true;
}

void set_render_color_scheme(const std::string color_scheme, const bool exit_if_not_found)
{
	if (color_scheme.empty()) {
		return;
	}

	if (ColorMap::inst()->findColorScheme(color_scheme)) {
		RenderSettings::inst()->colorscheme = color_scheme;
		return;
	}

	if (exit_if_not_found) {
		PRINTB("Unknown color scheme '%s'. Valid schemes:", color_scheme);
		PRINT(boost::join(ColorMap::inst()->colorSchemeNames(), "\n"));
		exit(1);
	} else {
		PRINTB("Unknown color scheme '%s', using default '%s'.", arg_colorscheme % ColorMap::inst()->defaultColorSchemeName());
	}
}

int cmdline(const char *deps_output_file, const std::string &filename, const char *output_file, const fs::path &original_path, const std::string &parameterFile, const std::string &setName, const ViewOptions& viewOptions)
{
	parser_init();
	localization_init();

	Tree tree;
#ifdef ENABLE_CGAL
	GeometryEvaluator geomevaluator(tree);
#endif
	if (arg_info) {
	    info();
	}
	
	const char *stl_output_file = nullptr;
	const char *off_output_file = nullptr;
	const char *amf_output_file = nullptr;
	const char *dxf_output_file = nullptr;
	const char *svg_output_file = nullptr;
	const char *csg_output_file = nullptr;
	const char *png_output_file = nullptr;
	const char *ast_output_file = nullptr;
	const char *term_output_file = nullptr;
	const char *echo_output_file = nullptr;
	const char *nefdbg_output_file = nullptr;
	const char *nef3_output_file = nullptr;

	auto suffix = fs::path(output_file).extension().generic_string();
	boost::algorithm::to_lower(suffix);

	if (suffix == ".stl") stl_output_file = output_file;
	else if (suffix == ".off") off_output_file = output_file;
	else if (suffix == ".amf") amf_output_file = output_file;
	else if (suffix == ".dxf") dxf_output_file = output_file;
	else if (suffix == ".svg") svg_output_file = output_file;
	else if (suffix == ".csg") csg_output_file = output_file;
	else if (suffix == ".png") png_output_file = output_file;
	else if (suffix == ".ast") ast_output_file = output_file;
	else if (suffix == ".term") term_output_file = output_file;
	else if (suffix == ".echo") echo_output_file = output_file;
	else if (suffix == ".nefdbg") nefdbg_output_file = output_file;
	else if (suffix == ".nef3") nef3_output_file = output_file;
	else {
		PRINTB("Unknown suffix for output file %s\n", output_file);
		return 1;
	}

	set_render_color_scheme(arg_colorscheme, true);

	// Top context - this context only holds builtins
	BuiltinContext top_ctx;
	const bool preview = png_output_file ? (viewOptions.renderer == RenderType::OPENCSG || viewOptions.renderer == RenderType::THROWNTOGETHER) : false;
	top_ctx.set_variable("$preview", ValuePtr(preview));
#ifdef DEBUG
	PRINTDB("BuiltinContext:\n%s", top_ctx.dump(nullptr, nullptr));
#endif
	shared_ptr<Echostream> echostream;
	if (echo_output_file) {
		echostream.reset(new Echostream(echo_output_file));
	}

	FileModule *root_module;
	ModuleInstantiation root_inst("group");
	AbstractNode *root_node;
	AbstractNode *absolute_root_node;
	shared_ptr<const Geometry> root_geom;

	handle_dep(filename);

	std::ifstream ifs(filename.c_str());
	if (!ifs.is_open()) {
		PRINTB("Can't open input file '%s'!\n", filename.c_str());
		return 1;
	}
	std::string text((std::istreambuf_iterator<char>(ifs)), std::istreambuf_iterator<char>());
	text += "\n\x03\n" + commandline_commands;
	if (!parse(root_module, text.c_str(), filename, false)) {
		delete root_module;  // parse failed
		root_module = nullptr;
	}
	if (!root_module) {
		PRINTB("Can't parse file '%s'!\n", filename.c_str());
		return 1;
	}

	if (Feature::ExperimentalCustomizer.is_enabled()) {
		// add parameter to AST
		CommentParser::collectParameters(text.c_str(), root_module);
		if (!parameterFile.empty() && !setName.empty()) {
			ParameterSet param;
			param.readParameterSet(parameterFile);
			param.applyParameterSet(root_module, setName);
		}
	}
    
	root_module->handleDependencies();

	auto fpath = fs::absolute(fs::path(filename));
	auto fparent = fpath.parent_path();
	fs::current_path(fparent);
	top_ctx.setDocumentPath(fparent.string());

	AbstractNode::resetIndexCounter();
	absolute_root_node = root_module->instantiate(&top_ctx, &root_inst, nullptr);

	// Do we have an explicit root node (! modifier)?
	if (!(root_node = find_root_tag(absolute_root_node))) {
		root_node = absolute_root_node;
	}
	tree.setRoot(root_node);

	if (deps_output_file) {
		fs::current_path(original_path);
		std::string deps_out(deps_output_file);
		std::string geom_out(output_file);
		int result = write_deps(deps_out, geom_out);
		if (!result) {
			PRINT("error writing deps");
			return 1;
		}
	}

	if (csg_output_file) {
		fs::current_path(original_path);
		std::ofstream fstream(csg_output_file);
		if (!fstream.is_open()) {
			PRINTB("Can't open file \"%s\" for export", csg_output_file);
		}
		else {
			fs::current_path(fparent); // Force exported filenames to be relative to document path
			fstream << tree.getString(*root_node, "\t") << "\n";
			fstream.close();
		}
	}
	else if (ast_output_file) {
		fs::current_path(original_path);
		std::ofstream fstream(ast_output_file);
		if (!fstream.is_open()) {
			PRINTB("Can't open file \"%s\" for export", ast_output_file);
		}
		else {
			fs::current_path(fparent); // Force exported filenames to be relative to document path
			fstream << root_module->dump("");
			fstream.close();
		}
	}
	else if (term_output_file) {
		CSGTreeEvaluator csgRenderer(tree);
		auto root_raw_term = csgRenderer.buildCSGTree(*root_node);

		fs::current_path(original_path);
		std::ofstream fstream(term_output_file);
		if (!fstream.is_open()) {
			PRINTB("Can't open file \"%s\" for export", term_output_file);
		}
		else {
			if (!root_raw_term)
				fstream << "No top-level CSG object\n";
			else {
				fstream << root_raw_term->dump() << "\n";
			}
			fstream.close();
		}
	}
	else {
#ifdef ENABLE_CGAL
		if ((echo_output_file || png_output_file) && (viewOptions.renderer == RenderType::OPENCSG || viewOptions.renderer == RenderType::THROWNTOGETHER)) {
			// echo or OpenCSG png -> don't necessarily need geometry evaluation
		} else {
			// Force creation of CGAL objects (for testing)
			root_geom = geomevaluator.evaluateGeometry(*tree.root(), true, true /* allowMultithreading */);
			if (!root_geom) root_geom.reset(new CGAL_Nef_polyhedron());
			if (viewOptions.renderer == RenderType::CGAL && root_geom->getDimension() == 3) {
				auto N = dynamic_cast<const CGAL_Nef_polyhedron*>(root_geom.get());
				if (!N) {
					N = CGALUtils::createNefPolyhedronFromGeometry(*root_geom);
					root_geom.reset(N);
					PRINT("Converted to Nef polyhedron");
				}
			}
		}

		fs::current_path(original_path);

		if (stl_output_file) {
			if (!checkAndExport(root_geom, 3, FileFormat::STL, stl_output_file)) {
				return 1;
			}
		}

		if (off_output_file) {
			if (!checkAndExport(root_geom, 3, FileFormat::OFF, off_output_file)) {
				return 1;
			}
		}

		if (amf_output_file) {
			if (!checkAndExport(root_geom, 3, FileFormat::AMF, amf_output_file)) {
				return 1;
			}
		}

		if (dxf_output_file) {
			if (!checkAndExport(root_geom, 2, FileFormat::DXF, dxf_output_file)) {
				return 1;
			}
		}

		if (svg_output_file) {
			if (!checkAndExport(root_geom, 2, FileFormat::SVG, svg_output_file)) {
				return 1;
			}
		}

		if (png_output_file) {
			auto success = true;
			std::ofstream fstream(png_output_file,std::ios::out|std::ios::binary);
			if (!fstream.is_open()) {
				PRINTB("Can't open file \"%s\" for export", png_output_file);
				success = false;
			}
			else {
				if (viewOptions.renderer == RenderType::CGAL || viewOptions.renderer == RenderType::GEOMETRY) {
					success = export_png(root_geom, viewOptions, fstream);
				} else {
					success = export_preview_png(tree, viewOptions, fstream);
				}
				fstream.close();
			}
			return success ? 0 : 1;
		}

		if (nefdbg_output_file) {
			if (!checkAndExport(root_geom, 3, FileFormat::NEFDBG, nefdbg_output_file)) {
				return 1;
			}
		}

		if (nef3_output_file) {
			if (!checkAndExport(root_geom, 3, FileFormat::NEF3, nef3_output_file)) {
				return 1;
			}
		}
#else
		PRINT("OpenSCAD has been compiled without CGAL support!\n");
		return 1;
#endif
	}
	delete root_node;
	return 0;
}

#ifdef OPENSCAD_QTGUI
#include <QtPlugin>
#if defined(__MINGW64__) || defined(__MINGW32__) || defined(_MSCVER)
#if QT_VERSION < 0x050000
Q_IMPORT_PLUGIN(qtaccessiblewidgets)
#endif // QT_VERSION
#endif // MINGW64/MINGW32/MSCVER
#include "MainWindow.h"
#include "OpenSCADApp.h"
#include "launchingscreen.h"
#include "QSettingsCached.h"
#include "input/InputDriverManager.h"
#ifdef ENABLE_HIDAPI
#include "input/HidApiInputDriver.h"
#endif
#ifdef ENABLE_SPNAV
#include "input/SpaceNavInputDriver.h"
#endif
#ifdef ENABLE_JOYSTICK
#include "input/JoystickInputDriver.h"
#endif
#ifdef ENABLE_DBUS
#include "input/DBusInputDriver.h"
#endif
#ifdef ENABLE_QGAMEPAD
#include "input/QGamepadInputDriver.h"
#endif
#include <QString>
#include <QDir>
#include <QFileInfo>
#include <QMetaType>
#include <QTextCodec>
#include <QProgressDialog>
#include <QFutureWatcher>
#include <QtConcurrentRun>
#include "settings.h"

Q_DECLARE_METATYPE(shared_ptr<const Geometry>);

// Only if "fileName" is not absolute, prepend the "absoluteBase".
static QString assemblePath(const fs::path& absoluteBaseDir,
                            const string& fileName) {
  if (fileName.empty()) return "";
  auto qsDir = QString::fromLocal8Bit(absoluteBaseDir.generic_string().c_str());
  auto qsFile = QString::fromLocal8Bit(fileName.c_str());
  // if qsfile is absolute, dir is ignored. (see documentation of QFileInfo)
  QFileInfo info(qsDir, qsFile);
  return info.absoluteFilePath();
}

bool QtUseGUI()
{
#ifdef Q_OS_X11
	// see <http://qt.nokia.com/doc/4.5/qapplication.html#QApplication-2>:
	// On X11, the window system is initialized if GUIenabled is true. If GUIenabled
	// is false, the application does not connect to the X server. On Windows and
	// Macintosh, currently the window system is always initialized, regardless of the
	// value of GUIenabled. This may change in future versions of Qt.
	bool useGUI = getenv("DISPLAY") != 0;
#else
	bool useGUI = true;
#endif
	return useGUI;
}

void dialogThreadFunc(FontCacheInitializer *initializer)
{
	 initializer->run();
}

void dialogInitHandler(FontCacheInitializer *initializer, void *)
{
	QFutureWatcher<void> futureWatcher;
	QObject::connect(&futureWatcher, SIGNAL(finished()), scadApp, SLOT(hideFontCacheDialog()));

	auto future = QtConcurrent::run(boost::bind(dialogThreadFunc, initializer));
	futureWatcher.setFuture(future);

	// We don't always get the started() signal, so we start manually
	QMetaObject::invokeMethod(scadApp, "showFontCacheDialog");

	// Block, in case we're in a separate thread, or the dialog was closed by the user
	futureWatcher.waitForFinished();

	// We don't always receive the finished signal. We still need the signal to break
	// out of the exec() though.
	QMetaObject::invokeMethod(scadApp, "hideFontCacheDialog");
}

#ifdef Q_OS_WIN
void registerDefaultIcon(QString applicationFilePath) {
	// Not using cached instance here, so this needs to be in a
	// separate scope to ensure the QSettings instance is released
	// directly after use.
	QSettings reg_setting(QLatin1String("HKEY_CURRENT_USER"), QSettings::NativeFormat);
	auto appPath = QDir::toNativeSeparators(applicationFilePath + QLatin1String(",1"));
	reg_setting.setValue(QLatin1String("Software/Classes/OpenSCAD_File/DefaultIcon/Default"),QVariant(appPath));
}
#else
void registerDefaultIcon(QString) { }
#endif

int gui(vector<string> &inputFiles, const fs::path &original_path, int argc, char ** argv)
{
#ifdef Q_OS_MACX
	if (QSysInfo::MacintoshVersion > QSysInfo::MV_10_8) {
		// fix Mac OS X 10.9 (mavericks) font issue
		// https://bugreports.qt-project.org/browse/QTBUG-32789
		QFont::insertSubstitution(".Lucida Grande UI", "Lucida Grande");
	}
#endif
	OpenSCADApp app(argc, argv);
	// remove ugly frames in the QStatusBar when using additional widgets
	app.setStyleSheet("QStatusBar::item { border: 0px solid black; }");

	// set up groups for QSettings
	QCoreApplication::setOrganizationName("OpenSCAD");
	QCoreApplication::setOrganizationDomain("openscad.org");
	QCoreApplication::setApplicationName("OpenSCAD");
	QCoreApplication::setApplicationVersion(TOSTRING(OPENSCAD_VERSION));
#if QT_VERSION >= QT_VERSION_CHECK(5, 0, 0)
	QGuiApplication::setApplicationDisplayName("OpenSCAD");
	QCoreApplication::setAttribute(Qt::AA_UseHighDpiPixmaps);
#else
	QTextCodec::setCodecForCStrings(QTextCodec::codecForName("UTF-8"));
#endif
#ifdef OPENSCAD_SNAPSHOT
	app.setWindowIcon(QIcon(":/icons/openscad-nightly.png"));
#else
	app.setWindowIcon(QIcon(":/icons/openscad.png"));
#endif

	// Other global settings
	qRegisterMetaType<shared_ptr<const Geometry>>();

	FontCache::registerProgressHandler(dialogInitHandler);

	parser_init();

	QSettingsCached settings;
	if (settings.value("advanced/localization", true).toBool()) {
		localization_init();
	}

#ifdef Q_OS_MAC
	installAppleEventHandlers();
#endif

        registerDefaultIcon(app.applicationFilePath());

#ifdef OPENSCAD_UPDATER
	AutoUpdater *updater = new SparkleAutoUpdater;
	AutoUpdater::setUpdater(updater);
	if (updater->automaticallyChecksForUpdates()) updater->checkForUpdates();
	updater->init();
#endif

#ifndef USE_QOPENGLWIDGET
	// This workaround appears to only be needed when QGLWidget is used QOpenGLWidget
	// available in Qt 5.4 is much better.
	QGLFormat fmt;
#if 0 /*** disabled by clifford wolf: adds rendering artefacts with OpenCSG ***/
	// turn on anti-aliasing
	fmt.setSampleBuffers(true);
	fmt.setSamples(4);
#endif
	// The default SwapInterval causes very bad interactive behavior as
	// waiting for the buffer swap seems to block mouse events. So the
	// effect is that we can process mouse events at the frequency of
	// the screen retrace interval causing them to queue up.
	// (see https://bugreports.qt-project.org/browse/QTBUG-39370
	fmt.setSwapInterval(0);
	QGLFormat::setDefaultFormat(fmt);
#endif

	set_render_color_scheme(arg_colorscheme, false);
	auto noInputFiles = false;

	if (!inputFiles.size()) {
		noInputFiles = true;
		inputFiles.push_back("");
	}

	auto showOnStartup = settings.value("launcher/showOnStartup");
	if (noInputFiles && (showOnStartup.isNull() || showOnStartup.toBool())) {
		auto launcher = new LaunchingScreen();
		auto dialogResult = launcher->exec();
		if (dialogResult == QDialog::Accepted) {
			auto files = launcher->selectedFiles();
			// If nothing is selected in the launching screen, leave
			// the "" dummy in inputFiles to open an empty MainWindow.
			if (!files.empty()) {
				inputFiles.clear();
				for (const auto &f : files) {
					inputFiles.push_back(f.toStdString());
				}
			}
			delete launcher;
		} else {
			return 0;
		}
	}

	auto isMdi = settings.value("advanced/mdi", true).toBool();
	if (isMdi) {
		for(const auto &infile : inputFiles) {
		   new MainWindow(assemblePath(original_path, infile));
	    }
	} else {
	   new MainWindow(assemblePath(original_path, inputFiles[0]));
	}
	app.connect(&app, SIGNAL(lastWindowClosed()), &app, SLOT(releaseQSettingsCached()));
	app.connect(&app, SIGNAL(lastWindowClosed()), &app, SLOT(quit()));

	if (Feature::ExperimentalInputDriver.is_enabled()) {
		auto *s = Settings::Settings::inst();
#ifdef ENABLE_HIDAPI
		if(s->get(Settings::Settings::inputEnableDriverHIDAPI).toBool()){
			auto hidApi = new HidApiInputDriver();
			InputDriverManager::instance()->registerDriver(hidApi);
		}
#endif
#ifdef ENABLE_SPNAV
		if(s->get(Settings::Settings::inputEnableDriverSPNAV).toBool()){
			auto spaceNavDriver = new SpaceNavInputDriver();
			bool spaceNavDominantAxisOnly = s->get(Settings::Settings::inputEnableDriverHIDAPI).toBool();
			spaceNavDriver->setDominantAxisOnly(spaceNavDominantAxisOnly);
			InputDriverManager::instance()->registerDriver(spaceNavDriver);
        }
#endif
#ifdef ENABLE_JOYSTICK
		if(s->get(Settings::Settings::inputEnableDriverJOYSTICK).toBool()){
			std::string nr = s->get(Settings::Settings::joystickNr).toString();
			auto joyDriver = new JoystickInputDriver();
			joyDriver->setJoystickNr(nr);
			InputDriverManager::instance()->registerDriver(joyDriver);
		}
#endif
#ifdef ENABLE_QGAMEPAD
		if(s->get(Settings::Settings::inputEnableDriverQGAMEPAD).toBool()){
			auto qGamepadDriver = new QGamepadInputDriver();
			InputDriverManager::instance()->registerDriver(qGamepadDriver);
		}
#endif
#ifdef ENABLE_DBUS
	if(s->get(Settings::Settings::inputEnableDriverDBUS).toBool()){
			auto dBusDriver =new DBusInputDriver();
			InputDriverManager::instance()->registerDriver(dBusDriver);
		}
#endif
		InputDriverManager::instance()->init();
	}
	int rc = app.exec();
	for (auto &mainw : scadApp->windowManager.getWindows()) delete mainw;
	return rc;
}
#else // OPENSCAD_QTGUI
bool QtUseGUI() { return false; }
int gui(const vector<string> &inputFiles, const fs::path &original_path, int argc, char ** argv)
{
	PRINT("Error: compiled without QT, but trying to run GUI\n");
	return 1;
}
#endif // OPENSCAD_QTGUI

#if defined(Q_OS_MACX)
std::pair<string, string> customSyntax(const string& s)
{
	if (s.find("-psn_") == 0)
		return {"psn", s.substr(5)};
#else
std::pair<string, string> customSyntax(const string&)
{
#endif

	return {};
}
/*!
	This makes boost::program_option parse comma-separated values
 */
struct CommaSeparatedVector
{
	std::vector<std::string> values;

	friend std::istream &operator>>(std::istream &in, CommaSeparatedVector &value) {
		std::string token;
		in >> token;
		boost::split(value.values, token, boost::is_any_of(","));
		return in;
	}
};

template <class Seq, typename ToString>
std::string join(const Seq &seq, const std::string &sep, const ToString &toString)
{
    return boost::algorithm::join(boost::adaptors::transform(seq, toString), sep);
}

int main(int argc, char **argv)
{
	int rc = 0;
	StackCheck::inst()->init();

#ifdef OPENSCAD_QTGUI
	{   // Need a dummy app instance to get the application path but it needs to be destroyed before the GUI is launched.
		QCoreApplication app(argc, argv);
		PlatformUtils::registerApplicationPath(app.applicationDirPath().toLocal8Bit().constData());
	}
#else
	PlatformUtils::registerApplicationPath(fs::absolute(boost::filesystem::path(argv[0]).parent_path()).generic_string());
#endif
	
#ifdef Q_OS_MAC
	bool isGuiLaunched = getenv("GUI_LAUNCHED") != nullptr;
	if (isGuiLaunched) set_output_handler(CocoaUtils::nslog, nullptr);
#else
	PlatformUtils::ensureStdIO();
#endif

#ifdef ENABLE_CGAL
	// Causes CGAL errors to abort directly instead of throwing exceptions
	// (which we don't catch). This gives us stack traces without rerunning in gdb.
	CGAL::set_error_behaviour(CGAL::ABORT);
#endif
	Builtins::instance()->initialize();

	auto original_path = fs::current_path();

	const char *output_file = nullptr;
	const char *deps_output_file = nullptr;
	
	ViewOptions viewOptions{};
	po::options_description desc("Allowed options");
	desc.add_options()
		("o,o", po::value<string>(), "output specified file instead of running the GUI, the file extension specifies the type: stl, off, amf, csg, dxf, svg, png, echo, ast, term, nef3, nefdbg\n")
		("D,D", po::value<vector<string>>(), "var=val -pre-define variables")
#ifdef ENABLE_EXPERIMENTAL
		("p,p", po::value<string>(), "customizer parameter file")
		("P,P", po::value<string>(), "customizer parameter set")
<<<<<<< HEAD
		("enable", po::value<vector<string>>(), ("enable experimental features: " + features + "\n").c_str())
		("parallelism", po::value<string>(), "Maximum parallelism (# cores) to use for render operations. Only valid if the 'thread-traversal' feature is enabled.")
=======
		("enable", po::value<vector<string>>(), ("enable experimental features: " +
																						 join(boost::make_iterator_range(Feature::begin(), Feature::end()), " | ", [](const Feature *feature) {
																								 return feature->get_name();
																							 }) +
																						 "\n").c_str())
>>>>>>> f01af3f6
#endif
		("help,h", "print this help message and exit")
		("version,v", "print the version")
		("info", "print information about the build process\n")

		("camera", po::value<string>(), "camera parameters when exporting png: =translate_x,y,z,rot_x,y,z,dist or =eye_x,y,z,center_x,y,z")
		("autocenter", "adjust camera to look at object's center")
		("viewall", "adjust camera to fit object")
		("imgsize", po::value<string>(), "=width,height of exported png")
		("render", po::value<string>()->implicit_value(""), "for full geometry evaluation when exporting png")
		("preview", po::value<string>()->implicit_value(""), "[=throwntogether] -for ThrownTogether preview png")
		("view", po::value<CommaSeparatedVector>(), ("=view options: " + boost::join(viewOptions.names(), " | ")).c_str())
		("projection", po::value<string>(), "=(o)rtho or (p)erspective when exporting png")
		("csglimit", po::value<unsigned int>(), "=n -stop rendering at n CSG elements when exporting png")
		("colorscheme", po::value<string>(), ("=colorscheme: " +
																					join(ColorMap::inst()->colorSchemeNames(), " | ", [](const std::string& colorScheme) {
																							return (ColorMap::inst()->defaultColorSchemeName() ? "*" : "") + colorScheme;
																						}) +
																					"\n").c_str())

		("d,d", po::value<string>(), "deps_file -generate a dependency file for make")
		("m,m", po::value<string>(), "make_cmd -runs make_cmd file if file is missing")
		("quiet,q", "quiet mode (don't print anything *except* errors)")
		("debug", po::value<string>(), "special debug info")
		("s,s", po::value<string>(), "stl_file deprecated, use -o")
		("x,x", po::value<string>(), "dxf_file deprecated, use -o")
		;

	po::options_description hidden("Hidden options");
	hidden.add_options()
#ifdef Q_OS_MACX
		("psn", po::value<string>(), "process serial number")
#endif
		("input-file", po::value< vector<string>>(), "input file");

	po::positional_options_description p;
	p.add("input-file", -1);

	po::options_description all_options;
	all_options.add(desc).add(hidden);

	po::variables_map vm;
	try {
		po::store(po::command_line_parser(argc, argv).options(all_options).positional(p).extra_parser(customSyntax).run(), vm);
	}
	catch(const std::exception &e) { // Catches e.g. unknown options
		PRINTB("%s\n", e.what());
		help(argv[0], desc, true);
	}

	OpenSCAD::debug = "";
	if (vm.count("debug")) {
		OpenSCAD::debug = vm["debug"].as<string>();
		PRINTB("Debug on. --debug=%s",OpenSCAD::debug);
	}
	if (vm.count("quiet")) {
		OpenSCAD::quiet = true;
	}
	if (vm.count("help")) help(argv[0], desc);
	if (vm.count("version")) version();
	if (vm.count("info")) arg_info = true;

	if (vm.count("preview")) {
		if (vm["preview"].as<string>() == "throwntogether")
			viewOptions.renderer = RenderType::THROWNTOGETHER;
	}
	else if (vm.count("render")) {
		if (vm["render"].as<string>() == "cgal") viewOptions.renderer = RenderType::CGAL;
		else viewOptions.renderer = RenderType::GEOMETRY;
	}

	viewOptions.previewer = (viewOptions.renderer == RenderType::THROWNTOGETHER) ? Previewer::THROWNTOGETHER : Previewer::OPENCSG;
	if (vm.count("view")) {
		const auto &viewOptionValues = vm["view"].as<CommaSeparatedVector>();

		for (const auto &option : viewOptionValues.values) {
			try {
				viewOptions[option] = true;
			} catch (const std::out_of_range &e) {
				PRINTB("Unknown --view option '%s' ignored. Use -h to list available options.", option);
			}
		}
	}

	if (vm.count("csglimit")) {
		RenderSettings::inst()->openCSGTermLimit = vm["csglimit"].as<unsigned int>();
	}

	if (vm.count("o")) {
		// FIXME: Allow for multiple output files?
		if (output_file) help(argv[0], desc, true);
		output_file = vm["o"].as<string>().c_str();
	}
	if (vm.count("s")) {
		printDeprecation("The -s option is deprecated. Use -o instead.\n");
		if (output_file) help(argv[0], desc, true);
		output_file = vm["s"].as<string>().c_str();
	}
	if (vm.count("x")) {
		printDeprecation("The -x option is deprecated. Use -o instead.\n");
		if (output_file) help(argv[0], desc, true);
		output_file = vm["x"].as<string>().c_str();
	}
	if (vm.count("d")) {
		if (deps_output_file) help(argv[0], desc, true);
		deps_output_file = vm["d"].as<string>().c_str();
	}
	if (vm.count("m")) {
		if (make_command) help(argv[0], desc, true);
		make_command = vm["m"].as<string>().c_str();
	}

	if (vm.count("D")) {
		for(const auto &cmd : vm["D"].as<vector<string>>()) {
			commandline_commands += cmd;
			commandline_commands += ";\n";
		}
	}
#ifdef ENABLE_EXPERIMENTAL
	if (vm.count("enable")) {
		for(const auto &feature : vm["enable"].as<vector<string>>()) {
			Feature::enable_feature(feature);
		}
	}

	if (vm.count("parallelism")) {
		// TODO: validate input
		ThreadedNodeVisitor::Parallelism = std::stoi(vm["parallelism"].as<string>());
	}
#endif

	string parameterFile;
	string parameterSet;
	
	if (Feature::ExperimentalCustomizer.is_enabled()) {
		if (vm.count("p")) {
			if (!parameterFile.empty()) help(argv[0], desc, true);
			
			parameterFile = vm["p"].as<string>().c_str();
		}
		
		if (vm.count("P")) {
			if (!parameterSet.empty()) help(argv[0], desc, true);
			
			parameterSet = vm["P"].as<string>().c_str();
		}
	}
	else {
		if (vm.count("p") || vm.count("P")) {
			if (!parameterSet.empty()) help(argv[0], desc, true);
			PRINT("Customizer feature not activated\n");
			help(argv[0], desc, true);
		}
	}
	
	vector<string> inputFiles;
	if (vm.count("input-file"))	{
		inputFiles = vm["input-file"].as<vector<string>>();
	}

	if (vm.count("colorscheme")) {
		arg_colorscheme = vm["colorscheme"].as<string>();
	}

	currentdir = fs::current_path().generic_string();

	viewOptions.camera = get_camera(vm);

	auto cmdlinemode = false;
	if (output_file) { // cmd-line mode
		cmdlinemode = true;
		if (!inputFiles.size()) help(argv[0], desc, true);
	}

	if (arg_info || cmdlinemode) {
		if (inputFiles.size() > 1) help(argv[0], desc, true);
		rc = cmdline(deps_output_file, inputFiles[0], output_file, original_path, parameterFile, parameterSet, viewOptions);
	}
	else if (QtUseGUI()) {
		rc = gui(inputFiles, original_path, argc, argv);
	}
	else {
		PRINT("Requested GUI mode but can't open display!\n");
		help(argv[0], desc, true);
	}

	Builtins::instance(true);

	return rc;
}<|MERGE_RESOLUTION|>--- conflicted
+++ resolved
@@ -883,16 +883,12 @@
 #ifdef ENABLE_EXPERIMENTAL
 		("p,p", po::value<string>(), "customizer parameter file")
 		("P,P", po::value<string>(), "customizer parameter set")
-<<<<<<< HEAD
-		("enable", po::value<vector<string>>(), ("enable experimental features: " + features + "\n").c_str())
-		("parallelism", po::value<string>(), "Maximum parallelism (# cores) to use for render operations. Only valid if the 'thread-traversal' feature is enabled.")
-=======
 		("enable", po::value<vector<string>>(), ("enable experimental features: " +
 																						 join(boost::make_iterator_range(Feature::begin(), Feature::end()), " | ", [](const Feature *feature) {
 																								 return feature->get_name();
 																							 }) +
 																						 "\n").c_str())
->>>>>>> f01af3f6
+		("parallelism", po::value<string>(), "Maximum parallelism (# cores) to use for render operations. Only valid if the 'thread-traversal' feature is enabled.")
 #endif
 		("help,h", "print this help message and exit")
 		("version,v", "print the version")
