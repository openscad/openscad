--- conflicted
+++ resolved
@@ -828,9 +828,7 @@
 {
 	int rc = 0;
 	StackCheck::inst()->init();
-<<<<<<< HEAD
-
-=======
+
 #ifdef OPENSCAD_QTGUI
 	{   // Need a dummy app instance to get the application path but it needs to be destroyed before the GUI is launched.
 		QCoreApplication app(argc, argv);
@@ -840,7 +838,6 @@
 	PlatformUtils::registerApplicationPath(fs::absolute(boost::filesystem::path(argv[0]).parent_path()).generic_string());
 #endif
 	
->>>>>>> 5a027390
 #ifdef Q_OS_MAC
 	bool isGuiLaunched = getenv("GUI_LAUNCHED") != nullptr;
 	if (isGuiLaunched) set_output_handler(CocoaUtils::nslog, nullptr);
