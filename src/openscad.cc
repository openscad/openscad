--- conflicted
+++ resolved
@@ -826,12 +826,8 @@
 	ViewOptions viewOptions{};
 	po::options_description desc("Allowed options");
 	desc.add_options()
-<<<<<<< HEAD
-		("o,o", po::value<string>(), "output specified file instead of running the GUI, the file extension specifies the type: stl, off, amf, csg, dxf, 3mf, svg, png, echo, ast, term, nef3, nefdbg\n")
 		("export-format", po::value<string>(), "format of exported scad file, arg can be any of file extension in -o option. It overrides the file extension in -o option\n")
-=======
 		("o,o", po::value<string>(), "output specified file instead of running the GUI, the file extension specifies the type: stl, off, amf, 3mf, csg, dxf, svg, png, echo, ast, term, nef3, nefdbg\n")
->>>>>>> 92550dec
 		("D,D", po::value<vector<string>>(), "var=val -pre-define variables")
 		("p,p", po::value<string>(), "customizer parameter file")
 		("P,P", po::value<string>(), "customizer parameter set")
