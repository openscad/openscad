--- conflicted
+++ resolved
@@ -118,30 +118,6 @@
  }
 }
 
-<<<<<<< HEAD
-"<"[^ \t\r\n>]+">" {
-	char *filename = strdup(yytext+1);
-	filename[strlen(filename)-1] = 0;
-	path incpath = path(parser_source_path) / filename;
-	if (!exists(incpath)) {
-          incpath = librarydir / filename;
-	}
-
-	PRINTF("DEPRECATED: Support for implicit include will be removed in future releases. Use `include <filename>' instead.");
-	handle_dep(absolute(incpath).generic_string());
-	yyin = fopen(absolute(incpath).c_str(), "r");
-	if (!yyin) {
-		PRINTF("WARNING: Can't open input file `%s'.", filename);
-	} else {
-		openfiles.push_back(yyin);
-		yypush_buffer_state(yy_create_buffer( yyin, YY_BUF_SIZE ));
-		BEGIN(INITIAL);
-	}
-	free(filename);
-}
-
-=======
->>>>>>> ba8aa515
 <<EOF>> {
 	if(!path_stack.empty()) path_stack.pop_back();
 	if (yyin && yyin != stdin) {
