/*
 *  OpenSCAD (www.openscad.org)
 *  Copyright (C) 2009-2011 Clifford Wolf <clifford@clifford.at> and
 *                          Marius Kintel <marius@kintel.net>
 *
 *  This program is free software; you can redistribute it and/or modify
 *  it under the terms of the GNU General Public License as published by
 *  the Free Software Foundation; either version 2 of the License, or
 *  (at your option) any later version.
 *
 *  As a special exception, you have permission to link this program
 *  with the CGAL library and distribute executables, as long as you
 *  follow the requirements of the GNU GPL in regard to all of the
 *  software in the executable aside from CGAL.
 *
 *  This program is distributed in the hope that it will be useful,
 *  but WITHOUT ANY WARRANTY; without even the implied warranty of
 *  MERCHANTABILITY or FITNESS FOR A PARTICULAR PURPOSE.  See the
 *  GNU General Public License for more details.
 *
 *  You should have received a copy of the GNU General Public License
 *  along with this program; if not, write to the Free Software
 *  Foundation, Inc., 59 Temple Place, Suite 330, Boston, MA  02111-1307  USA
 *
 */

#include "transformnode.h"
#include "ModuleInstantiation.h"
#include "evalcontext.h"
#include "polyset.h"
#include "builtin.h"
#include "value.h"
#include "printutils.h"
#include "degree_trig.h"
#include <sstream>
#include <vector>
#include <assert.h>
#include <boost/assign/std/vector.hpp>
using namespace boost::assign; // bring 'operator+=()' into scope

enum class transform_type_e {
	SCALE,
	ROTATE,
	MIRROR,
	TRANSLATE,
	MULTMATRIX
};

class TransformModule : public AbstractModule
{
public:
	transform_type_e type;
	TransformModule(transform_type_e type) : type(type) { }
	AbstractNode *instantiate(const std::shared_ptr<Context>& ctx, const ModuleInstantiation *inst, const std::shared_ptr<EvalContext>& evalctx) const override;
};

AbstractNode *TransformModule::instantiate(const std::shared_ptr<Context>& ctx, const ModuleInstantiation *inst, const std::shared_ptr<EvalContext>& evalctx) const
{
	auto node = new TransformNode(inst);

	AssignmentList args;

	switch (this->type) {
	case transform_type_e::SCALE:
		args += Assignment("v");
		break;
	case transform_type_e::ROTATE:
		args += Assignment("a"), Assignment("v");
		break;
	case transform_type_e::MIRROR:
		args += Assignment("v");
		break;
	case transform_type_e::TRANSLATE:
		args += Assignment("v");
		break;
	case transform_type_e::MULTMATRIX:
		args += Assignment("m");
		break;
	default:
		assert(false);
	}

	ContextHandle<Context> c{Context::create<Context>(ctx)};
	c->setVariables(evalctx, args);
	inst->scope.apply(evalctx);

	if (this->type == transform_type_e::SCALE) {
		Vector3d scalevec(1, 1, 1);
<<<<<<< HEAD
		const auto &v = c.lookup_variable("v");
		if (!v.getVec3(scalevec[0], scalevec[1], scalevec[2], 1.0)) {
=======
		auto v = c->lookup_variable("v");
		if (!v->getVec3(scalevec[0], scalevec[1], scalevec[2], 1.0)) {
>>>>>>> 77fcf617
			double num;
			if (v.getDouble(num)){
				scalevec.setConstant(num);
			}else{
				PRINTB("WARNING: Unable to convert scale(%s) parameter to a number, a vec3 or vec2 of numbers or a number, %s", v.toEchoString() % inst->location().toRelativeString(ctx->documentPath()));
			}
		}
		if(OpenSCAD::rangeCheck){
			if(scalevec[0]==0 || scalevec[1]==0 || scalevec[2]==0 || !std::isfinite(scalevec[0])|| !std::isfinite(scalevec[1])|| !std::isfinite(scalevec[2])){
				PRINTB("WARNING: scale(%s), %s", v.toEchoString() % inst->location().toRelativeString(ctx->documentPath()));
			}
		}
		node->matrix.scale(scalevec);
	}
	else if (this->type == transform_type_e::ROTATE) {
<<<<<<< HEAD
		const auto &val_a = c.lookup_variable("a");
		const auto &val_v = c.lookup_variable("v");
		if (val_a.type() == Value::ValueType::VECTOR) {
=======
		auto val_a = c->lookup_variable("a");
		auto val_v = c->lookup_variable("v");
		if (val_a->type() == Value::ValueType::VECTOR) {
>>>>>>> 77fcf617
			double sx = 0, sy = 0, sz = 0;
			double cx = 1, cy = 1, cz = 1;
			double a = 0.0;
			bool ok = true;
			if (val_a.toVectorPtr()->size() > 0) {
				ok &= val_a.toVectorPtr()[0].getDouble(a);
				ok &= !std::isinf(a) && !std::isnan(a);
				sx = sin_degrees(a);
				cx = cos_degrees(a);
			}
			if (val_a.toVectorPtr()->size() > 1) {
				ok &= val_a.toVectorPtr()[1].getDouble(a);
				ok &= !std::isinf(a) && !std::isnan(a);
				sy = sin_degrees(a);
				cy = cos_degrees(a);
			}
			if (val_a.toVectorPtr()->size() > 2) {
				ok &= val_a.toVectorPtr()[2].getDouble(a);
				ok &= !std::isinf(a) && !std::isnan(a);
				sz = sin_degrees(a);
				cz = cos_degrees(a);
			}
			if (val_a.toVectorPtr()->size() > 3) {
				ok &= false;
			}
			
			bool v_supplied = (val_v.isDefined());
			if(ok){
				if(v_supplied){
					PRINTB("WARNING: When parameter a is supplied as vector, v is ignored rotate(a=%s, v=%s), %s", val_a.toEchoString() % val_v.toEchoString() % inst->location().toRelativeString(ctx->documentPath()));
				}
			}else{
				if(v_supplied){
					PRINTB("WARNING: Problem converting rotate(a=%s, v=%s) parameter, %s", val_a.toString() % val_v.toEchoString() % inst->location().toRelativeString(ctx->documentPath()));
				}else{
					PRINTB("WARNING: Problem converting rotate(a=%s) parameter, %s", val_a.toEchoString() % inst->location().toRelativeString(ctx->documentPath()));
				}
			}
			Matrix3d M;
			M <<  cy * cz,  cz * sx * sy - cx * sz,   cx * cz * sy + sx * sz,
			      cy * sz,  cx * cz + sx * sy * sz,  -cz * sx + cx * sy * sz,
			     -sy,       cy * sx,                  cx * cy;
			node->matrix.rotate(M);
		} else {
			double a = 0.0;
			bool aConverted = val_a.getDouble(a);
			aConverted &= !std::isinf(a) && !std::isnan(a);

			Vector3d v(0, 0, 1);
			bool vConverted = val_v.getVec3(v[0], v[1], v[2], 0.0);
			node->matrix.rotate(angle_axis_degrees(aConverted ? a : 0, v));
			if(val_v.isDefined() && ! vConverted){
				if(aConverted){
					PRINTB("WARNING: Problem converting rotate(..., v=%s) parameter, %s", val_v.toEchoString() % inst->location().toRelativeString(ctx->documentPath()));
				}else{
					PRINTB("WARNING: Problem converting rotate(a=%s, v=%s) parameter, %s", val_a.toEchoString() % val_v.toEchoString() % inst->location().toRelativeString(ctx->documentPath()));
				}
			}else if(!aConverted){
				PRINTB("WARNING: Problem converting rotate(a=%s) parameter, %s", val_a.toEchoString() % inst->location().toRelativeString(ctx->documentPath()));
			}
		}
	}
	else if (this->type == transform_type_e::MIRROR) {
<<<<<<< HEAD
		const auto &val_v = c.lookup_variable("v");
=======
		auto val_v = c->lookup_variable("v");
>>>>>>> 77fcf617
		double x = 1.0, y = 0.0, z = 0.0;
	
		if (val_v.getVec3(x, y, z, 0.0)) {
			if (x != 0.0 || y != 0.0 || z != 0.0) {
				double sn = 1.0 / sqrt(x*x + y*y + z*z);
				x *= sn, y *= sn, z *= sn;
			}
		}else{
			PRINTB("WARNING: Unable to convert mirror(%s) parameter to a vec3 or vec2 of numbers, %s", val_v.toEchoString() % inst->location().toRelativeString(ctx->documentPath()));
		}

		if (x != 0.0 || y != 0.0 || z != 0.0)	{
			Matrix4d m;
			m << 1-2*x*x, -2*y*x, -2*z*x, 0,
				-2*x*y, 1-2*y*y, -2*z*y, 0,
				-2*x*z, -2*y*z, 1-2*z*z, 0,
				0, 0, 0, 1;
			node->matrix = m;
		}
	}
	else if (this->type == transform_type_e::TRANSLATE)	{
<<<<<<< HEAD
		const auto &v = c.lookup_variable("v");
=======
		auto v = c->lookup_variable("v");
>>>>>>> 77fcf617
		Vector3d translatevec(0,0,0);
		bool ok = v.getVec3(translatevec[0], translatevec[1], translatevec[2], 0.0);
		ok &= std::isfinite(translatevec[0]) && std::isfinite(translatevec[1]) && std::isfinite(translatevec[2]) ;
		if (ok) {
			node->matrix.translate(translatevec);
		}else{
			PRINTB("WARNING: Unable to convert translate(%s) parameter to a vec3 or vec2 of numbers, %s", v.toEchoString() % inst->location().toRelativeString(ctx->documentPath()));
		}
	}
	else if (this->type == transform_type_e::MULTMATRIX) {
<<<<<<< HEAD
		const auto &v = c.lookup_variable("m");
		if (v.type() == Value::ValueType::VECTOR) {
=======
		auto v = c->lookup_variable("m");
		if (v->type() == Value::ValueType::VECTOR) {
>>>>>>> 77fcf617
			Matrix4d rawmatrix{Matrix4d::Identity()};
			for (int i = 0; i < 16; i++) {
				size_t x = i / 4, y = i % 4;
				if (y < v.toVectorPtr()->size() && v.toVectorPtr()[y].type() == 
						Value::ValueType::VECTOR && x < v.toVectorPtr()[y].toVectorPtr()->size())
					v.toVectorPtr()[y].toVectorPtr()[x].getDouble(rawmatrix(y, x));
			}
			double w = rawmatrix(3,3);
			if (w != 1.0) node->matrix = rawmatrix / w;
			else node->matrix = rawmatrix;
		}
	}

	auto instantiatednodes = inst->instantiateChildren(evalctx);
	node->children.insert(node->children.end(), instantiatednodes.begin(), instantiatednodes.end());

	return node;
}

std::string TransformNode::toString() const
{
	std::ostringstream stream;

	stream << "multmatrix([";
	for (int j=0;j<4;j++) {
		stream << "[";
		for (int i=0;i<4;i++) {
			Value v(this->matrix(j, i));
			stream << v;
			if (i != 3) stream << ", ";
		}
		stream << "]";
		if (j != 3) stream << ", ";
	}
	stream << "])";

	return stream.str();
}

TransformNode::TransformNode(const ModuleInstantiation *mi) : AbstractNode(mi), matrix(Transform3d::Identity())
{
}

std::string TransformNode::name() const
{
	return "transform";
}

void register_builtin_transform()
{
	Builtins::init("scale", new TransformModule(transform_type_e::SCALE),
				{
					"scale([x, y, z])",
				});

	Builtins::init("rotate", new TransformModule(transform_type_e::ROTATE),
				{
					"rotate([x, y, z])",
				});

	Builtins::init("mirror", new TransformModule(transform_type_e::MIRROR),
				{
					"mirror([x, y, z])",
				});

	Builtins::init("translate", new TransformModule(transform_type_e::TRANSLATE),
				{
					"translate([x, y, z])",
				});

	Builtins::init("multmatrix", new TransformModule(transform_type_e::MULTMATRIX),
				{
					"multmatrix(matrix_4_by_4)",
				});
}<|MERGE_RESOLUTION|>--- conflicted
+++ resolved
@@ -86,13 +86,8 @@
 
 	if (this->type == transform_type_e::SCALE) {
 		Vector3d scalevec(1, 1, 1);
-<<<<<<< HEAD
-		const auto &v = c.lookup_variable("v");
+		const auto &v = c->lookup_variable("v");
 		if (!v.getVec3(scalevec[0], scalevec[1], scalevec[2], 1.0)) {
-=======
-		auto v = c->lookup_variable("v");
-		if (!v->getVec3(scalevec[0], scalevec[1], scalevec[2], 1.0)) {
->>>>>>> 77fcf617
 			double num;
 			if (v.getDouble(num)){
 				scalevec.setConstant(num);
@@ -108,15 +103,9 @@
 		node->matrix.scale(scalevec);
 	}
 	else if (this->type == transform_type_e::ROTATE) {
-<<<<<<< HEAD
-		const auto &val_a = c.lookup_variable("a");
-		const auto &val_v = c.lookup_variable("v");
+		const auto &val_a = c->lookup_variable("a");
+		const auto &val_v = c->lookup_variable("v");
 		if (val_a.type() == Value::ValueType::VECTOR) {
-=======
-		auto val_a = c->lookup_variable("a");
-		auto val_v = c->lookup_variable("v");
-		if (val_a->type() == Value::ValueType::VECTOR) {
->>>>>>> 77fcf617
 			double sx = 0, sy = 0, sz = 0;
 			double cx = 1, cy = 1, cz = 1;
 			double a = 0.0;
@@ -180,11 +169,7 @@
 		}
 	}
 	else if (this->type == transform_type_e::MIRROR) {
-<<<<<<< HEAD
-		const auto &val_v = c.lookup_variable("v");
-=======
-		auto val_v = c->lookup_variable("v");
->>>>>>> 77fcf617
+		const auto &val_v = c->lookup_variable("v");
 		double x = 1.0, y = 0.0, z = 0.0;
 	
 		if (val_v.getVec3(x, y, z, 0.0)) {
@@ -206,11 +191,7 @@
 		}
 	}
 	else if (this->type == transform_type_e::TRANSLATE)	{
-<<<<<<< HEAD
-		const auto &v = c.lookup_variable("v");
-=======
-		auto v = c->lookup_variable("v");
->>>>>>> 77fcf617
+		const auto &v = c->lookup_variable("v");
 		Vector3d translatevec(0,0,0);
 		bool ok = v.getVec3(translatevec[0], translatevec[1], translatevec[2], 0.0);
 		ok &= std::isfinite(translatevec[0]) && std::isfinite(translatevec[1]) && std::isfinite(translatevec[2]) ;
@@ -221,17 +202,12 @@
 		}
 	}
 	else if (this->type == transform_type_e::MULTMATRIX) {
-<<<<<<< HEAD
-		const auto &v = c.lookup_variable("m");
+		const auto &v = c->lookup_variable("m");
 		if (v.type() == Value::ValueType::VECTOR) {
-=======
-		auto v = c->lookup_variable("m");
-		if (v->type() == Value::ValueType::VECTOR) {
->>>>>>> 77fcf617
 			Matrix4d rawmatrix{Matrix4d::Identity()};
 			for (int i = 0; i < 16; i++) {
 				size_t x = i / 4, y = i % 4;
-				if (y < v.toVectorPtr()->size() && v.toVectorPtr()[y].type() == 
+				if (y < v.toVectorPtr()->size() && v.toVectorPtr()[y].type() ==
 						Value::ValueType::VECTOR && x < v.toVectorPtr()[y].toVectorPtr()->size())
 					v.toVectorPtr()[y].toVectorPtr()[x].getDouble(rawmatrix(y, x));
 			}
