--- conflicted
+++ resolved
@@ -191,11 +191,7 @@
     gluTessCallback(tess_, GLenum(GLU_TESS_END_DATA),
                     (GLvoid(CGAL_GLU_TESS_CALLBACK *)(CGAL_GLU_TESS_DOTS))&endCallback);
     gluTessCallback(tess_, GLenum(GLU_TESS_ERROR),
-<<<<<<< HEAD
                     (GLvoid(CGAL_GLU_TESS_CALLBACK *)(CGAL_GLU_TESS_DOTS)) & errorCallback);
-=======
-                    (GLvoid(CGAL_GLU_TESS_CALLBACK *)(CGAL_GLU_TESS_DOTS))&errorCallback);
->>>>>>> e07b9a67
     gluTessProperty(tess_, GLenum(GLU_TESS_WINDING_RULE), GLU_TESS_WINDING_POSITIVE);
 
     CGAL::OGL::DFacet::Coord_const_iterator cit;
