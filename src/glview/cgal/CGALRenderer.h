--- conflicted
+++ resolved
@@ -4,11 +4,8 @@
 #ifdef ENABLE_CGAL
 #include "CGAL_OGL_Polyhedron.h"
 #include "CGAL_Nef_polyhedron.h"
-<<<<<<< HEAD
 #include "Selection.h"
-=======
 #endif
->>>>>>> 3fba55c7
 
 class CGALRenderer : public VBORenderer
 {
