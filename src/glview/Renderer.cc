#include "glview/Renderer.h"
#include "geometry/linalg.h"
#include "glview/ColorMap.h"
#include "utils/printutils.h"
#include "platform/PlatformUtils.h"
#include "glview/system-gl.h"
#include "core/TextureNode.h"

#include <sstream>
#include <Eigen/LU>
#include <fstream>
#include <string>
#include <vector>

#ifndef NULLGL


namespace {

GLuint compileShader(const std::string& name, GLuint shader_type) {
  auto shader_source = ShaderUtils::loadShaderSource(name);
  const GLuint shader = glCreateShader(shader_type);
  auto *c_source = shader_source.c_str();
  glShaderSource(shader, 1, (const GLchar **)&c_source, nullptr);
  glCompileShader(shader);
  GLint status;
  glGetShaderiv(shader, GL_COMPILE_STATUS, &status);
  if (!status) {
    int loglen;
    char logbuffer[1000];
    glGetShaderInfoLog(shader, sizeof(logbuffer), &loglen, logbuffer);
    PRINTDB("OpenGL shader compilation error:\n%s", logbuffer);
    return 0;
  }
  return shader;
}

}  // namespace

namespace RendererUtils {

CSGMode getCsgMode(const bool highlight_mode, const bool background_mode, const OpenSCADOperator type) {
  int csgmode = highlight_mode ? CSGMODE_HIGHLIGHT : (background_mode ? CSGMODE_BACKGROUND : CSGMODE_NORMAL);
  if (type == OpenSCADOperator::DIFFERENCE) csgmode |= CSGMODE_DIFFERENCE_FLAG;
  return static_cast<CSGMode>(csgmode);
}

std::string loadShaderSource(const std::string& name) {
  std::string shaderPath = (PlatformUtils::resourcePath("shaders") / name).string();
  std::ostringstream buffer;
  const std::ifstream f(shaderPath);
  if (f.is_open()) {
    buffer << f.rdbuf();
  } else {
    LOG(message_group::UI_Error, "Cannot open shader source file: '%1$s'", shaderPath);
  }
  return buffer.str();
}

ShaderUtils::ShaderResource compileShaderProgram(const std::string& vs_str, const std::string& fs_str) {
  int shaderstatus;
  const char *vs_source = vs_str.c_str();
  const char *fs_source = fs_str.c_str();
  // Compile the shaders
  GL_CHECKD(auto vertex_shader = glCreateShader(GL_VERTEX_SHADER));
  glShaderSource(vertex_shader, 1, (const GLchar **)&vs_source, nullptr);
  glCompileShader(vertex_shader);
  glGetShaderiv(vertex_shader, GL_COMPILE_STATUS, &shaderstatus);
  if (shaderstatus != GL_TRUE) {
    int loglen;
    char logbuffer[1000];
    glGetShaderInfoLog(vertex_shader, sizeof(logbuffer), &loglen, logbuffer);
    // FIXME: Use OpenCAD log to error instead of stderr
    fprintf(stderr, __FILE__ ": OpenGL vertex shader Error:\n%.*s\n\n", loglen, logbuffer);
    return {};
  }

  GL_CHECKD(auto fragment_shader = glCreateShader(GL_FRAGMENT_SHADER));
  glShaderSource(fragment_shader, 1, (const GLchar **)&fs_source, nullptr);
  glCompileShader(fragment_shader);
  glGetShaderiv(fragment_shader, GL_COMPILE_STATUS, &shaderstatus);
  if (shaderstatus != GL_TRUE) {
    int loglen;
    char logbuffer[1000];
    glGetShaderInfoLog(fragment_shader, sizeof(logbuffer), &loglen, logbuffer);
    // FIXME: Use OpenCAD log to error instead of stderr
    fprintf(stderr, __FILE__ ": OpenGL fragment shader Error:\n%.*s\n\n", loglen, logbuffer);
    return {};
  }

  // Link
  auto shader_prog = glCreateProgram();
  glAttachShader(shader_prog, vertex_shader);
  glAttachShader(shader_prog, fragment_shader);
  GL_CHECKD(glLinkProgram(shader_prog));

  GLint status;
  glGetProgramiv(shader_prog, GL_LINK_STATUS, &status);
  if (status == GL_FALSE) {
    int loglen;
    char logbuffer[1000];
    glGetProgramInfoLog(shader_prog, sizeof(logbuffer), &loglen, logbuffer);
    // FIXME: Use OpenCAD log to error instead of stderr
    fprintf(stderr, __FILE__ ": OpenGL Program Linker Error:\n%.*s\n\n", loglen, logbuffer);
    return {};
  } else {
    glValidateProgram(shader_prog);
    glGetProgramiv(shader_prog, GL_VALIDATE_STATUS, &status);
    if (!status) {
      int loglen;
      char logbuffer[1000];
      glGetProgramInfoLog(shader_prog, sizeof(logbuffer), &loglen, logbuffer);
      // FIXME: Use OpenCAD log to error instead of stderr
      fprintf(stderr, __FILE__ ": OpenGL Program Validation results:\n%.*s\n\n", loglen, logbuffer);
      return {};
    }
  }

  return {
    .shader_program = shader_prog,
    .vertex_shader = vertex_shader,
    .fragment_shader = fragment_shader,
  };
}

}  // namespace RendererUtils

Renderer::Renderer()
{
  PRINTD("Renderer() start");

  // Setup default colors
  // The main colors, MATERIAL and CUTOUT, come from this object's
  // colorscheme. Colorschemes don't currently hold information
  // for Highlight/Background colors
  // but it wouldn't be too hard to make them do so.

  // MATERIAL is set by this object's colorscheme
  // CUTOUT is set by this object's colorscheme
  colormap_[ColorMode::HIGHLIGHT] = {255, 81, 81, 128};
  colormap_[ColorMode::BACKGROUND] = {180, 180, 180, 128};
  // MATERIAL_EDGES is set by this object's colorscheme
  // CUTOUT_EDGES is set by this object's colorscheme
  colormap_[ColorMode::HIGHLIGHT_EDGES] = {255, 171, 86, 128};
  colormap_[ColorMode::BACKGROUND_EDGES] = {150, 150, 150, 128};

  Renderer::setColorScheme(ColorMap::inst()->defaultColorScheme());

  PRINTD("Renderer() end");
}

bool Renderer::getColorSchemeColor(Renderer::ColorMode colormode, Color4f& outcolor) const
{
  if (const auto it = colormap_.find(colormode); it != colormap_.end()) {
    outcolor = it->second;
    return true;
  }
  return false;
}

bool Renderer::getShaderColor(Renderer::ColorMode colormode, const Color4f& object_color,
                              Color4f& outcolor) const
{
  // If an object was colored, use that color, except when using the highlight/background operator
  if ((colormode != ColorMode::BACKGROUND) && (colormode != ColorMode::HIGHLIGHT) && object_color.isValid()) {
    outcolor = object_color;
    return true;
  }

  Color4f basecol;
  if (Renderer::getColorSchemeColor(colormode, basecol)) {
    // In highlight/background mode, pull unset colors from the basecol
    if (colormode == ColorMode::BACKGROUND || colormode != ColorMode::HIGHLIGHT) {
      basecol = Color4f(object_color[0] >= 0 ? object_color[0] : basecol[0], object_color[1] >= 0 ? object_color[1] : basecol[1],
                        object_color[2] >= 0 ? object_color[2] : basecol[2], object_color[3] >= 0 ? object_color[3] : basecol[3]);
    }
    Color4f col;
    Renderer::getColorSchemeColor(ColorMode::MATERIAL, col);
    outcolor = basecol;
    if (outcolor[0] < 0) outcolor[0] = col[0];
    if (outcolor[1] < 0) outcolor[1] = col[1];
    if (outcolor[2] < 0) outcolor[2] = col[2];
    if (outcolor[3] < 0) outcolor[3] = col[3];
    return true;
  }

  return false;
}



/* fill colormap_ with matching entries from the colorscheme. note
   this does not change Highlight or Background colors as they are not
   represented in the colorscheme (yet). Also edgecolors are currently the
   same for CGAL & OpenCSG */
void Renderer::setColorScheme(const ColorScheme& cs) {
  PRINTD("setColorScheme");
  colormap_[ColorMode::MATERIAL] = ColorMap::getColor(cs, RenderColor::OPENCSG_FACE_FRONT_COLOR);
  colormap_[ColorMode::CUTOUT] = ColorMap::getColor(cs, RenderColor::OPENCSG_FACE_BACK_COLOR);
  colormap_[ColorMode::MATERIAL_EDGES] = ColorMap::getColor(cs, RenderColor::CGAL_EDGE_FRONT_COLOR);
  colormap_[ColorMode::CUTOUT_EDGES] = ColorMap::getColor(cs, RenderColor::CGAL_EDGE_BACK_COLOR);
  colormap_[ColorMode::EMPTY_SPACE] = ColorMap::getColor(cs, RenderColor::BACKGROUND_COLOR);
  colorscheme_ = &cs;
}


<<<<<<< HEAD
std::shared_ptr<SelectedObject> Renderer::findModelObject(Vector3d near_pt, Vector3d far_pt, int mouse_x, int mouse_y, double tolerance) { return nullptr; }
=======
std::vector<SelectedObject> Renderer::findModelObject(const Vector3d& /*near_pt*/, const Vector3d& /*far_pt*/, int /*mouse_x*/, int /*mouse_y*/, double /*tolerance*/) { return {}; }
>>>>>>> 489f355f
#else //NULLGL

Renderer::Renderer() : colorscheme_(nullptr) {}
bool Renderer::getColorSchemeColor(Renderer::ColorMode colormode, Color4f& outcolor) const {return false; }
bool Renderer::getShaderColor(Renderer::ColorMode colormode, const Color4f& object_color, Color4f& outcolor) const { return false; }
std::string ShaderUtils::loadShaderSource(const std::string& name) { return ""; }
void Renderer::setColorScheme(const ColorScheme& cs) {}
<<<<<<< HEAD
std::shared_ptr<SelectedObject> Renderer::findModelObject(Vector3d near_pt, Vector3d far_pt, int mouse_x, int mouse_y, double tolerance) { return nullptr; }
=======
std::vector<SelectedObject> Renderer::findModelObject(const Vector3d& /*near_pt*/, const Vector3d& /*far_pt*/, int /*mouse_x*/, int /*mouse_y*/, double /*tolerance*/) { return {}; }
>>>>>>> 489f355f

#endif //NULLGL<|MERGE_RESOLUTION|>--- conflicted
+++ resolved
@@ -204,11 +204,7 @@
 }
 
 
-<<<<<<< HEAD
-std::shared_ptr<SelectedObject> Renderer::findModelObject(Vector3d near_pt, Vector3d far_pt, int mouse_x, int mouse_y, double tolerance) { return nullptr; }
-=======
-std::vector<SelectedObject> Renderer::findModelObject(const Vector3d& /*near_pt*/, const Vector3d& /*far_pt*/, int /*mouse_x*/, int /*mouse_y*/, double /*tolerance*/) { return {}; }
->>>>>>> 489f355f
+std::shared_ptr<SelectedObject> Renderer::findModelObject(const Vector3d &near_pt, const Vector3d &far_pt, int mouse_x, int mouse_y, double tolerance) { return nullptr; }
 #else //NULLGL
 
 Renderer::Renderer() : colorscheme_(nullptr) {}
@@ -216,10 +212,6 @@
 bool Renderer::getShaderColor(Renderer::ColorMode colormode, const Color4f& object_color, Color4f& outcolor) const { return false; }
 std::string ShaderUtils::loadShaderSource(const std::string& name) { return ""; }
 void Renderer::setColorScheme(const ColorScheme& cs) {}
-<<<<<<< HEAD
-std::shared_ptr<SelectedObject> Renderer::findModelObject(Vector3d near_pt, Vector3d far_pt, int mouse_x, int mouse_y, double tolerance) { return nullptr; }
-=======
-std::vector<SelectedObject> Renderer::findModelObject(const Vector3d& /*near_pt*/, const Vector3d& /*far_pt*/, int /*mouse_x*/, int /*mouse_y*/, double /*tolerance*/) { return {}; }
->>>>>>> 489f355f
+std::shared_ptr<SelectedObject> Renderer::findModelObject(const Vector3d &near_pt, const Vector3d &far_pt, int mouse_x, int mouse_y, double tolerance) { return nullptr; }
 
 #endif //NULLGL