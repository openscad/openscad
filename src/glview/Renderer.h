#pragma once

#include "geometry/linalg.h"
#include "glview/ShaderUtils.h"
#include "glview/ColorMap.h"
#include "core/enums.h"
#include "core/Selection.h"

#ifdef _MSC_VER // NULL
#include <map>
#include <cstdlib>
#endif

#include <vector>

namespace RendererUtils {

#define CSGMODE_DIFFERENCE_FLAG 0x10

enum CSGMode {
  CSGMODE_NONE                  = 0x00,
  CSGMODE_NORMAL                = 0x01,
  CSGMODE_DIFFERENCE            = CSGMODE_NORMAL | CSGMODE_DIFFERENCE_FLAG,
  CSGMODE_BACKGROUND            = 0x02,
  CSGMODE_BACKGROUND_DIFFERENCE = CSGMODE_BACKGROUND | CSGMODE_DIFFERENCE_FLAG,
  CSGMODE_HIGHLIGHT             = 0x03,
  CSGMODE_HIGHLIGHT_DIFFERENCE  = CSGMODE_HIGHLIGHT | CSGMODE_DIFFERENCE_FLAG
};

CSGMode getCsgMode(const bool highlight_mode, const bool background_mode, const OpenSCADOperator type = OpenSCADOperator::UNION);

} // namespace RendererUtils

class Renderer
{
public:
  Renderer();
  virtual ~Renderer() = default;

  virtual void prepare(const ShaderUtils::ShaderInfo *shaderinfo) = 0;
  virtual void draw(bool showedges, const ShaderUtils::ShaderInfo *shaderinfo) const = 0;
  [[nodiscard]] virtual BoundingBox getBoundingBox() const = 0;


  enum class ColorMode {
    NONE,
    MATERIAL,
    CUTOUT,
    HIGHLIGHT,
    BACKGROUND,
    MATERIAL_EDGES,
    CUTOUT_EDGES,
    HIGHLIGHT_EDGES,
    BACKGROUND_EDGES,
    CGAL_FACE_2D_COLOR,
    CGAL_EDGE_2D_COLOR,
    EMPTY_SPACE
  };

  bool getColorSchemeColor(ColorMode colormode, Color4f& outcolor) const;
  bool getShaderColor(Renderer::ColorMode colormode, const Color4f& object_color, Color4f& outcolor) const;
  virtual void setColorScheme(const ColorScheme& cs);

<<<<<<< HEAD
  virtual std::shared_ptr<SelectedObject> findModelObject(Vector3d near_pt, Vector3d far_pt, int mouse_x, int mouse_y, double tolerance);
=======
  virtual std::vector<SelectedObject> findModelObject(const Vector3d& near_pt, const Vector3d& far_pt, int mouse_x, int mouse_y, double tolerance);
>>>>>>> 489f355f

protected:
  std::map<ColorMode, Color4f> colormap_;
  const ColorScheme *colorscheme_{nullptr};
  void setupShader();
};<|MERGE_RESOLUTION|>--- conflicted
+++ resolved
@@ -61,11 +61,7 @@
   bool getShaderColor(Renderer::ColorMode colormode, const Color4f& object_color, Color4f& outcolor) const;
   virtual void setColorScheme(const ColorScheme& cs);
 
-<<<<<<< HEAD
-  virtual std::shared_ptr<SelectedObject> findModelObject(Vector3d near_pt, Vector3d far_pt, int mouse_x, int mouse_y, double tolerance);
-=======
-  virtual std::vector<SelectedObject> findModelObject(const Vector3d& near_pt, const Vector3d& far_pt, int mouse_x, int mouse_y, double tolerance);
->>>>>>> 489f355f
+  virtual std::shared_ptr<SelectedObject> findModelObject(const Vector3d &near_pt, const Vector3d &far_pt, int mouse_x, int mouse_y, double tolerance);
 
 protected:
   std::map<ColorMode, Color4f> colormap_;
