#include "glview/GLView.h"
#include "glview/system-gl.h"
#include "glview/ColorMap.h"
#include "glview/RenderSettings.h"
#include "utils/printutils.h"
#include "glview/Renderer.h"
#include "utils/degree_trig.h"
#include "glview/hershey.h"

#include <functional>
#include <memory>
#include <cmath>
#include <cstdio>
#include <string>

#ifdef ENABLE_OPENCSG
#include <opencsg.h>
#endif

GLView::GLView()
{
  aspectratio = 1;
  showedges = false;
  showfaces = true;
  showaxes = false;
  showcrosshairs = false;
  showscale = false;
  colorscheme = &ColorMap::inst()->defaultColorScheme();
  cam = Camera();
  far_far_away = RenderSettings::inst()->far_gl_clip_limit;
#ifdef ENABLE_OPENCSG
  is_opencsg_capable = false;
  has_shaders = false;
  static int sId = 0;
  this->opencsg_id = sId++;
#endif
}

void GLView::setRenderer(std::shared_ptr<Renderer> r)
{
  this->renderer = r;
  if (this->renderer) {
    this->renderer->resize(cam.pixel_width, cam.pixel_height);
  }
}

/* update the color schemes of the Renderer attached to this GLView
   to match the colorscheme of this GLView.*/
void GLView::updateColorScheme()
{
  if (this->renderer) this->renderer->setColorScheme(*this->colorscheme);
}

/* change this GLView's colorscheme to the one given, and update the
   Renderer attached to this GLView as well. */
void GLView::setColorScheme(const ColorScheme& cs)
{
  this->colorscheme = &cs;
  this->updateColorScheme();
}

void GLView::setColorScheme(const std::string& cs)
{
  const auto colorscheme = ColorMap::inst()->findColorScheme(cs);
  if (colorscheme) {
    setColorScheme(*colorscheme);
  } else {
    LOG(message_group::UI_Warning, "GLView: unknown colorscheme %1$s", cs);
  }
}

void GLView::resizeGL(int w, int h)
{
  cam.pixel_width = w;
  cam.pixel_height = h;
  glViewport(0, 0, w, h);
  aspectratio = 1.0 * w / h;
  if (this->renderer) {
    this->renderer->resize(cam.pixel_width, cam.pixel_height);
  }
}

void GLView::setCamera(const Camera& cam)
{
  this->cam = cam;
}

void GLView::setupCamera()
{
  glMatrixMode(GL_PROJECTION);
  glLoadIdentity();
  auto dist = cam.zoomValue();
  switch (this->cam.projection) {
  case Camera::ProjectionType::PERSPECTIVE: {
    gluPerspective(cam.fov, aspectratio, 0.1 * dist, 100 * dist);
    break;
  }
  default:
  case Camera::ProjectionType::ORTHOGONAL: {
    auto height = dist * tan_degrees(cam.fov / 2);
    glOrtho(-height * aspectratio, height * aspectratio,
            -height, height,
            -100 * dist, +100 * dist);
    break;
  }
  }
  glMatrixMode(GL_MODELVIEW);
  glLoadIdentity();
  gluLookAt(0.0, -dist, 0.0, // eye
            0.0, 0.0,   0.0,// center
            0.0, 0.0,   1.0);// up

  glRotated(cam.object_rot.x(), 1.0, 0.0, 0.0);
  glRotated(cam.object_rot.y(), 0.0, 1.0, 0.0);
  glRotated(cam.object_rot.z(), 0.0, 0.0, 1.0);
  glTranslated(cam.object_trans[0],cam.object_trans[1],cam.object_trans[2]); // translation be part of modelview matrix!
  glGetDoublev(GL_MODELVIEW_MATRIX,this->modelview);
  glTranslated(-cam.object_trans[0],-cam.object_trans[1],-cam.object_trans[2]);
  glGetDoublev(GL_PROJECTION_MATRIX,this->projection);
}

void GLView::paintGL()
{
  glDisable(GL_LIGHTING);
  auto bgcol = ColorMap::getColor(*this->colorscheme, RenderColor::BACKGROUND_COLOR);
  auto bgstopcol = ColorMap::getColor(*this->colorscheme, RenderColor::BACKGROUND_STOP_COLOR);
  auto axescolor = ColorMap::getColor(*this->colorscheme, RenderColor::AXES_COLOR);
  auto crosshaircol = ColorMap::getColor(*this->colorscheme, RenderColor::CROSSHAIR_COLOR);

  glClearColor(bgcol[0], bgcol[1], bgcol[2], 1.0);
  glClear(GL_COLOR_BUFFER_BIT | GL_DEPTH_BUFFER_BIT | GL_STENCIL_BUFFER_BIT);

  if (bgcol != bgstopcol) {
    glDisable(GL_DEPTH_TEST);

    glMatrixMode(GL_PROJECTION);
    glLoadIdentity();

    glMatrixMode(GL_MODELVIEW);
    glLoadIdentity();

    //draw screen aligned quad with color gradient
    glBegin(GL_QUADS);
    glColor3f(bgcol[0], bgcol[1], bgcol[2]);
    glVertex2f(-1.0f, +1.0f);
    glVertex2f(+1.0f, +1.0f);

    glColor3f(bgstopcol[0], bgstopcol[1], bgstopcol[2]);
    glVertex2f(+1.0f, -1.0f);
    glVertex2f(-1.0f, -1.0f);
    glEnd();
    glEnable(GL_DEPTH_TEST);
  }

  setupCamera();

  // The crosshair should be fixed at the center of the viewport...
  if (showcrosshairs) GLView::showCrosshairs(crosshaircol);
  glTranslated(cam.object_trans.x(), cam.object_trans.y(), cam.object_trans.z());
  // ...the axis lines need to follow the object translation.
  if (showaxes) GLView::showAxes(axescolor);
  // mark the scale along the axis lines
  if (showaxes && showscale) GLView::showScalemarkers(axescolor);

  glEnable(GL_LIGHTING);
  glDepthFunc(GL_LESS);
  glCullFace(GL_BACK);
  glDisable(GL_CULL_FACE);
  glLineWidth(2);
  glColor3d(1.0, 0.0, 0.0);

  if (this->renderer) {
#if defined(ENABLE_OPENCSG)
    // FIXME: This belongs in the OpenCSG renderer, but it doesn't know about this ID yet
    OpenCSG::setContext(this->opencsg_id);
#endif
    this->renderer->prepare(showfaces, showedges);
    this->renderer->draw(showfaces, showedges);
  }
  Vector3d eyedir(this->modelview[2],this->modelview[6],this->modelview[10]);
  glColor3f(1,0,0);
  for (const SelectedObject &obj:this->selected_obj) {
    showObject(obj,eyedir);
  }
  glColor3f(0,1,0);
  if(shown_obj != nullptr)
    showObject(*shown_obj,eyedir);
  glDisable(GL_LIGHTING);
  if (showaxes) GLView::showSmallaxes(axescolor);
}

#ifdef ENABLE_OPENCSG

void glCompileCheck(GLuint shader) {
  GLint status;
  glGetShaderiv(shader, GL_COMPILE_STATUS, &status);
  if (status == GL_FALSE) {
    int loglen;
    char logbuffer[1000];
    glGetShaderInfoLog(shader, sizeof(logbuffer), &loglen, logbuffer);
    PRINTDB("OpenGL Shader Program Compile Error:\n%s", logbuffer);
  }
}

void GLView::enable_opencsg_shaders()
{
  // All OpenGL 2 contexts are OpenCSG capable
#ifdef USE_GLEW
  const bool hasOpenGL2_0 = GLEW_VERSION_2_0;
#endif
#ifdef USE_GLAD
  const bool hasOpenGL2_0 = GLAD_GL_VERSION_2_0;
#endif
  if (hasOpenGL2_0) {
    this->is_opencsg_capable = true;
    this->has_shaders = true;
  } else {
    display_opencsg_warning();
  }
}
#endif // ifdef ENABLE_OPENCSG


#ifdef DEBUG
// Requires OpenGL 4.3+
/*
   void GLAPIENTRY MessageCallback(GLenum source, GLenum type, GLuint id, GLenum severity,
                                  GLsizei length, const GLchar* message, const void* userParam)
   {
    fprintf(stderr, "GL CALLBACK: %s type = 0x%X, severity = 0x%X, message = %s\n",
            (type == GL_DEBUG_TYPE_ERROR ? "** GL ERROR **" : "" ),
            type, severity, message);
   }
   //*/
#endif

void GLView::initializeGL()
{
#ifdef DEBUG
/*
   // Requires OpenGL 4.3+
   glEnable              ( GL_DEBUG_OUTPUT );
   glDebugMessageCallback( MessageCallback, 0 );
   //*/
#endif

  glEnable(GL_DEPTH_TEST);
  glDepthRange(-far_far_away, +far_far_away);

  glEnable(GL_BLEND);
  glBlendFunc(GL_SRC_ALPHA, GL_ONE_MINUS_SRC_ALPHA);

  GLfloat light_diffuse[] = {1.0, 1.0, 1.0, 1.0};
  GLfloat light_position0[] = {-1.0, +1.0, +1.0, 0.0};
  GLfloat light_position1[] = {+1.0, -1.0, -1.0, 0.0};

  glMatrixMode(GL_MODELVIEW);
  glLoadIdentity();
  glLightfv(GL_LIGHT0, GL_DIFFUSE, light_diffuse);
  glLightfv(GL_LIGHT0, GL_POSITION, light_position0);
  glEnable(GL_LIGHT0);
  glLightfv(GL_LIGHT1, GL_DIFFUSE, light_diffuse);
  glLightfv(GL_LIGHT1, GL_POSITION, light_position1);
  glEnable(GL_LIGHT1);
  glEnable(GL_LIGHTING);
  glEnable(GL_NORMALIZE);

  glColorMaterial(GL_FRONT_AND_BACK, GL_AMBIENT_AND_DIFFUSE);
  // The following line is reported to fix issue #71
  glMateriali(GL_FRONT_AND_BACK, GL_SHININESS, 64);
  glEnable(GL_COLOR_MATERIAL);
#ifdef ENABLE_OPENCSG
  enable_opencsg_shaders();
#endif
}

void GLView::showSmallaxes(const Color4f& col)
{
  auto dpi = this->getDPI();
  // Small axis cross in the lower left corner
  glDepthFunc(GL_ALWAYS);

  // Set up an orthographic projection of the axis cross in the corner
  glMatrixMode(GL_PROJECTION);
  glLoadIdentity();
  glTranslatef(-0.8f, -0.8f, 0.0f);
  auto scale = 90.0;
  glOrtho(-scale * dpi * aspectratio, scale * dpi * aspectratio,
          -scale * dpi, scale * dpi,
          -scale * dpi, scale * dpi);
  gluLookAt(0.0, -1.0, 0.0,
            0.0, 0.0, 0.0,
            0.0, 0.0, 1.0);

  glMatrixMode(GL_MODELVIEW);
  glLoadIdentity();
  glRotated(cam.object_rot.x(), 1.0, 0.0, 0.0);
  glRotated(cam.object_rot.y(), 0.0, 1.0, 0.0);
  glRotated(cam.object_rot.z(), 0.0, 0.0, 1.0);

  glLineWidth(dpi);
  glBegin(GL_LINES);
  glColor3d(1.0, 0.0, 0.0);
  glVertex3d(0, 0, 0); glVertex3d(10 * dpi, 0, 0);
  glColor3d(0.0, 1.0, 0.0);
  glVertex3d(0, 0, 0); glVertex3d(0, 10 * dpi, 0);
  glColor3d(0.0, 0.0, 1.0);
  glVertex3d(0, 0, 0); glVertex3d(0, 0, 10 * dpi);
  glEnd();

  GLdouble mat_model[16];
  glGetDoublev(GL_MODELVIEW_MATRIX, mat_model);

  GLdouble mat_proj[16];
  glGetDoublev(GL_PROJECTION_MATRIX, mat_proj);

  GLint viewport[4];
  glGetIntegerv(GL_VIEWPORT, viewport);

  GLdouble xlabel_x, xlabel_y, xlabel_z;
  gluProject(12 * dpi, 0, 0, mat_model, mat_proj, viewport, &xlabel_x, &xlabel_y, &xlabel_z);
  xlabel_x = std::round(xlabel_x); xlabel_y = std::round(xlabel_y);

  GLdouble ylabel_x, ylabel_y, ylabel_z;
  gluProject(0, 12 * dpi, 0, mat_model, mat_proj, viewport, &ylabel_x, &ylabel_y, &ylabel_z);
  ylabel_x = std::round(ylabel_x); ylabel_y = std::round(ylabel_y);

  GLdouble zlabel_x, zlabel_y, zlabel_z;
  gluProject(0, 0, 12 * dpi, mat_model, mat_proj, viewport, &zlabel_x, &zlabel_y, &zlabel_z);
  zlabel_x = std::round(zlabel_x); zlabel_y = std::round(zlabel_y);

  glMatrixMode(GL_PROJECTION);
  glLoadIdentity();
  glTranslated(-1, -1, 0);
  glScaled(2.0 / viewport[2], 2.0 / viewport[3], 1);

  glMatrixMode(GL_MODELVIEW);
  glLoadIdentity();

  glColor3f(col[0], col[1], col[2]);

  float d = 3 * dpi;
  glBegin(GL_LINES);
  // X Label
  glVertex3d(xlabel_x - d, xlabel_y - d, 0); glVertex3d(xlabel_x + d, xlabel_y + d, 0);
  glVertex3d(xlabel_x - d, xlabel_y + d, 0); glVertex3d(xlabel_x + d, xlabel_y - d, 0);
  // Y Label
  glVertex3d(ylabel_x - d, ylabel_y - d, 0); glVertex3d(ylabel_x + d, ylabel_y + d, 0);
  glVertex3d(ylabel_x - d, ylabel_y + d, 0); glVertex3d(ylabel_x, ylabel_y, 0);
  // Z Label
  glVertex3d(zlabel_x - d, zlabel_y - d, 0); glVertex3d(zlabel_x + d, zlabel_y - d, 0);
  glVertex3d(zlabel_x - d, zlabel_y + d, 0); glVertex3d(zlabel_x + d, zlabel_y + d, 0);
  glVertex3d(zlabel_x - d, zlabel_y - d, 0); glVertex3d(zlabel_x + d, zlabel_y + d, 0);
  glEnd();
}

void GLView::showAxes(const Color4f& col)
{
  // Large gray axis cross inline with the model
  glLineWidth(this->getDPI());
  glColor3f(col[0], col[1], col[2]);

  glBegin(GL_LINES);
  glVertex4d(0, 0, 0, 1);
  glVertex4d(1, 0, 0, 0); // w = 0 goes to infinity
  glVertex4d(0, 0, 0, 1);
  glVertex4d(0, 1, 0, 0);
  glVertex4d(0, 0, 0, 1);
  glVertex4d(0, 0, 1, 0);
  glEnd();

  glPushAttrib(GL_LINE_BIT);
  glEnable(GL_LINE_STIPPLE);
  glLineStipple(3, 0xAAAA);
  glBegin(GL_LINES);
  glVertex4d(0, 0, 0, 1);
  glVertex4d(-1, 0, 0, 0);
  glVertex4d(0, 0, 0, 1);
  glVertex4d(0, -1, 0, 0);
  glVertex4d(0, 0, 0, 1);
  glVertex4d(0, 0, -1, 0);
  glEnd();
  glPopAttrib();
}

void GLView::showCrosshairs(const Color4f& col)
{
  glLineWidth(this->getDPI());
  glColor3f(col[0], col[1], col[2]);
  glBegin(GL_LINES);
  for (double xf : {-1.0, 1.0})
    for (double yf : {-1.0, 1.0}) {
      auto vd = cam.zoomValue() / 8;
      glVertex3d(-xf * vd, -yf * vd, -vd);
      glVertex3d(+xf * vd, +yf * vd, +vd);
    }
  glEnd();
}

void GLView::showObject(const SelectedObject &obj, const Vector3d &eyedir)
{
  auto vd = cam.zoomValue()/200.0;
  switch(obj.type) {
    case SelectionType::SELECTION_POINT:
    {
      double n=1/sqrt(3);
      // create an octaeder
      //x- x+ y- y+ z- z+
      int sequence[]={ 2, 0, 4, 1, 2, 4, 0, 3, 4, 3, 1, 4, 0, 2, 5, 2, 1, 5, 3, 0, 5, 1, 3, 5 };
      glBegin(GL_TRIANGLES);
      for(int i=0;i<8;i++) {
	glNormal3f((i&1)?-n:n,(i&2)?-n:n,(i&4)?-n:n);
	for(int j=0;j<3;j++) {
	  int code=sequence[i*3+j];
          switch(code) {
		case 0: glVertex3d(obj.p1[0]-vd,obj.p1[1],obj.p1[2]); break;
		case 1: glVertex3d(obj.p1[0]+vd,obj.p1[1],obj.p1[2]); break;
		case 2: glVertex3d(obj.p1[0],obj.p1[1]-vd,obj.p1[2]); break;
		case 3: glVertex3d(obj.p1[0],obj.p1[1]+vd,obj.p1[2]); break;
		case 4: glVertex3d(obj.p1[0],obj.p1[1],obj.p1[2]-vd); break;
		case 5: glVertex3d(obj.p1[0],obj.p1[1],obj.p1[2]+vd); break;
          }
	}
      }
      glEnd();
     }
<<<<<<< HEAD
     break;	
   case SelectionType::SELECTION_SEGMENT:
=======
     break;
   case SelectionType::SELECTION_LINE:
>>>>>>> 296b8673
     {
	Vector3d diff=obj.p2-obj.p1;
	Vector3d wdir=eyedir.cross(diff).normalized()*vd/2.0;
        glBegin(GL_QUADS);
        glVertex3d(obj.p1[0]-wdir[0],obj.p1[1]-wdir[1],obj.p1[2]-wdir[2]);
        glVertex3d(obj.p2[0]-wdir[0],obj.p2[1]-wdir[1],obj.p2[2]-wdir[2]);
        glVertex3d(obj.p2[0]+wdir[0],obj.p2[1]+wdir[1],obj.p2[2]+wdir[2]);
        glVertex3d(obj.p1[0]+wdir[0],obj.p1[1]+wdir[1],obj.p1[2]+wdir[2]);
        glEnd();
      }
      break;
  }
}

void GLView::showScalemarkers(const Color4f& col)
{
  // Add scale ticks on large axes
  auto l = cam.zoomValue();
  glLineWidth(this->getDPI());
  glColor3f(col[0], col[1], col[2]);

  // Take log of l, discretize, then exponentiate. This is done so that the tick
  // denominations change every time the viewport gets 10x bigger or smaller,
  // but stays constant in-between. l_adjusted is a step function of l.
  const int log_l = static_cast<int>(floor(log10(l)));
  const double l_adjusted = pow(10, log_l);

  // Calculate tick width.
  const double tick_width = l_adjusted / 10.0;

  const int size_div_sm = 60; // divisor for l to determine minor tick size
  int line_cnt = 0;

  size_t divs = l / tick_width;
  for (auto div = 0; div < divs; ++div) {
    double i = div * tick_width; // i represents the position along the axis
    int size_div;
    if (line_cnt > 0 && line_cnt % 10 == 0) { // major tick
      size_div = size_div_sm * .5; // resize to a major tick
      GLView::decodeMarkerValue(i, l, size_div_sm); // print number
    } else {        // minor tick
      size_div = size_div_sm; // set the minor tick to the standard size

      // Draw additional labels if there are few major tick labels visible due to
      // zoom. Because the spacing/units of major tick marks only change when the
      // viewport changes size by a factor of 10, it can be hard to see the
      // major tick labels when when the viewport is slightly larger than size at
      // which the last tick spacing change occurred. When zoom level is such
      // that very few major tick marks are visible, additional labels are drawn
      // every 2 minor ticks. We can detect that very few major ticks are visible
      // by checking if the viewport size is larger than the adjusted scale by
      // only a small ratio.
      const double more_labels_threshold = 3;
      // draw additional labels every 2 minor ticks
      const int more_labels_freq = 2;
      if (line_cnt > 0 && line_cnt % more_labels_freq == 0 && l / l_adjusted < more_labels_threshold) {
        GLView::decodeMarkerValue(i, l, size_div_sm); // print number
      }
    }
    line_cnt++;

    /*
     * The length of each tick is proportional to the length of the axis
     * (which changes with the zoom value.) l/size_div provides the
     * proportional length
     *
     * Commented glVertex3d lines provide additional 'arms' for the tick
     * the number of arms will (hopefully) eventually be driven via Preferences
     */

    // positive axes
    glBegin(GL_LINES);
    // x
    glVertex3d(i, 0, 0); glVertex3d(i, -l / size_div, 0); // 1 arm
    //glVertex3d(i,-l/size_div,0); glVertex3d(i,l/size_div,0); // 2 arms
    //glVertex3d(i,0,-l/size_div); glVertex3d(i,0,l/size_div); // 4 arms (w/ 2 arms line)

    // y
    glVertex3d(0, i, 0); glVertex3d(-l / size_div, i, 0); // 1 arm
    //glVertex3d(-l/size_div,i,0); glVertex3d(l/size_div,i,0); // 2 arms
    //glVertex3d(0,i,-l/size_div); glVertex3d(0,i,l/size_div); // 4 arms (w/ 2 arms line)

    // z
    glVertex3d(0, 0, i); glVertex3d(-l / size_div, 0, i); // 1 arm
    //glVertex3d(-l/size_div,0,i); glVertex3d(l/size_div,0,i); // 2 arms
    //glVertex3d(0,-l/size_div,i); glVertex3d(0,l/size_div,i); // 4 arms (w/ 2 arms line)
    glEnd();

    // negative axes
    glPushAttrib(GL_LINE_BIT);
    glEnable(GL_LINE_STIPPLE);
    glLineStipple(3, 0xAAAA);
    glBegin(GL_LINES);
    // x
    glVertex3d(-i, 0, 0); glVertex3d(-i, -l / size_div, 0); // 1 arm
    //glVertex3d(-i,-l/size_div,0); glVertex3d(-i,l/size_div,0); // 2 arms
    //glVertex3d(-i,0,-l/size_div); glVertex3d(-i,0,l/size_div); // 4 arms (w/ 2 arms line)

    // y
    glVertex3d(0, -i, 0); glVertex3d(-l / size_div, -i, 0); // 1 arm
    //glVertex3d(-l/size_div,-i,0); glVertex3d(l/size_div,-i,0); // 2 arms
    //glVertex3d(0,-i,-l/size_div); glVertex3d(0,-i,l/size_div); // 4 arms (w/ 2 arms line)

    // z
    glVertex3d(0, 0, -i); glVertex3d(-l / size_div, 0, -i); // 1 arm
    //glVertex3d(-l/size_div,0,-i); glVertex3d(l/size_div,0,-i); // 2 arms
    //glVertex3d(0,-l/size_div,-i); glVertex3d(0,l/size_div,-i); // 4 arms (w/ 2 arms line)
    glEnd();
    glPopAttrib();
  }
}

void GLView::decodeMarkerValue(double i, double l, int size_div_sm)
{
  // We draw both at once the positive and corresponding negative number.
  const std::string pos_number_str = STR(i);
  const std::string neg_number_str = "-" + pos_number_str;

  const float font_size = (l / size_div_sm);
  const float baseline_offset = font_size / 5;  // hovering a bit above axis

  // Length of the minus sign. We want the digits to be centered around
  // their ticks, but not have the minus prefix shift center of gravity.
  const float prefix_offset = hershey::TextWidth("-", font_size) / 2;

  // Draw functions that help map 2D axis label drawings into their plane.
  // Since we're just on axis, no need for fancy affine transformation,
  // just calling glVertex3d() with coordinates in the right plane.
  using PlaneVertexDraw = std::function<void (
                                          float x, float y, float font_height, float baseline_offset)>;

  const PlaneVertexDraw axis_draw_planes[3] = {
    [](float x, float y, float /*fh*/, float bl) {
      glVertex3d(x, y + bl, 0);  // x-label along x-axis; font drawn above line
    },
    [](float x, float y, float fh, float bl) {
      glVertex3d(-y + (fh + bl), x, 0);  // y-label along y-axis; font below
    },
    [](float x, float y, float fh, float bl) {
      glVertex3d(-y + (fh + bl), 0, x);  // z-label along z-axis; font below
    },
  };
  bool needs_glend = false;
  for (const PlaneVertexDraw& axis_draw : axis_draw_planes) {
    // We get 'plot instructions', a sequence of vertices. Translate into gl ops
    const auto plot_fun = [&](bool pen_down, float x, float y) {
        if (!pen_down) { // Start a new line, coordinates just move not draw
          if (needs_glend) glEnd();
          glBegin(GL_LINE_STRIP);
          needs_glend = true;
        }
        axis_draw(x, y, font_size, baseline_offset);
      };

    hershey::DrawText(pos_number_str, i, 0,
                      hershey::TextAlign::kCenter, font_size, plot_fun);
    if (needs_glend) glEnd();
    needs_glend = false;
    hershey::DrawText(neg_number_str, -i - prefix_offset, 0,
                      hershey::TextAlign::kCenter, font_size, plot_fun);
    if (needs_glend) glEnd();
    needs_glend = false;
  }
}<|MERGE_RESOLUTION|>--- conflicted
+++ resolved
@@ -424,13 +424,8 @@
       }
       glEnd();
      }
-<<<<<<< HEAD
      break;	
    case SelectionType::SELECTION_SEGMENT:
-=======
-     break;
-   case SelectionType::SELECTION_LINE:
->>>>>>> 296b8673
      {
 	Vector3d diff=obj.p2-obj.p1;
 	Vector3d wdir=eyedir.cross(diff).normalized()*vd/2.0;
