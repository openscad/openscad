/*
 *  OpenSCAD (www.openscad.org)
 *  Copyright (C) 2009-2011 Clifford Wolf <clifford@clifford.at> and
 *                          Marius Kintel <marius@kintel.net>
 *
 *  This program is free software; you can redistribute it and/or modify
 *  it under the terms of the GNU General Public License as published by
 *  the Free Software Foundation; either version 2 of the License, or
 *  (at your option) any later version.
 *
 *  As a special exception, you have permission to link this program
 *  with the CGAL library and distribute executables, as long as you
 *  follow the requirements of the GNU GPL in regard to all of the
 *  software in the executable aside from CGAL.
 *
 *  This program is distributed in the hope that it will be useful,
 *  but WITHOUT ANY WARRANTY; without even the implied warranty of
 *  MERCHANTABILITY or FITNESS FOR A PARTICULAR PURPOSE.  See the
 *  GNU General Public License for more details.
 *
 *  You should have received a copy of the GNU General Public License
 *  along with this program; if not, write to the Free Software
 *  Foundation, Inc., 59 Temple Place, Suite 330, Boston, MA  02111-1307  USA
 *
 */

#include "glview/preview/OpenCSGRenderer.h"
#include "glview/Renderer.h"
#include "glview/ShaderUtils.h"
#include "glview/VertexState.h"
#include "geometry/linalg.h"
#include "glview/system-gl.h"

#include "Feature.h"
#include <cassert>
#include <memory>
#include <memory.h>
#include <cstddef>
#include <utility>
#include <vector>

#ifdef ENABLE_OPENCSG

namespace {

class OpenCSGVBOPrim : public OpenCSG::Primitive
{
public:
  OpenCSGVBOPrim(OpenCSG::Operation operation, unsigned int convexity,
                 std::unique_ptr<VertexState> vertex_state)
    : OpenCSG::Primitive(operation, convexity), vertex_state(std::move(vertex_state))
  {
  }
  void render() override
  {
    if (vertex_state != nullptr) {
      vertex_state->draw();
    } else {
      if (OpenSCAD::debug != "") PRINTD("OpenCSGVBOPrim vertex_state was null");
    }
  }

private:
  const std::unique_ptr<VertexState> vertex_state;
};

// Primitive for drawing using OpenCSG
// Makes a copy of the given VertexState enabling just unlit/uncolored vertex
// rendering
OpenCSGVBOPrim *createVBOPrimitive(const std::shared_ptr<OpenCSGVertexState>& vertex_state,
                                   const OpenCSG::Operation operation, const unsigned int convexity)
{
  std::unique_ptr<VertexState> opencsg_vs = std::make_unique<VertexState>(
    vertex_state->drawMode(), vertex_state->drawSize(), vertex_state->drawType(),
    vertex_state->drawOffset(), vertex_state->elementOffset(), vertex_state->verticesVBO(),
    vertex_state->elementsVBO());
  // First two glBegin entries are the vertex position calls
  opencsg_vs->glBegin().insert(opencsg_vs->glBegin().begin(), vertex_state->glBegin().begin(),
                               vertex_state->glBegin().begin() + 2);
  // First glEnd entry is the disable vertex position call
  opencsg_vs->glEnd().insert(opencsg_vs->glEnd().begin(), vertex_state->glEnd().begin(),
                             vertex_state->glEnd().begin() + 1);

  return new OpenCSGVBOPrim(operation, convexity, std::move(opencsg_vs));
}

}  // namespace

#endif  // ENABLE_OPENCSG

OpenCSGRenderer::OpenCSGRenderer(std::shared_ptr<CSGProducts> root_products,
                                 std::shared_ptr<CSGProducts> highlights_products,
                                 std::shared_ptr<CSGProducts> background_products)
  : root_products_(std::move(root_products)),
    highlights_products_(std::move(highlights_products)),
    background_products_(std::move(background_products))
{
  opencsg_vertex_shader_code_ = ShaderUtils::loadShaderSource("OpenCSG.vert");
}

void OpenCSGRenderer::prepare(const ShaderUtils::ShaderInfo *shaderinfo)
{
  if (vertex_state_containers_.empty()) {
    if (root_products_) {
      createCSGVBOProducts(*root_products_, false, false, shaderinfo);
    }
    if (background_products_) {
      createCSGVBOProducts(*background_products_, false, true, shaderinfo);
    }
    if (highlights_products_) {
      createCSGVBOProducts(*highlights_products_, true, false, shaderinfo);
    }
  }
}

void OpenCSGRenderer::draw(bool showedges, const ShaderUtils::ShaderInfo *shaderinfo) const
{
#ifdef ENABLE_OPENCSG
  // Only use shader if select rendering or showedges
  bool enable_shader =
    shaderinfo && ((shaderinfo->type == ShaderUtils::ShaderType::EDGE_RENDERING && showedges) ||
                   shaderinfo->type == ShaderUtils::ShaderType::SELECT_RENDERING);

  for (const auto& product : vertex_state_containers_) {
    if (product->primitives().size() > 1) {
#if OPENCSG_VERSION >= 0x0180
      if (enable_shader) OpenCSG::setVertexShader(opencsg_vertex_shader_code_);
      else OpenCSG::setVertexShader({});
#endif
      GL_CHECKD(OpenCSG::render(product->primitives()));
      GL_TRACE0("glDepthFunc(GL_EQUAL)");
      GL_CHECKD(glDepthFunc(GL_EQUAL));
    }

    if (enable_shader) {
      GL_TRACE("glUseProgram(%d)", shaderinfo->resource.shader_program);
      GL_CHECKD(glUseProgram(shaderinfo->resource.shader_program));
      VBOUtils::shader_attribs_enable(*shaderinfo);
    }

    for (const auto& vertex_state : product->states()) {
      // Specify ID color if we're using select rendering
      if (shaderinfo && shaderinfo->type == ShaderUtils::ShaderType::SELECT_RENDERING) {
        if (const auto csg_vs = std::dynamic_pointer_cast<OpenCSGVertexState>(vertex_state)) {
          GL_TRACE("glUniform3f(%d, %f, %f, %f)",
                   shaderinfo->uniforms.at("frag_idcolor") %
                     (((csg_vs->csgObjectIndex() >> 0) & 0xff) / 255.0f) %
                     (((csg_vs->csgObjectIndex() >> 8) & 0xff) / 255.0f) %
                     (((csg_vs->csgObjectIndex() >> 16) & 0xff) / 255.0f));
          GL_CHECKD(glUniform3f(shaderinfo->uniforms.at("frag_idcolor"),
                                ((csg_vs->csgObjectIndex() >> 0) & 0xff) / 255.0f,
                                ((csg_vs->csgObjectIndex() >> 8) & 0xff) / 255.0f,
                                ((csg_vs->csgObjectIndex() >> 16) & 0xff) / 255.0f));
        }
      }
      const auto shader_vs = std::dynamic_pointer_cast<VBOShaderVertexState>(vertex_state);
      if (!shader_vs || (showedges && shader_vs)) {
        vertex_state->draw();
      }
    }

    if (enable_shader) {
      GL_TRACE0("glUseProgram(0)");
      GL_CHECKD(glUseProgram(0));
      VBOUtils::shader_attribs_disable(*shaderinfo);
    }
    GL_TRACE0("glDepthFunc(GL_LEQUAL)");
    GL_CHECKD(glDepthFunc(GL_LEQUAL));
  }
#endif  // ENABLE_OPENCSG
}

// Turn the CSGProducts into VBOs
// Will create one (temporary) VertexArray and one VBO(+EBO) per product
// The VBO will be utilized to render multiple objects with correct state
// management. In the future, we could use a VBO per primitive and potentially
// reuse VBOs, but that requires some more careful state management.
// Note: This function can be called multiple times for different products.
// Each call will add to vbo_vertex_products_.
void OpenCSGRenderer::createCSGVBOProducts(const CSGProducts& products, bool highlight_mode,
                                           bool background_mode,
                                           const ShaderUtils::ShaderInfo *shaderinfo)
{
#ifdef ENABLE_OPENCSG
  bool enable_barycentric = true;
  for (const auto& product : products.products) {
    std::unique_ptr<OpenCSGVBOProduct> vertex_state_container = std::make_unique<OpenCSGVBOProduct>();

    Color4f last_color;
    std::vector<OpenCSG::Primitive *>& primitives = vertex_state_container->primitives();
    auto& vertex_states = vertex_state_container->states();
    VBOBuilder vbo_builder(std::make_unique<OpenCSGVertexStateFactory>(), *vertex_state_container.get());
    vbo_builder.addSurfaceData();
    vbo_builder.writeSurface();
    vbo_builder.addShaderData();  // Always enable barycentric coordinates

    size_t num_vertices = 0;
    for (const auto& csgobj : product.intersections) {
      if (csgobj.leaf->polyset) {
        num_vertices += calcNumVertices(csgobj);
      }
    }
    for (const auto& csgobj : product.subtractions) {
      if (csgobj.leaf->polyset) {
        num_vertices += calcNumVertices(csgobj);
      }
    }

    vbo_builder.allocateBuffers(num_vertices);

    for (const auto& csgobj : product.intersections) {
      if (csgobj.leaf->polyset) {
        const Color4f& c = csgobj.leaf->color;
<<<<<<< HEAD
        const int& ti = csgobj.leaf->textureind;
        const auto csgmode = RendererUtils::getCsgMode(highlight_mode, background_mode);
=======
>>>>>>> 905dd437

        ColorMode colormode = ColorMode::NONE;
        bool override_color;
        if (highlight_mode) {
          colormode = ColorMode::HIGHLIGHT;
          override_color = true;
        } else if (background_mode) {
          colormode = ColorMode::BACKGROUND;
          override_color = true;
        } else {
          colormode = ColorMode::MATERIAL;
          override_color = c.isValid();
        }

        Color4f color;
        if (getShaderColor(colormode, c, color)) {
          last_color = color;
        }

        add_shader_pointers(vbo_builder, shaderinfo);

        if (color.a() == 1.0f) {
          // object is opaque, draw normally
          vbo_builder.create_surface(*csgobj.leaf->polyset, csgobj.leaf->matrix, last_color,
                                     enable_barycentric, override_color);
          if (const auto csg_vs = std::dynamic_pointer_cast<OpenCSGVertexState>(vertex_states.back())) {
            csg_vs->setCsgObjectIndex(csgobj.leaf->index);
            primitives.emplace_back(
              createVBOPrimitive(csg_vs, OpenCSG::Intersection, csgobj.leaf->polyset->getConvexity()));
          }
        } else {
          // object is transparent, so draw rear faces first.  Issue #1496
          std::shared_ptr<VertexState> cull = std::make_shared<VertexState>();
          cull->glBegin().emplace_back([]() {
            GL_TRACE0("glEnable(GL_CULL_FACE)");
            glEnable(GL_CULL_FACE);
            GL_TRACE0("glCullFace(GL_FRONT)");
            glCullFace(GL_FRONT);
          });
          vertex_states.emplace_back(std::move(cull));

          vbo_builder.create_surface(*csgobj.leaf->polyset, csgobj.leaf->matrix, last_color,
                                     enable_barycentric, override_color);
          if (const auto csg_vs = std::dynamic_pointer_cast<OpenCSGVertexState>(vertex_states.back())) {
            csg_vs->setCsgObjectIndex(csgobj.leaf->index);

            primitives.emplace_back(
              createVBOPrimitive(csg_vs, OpenCSG::Intersection, csgobj.leaf->polyset->getConvexity()));

            cull = std::make_shared<VertexState>();
            cull->glBegin().emplace_back([]() {
              GL_TRACE0("glCullFace(GL_BACK)");
              glCullFace(GL_BACK);
            });
            vertex_states.emplace_back(std::move(cull));

            vertex_states.emplace_back(csg_vs);

            cull = std::make_shared<VertexState>();
            cull->glEnd().emplace_back([]() {
              GL_TRACE0("glDisable(GL_CULL_FACE)");
              glDisable(GL_CULL_FACE);
            });
            vertex_states.emplace_back(std::move(cull));
          } else {
            assert(false && "Intersection surface state was nullptr");
          }
        }
      }
    }

    for (const auto& csgobj : product.subtractions) {
      if (csgobj.leaf->polyset) {
        const Color4f& c = csgobj.leaf->color;
<<<<<<< HEAD
        const int& ti = csgobj.leaf->textureind;
        const auto csgmode =
          RendererUtils::getCsgMode(highlight_mode, background_mode, OpenSCADOperator::DIFFERENCE);

=======
>>>>>>> 905dd437
        ColorMode colormode = ColorMode::NONE;
        bool override_color;
        if (highlight_mode) {
          colormode = ColorMode::HIGHLIGHT;
          override_color = true;
        } else if (background_mode) {
          colormode = ColorMode::BACKGROUND;
          override_color = true;
        } else {
          colormode = ColorMode::CUTOUT;
          override_color = true;
        }

        Color4f color;
        if (getShaderColor(colormode, c, color)) {
          last_color = color;
        }

        add_shader_pointers(vbo_builder, shaderinfo);

        // negative objects should only render rear faces
        std::shared_ptr<VertexState> cull = std::make_shared<VertexState>();
        cull->glBegin().emplace_back([]() {
          GL_TRACE0("glEnable(GL_CULL_FACE)");
          GL_CHECKD(glEnable(GL_CULL_FACE));
        });
        cull->glBegin().emplace_back([]() {
          GL_TRACE0("glCullFace(GL_FRONT)");
          GL_CHECKD(glCullFace(GL_FRONT));
        });
        vertex_states.emplace_back(std::move(cull));
        Transform3d tmp = csgobj.leaf->matrix;
        if (csgobj.leaf->polyset->getDimension() == 2) {
          // Scale 2D negative objects 10% in the Z direction to avoid z fighting
          tmp *= Eigen::Scaling(1.0, 1.0, 1.1);
        }
        vbo_builder.create_surface(*csgobj.leaf->polyset, tmp, last_color, enable_barycentric,
                                   override_color);
        if (const auto csg_vs = std::dynamic_pointer_cast<OpenCSGVertexState>(vertex_states.back())) {
          csg_vs->setCsgObjectIndex(csgobj.leaf->index);
          primitives.emplace_back(
            createVBOPrimitive(csg_vs, OpenCSG::Subtraction, csgobj.leaf->polyset->getConvexity()));
        } else {
          assert(false && "Subtraction surface state was nullptr");
        }

        cull = std::make_shared<VertexState>();
        cull->glEnd().emplace_back([]() {
          GL_TRACE0("glDisable(GL_CULL_FACE)");
          GL_CHECKD(glDisable(GL_CULL_FACE));
        });
        vertex_states.emplace_back(std::move(cull));
      }
    }

    if (Feature::ExperimentalVxORenderersIndexing.is_enabled()) {
      GL_TRACE0("glBindBuffer(GL_ELEMENT_ARRAY_BUFFER, 0)");
      GL_CHECKD(glBindBuffer(GL_ELEMENT_ARRAY_BUFFER, 0));
    }
    GL_TRACE0("glBindBuffer(GL_ARRAY_BUFFER, 0)");
    GL_CHECKD(glBindBuffer(GL_ARRAY_BUFFER, 0));

    vbo_builder.createInterleavedVBOs();
    vertex_state_containers_.push_back(std::move(vertex_state_container));
  }
#endif  // ENABLE_OPENCSG
}

BoundingBox OpenCSGRenderer::getBoundingBox() const
{
  BoundingBox bbox;
  if (root_products_) {
    bbox = root_products_->getBoundingBox();
  }
  if (highlights_products_) {
    bbox.extend(highlights_products_->getBoundingBox());
  }
  if (background_products_) {
    bbox.extend(background_products_->getBoundingBox());
  }

  return bbox;
}<|MERGE_RESOLUTION|>--- conflicted
+++ resolved
@@ -211,11 +211,6 @@
     for (const auto& csgobj : product.intersections) {
       if (csgobj.leaf->polyset) {
         const Color4f& c = csgobj.leaf->color;
-<<<<<<< HEAD
-        const int& ti = csgobj.leaf->textureind;
-        const auto csgmode = RendererUtils::getCsgMode(highlight_mode, background_mode);
-=======
->>>>>>> 905dd437
 
         ColorMode colormode = ColorMode::NONE;
         bool override_color;
@@ -290,13 +285,6 @@
     for (const auto& csgobj : product.subtractions) {
       if (csgobj.leaf->polyset) {
         const Color4f& c = csgobj.leaf->color;
-<<<<<<< HEAD
-        const int& ti = csgobj.leaf->textureind;
-        const auto csgmode =
-          RendererUtils::getCsgMode(highlight_mode, background_mode, OpenSCADOperator::DIFFERENCE);
-
-=======
->>>>>>> 905dd437
         ColorMode colormode = ColorMode::NONE;
         bool override_color;
         if (highlight_mode) {
