// Portions of this file are Copyright 2021 Google LLC, and licensed under GPL2+. See COPYING.
#include "CGALHybridPolyhedron.h"

#include "cgalutils.h"
#include "hash.h"
#include <CGAL/Surface_mesh.h>
#include <CGAL/boost/graph/helpers.h>
#include <fstream>
#include <sstream>
#include <stdio.h>

<<<<<<< HEAD
=======

>>>>>>> 755ffce4
CGALHybridPolyhedron::CGALHybridPolyhedron(const shared_ptr<CGAL_HybridNef>& nef)
{
  assert(nef);
  data = nef;
}

CGALHybridPolyhedron::CGALHybridPolyhedron(const shared_ptr<CGAL_HybridMesh>& mesh)
{
  assert(mesh);
  data = mesh;
}

CGALHybridPolyhedron::CGALHybridPolyhedron(const CGALHybridPolyhedron& other)
{
  *this = other;
}

CGALHybridPolyhedron& CGALHybridPolyhedron::operator=(const CGALHybridPolyhedron& other)
{
  if (auto nef = other.getNefPolyhedron()) {
    data = make_shared<CGAL_HybridNef>(*nef);
  } else if (auto mesh = other.getMesh()) {
    data = make_shared<CGAL_HybridMesh>(*mesh);
  } else {
    assert(!"Bad hybrid polyhedron state");
  }
  return *this;
}

CGALHybridPolyhedron::CGALHybridPolyhedron()
{
  data = make_shared<CGAL_HybridMesh>();
}

<<<<<<< HEAD
std::shared_ptr<CGAL_HybridNef> CGALHybridPolyhedron::getNefPolyhedron()
const
=======
std::shared_ptr<CGAL_HybridNef> CGALHybridPolyhedron::getNefPolyhedron() const
>>>>>>> 755ffce4
{
  auto pp = boost::get<shared_ptr<CGAL_HybridNef>>(&data);
  return pp ? *pp : nullptr;
}

std::shared_ptr<CGAL_HybridMesh> CGALHybridPolyhedron::getMesh() const
{
  auto pp = boost::get<shared_ptr<CGAL_HybridMesh>>(&data);
  return pp ? *pp : nullptr;
}

bool CGALHybridPolyhedron::isEmpty() const
{
  return numFacets() == 0;
}

size_t CGALHybridPolyhedron::numFacets() const
{
  if (auto nef = getNefPolyhedron()) {
    return nef->number_of_facets();
  } else if (auto mesh = getMesh()) {
    return mesh->number_of_faces();
  }
  assert(!"Bad hybrid polyhedron state");
  return 0;
}

size_t CGALHybridPolyhedron::numVertices() const
{
  if (auto nef = getNefPolyhedron()) {
    return nef->number_of_vertices();
  } else if (auto mesh = getMesh()) {
    return mesh->number_of_vertices();
  }
  assert(!"Bad hybrid polyhedron state");
  return 0;
}

bool CGALHybridPolyhedron::isManifold() const
{
  if (auto mesh = getMesh()) {
    return CGAL::is_valid_polygon_mesh(*mesh);
  } else if (auto nef = getNefPolyhedron()) {
    return nef->is_simple();
  }
  assert(!"Bad hybrid polyhedron state");
  return false;
}

shared_ptr<const PolySet> CGALHybridPolyhedron::toPolySet() const
{
  if (auto mesh = getMesh()) {
    auto ps = make_shared<PolySet>(3, /* convex */ unknown);
    auto err = CGALUtils::createPolySetFromMesh(*mesh, *ps);
    assert(!err);
    return ps;
  } else if (auto nef = getNefPolyhedron()) {
    auto ps = make_shared<PolySet>(3, /* convex */ unknown);
    auto err = CGALUtils::createPolySetFromNefPolyhedron3(*nef, *ps);
    assert(!err);
    return ps;
  } else {
    assert(!"Bad hybrid polyhedron state");
    return nullptr;
  }
}

void CGALHybridPolyhedron::clear()
{
  data = make_shared<CGAL_HybridMesh>();
}

void CGALHybridPolyhedron::operator+=(CGALHybridPolyhedron& other)
{
<<<<<<< HEAD
  if (!meshBinOp("corefinement union", other, &CGALUtils::corefineAndComputeUnion<CGAL_HybridKernel3>)) {
    nefPolyBinOp("nef union", other, &CGALUtils::inPlaceNefUnion<CGAL_HybridKernel3>);
  }
=======
  if (canCorefineWith(other)) {
    if (meshBinOp("corefinement mesh union", other, [&](CGAL_HybridMesh& lhs, CGAL_HybridMesh& rhs, CGAL_HybridMesh& out) {
      return CGALUtils::corefineAndComputeUnion(lhs, rhs, out);
    })) return;
  }

  nefPolyBinOp("nef union", other,
               [&](CGAL_HybridNef& destinationNef, CGAL_HybridNef& otherNef) {
    CGALUtils::inPlaceNefUnion(destinationNef, otherNef);
  });
>>>>>>> 755ffce4
}

void CGALHybridPolyhedron::operator*=(CGALHybridPolyhedron& other)
{
<<<<<<< HEAD
  if (!meshBinOp("corefinement intersection", other,
                 &CGALUtils::corefineAndComputeIntersection<CGAL_HybridKernel3>)) {
    nefPolyBinOp("nef intersection", other, &CGALUtils::inPlaceNefIntersection<CGAL_HybridKernel3>);
  }
=======
  if (canCorefineWith(other)) {
    if (meshBinOp("corefinement mesh intersection", other,
                  [&](CGAL_HybridMesh& lhs, CGAL_HybridMesh& rhs, CGAL_HybridMesh& out) {
      return CGALUtils::corefineAndComputeIntersection(lhs, rhs, out);
    })) return;
  }

  nefPolyBinOp("nef intersection", other,
               [&](CGAL_HybridNef& destinationNef, CGAL_HybridNef& otherNef) {
    CGALUtils::inPlaceNefIntersection(destinationNef, otherNef);
  });
>>>>>>> 755ffce4
}

void CGALHybridPolyhedron::operator-=(CGALHybridPolyhedron& other)
{
<<<<<<< HEAD
  if (!meshBinOp("corefinement difference", other, &CGALUtils::corefineAndComputeDifference<CGAL_HybridKernel3>)) {
    nefPolyBinOp("nef difference", other, &CGALUtils::inPlaceNefDifference<CGAL_HybridKernel3>);
=======
  if (canCorefineWith(other)) {
    if (meshBinOp("corefinement mesh difference", other,
                  [&](CGAL_HybridMesh& lhs, CGAL_HybridMesh& rhs, CGAL_HybridMesh& out) {
      return CGALUtils::corefineAndComputeDifference(lhs, rhs, out);
    })) return;
  }

  nefPolyBinOp("nef difference", other,
               [&](CGAL_HybridNef& destinationNef, CGAL_HybridNef& otherNef) {
    CGALUtils::inPlaceNefDifference(destinationNef, otherNef);
  });
}

bool CGALHybridPolyhedron::canCorefineWith(const CGALHybridPolyhedron& other) const
{
  if (Feature::ExperimentalFastCsgTrustCorefinement.is_enabled()) {
    return true;
  }
  const char *reasonWontCorefine = nullptr;
  if (sharesAnyVertexWith(other)) {
    reasonWontCorefine = "operands share some vertices";
  } else if (!isManifold() || !other.isManifold()) {
    reasonWontCorefine = "non manifoldness detected";
>>>>>>> 755ffce4
  }
}

void CGALHybridPolyhedron::minkowski(CGALHybridPolyhedron& other)
{
<<<<<<< HEAD
  nefPolyBinOp("minkowski", other, &CGALUtils::inPlaceNefMinkowski<CGAL_HybridKernel3>);
=======
  nefPolyBinOp("minkowski", other,
               [&](CGAL_HybridNef& destinationNef, CGAL_HybridNef& otherNef) {
    CGALUtils::inPlaceNefMinkowski(destinationNef, otherNef);
  });
>>>>>>> 755ffce4
}

void CGALHybridPolyhedron::transform(const Transform3d& mat)
{
  if (mat.matrix().determinant() == 0) {
    LOG(message_group::Warning, Location::NONE, "", "Scaling a 3D object with 0 - removing object");
    clear();
  } else {
    auto t = CGALUtils::createAffineTransformFromMatrix<CGAL_HybridKernel3>(mat);

    if (auto mesh = getMesh()) {
      CGALUtils::transform(*mesh, mat);
      CGALUtils::cleanupMesh(*mesh, /* is_corefinement_result */ false);
    } else if (auto nef = getNefPolyhedron()) {
      CGALUtils::transform(*nef, mat);
    } else {
      assert(!"Bad hybrid polyhedron state");
    }
  }
}

void CGALHybridPolyhedron::resize(const Vector3d& newsize,
                                  const Eigen::Matrix<bool, 3, 1>& autosize)
{
  if (this->isEmpty()) return;

  transform(
    CGALUtils::computeResizeTransform(getExactBoundingBox(), getDimension(), newsize, autosize));
}

CGALHybridPolyhedron::bbox_t CGALHybridPolyhedron::getExactBoundingBox() const
{
  bbox_t result(0, 0, 0, 0, 0, 0);
  std::vector<point_t> points;
  // TODO(ochafik): Optimize this!
  foreachVertexUntilTrue([&](const auto& pt) {
    points.push_back(pt);
    return false;
  });
  if (points.size()) CGAL::bounding_box(points.begin(), points.end());
  return result;
}

std::string CGALHybridPolyhedron::dump() const
{
  assert(!"TODO: implement CGALHybridPolyhedron::dump!");
  return "?";
  // return OpenSCAD::dump_svg(toPolySet());
}

size_t CGALHybridPolyhedron::memsize() const
{
  size_t total = sizeof(CGALHybridPolyhedron);
  if (auto mesh = getMesh()) {
    total += numFacets() * 3 * sizeof(size_t);
    total += numVertices() * sizeof(point_t);
  } else if (auto nef = getNefPolyhedron()) {
    total += nef->bytes();
  }
  return total;
}

void CGALHybridPolyhedron::foreachVertexUntilTrue(
  const std::function<bool(const point_t& pt)>& f) const
{
  if (auto mesh = getMesh()) {
    for (auto v : mesh->vertices()) {
      if (f(mesh->point(v))) return;
    }
  } else if (auto nef = getNefPolyhedron()) {
    CGAL_HybridNef::Vertex_const_iterator vi;
    CGAL_forall_vertices(vi, *nef)
    {
      if (f(vi->point())) return;
    }
  } else {
    assert(!"Bad hybrid polyhedron state");
  }
}

std::string describeForDebug(const CGAL_HybridNef& nef)
{
  std::ostringstream stream;
<<<<<<< HEAD
  stream << (nef.is_simple() ? "" : "NOT 2-manifold ") << nef.number_of_facets() << " facets";
  return stream.str();
}

std::string describeForDebug(const CGAL_HybridMesh& mesh)
{
  std::ostringstream stream;
  stream << (CGAL::is_valid_polygon_mesh(mesh) ? "" : "INVALID ")
         << (CGAL::is_closed(mesh) ? "" : "UNCLOSED ") << mesh.number_of_faces() << " facets";
=======
  stream
  // << (nef.is_valid() ? "valid " : "INVALID ")
    << (nef.is_simple() ? "" : "NOT 2-manifold ")
    << nef.number_of_facets() << " facets"
  ;
  return stream.str();
}

std::string describeForDebug(const CGAL_HybridMesh& mesh) {
  std::ostringstream stream;
  stream
    << (CGAL::is_valid_polygon_mesh(mesh) ? "" : "INVALID ")
    << (CGAL::is_closed(mesh) ? "" : "UNCLOSED ")
    << mesh.number_of_faces() << " facets";
>>>>>>> 755ffce4
  return stream.str();
}

void CGALHybridPolyhedron::nefPolyBinOp(
  const std::string& opName, CGALHybridPolyhedron& other,
  const std::function<void(CGAL_HybridNef& destinationNef, CGAL_HybridNef& otherNef)>
  & operation)
{
<<<<<<< HEAD
  auto& lhs = convertToNef();
  auto& rhs = other.convertToNef();
=======
  auto& lhs = *convertToNef();
  auto& rhs = *other.convertToNef();
>>>>>>> 755ffce4

  if (Feature::ExperimentalFastCsgDebug.is_enabled()) {
    LOG(message_group::None, Location::NONE, "", "[fast-csg] %1$s: %2$s vs. %3$s", opName.c_str(),
        describeForDebug(lhs), describeForDebug(rhs));
  }

  operation(lhs, rhs);

  if (Feature::ExperimentalFastCsgDebug.is_enabled()) {
    if (!lhs.is_simple()) {
      LOG(message_group::Warning, Location::NONE, "", "[fast-csg] %1$s output is a %2$s",
          opName.c_str(), describeForDebug(lhs));
    }
  }
}

bool CGALHybridPolyhedron::meshBinOp(
  const std::string& opName, CGALHybridPolyhedron& other,
  const std::function<bool(CGAL_HybridMesh& lhs, CGAL_HybridMesh& rhs, CGAL_HybridMesh& out)>& operation)
{
  auto previousData = data;
  auto previousOtherData = other.data;

  auto repairEnabled = Feature::ExperimentalFastCsgRepair.is_enabled();
  auto trustEnabled = Feature::ExperimentalFastCsgTrustCorefinement.is_enabled();
  auto debugEnabled = Feature::ExperimentalFastCsgDebug.is_enabled();
  std::string lhsDebugDumpFile, rhsDebugDumpFile;

  auto success = false;
  try {
<<<<<<< HEAD
    auto& lhs = convertToMesh();
    auto& rhs = other.convertToMesh();

    auto isValid = [&](const CGAL_HybridMesh& mesh) {
        return CGAL::is_valid_polygon_mesh(mesh) && CGAL::is_closed(mesh);
      };

    // When fast-csg-repair is enabled:
    // - If fast-csg-trust-corefinement is on: we try to run the operation before
    //   attempting any repairs, and in case of soft or hard failure we then
    //   do the repairs and retry.
    // - If fast-csg-trust-corefinement is off: we check the validity of the
    //   inputs and repair them *before* running the operation.

    auto repaired = false;
    if (repairEnabled && !trustEnabled) {
      CGALUtils::repairMesh(lhs);
      CGALUtils::repairMesh(rhs);
      repaired = true;
    } else if (!trustEnabled) {
      if (!isValid(lhs) || !isValid(rhs)) {
        LOG(message_group::None, Location::NONE, "",
            "[fast-csg] Performing safer but slower nef operation as inputs are "
            "not manifold and/or closed. Repair them with fast-csg-repair or "
            "override with fast-csg-trust-corefinement");
        return false;
      }
    }
=======
    auto& lhs = *convertToMesh();
    auto& rhs = *other.convertToMesh();
>>>>>>> 755ffce4

    size_t opNumber = 0;

    if (debugEnabled) {
      LOG(message_group::None, Location::NONE, "", "[fast-csg] %1$s #%2$lu: %3$s vs. %4$s",
          opName.c_str(), opNumber, describeForDebug(lhs), describeForDebug(rhs));

      static std::map<std::string, size_t> opCount;
      opNumber = opCount[opName]++;

      auto writeMesh = [&](const char *nameSuffix, CGAL_HybridMesh& mesh) {
          std::ostringstream nameOut;
          nameOut << opName << " " << opNumber << " " << nameSuffix << ".off";
          auto name = nameOut.str();
          std::ofstream(name) << mesh;
          return name;
        };

      lhsDebugDumpFile = writeMesh("lhs", lhs);
      rhsDebugDumpFile = writeMesh("rhs", rhs);
    }

    // If repairs are enabled, try with silent errors first,
    // then retry loudly after repairing.
    auto willRetryAfterRepairs = repairEnabled && !repaired;
    if (willRetryAfterRepairs) {
      try {
        success = operation(lhs, rhs, lhs);
      } catch (const std::exception& e) {
        success = false;
        if (debugEnabled) {
          LOG(message_group::Error, Location::NONE, "", "[fast-csg] CGAL error in %1$s (will retry after repairs): %2$s", opName.c_str(), e.what());
          return false;
        }
        CGALUtils::repairMesh(lhs);
        CGALUtils::repairMesh(rhs);
        repaired = true;
      }
    }

    if (!success) {
      // If this one throws, we're out.
      success = operation(lhs, rhs, lhs);
    }

    if (success) {
      CGALUtils::cleanupMesh(lhs, /* is_corefinement_result */ true);
    }

    if (debugEnabled && !isValid(lhs)) {
      LOG(message_group::Warning, Location::NONE, "", "[fast-csg] %1$s output (%2$s) is %3$s",
          opName.c_str(), success ? "success" : "failure", describeForDebug(lhs));
    }
  } catch (const std::exception& e) {
    // This can be a CGAL::Failure_exception, a CGAL::Intersection_of_constraints_exception or who
    // knows what else...
    success = false;
    LOG(message_group::Warning, Location::NONE, "",
        "[fast-csg] Corefinement %1$s failed with an error: %2$s\n", opName.c_str(), e.what());
  }

  if (!success) {
    // Nef polyhedron is a costly object to create, and maybe we've just ditched some
    // to create our polyhedra. Revert back to whatever we had in case we already
    // had nefs.
    data = previousData;
    other.data = previousOtherData;
  }

  if (debugEnabled) {
    if (success) {
      remove(lhsDebugDumpFile.c_str());
      remove(rhsDebugDumpFile.c_str());
    } else {
      LOG(message_group::Warning, Location::NONE, "",
          "Dumps of operands were written to %1$s and %2$s", lhsDebugDumpFile.c_str(),
          rhsDebugDumpFile.c_str());
    }
  }

  return success;
}

<<<<<<< HEAD
CGAL_HybridNef& CGALHybridPolyhedron::convertToNef()
=======
std::shared_ptr<CGAL_HybridNef> CGALHybridPolyhedron::convertToNef()
>>>>>>> 755ffce4
{
  if (auto mesh = getMesh()) {
    auto nef = make_shared<CGAL_HybridNef>(*mesh);
    data = nef;
    return nef;
  } else if (auto nef = getNefPolyhedron()) {
    return nef;
  } else {
    throw "Bad data state";
  }
}

<<<<<<< HEAD
CGAL_HybridMesh& CGALHybridPolyhedron::convertToMesh()
=======
std::shared_ptr<CGAL_HybridMesh> CGALHybridPolyhedron::convertToMesh()
>>>>>>> 755ffce4
{
  if (auto mesh = getMesh()) {
    return mesh;
  } else if (auto nef = getNefPolyhedron()) {
    auto mesh = make_shared<CGAL_HybridMesh>();
    CGALUtils::convertNefPolyhedronToTriangleMesh(*nef, *mesh);
    CGALUtils::cleanupMesh(*mesh, /* is_corefinement_result */ false);
    data = mesh;
    return mesh;
  } else {
    throw "Bad data state";
  }
}

bool CGALHybridPolyhedron::sharesAnyVertexWith(const CGALHybridPolyhedron& other) const
{
  if (other.numVertices() < numVertices()) {
    // The other has less vertices to index!
    return other.sharesAnyVertexWith(*this);
  }

  std::unordered_set<point_t> vertices;
  foreachVertexUntilTrue([&](const auto& p) {
    vertices.insert(p);
    return false;
  });

  auto foundCollision = false;
  other.foreachVertexUntilTrue(
    [&](const auto& p) {
    return foundCollision = vertices.find(p) != vertices.end();
  });

  return foundCollision;
}<|MERGE_RESOLUTION|>--- conflicted
+++ resolved
@@ -9,10 +9,6 @@
 #include <sstream>
 #include <stdio.h>
 
-<<<<<<< HEAD
-=======
-
->>>>>>> 755ffce4
 CGALHybridPolyhedron::CGALHybridPolyhedron(const shared_ptr<CGAL_HybridNef>& nef)
 {
   assert(nef);
@@ -47,12 +43,7 @@
   data = make_shared<CGAL_HybridMesh>();
 }
 
-<<<<<<< HEAD
-std::shared_ptr<CGAL_HybridNef> CGALHybridPolyhedron::getNefPolyhedron()
-const
-=======
 std::shared_ptr<CGAL_HybridNef> CGALHybridPolyhedron::getNefPolyhedron() const
->>>>>>> 755ffce4
 {
   auto pp = boost::get<shared_ptr<CGAL_HybridNef>>(&data);
   return pp ? *pp : nullptr;
@@ -127,89 +118,29 @@
 
 void CGALHybridPolyhedron::operator+=(CGALHybridPolyhedron& other)
 {
-<<<<<<< HEAD
-  if (!meshBinOp("corefinement union", other, &CGALUtils::corefineAndComputeUnion<CGAL_HybridKernel3>)) {
+  if (!meshBinOp("corefinement union", other, &CGALUtils::corefineAndComputeUnion<CGAL_HybridMesh>)) {
     nefPolyBinOp("nef union", other, &CGALUtils::inPlaceNefUnion<CGAL_HybridKernel3>);
   }
-=======
-  if (canCorefineWith(other)) {
-    if (meshBinOp("corefinement mesh union", other, [&](CGAL_HybridMesh& lhs, CGAL_HybridMesh& rhs, CGAL_HybridMesh& out) {
-      return CGALUtils::corefineAndComputeUnion(lhs, rhs, out);
-    })) return;
-  }
-
-  nefPolyBinOp("nef union", other,
-               [&](CGAL_HybridNef& destinationNef, CGAL_HybridNef& otherNef) {
-    CGALUtils::inPlaceNefUnion(destinationNef, otherNef);
-  });
->>>>>>> 755ffce4
 }
 
 void CGALHybridPolyhedron::operator*=(CGALHybridPolyhedron& other)
 {
-<<<<<<< HEAD
   if (!meshBinOp("corefinement intersection", other,
-                 &CGALUtils::corefineAndComputeIntersection<CGAL_HybridKernel3>)) {
+                 &CGALUtils::corefineAndComputeIntersection<CGAL_HybridMesh>)) {
     nefPolyBinOp("nef intersection", other, &CGALUtils::inPlaceNefIntersection<CGAL_HybridKernel3>);
   }
-=======
-  if (canCorefineWith(other)) {
-    if (meshBinOp("corefinement mesh intersection", other,
-                  [&](CGAL_HybridMesh& lhs, CGAL_HybridMesh& rhs, CGAL_HybridMesh& out) {
-      return CGALUtils::corefineAndComputeIntersection(lhs, rhs, out);
-    })) return;
-  }
-
-  nefPolyBinOp("nef intersection", other,
-               [&](CGAL_HybridNef& destinationNef, CGAL_HybridNef& otherNef) {
-    CGALUtils::inPlaceNefIntersection(destinationNef, otherNef);
-  });
->>>>>>> 755ffce4
 }
 
 void CGALHybridPolyhedron::operator-=(CGALHybridPolyhedron& other)
 {
-<<<<<<< HEAD
-  if (!meshBinOp("corefinement difference", other, &CGALUtils::corefineAndComputeDifference<CGAL_HybridKernel3>)) {
+  if (!meshBinOp("corefinement difference", other, &CGALUtils::corefineAndComputeDifference<CGAL_HybridMesh>)) {
     nefPolyBinOp("nef difference", other, &CGALUtils::inPlaceNefDifference<CGAL_HybridKernel3>);
-=======
-  if (canCorefineWith(other)) {
-    if (meshBinOp("corefinement mesh difference", other,
-                  [&](CGAL_HybridMesh& lhs, CGAL_HybridMesh& rhs, CGAL_HybridMesh& out) {
-      return CGALUtils::corefineAndComputeDifference(lhs, rhs, out);
-    })) return;
-  }
-
-  nefPolyBinOp("nef difference", other,
-               [&](CGAL_HybridNef& destinationNef, CGAL_HybridNef& otherNef) {
-    CGALUtils::inPlaceNefDifference(destinationNef, otherNef);
-  });
-}
-
-bool CGALHybridPolyhedron::canCorefineWith(const CGALHybridPolyhedron& other) const
-{
-  if (Feature::ExperimentalFastCsgTrustCorefinement.is_enabled()) {
-    return true;
-  }
-  const char *reasonWontCorefine = nullptr;
-  if (sharesAnyVertexWith(other)) {
-    reasonWontCorefine = "operands share some vertices";
-  } else if (!isManifold() || !other.isManifold()) {
-    reasonWontCorefine = "non manifoldness detected";
->>>>>>> 755ffce4
   }
 }
 
 void CGALHybridPolyhedron::minkowski(CGALHybridPolyhedron& other)
 {
-<<<<<<< HEAD
   nefPolyBinOp("minkowski", other, &CGALUtils::inPlaceNefMinkowski<CGAL_HybridKernel3>);
-=======
-  nefPolyBinOp("minkowski", other,
-               [&](CGAL_HybridNef& destinationNef, CGAL_HybridNef& otherNef) {
-    CGALUtils::inPlaceNefMinkowski(destinationNef, otherNef);
-  });
->>>>>>> 755ffce4
 }
 
 void CGALHybridPolyhedron::transform(const Transform3d& mat)
@@ -293,7 +224,6 @@
 std::string describeForDebug(const CGAL_HybridNef& nef)
 {
   std::ostringstream stream;
-<<<<<<< HEAD
   stream << (nef.is_simple() ? "" : "NOT 2-manifold ") << nef.number_of_facets() << " facets";
   return stream.str();
 }
@@ -303,22 +233,6 @@
   std::ostringstream stream;
   stream << (CGAL::is_valid_polygon_mesh(mesh) ? "" : "INVALID ")
          << (CGAL::is_closed(mesh) ? "" : "UNCLOSED ") << mesh.number_of_faces() << " facets";
-=======
-  stream
-  // << (nef.is_valid() ? "valid " : "INVALID ")
-    << (nef.is_simple() ? "" : "NOT 2-manifold ")
-    << nef.number_of_facets() << " facets"
-  ;
-  return stream.str();
-}
-
-std::string describeForDebug(const CGAL_HybridMesh& mesh) {
-  std::ostringstream stream;
-  stream
-    << (CGAL::is_valid_polygon_mesh(mesh) ? "" : "INVALID ")
-    << (CGAL::is_closed(mesh) ? "" : "UNCLOSED ")
-    << mesh.number_of_faces() << " facets";
->>>>>>> 755ffce4
   return stream.str();
 }
 
@@ -327,13 +241,8 @@
   const std::function<void(CGAL_HybridNef& destinationNef, CGAL_HybridNef& otherNef)>
   & operation)
 {
-<<<<<<< HEAD
-  auto& lhs = convertToNef();
-  auto& rhs = other.convertToNef();
-=======
   auto& lhs = *convertToNef();
   auto& rhs = *other.convertToNef();
->>>>>>> 755ffce4
 
   if (Feature::ExperimentalFastCsgDebug.is_enabled()) {
     LOG(message_group::None, Location::NONE, "", "[fast-csg] %1$s: %2$s vs. %3$s", opName.c_str(),
@@ -364,9 +273,8 @@
 
   auto success = false;
   try {
-<<<<<<< HEAD
-    auto& lhs = convertToMesh();
-    auto& rhs = other.convertToMesh();
+    auto& lhs = *convertToMesh();
+    auto& rhs = *other.convertToMesh();
 
     auto isValid = [&](const CGAL_HybridMesh& mesh) {
         return CGAL::is_valid_polygon_mesh(mesh) && CGAL::is_closed(mesh);
@@ -393,10 +301,6 @@
         return false;
       }
     }
-=======
-    auto& lhs = *convertToMesh();
-    auto& rhs = *other.convertToMesh();
->>>>>>> 755ffce4
 
     size_t opNumber = 0;
 
@@ -480,11 +384,7 @@
   return success;
 }
 
-<<<<<<< HEAD
-CGAL_HybridNef& CGALHybridPolyhedron::convertToNef()
-=======
 std::shared_ptr<CGAL_HybridNef> CGALHybridPolyhedron::convertToNef()
->>>>>>> 755ffce4
 {
   if (auto mesh = getMesh()) {
     auto nef = make_shared<CGAL_HybridNef>(*mesh);
@@ -497,11 +397,7 @@
   }
 }
 
-<<<<<<< HEAD
-CGAL_HybridMesh& CGALHybridPolyhedron::convertToMesh()
-=======
 std::shared_ptr<CGAL_HybridMesh> CGALHybridPolyhedron::convertToMesh()
->>>>>>> 755ffce4
 {
   if (auto mesh = getMesh()) {
     return mesh;
