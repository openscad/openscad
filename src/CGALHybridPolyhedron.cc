--- conflicted
+++ resolved
@@ -326,13 +326,8 @@
   std::string lhsDebugDumpFile, rhsDebugDumpFile;
 
   try {
-<<<<<<< HEAD
-    mesh_t& lhs = *convertToMesh();
-    mesh_t& rhs = *other.convertToMesh();
-=======
     auto& lhs = *convertToMesh();
     auto& rhs = *other.convertToMesh();
->>>>>>> eb274ac9
 
     size_t opNumber = 0;
 
@@ -394,11 +389,7 @@
   return success;
 }
 
-<<<<<<< HEAD
-std::shared_ptr<CGALHybridPolyhedron::nef_polyhedron_t> CGALHybridPolyhedron::convertToNef()
-=======
 std::shared_ptr<CGAL_HybridNef> CGALHybridPolyhedron::convertToNef()
->>>>>>> eb274ac9
 {
   if (auto mesh = getMesh()) {
     auto nef = make_shared<CGAL_HybridNef>(*mesh);
@@ -411,11 +402,7 @@
   }
 }
 
-<<<<<<< HEAD
-std::shared_ptr<CGALHybridPolyhedron::mesh_t> CGALHybridPolyhedron::convertToMesh()
-=======
 std::shared_ptr<CGAL_HybridMesh> CGALHybridPolyhedron::convertToMesh()
->>>>>>> eb274ac9
 {
   if (auto mesh = getMesh()) {
     return mesh;
