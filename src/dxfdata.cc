--- conflicted
+++ resolved
@@ -238,11 +238,7 @@
 				int n = get_fragments_from_r(r_major, fn, fs, fa);
 				n = (int)ceil(n * sweep_angle / (2 * M_PI));
 //				Vector2d p1;
-<<<<<<< HEAD
-				Vector2d p1; p1 << 0,0,0;
-=======
 				Vector2d p1; p1 << 0,0;
->>>>>>> 67eeed38
 				for (int i=0;i<=n;i++) {
 					double a = (ellipse_start_angle + sweep_angle*i/n);
 //					Vector2d p2(cos(a)*r_major, sin(a)*r_minor);
