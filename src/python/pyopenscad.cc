--- conflicted
+++ resolved
@@ -31,13 +31,7 @@
 #include "pydata.h"
 #include "core/CsgOpNode.h"
 #include "Value.h"
-<<<<<<< HEAD
-#ifndef OPENSCAD_NOGUI
 #include "executable.h"
-#endif
-=======
-#include "executable.h"
->>>>>>> 92071afd
 #include "Expression.h"
 #include "PlatformUtils.h"
 #include <Context.h>
@@ -84,11 +78,7 @@
 
 PyObject *PyOpenSCADObject_alloc(PyTypeObject *cls, Py_ssize_t nitems)
 {
-<<<<<<< HEAD
-  PyOpenSCADObject *self = (PyOpenSCADObject *) PyType_GenericAlloc(cls, nitems);
-=======
   PyOpenSCADObject *self = (PyOpenSCADObject *)PyType_GenericAlloc(cls, nitems);
->>>>>>> 92071afd
   self->dict = PyDict_New();
   PyObject *origin = PyList_New(4);
   for (int i = 0; i < 4; i++) {
@@ -540,7 +530,6 @@
   }
   return result;
 }
-<<<<<<< HEAD
 
 double python_doublefunc(void *v_cbfunc, double arg)
 {
@@ -553,20 +542,6 @@
   return result;
 }
 
-=======
-
-double python_doublefunc(void *v_cbfunc, double arg)
-{
-  PyObject *cbfunc = (PyObject *)v_cbfunc;
-  double result = 0;
-  PyObject *args = PyTuple_Pack(1, PyFloat_FromDouble(arg));
-  PyObject *funcresult = PyObject_CallObject(cbfunc, args);
-  Py_XDECREF(args);
-  if (funcresult) result = PyFloat_AsDouble(funcresult);
-  return result;
-}
-
->>>>>>> 92071afd
 /*
  * Try to call a python function by name using OpenSCAD module childs and OpenSCAD function arguments:
  * argument order is childs, arguments
@@ -939,11 +914,7 @@
     }
   }
   std::ostringstream stream;
-<<<<<<< HEAD
-  stream << "t=" << time << "\nphi=" << 2 * G_PI * time;
-=======
   stream << "t=" << time << "\nphi=" << 2 * G_PI * time << "\n" << commandline_commands << "\n";
->>>>>>> 92071afd
   PyRun_String(stream.str().c_str(), Py_file_input, pythonInitDict.get(), pythonInitDict.get());
   customizer_parameters_finished = customizer_parameters;
   customizer_parameters.clear();
@@ -952,7 +923,6 @@
   DECLARE_INSTANCE
   void_node = std::make_shared<CubeNode>(instance);  // just placeholders
   full_node = std::make_shared<CubeNode>(instance);  // just placeholders
-<<<<<<< HEAD
 }
 
 void finishPython(void)
@@ -976,33 +946,8 @@
 #endif
   show_final();
 }
-=======
-}
-
-void finishPython(void)
-{
-#ifdef HAVE_PYTHON_YIELD
-  set_object_callback(NULL);
-  if (python_result_node == nullptr) {
-    if (python_orphan_objs.size() == 1) {
-      python_result_node = PyOpenSCADObjectToNode(python_orphan_objs[0]);
-    } else if (python_orphan_objs.size() > 1) {
-      DECLARE_INSTANCE
-      auto node = std::make_shared<CsgOpNode>(instance, OpenSCADOperator::UNION);
-      int n = python_orphan_objs.size();
-      for (int i = 0; i < n; i++) {
-        std::shared_ptr<AbstractNode> child = PyOpenSCADObjectToNode(python_orphan_objs[i]);
-        node->children.push_back(child);
-      }
-      python_result_node = node;
-    }
-  }
-#endif
-  show_final();
-}
 
 int debug_num, debug_cnt;  // Hidden debug aid
->>>>>>> 92071afd
 
 std::string evaluatePython(const std::string& code, bool dry_run)
 {
@@ -1308,11 +1253,7 @@
   pymain_run_python_ipython(&exitcode);
 
   if (Py_FinalizeEx() < 0) {
-<<<<<<< HEAD
-      exitcode = 120;
-=======
     exitcode = 120;
->>>>>>> 92071afd
   }
 
   //    pymain_free();
