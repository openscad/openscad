--- conflicted
+++ resolved
@@ -27,24 +27,20 @@
 #include <filesystem>
 
 #include "pyopenscad.h"
-<<<<<<< HEAD
-#include "CsgOpNode.h"
+#include "core/CsgOpNode.h"
 #include "Value.h"
 #include "Expression.h"
 #include "PlatformUtils.h"
 #include <Context.h>
 #include <Selection.h>
-#include "src/platform/PlatformUtils.h"
-=======
-#include "core/CsgOpNode.h"
 #include "platform/PlatformUtils.h"
-
 namespace fs = std::filesystem;
->>>>>>> 48028df3
 
 // #define HAVE_PYTHON_YIELD
 extern "C" PyObject *PyInit_openscad(void);
 
+bool python_active;
+bool python_trusted;
 // https://docs.python.org/3.10/extending/newtypes.html
 
 void PyObjectDeleter (PyObject *pObject) { Py_XDECREF(pObject); };
@@ -58,8 +54,6 @@
 std::shared_ptr<AbstractNode> python_result_node = nullptr; /* global result veriable containing the python created result */
 PyObject *python_result_obj = nullptr;
 std::vector<SelectedObject> python_result_handle;
-bool python_active;  /* if python is actually used during evaluation */
-bool python_trusted; /* global Python trust flag */
 bool python_runipython = false;
 bool pythonMainModuleInitialized = false;
 bool pythonRuntimeInitialized = false;
