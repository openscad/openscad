/*
 *  OpenSCAD (www.openscad.org)
 *  Copyright (C) 2009-2011 Clifford Wolf <clifford@clifford.at> and
 *                          Marius Kintel <marius@kintel.net>
 *
 *  This program is free software; you can redistribute it and/or modify
 *  it under the terms of the GNU General Public License as published by
 *  the Free Software Foundation; either version 2 of the License, or
 *  (at your option) any later version.
 *
 *  As a special exception, you have permission to link this program
 *  with the CGAL library and distribute executables, as long as you
 *  follow the requirements of the GNU GPL in regard to all of the
 *  software in the executable aside from CGAL.
 *
 *  This program is distributed in the hope that it will be useful,
 *  but WITHOUT ANY WARRANTY; without even the implied warranty of
 *  MERCHANTABILITY or FITNESS FOR A PARTICULAR PURPOSE.  See the
 *  GNU General Public License for more details.
 *
 *  You should have received a copy of the GNU General Public License
 *  along with this program; if not, write to the Free Software
 *  Foundation, Inc., 59 Temple Place, Suite 330, Boston, MA  02111-1307  USA
 *
 */
#include <Python.h>
#include "genlang/genlang.h"
#include <filesystem>

#include "pyopenscad.h"
#include "pydata.h"
#include "core/CsgOpNode.h"
#include "Value.h"
<<<<<<< HEAD
#include "executable.h"
=======
#ifndef OPENSCAD_NOGUI
#include "executable.h"
#endif
>>>>>>> 228aa7b3
#include "Expression.h"
#include "PlatformUtils.h"
#include <Context.h>
#include <Selection.h>
#include "platform/PlatformUtils.h"
#include "primitives.h"
namespace fs = std::filesystem;

// #define HAVE_PYTHON_YIELD
extern "C" PyObject *PyInit_openscad(void);
PyMODINIT_FUNC PyInit_PyOpenSCAD(void);

bool python_active;
bool python_trusted;
fs::path python_scriptpath;
// https://docs.python.org/3.10/extending/newtypes.html

void PyObjectDeleter(PyObject *pObject) { Py_XDECREF(pObject); };

PyObjectUniquePtr pythonInitDict(nullptr, PyObjectDeleter);
PyObjectUniquePtr pythonMainModule(nullptr, PyObjectDeleter);
std::list<std::string> pythonInventory;
AssignmentList customizer_parameters;
AssignmentList customizer_parameters_finished;
bool pythonDryRun = false;
PyObject *python_result_obj = nullptr;
std::vector<SelectedObject> python_result_handle;
bool python_runipython = false;
bool pythonMainModuleInitialized = false;
bool pythonRuntimeInitialized = false;

std::vector<std::shared_ptr<AbstractNode>> nodes_hold;  // make sure, that these nodes are not yet freed
std::shared_ptr<AbstractNode> void_node, full_node;

void PyOpenSCADObject_dealloc(PyOpenSCADObject *self)
{
  Py_XDECREF(self->dict);
  Py_TYPE(self)->tp_free((PyObject *)self);
}

/*
 *  allocates a new PyOpenSCAD Object including its internal dictionary
 */

<<<<<<< HEAD
static PyObject *PyOpenSCADObject_new(PyTypeObject *type, PyObject *args, PyObject *kwds)
{
  PyOpenSCADObject *self;
  self = (PyOpenSCADObject *)type->tp_alloc(type, 0);
=======
PyObject *PyOpenSCADObject_alloc(PyTypeObject *cls, Py_ssize_t nitems)
{
  PyOpenSCADObject *self = (PyOpenSCADObject *) PyType_GenericAlloc(cls, nitems);
>>>>>>> 228aa7b3
  self->dict = PyDict_New();
  PyObject *origin = PyList_New(4);
  for (int i = 0; i < 4; i++) {
    PyObject *row = PyList_New(4);
    for (int j = 0; j < 4; j++) PyList_SetItem(row, j, PyFloat_FromDouble(i == j ? 1.0 : 0.0));
    PyList_SetItem(origin, i, row);
  }
  PyDict_SetItemString(self->dict, "origin", origin);
  Py_XDECREF(origin);
  return (PyObject *)self;
<<<<<<< HEAD
=======
}

static PyObject *PyOpenSCADObject_new(PyTypeObject *type, PyObject *args, PyObject *kwds)
{
  return PyOpenSCADObject_alloc(type, 0);
>>>>>>> 228aa7b3
}

/*
 *  allocates a new PyOpenSCAD to store an existing OpenSCAD Abstract Node
 */

PyObject *PyOpenSCADObjectFromNode(PyTypeObject *type, const std::shared_ptr<AbstractNode>& node)
{
  PyOpenSCADObject *self;
  self = (PyOpenSCADObject *)type->tp_new(type, nullptr, nullptr);
  if (self != nullptr) {
    Py_XINCREF(self);
    self->node = node;
    return (PyObject *)self;
  }
  return nullptr;
}

// PyGILState_STATE gstate=PyGILState_LOCKED;
PyThreadState *tstate = nullptr;

void python_lock(void)
{
  // #ifndef _WIN32
  if (tstate != nullptr && pythonInitDict != nullptr) PyEval_RestoreThread(tstate);
  // #endif
}

void python_unlock(void)
{
  // #ifndef _WIN32
  if (pythonInitDict != nullptr) tstate = PyEval_SaveThread();
  // #endif
<<<<<<< HEAD
}
/*
 *  extracts Absrtract Node from PyOpenSCAD Object
 */

/*
 *  parses either a PyOpenSCAD Object or an List of PyOpenScad Object and adds it to the list of supplied
 * children, returns 1 on success
 */

int python_more_obj(std::vector<std::shared_ptr<AbstractNode>>& children, PyObject *more_obj)
{
  int i, n;
  PyObject *obj;
  PyObject *dummy_dict;
  std::shared_ptr<AbstractNode> child;
  if (PyList_Check(more_obj)) {
    n = PyList_Size(more_obj);
    for (i = 0; i < n; i++) {
      obj = PyList_GetItem(more_obj, i);
      child = PyOpenSCADObjectToNode(obj, &dummy_dict);
      children.push_back(child);
    }
  } else if (PyObject_IsInstance(more_obj, reinterpret_cast<PyObject *>(&PyOpenSCADType))) {
    child = PyOpenSCADObjectToNode(more_obj, &dummy_dict);
    children.push_back(child);
  } else return 1;
  return 0;
=======
>>>>>>> 228aa7b3
}

/*
 *  extracts Absrtract Node from PyOpenSCAD Object
 */

/*
 *  parses either a PyOpenSCAD Object or an List of PyOpenScad Object and adds it to the list of supplied
 * children, returns 1 on success
 */

int python_more_obj(std::vector<std::shared_ptr<AbstractNode>>& children, PyObject *more_obj)
{
  int i, n;
  PyObject *obj;
  PyObject *dummy_dict;
  std::shared_ptr<AbstractNode> child;
  if (PyList_Check(more_obj)) {
    n = PyList_Size(more_obj);
    for (i = 0; i < n; i++) {
      obj = PyList_GetItem(more_obj, i);
      child = PyOpenSCADObjectToNode(obj, &dummy_dict);
      children.push_back(child);
    }
  } else if (PyObject_IsInstance(more_obj, reinterpret_cast<PyObject *>(&PyOpenSCADType))) {
    child = PyOpenSCADObjectToNode(more_obj, &dummy_dict);
    children.push_back(child);
  } else return 1;
  return 0;
}

/*
 *  extracts Absrtract Node from PyOpenSCAD Object
 */

std::shared_ptr<AbstractNode> PyOpenSCADObjectToNode(PyObject *obj, PyObject **dict)
{
  std::shared_ptr<AbstractNode> result = ((PyOpenSCADObject *)obj)->node;
  if (result.use_count() > 2 && result != void_node && result != full_node) {
    result = result->clone();
  }
  *dict = ((PyOpenSCADObject *)obj)->dict;
  return result;
}

std::string python_version(void)
{
  std::ostringstream stream;
  stream << "Python " << PY_MAJOR_VERSION << "." << PY_MINOR_VERSION << "." << PY_MICRO_VERSION;
  return stream.str();
}

/*
 * Lookup a PyOpenSCADType compatible type from a source object
 */

PyTypeObject *PyOpenSCADObjectType(PyObject *objs)
{
  if (PyObject_IsInstance(objs, reinterpret_cast<PyObject *>(&PyOpenSCADType))) {
    return Py_TYPE(objs);
  } else if (PyList_Check(objs)) {
    int n = PyList_Size(objs);
    for (int i = 0; i < n; i++) {
      PyObject *obj = PyList_GetItem(objs, i);
      if (PyObject_IsInstance(obj, reinterpret_cast<PyObject *>(&PyOpenSCADType))) {
        return Py_TYPE(obj);
      }
    }
  }
  return &PyOpenSCADType;
}

/*
 * same as  python_more_obj but always returns only one AbstractNode by creating an UNION operation
 */

std::shared_ptr<AbstractNode> PyOpenSCADObjectToNodeMulti(PyObject *objs, PyObject **dict)
{
  std::shared_ptr<AbstractNode> result = nullptr;
  if (PyObject_IsInstance(objs, reinterpret_cast<PyObject *>(&PyOpenSCADType))) {
    result = ((PyOpenSCADObject *)objs)->node;
    if (result.use_count() > 2 && result != void_node && result != full_node) {
      result = result->clone();
    }
    *dict = ((PyOpenSCADObject *)objs)->dict;
  } else if (PyList_Check(objs)) {
    DECLARE_INSTANCE
    auto node = std::make_shared<CsgOpNode>(instance, OpenSCADOperator::UNION);

    int n = PyList_Size(objs);
    std::vector<PyObject *> child_dict;
    PyObject *subdict;
    for (int i = 0; i < n; i++) {
      PyObject *obj = PyList_GetItem(objs, i);
      if (PyObject_IsInstance(obj, reinterpret_cast<PyObject *>(&PyOpenSCADType))) {
        std::shared_ptr<AbstractNode> child = PyOpenSCADObjectToNode(obj, &subdict);
        node->children.push_back(child);
        child_dict.push_back(subdict);
      } else return nullptr;
    }
    result = node;

    *dict = PyDict_New();
    for (int i = child_dict.size() - 1; i >= 0; i--)  // merge from back  to give 1st child most priority
    {
      auto& subdict = child_dict[i];
      if (subdict == nullptr) continue;
      PyObject *key, *value;
      Py_ssize_t pos = 0;
      while (PyDict_Next(subdict, &pos, &key, &value)) {
<<<<<<< HEAD
        PyObject *value1 = PyUnicode_AsEncodedString(key, "utf-8", "~");
        const char *value_str = PyBytes_AS_STRING(value1);
=======
>>>>>>> 228aa7b3
        PyDict_SetItem(*dict, key, value);
      }
    }
  } else if (objs == Py_None || objs == Py_False) {
    result = void_node;
    *dict = nullptr;  // TODO improve
  } else if (objs == Py_True) {
    result = full_node;
    *dict = nullptr;  // TODO improve
  } else result = nullptr;
  return result;
}

void python_hierdump(std::ostringstream& stream, const std::shared_ptr<AbstractNode>& node)
{
  if (node == nullptr) return;
  stream << node->toString();
  auto children = node->getChildren();
  if (children.size() < 1) stream << ";";
  else if (children.size() < 2) python_hierdump(stream, children[0]);
  else {
    stream << "{ ";
    for (unsigned int i = 0; i < children.size(); i++) python_hierdump(stream, children[i]);
    stream << " }";
  }
}
void python_build_hashmap(const std::shared_ptr<AbstractNode>& node, int level)
{
  PyObject *maindict = PyModule_GetDict(pythonMainModule.get());
  PyObject *key, *value;
  Py_ssize_t pos = 0;
  std::ostringstream stream;
  //  python_hierdump(stream, node);
  std::string code = stream.str();
  while (PyDict_Next(maindict, &pos, &key, &value)) {
    if (!PyObject_IsInstance(value, reinterpret_cast<PyObject *>(&PyOpenSCADType))) continue;
    std::shared_ptr<AbstractNode> testnode = ((PyOpenSCADObject *)value)->node;
    if (testnode != node) continue;
    PyObject *key1 = PyUnicode_AsEncodedString(key, "utf-8", "~");
    if (key1 == nullptr) continue;
    const char *key_str = PyBytes_AS_STRING(key1);
    if (key_str == nullptr) continue;
    mapping_name.push_back(key_str);
    mapping_code.push_back(code);
    mapping_level.push_back(pos);
  }
  if (level < 5) {  // no  many level are unclear and error prone(overwrites memory)
    for (const auto& child : node->getChildren()) {
      python_build_hashmap(child, level + 1);
    }
  }
}

void python_retrieve_pyname(const std::shared_ptr<AbstractNode>& node)
{
  /*
  std::string name;
  int level=-1;
  std::ostringstream stream;
  python_hierdump(stream, node);
  std::string my_code = stream.str();
  for(unsigned int i=0;i<mapping_code.size();i++) {
    if(mapping_code[i] == my_code) {
      if(level == -1 || level > mapping_level[i]) {
        name=mapping_name[i];
        level=mapping_level[i];
      }
    }
  }
  node->setPyName(name);
  */
}
/*
 * converts a python obejct into an integer by all means
 */

int python_numberval(PyObject *number, double *result, int *flags, int flagor)
{
  if (number == nullptr) return 1;
  if (number == Py_False) return 1;
  if (number == Py_True) return 1;
  if (number == Py_None) return 1;
  if (PyFloat_Check(number)) {
    *result = PyFloat_AsDouble(number);
    return 0;
  }
  if (PyLong_Check(number)) {
    *result = PyLong_AsLong(number);
    return 0;
  }
  if (number->ob_type == &PyDataType && flags != nullptr) {
    *flags |= flagor;
    *result = PyDataObjectToValue(number);
    return 0;
  }
  if (PyNumber_Check(number)) {
    // Handle other python number protocol objects (e.g. numpy.int64)
    PyObject *f = PyNumber_Float(number);
    *result = PyFloat_AsDouble(f);
    return 0;
  }
  if (PyUnicode_Check(number) && flags != nullptr) {
    PyObjectUniquePtr str(PyUnicode_AsEncodedString(number, "utf-8", "~"), PyObjectDeleter);
    char *str1 = PyBytes_AS_STRING(str.get());
    sscanf(str1, "%lf", result);
    if (flags != nullptr) *flags |= flagor;
    return 0;
  }
  return 1;
}

std::vector<int> python_intlistval(PyObject *list)
{
  std::vector<int> result;
  PyObject *item;
  if (PyLong_Check(list)) {
    result.push_back(PyLong_AsLong(list));
  }
  if (PyList_Check(list)) {
    for (int i = 0; i < PyList_Size(list); i++) {
      item = PyList_GetItem(list, i);
      if (PyLong_Check(item)) {
        result.push_back(PyLong_AsLong(item));
      }
    }
  }
  return result;
}
/*
 * Tries to extract an 3D vector out of a python list
 */

int python_vectorval(PyObject *vec, int minval, int maxval, double *x, double *y, double *z, double *w,
                     int *flags)
{
  if (vec == nullptr) return 1;
  if (flags != nullptr) *flags = 0;
  if (PyList_Check(vec)) {
    if (PyList_Size(vec) < minval || PyList_Size(vec) > maxval) return 1;

    if (PyList_Size(vec) >= 1) {
      if (python_numberval(PyList_GetItem(vec, 0), x, flags, 1)) return 1;
    }
    if (PyList_Size(vec) >= 2) {
      if (python_numberval(PyList_GetItem(vec, 1), y, flags, 2)) return 1;
    }
    if (PyList_Size(vec) >= 3) {
      if (python_numberval(PyList_GetItem(vec, 2), z, flags, 4)) return 1;
    }
    if (PyList_Size(vec) >= 4 && w != NULL) {
      if (python_numberval(PyList_GetItem(vec, 3), w, flags, 8)) return 1;
    }
    return 0;
  }
  if (!python_numberval(vec, x)) {
    *y = *x;
    *z = *x;
    if (w != NULL) *w = *x;
    return 0;
  }
  return 1;
}

std::vector<Vector3d> python_vectors(PyObject *vec, int mindim, int maxdim, int *dragflags)
{
  std::vector<Vector3d> results;
  if (PyList_Check(vec)) {
    // check if its a valid vec<Vector3d>
    int valid = 1;
    for (int i = 0; valid && i < PyList_Size(vec); i++) {
      PyObject *item = PyList_GetItem(vec, i);
      if (!PyList_Check(item)) valid = 0;
    }
    if (valid) {
      for (int j = 0; valid && j < PyList_Size(vec); j++) {
        Vector3d result(0, 0, 0);
        PyObject *item = PyList_GetItem(vec, j);
        if (PyList_Size(item) >= mindim && PyList_Size(item) <= maxdim) {
          for (int i = 0; i < PyList_Size(item); i++) {
            if (PyList_Size(item) > i) {
              if (python_numberval(PyList_GetItem(item, i), &result[i])) return results;  // Error
            }
          }
        }
        results.push_back(result);
      }
      return results;
    }
    Vector3d result(0, 0, 0);
    if (PyList_Size(vec) >= mindim && PyList_Size(vec) <= maxdim) {
      for (int i = 0; i < PyList_Size(vec); i++) {
        if (PyList_Size(vec) > i) {
          if (python_numberval(PyList_GetItem(vec, i), &result[i], dragflags, 1 << i))
            return results;  // Error
        }
      }
    }
    results.push_back(result);
  }
  Vector3d result(0, 0, 0);
  if (!python_numberval(vec, &result[0])) {
    result[1] = result[0];
    result[2] = result[1];
    results.push_back(result);
  }
  return results;  // Error
}

/*
 * Helper function to extract actual values for fn, fa and fs
 */

void get_fnas(double& fn, double& fa, double& fs)
{
  PyObject *mainModule = PyImport_AddModule("__main__");
  if (mainModule == nullptr) return;
  fn = 0;
  fa = 12;
  fs = 2;

  if (PyObject_HasAttrString(mainModule, "fn")) {
    PyObjectUniquePtr varFn(PyObject_GetAttrString(mainModule, "fn"), PyObjectDeleter);
    if (varFn.get() != nullptr) {
      fn = PyFloat_AsDouble(varFn.get());
    }
  }

  if (PyObject_HasAttrString(mainModule, "fa")) {
    PyObjectUniquePtr varFa(PyObject_GetAttrString(mainModule, "fa"), PyObjectDeleter);
    if (varFa.get() != nullptr) {
      fa = PyFloat_AsDouble(varFa.get());
    }
  }

  if (PyObject_HasAttrString(mainModule, "fs")) {
    PyObjectUniquePtr varFs(PyObject_GetAttrString(mainModule, "fs"), PyObjectDeleter);
    if (varFs.get() != nullptr) {
      fs = PyFloat_AsDouble(varFs.get());
    }
  }
}

/*
 * Type specific init function. nothing special here
 */

static int PyOpenSCADInit(PyOpenSCADObject *self, PyObject *args, PyObject *kwds)
{
  (void)self;
  (void)args;
  (void)kwds;
  return 0;
}
Outline2d python_getprofile(void *v_cbfunc, int fn, double arg)
{
  PyObject *cbfunc = (PyObject *)v_cbfunc;
  Outline2d result;
  if (pythonInitDict == NULL) initPython(PlatformUtils::applicationPath(), "", 0.0);
  PyObject *args = PyTuple_Pack(1, PyFloat_FromDouble(arg));
  PyObject *polygon = PyObject_CallObject(cbfunc, args);
  Py_XDECREF(args);
  if (polygon == NULL) {  // TODO fix
    for (unsigned int i = 0; i < (unsigned int)fn; i++) {
      double ang = 360.0 * (i / (double)fn);
      PyObject *args = PyTuple_Pack(2, PyFloat_FromDouble(arg), PyFloat_FromDouble(ang));
      Py_XINCREF(args);
      PyObject *pypt = PyObject_CallObject(cbfunc, args);
      double r = PyFloat_AsDouble(pypt);
      if (r < 0) r = -r;  // TODO who the hell knows, why this is needed
      double ang1 = ang * 3.1415 / 180.0;
      double x = r * cos(ang1);
      double y = r * sin(ang1);
      result.vertices.push_back(Vector2d(x, y));
    }
  } else if (polygon && PyList_Check(polygon)) {
    unsigned int n = PyList_Size(polygon);
    for (unsigned int i = 0; i < n; i++) {
      PyObject *pypt = PyList_GetItem(polygon, i);
      if (PyList_Check(pypt) && PyList_Size(pypt) == 2) {
        double x = PyFloat_AsDouble(PyList_GetItem(pypt, 0));
        double y = PyFloat_AsDouble(PyList_GetItem(pypt, 1));
        result.vertices.push_back(Vector2d(x, y));
      }
    }
  }
  if (result.vertices.size() < 3) {
    Outline2d err;
    err.vertices.push_back(Vector2d(0, 0));
    err.vertices.push_back(Vector2d(10, 0));
    err.vertices.push_back(Vector2d(10, 10));
    return err;
  }
  return result;
}

double python_doublefunc(void *v_cbfunc, double arg)
{
  PyObject *cbfunc = (PyObject *)v_cbfunc;
  double result = 0;
  PyObject *args = PyTuple_Pack(1, PyFloat_FromDouble(arg));
  PyObject *funcresult = PyObject_CallObject(cbfunc, args);
  Py_XDECREF(args);
  if (funcresult) result = PyFloat_AsDouble(funcresult);
  return result;
}

/*
 * Try to call a python function by name using OpenSCAD module childs and OpenSCAD function arguments:
 * argument order is childs, arguments
 */
PyObject *python_fromopenscad(const Value& val)
{
  switch (val.type()) {
  case Value::Type::UNDEFINED: return Py_None;
  case Value::Type::BOOL:      return val.toBool() ? Py_True : Py_False;
  case Value::Type::NUMBER:    return PyFloat_FromDouble(val.toDouble());
  case Value::Type::STRING:    return PyUnicode_FromString(val.toString().c_str());
  case Value::Type::VECTOR:    {
    const VectorType& vec = val.toVector();
    PyObject *result = PyList_New(vec.size());
    for (size_t j = 0; j < vec.size(); j++) PyList_SetItem(result, j, python_fromopenscad(vec[j]));
    return result;
  }
    // TODO  more types RANGE, OBJECT, FUNCTION
  default: return Py_None;
  }
  return Py_None;
}
void python_catch_error(std::string& errorstr)
{
  PyObject *pyExcType;
  PyObject *pyExcValue;
  PyObject *pyExcTraceback;
  PyErr_Fetch(&pyExcType, &pyExcValue, &pyExcTraceback);
  PyErr_NormalizeException(&pyExcType, &pyExcValue, &pyExcTraceback);
  if (pyExcType != nullptr) Py_XDECREF(pyExcType);

  if (pyExcValue != nullptr) {
    PyObjectUniquePtr str_exc_value(PyObject_Repr(pyExcValue), PyObjectDeleter);
    PyObjectUniquePtr pyExcValueStr(PyUnicode_AsEncodedString(str_exc_value.get(), "utf-8", "~"),
                                    PyObjectDeleter);
    char *suberror = PyBytes_AS_STRING(pyExcValueStr.get());
    if (suberror != nullptr) errorstr += suberror;
    Py_XDECREF(pyExcValue);
  }
  if (pyExcTraceback != nullptr) {
    auto *tb_o = (PyTracebackObject *)pyExcTraceback;
    int line_num = tb_o->tb_lineno;
    errorstr += " in line ";
    errorstr += std::to_string(line_num);
    Py_XDECREF(pyExcTraceback);
  }
}

PyObject *python_callfunction(const std::shared_ptr<const Context>& cxt, const std::string& name,
                              const std::vector<std::shared_ptr<Assignment>>& op_args,
                              std::string& errorstr)
{
  PyObject *pFunc = nullptr;
  if (!pythonMainModule) {
    return nullptr;
  }

  int dotpos = name.find(".");
  if (dotpos >= 0) {
    std::string varname = name.substr(1, dotpos - 1);  // assume its always in paranthesis
    std::string methodname = name.substr(dotpos + 1, name.size() - dotpos - 2);
    Value var = cxt->lookup_variable(varname, Location::NONE).clone();
    if (var.type() == Value::Type::PYTHONCLASS) {
      const PythonClassType& python_class = var.toPythonClass();
      PyObject *methodobj = PyUnicode_FromString(methodname.c_str());
      pFunc = PyObject_GenericGetAttr((PyObject *)python_class.ptr, methodobj);
    }
  }
  if (!pFunc) {
    PyObject *maindict = PyModule_GetDict(pythonMainModule.get());

    // search the function in all modules
    PyObject *key, *value;
    Py_ssize_t pos = 0;

    while (PyDict_Next(maindict, &pos, &key, &value)) {
      PyObject *module = PyObject_GetAttrString(pythonMainModule.get(), PyUnicode_AsUTF8(key));
      if (module != nullptr) {
        PyObject *moduledict = PyModule_GetDict(module);
        Py_DECREF(module);
        if (moduledict != nullptr) {
          pFunc = PyDict_GetItemString(moduledict, name.c_str());
          if (pFunc != nullptr) break;
        }
      }
    }
  }
  if (!pFunc) {
    errorstr = "Function not found";
    return nullptr;
  }
  if (!PyCallable_Check(pFunc)) {
    errorstr = "Function not callable";
    return nullptr;
  }

  PyObject *args = PyTuple_New(op_args.size());
  for (unsigned int i = 0; i < op_args.size(); i++) {
    Assignment *op_arg = op_args[i].get();

    std::shared_ptr<Expression> expr = op_arg->getExpr();
    PyObject *value = python_fromopenscad(expr.get()->evaluate(cxt));
    if (value != nullptr) {
      PyTuple_SetItem(args, i, value);
    }
  }
  PyObject *funcresult = PyObject_CallObject(pFunc, args);
  Py_XDECREF(args);

  errorstr = "";
  if (funcresult == nullptr) {
    python_catch_error(errorstr);
    PyErr_SetString(PyExc_TypeError, errorstr.c_str());

    return nullptr;
  }
  return funcresult;
}

/*
 * Actually trying use python to evaluate a OpenSCAD Module
 */

std::shared_ptr<AbstractNode> python_modulefunc(const ModuleInstantiation *op_module,
                                                const std::shared_ptr<const Context>& cxt,
                                                std::string& error)  // null & error: error, else: None
{
  PyObject *dummydict;
  std::shared_ptr<AbstractNode> result = nullptr;
  std::string errorstr = "";
  {
    PyObject *funcresult = python_callfunction(cxt, op_module->name(), op_module->arguments, errorstr);
    if (errorstr.size() > 0) {
      error = errorstr;
      return nullptr;
    }
    if (funcresult == nullptr) {
      error = "function not executed";
      return nullptr;
    }

    if (PyObject_IsInstance(funcresult, reinterpret_cast<PyObject *>(&PyOpenSCADType)))
      result = PyOpenSCADObjectToNode(funcresult, &dummydict);
    Py_XDECREF(funcresult);
    errorstr = "";
  }
  return result;
}

/*
 * Converting a python result to an openscad result. extra function required as it might call itself
 * hierarchically
 */

Value python_convertresult(PyObject *arg, int& error)
{
  error = 0;
  if (arg == nullptr) return Value::undefined.clone();
  if (PyList_Check(arg)) {
    VectorType vec(nullptr);
    for (int i = 0; i < PyList_Size(arg); i++) {
      PyObject *item = PyList_GetItem(arg, i);
      int suberror;
      vec.emplace_back(python_convertresult(item, suberror));
      error |= suberror;
    }
    return std::move(vec);
  } else if (PyFloat_Check(arg)) {
    return {PyFloat_AsDouble(arg)};
  } else if (arg == Py_False) {
    return false;
  } else if (arg == Py_True) {
    return true;
  } else if (PyLong_Check(arg)) {
    return {(double)PyLong_AsLong(arg)};
  } else if (PyUnicode_Check(arg)) {
    auto str = std::string(PyUnicode_AsUTF8(arg));
    return {str};
  } else if (arg == Py_None) {
    return Value::undefined.clone();
  } else if (arg->ob_type->tp_base == &PyBaseObject_Type) {
    Py_INCREF(arg);
    return PythonClassType(arg);
  } else {
    printf("unsupported type %s\n", arg->ob_type->tp_base->tp_name);
    PyErr_SetString(PyExc_TypeError, "Unsupported function result\n");
    error = 1;
  }
  return Value::undefined.clone();
}

/*
 * Actually trying use python to evaluate a OpenSCAD Function
 */

Value python_functionfunc(const FunctionCall *call, const std::shared_ptr<const Context>& cxt,
                          int& error)
{
  std::string errorstr = "";
  PyObject *funcresult = python_callfunction(cxt, call->name, call->arguments, errorstr);
  if (errorstr.size() > 0) {
    PyErr_SetString(PyExc_TypeError, errorstr.c_str());
    return Value::undefined.clone();
  }
  if (funcresult == nullptr) return Value::undefined.clone();

  Value res = python_convertresult(funcresult, error);
  Py_XDECREF(funcresult);
  return res;
}

extern PyObject *PyInit_data(void);
PyMODINIT_FUNC PyInit_PyData(void);
/*
 * Main python evaluation entry
 */
#ifdef HAVE_PYTHON_YIELD
std::vector<PyObject *> python_orphan_objs;
extern "C" {
void set_object_callback(void (*object_capture_callback)(PyObject *));
}
void openscad_object_callback(PyObject *obj)
{
  if (PyObject_IsInstance(obj, reinterpret_cast<PyObject *>(&PyOpenSCADType))) {
    Py_INCREF(obj);
    python_orphan_objs.push_back(obj);
  }
}
#endif
void initPython(const std::string& binDir, const std::string& scriptpath, double time)
{
  static bool alreadyTried = false;
  if (alreadyTried) return;
  const auto name = PYTHON_EXECUTABLE_NAME;
  const auto exe = binDir + "/" + name;
  if (scriptpath.size() > 0) python_scriptpath = scriptpath;
  if (pythonInitDict) { /* If already initialized, undo to reinitialize after */
    PyObject *key, *value;
    Py_ssize_t pos = 0;
    PyObject *maindict = PyModule_GetDict(pythonMainModule.get());
    while (PyDict_Next(maindict, &pos, &key, &value)) {
      PyObjectUniquePtr key_(PyUnicode_AsEncodedString(key, "utf-8", "~"), PyObjectDeleter);
      if (key_ == nullptr) continue;
      const char *key_str = PyBytes_AS_STRING(key_.get());
      if (key_str == nullptr) continue;
      if (std::find(std::begin(pythonInventory), std::end(pythonInventory), key_str) ==
          std::end(pythonInventory)) {
        if (strlen(key_str) < 4 || strncmp(key_str, "stat", 4) != 0) {
          PyDict_DelItemString(maindict, key_str);
        }
      }
      // bug in  PyDict_GetItemString, thus iterating
      if (strcmp(key_str, "sys") == 0) {
        PyObject *sysdict = PyModule_GetDict(value);
        if (sysdict == nullptr) continue;
        // get builtin_module_names
        PyObject *key1, *value1;
        Py_ssize_t pos1 = 0;
        while (PyDict_Next(sysdict, &pos1, &key1, &value1)) {
          PyObject *key1_ = PyUnicode_AsEncodedString(key1, "utf-8", "~");
          if (key1_ == nullptr) continue;
          const char *key1_str = PyBytes_AS_STRING(key1_);
          if (strcmp(key1_str, "modules") == 0) {
            PyObject *key2, *value2;
            Py_ssize_t pos2 = 0;
            while (PyDict_Next(value1, &pos2, &key2, &value2)) {
              PyObject *key2_ = PyUnicode_AsEncodedString(key2, "utf-8", "~");
              if (key2_ == nullptr) continue;
              const char *key2_str = PyBytes_AS_STRING(key2_);
              if (key2_str == nullptr) continue;
              if (!PyModule_Check(value2)) continue;

              PyObject *modrepr = PyObject_Repr(value2);
              PyObject *modreprobj = PyUnicode_AsEncodedString(modrepr, "utf-8", "~");
              const char *modreprstr = PyBytes_AS_STRING(modreprobj);
              if (modreprstr == nullptr) continue;
              if (strstr(modreprstr, "(frozen)") != nullptr) continue;
              if (strstr(modreprstr, "(built-in)") != nullptr) continue;
              if (strstr(modreprstr, "/encodings/") != nullptr) continue;
              if (strstr(modreprstr, "_frozen_") != nullptr) continue;
              if (strstr(modreprstr, "site-packages") != nullptr) continue;
              if (strstr(modreprstr, "usr/lib") != nullptr) continue;

              //  PyObject *mod_dict = PyModule_GetDict(value2);
              //  PyObject *loader = PyDict_GetItemString(mod_dict,"__loader__");
              //  PyObject *loaderrepr = PyObject_Repr(loader);
              //  PyObject* loaderreprobj = PyUnicode_AsEncodedString(loaderrepr, "utf-8", "~");
              //  const char *loaderreprstr = PyBytes_AS_STRING(loaderreprobj);
              //  if(strstr(loaderreprstr, "ExtensionFileLoader") != nullptr) continue; // dont delete
              //  extension files

              PyDict_DelItem(value1, key2);
            }
          }
        }
      }
    }
  } else {
    PyPreConfig preconfig;
    PyPreConfig_InitPythonConfig(&preconfig);
    Py_PreInitialize(&preconfig);
    //    PyEval_InitThreads(); //
    //    https://stackoverflow.com/questions/47167251/pygilstate-ensure-causing-deadlock

#ifdef HAVE_PYTHON_YIELD
    set_object_callback(openscad_object_callback);
#endif
    PyImport_AppendInittab("openscad", &PyInit_PyOpenSCAD);
    PyImport_AppendInittab("libfive", &PyInit_data);
    PyConfig config;
    PyConfig_InitPythonConfig(&config);

    std::string sep = "";
    std::ostringstream stream;
#ifdef _WIN32
    char sepchar = ';';
    sep = sepchar;
    stream << PlatformUtils::applicationPath() << "\\..\\libraries\\python";
#else
    char sepchar = ':';
    const auto pythonXY =
      "python" + std::to_string(PY_MAJOR_VERSION) + "." + std::to_string(PY_MINOR_VERSION);
    const std::array<std::string, 5> paths = {
      "../libraries/python",
      "../lib/" + pythonXY,
      "../python/lib/" + pythonXY,
      "../Frameworks/" + pythonXY,
      "../Frameworks/" + pythonXY + "/site-packages",
    };
    for (const auto& path : paths) {
      const auto p = fs::path(PlatformUtils::applicationPath() + fs::path::preferred_separator + path);
      if (fs::is_directory(p)) {
        stream << sep << fs::absolute(p).generic_string();
        sep = sepchar;
      }
    }
#endif
    fs::path scriptfile(python_scriptpath);
<<<<<<< HEAD
=======
    stream << sep << PlatformUtils::userPythonLibraryPath();
>>>>>>> 228aa7b3
    stream << sep << PlatformUtils::userLibraryPath();
    stream << sep << scriptfile.parent_path().string();
    stream << sepchar << ".";
    PyConfig_SetBytesString(&config, &config.pythonpath_env, stream.str().c_str());

    PyConfig_SetBytesString(&config, &config.program_name, name);
    PyConfig_SetBytesString(&config, &config.executable, exe.c_str());

    PyStatus status = Py_InitializeFromConfig(&config);
    if (PyStatus_Exception(status)) {
      alreadyTried = true;
      LOG(message_group::Error, "Python %1$lu.%2$lu.%3$lu not found. Is it installed ?",
          PY_MAJOR_VERSION, PY_MINOR_VERSION, PY_MICRO_VERSION);
      return;
    }
    PyConfig_Clear(&config);

    pythonMainModule.reset(PyImport_AddModule("__main__"));
    pythonMainModuleInitialized = pythonMainModule != nullptr;
    pythonInitDict.reset(PyModule_GetDict(pythonMainModule.get()));
    pythonRuntimeInitialized = pythonInitDict != nullptr;
    PyInit_PyData();
    PyRun_String("from builtins import *\n", Py_file_input, pythonInitDict.get(), pythonInitDict.get());
    PyObject *key, *value;
    Py_ssize_t pos = 0;
    PyObject *maindict = PyModule_GetDict(pythonMainModule.get());
    while (PyDict_Next(maindict, &pos, &key, &value)) {
      PyObjectUniquePtr key1(PyUnicode_AsEncodedString(key, "utf-8", "~"), PyObjectDeleter);
      const char *key_str = PyBytes_AsString(key1.get());
      if (key_str != NULL) pythonInventory.push_back(key_str);
    }
  }
  std::ostringstream stream;
  stream << "t=" << time << "\nphi=" << 2 * G_PI * time;
  PyRun_String(stream.str().c_str(), Py_file_input, pythonInitDict.get(), pythonInitDict.get());
  customizer_parameters_finished = customizer_parameters;
  customizer_parameters.clear();
  python_result_handle.clear();
  nodes_hold.clear();
  DECLARE_INSTANCE
  void_node = std::make_shared<CubeNode>(instance);  // just placeholders
  full_node = std::make_shared<CubeNode>(instance);  // just placeholders
}

void finishPython(void)
{
#ifdef HAVE_PYTHON_YIELD
  set_object_callback(NULL);
  if (python_result_node == nullptr) {
    if (python_orphan_objs.size() == 1) {
      python_result_node = PyOpenSCADObjectToNode(python_orphan_objs[0]);
    } else if (python_orphan_objs.size() > 1) {
      DECLARE_INSTANCE
      auto node = std::make_shared<CsgOpNode>(instance, OpenSCADOperator::UNION);
      int n = python_orphan_objs.size();
      for (int i = 0; i < n; i++) {
        std::shared_ptr<AbstractNode> child = PyOpenSCADObjectToNode(python_orphan_objs[i]);
        node->children.push_back(child);
      }
      python_result_node = node;
    }
  }
#endif
  show_final();
}

std::string evaluatePython(const std::string& code, bool dry_run)
{
  std::string error;
  genlang_result_node = nullptr;
  python_result_handle.clear();
  PyObjectUniquePtr pyExcValue(nullptr, PyObjectDeleter);
  PyObjectUniquePtr pyExcTraceback(nullptr, PyObjectDeleter);
  /* special python code to catch errors from stdout and stderr and make them available in OpenSCAD
   * console */
  for (ModuleInstantiation *mi : modinsts_list) {
    delete mi;  // best time to delete it
  }
  modinsts_list.clear();
  pythonDryRun = dry_run;
  if (!pythonMainModuleInitialized) return "Python not initialized";
#ifndef OPENSCAD_NOGUI
  const char *python_init_code =
    "\
import sys\n\
class InputCatcher:\n\
   def __init__(self):\n\
      self.data = \"modules\"\n\
   def read(self):\n\
      return self.data\n\
   def readline(self):\n\
      return self.data\n\
   def isatty(self):\n\
      return False\n\
class OutputCatcher:\n\
   def __init__(self):\n\
      self.data = ''\n\
   def write(self, stuff):\n\
      self.data = self.data + stuff\n\
   def flush(self):\n\
      pass\n\
catcher_in = InputCatcher()\n\
catcher_out = OutputCatcher()\n\
catcher_err = OutputCatcher()\n\
stdin_bak=sys.stdin\n\
stdout_bak=sys.stdout\n\
stderr_bak=sys.stderr\n\
sys.stdin = catcher_in\n\
sys.stdout = catcher_out\n\
sys.stderr = catcher_err\n\
";
  const char *python_exit_code =
    "\
sys.stdin = stdin_bak\n\
sys.stdout = stdout_bak\n\
sys.stderr = stderr_bak\n\
stdin_bak = None\n\
stdout_bak = None\n\
stderr_bak = None\n\
";

#ifndef OPENSCAD_NOGUI
  PyRun_SimpleString(python_init_code);
#endif
#ifdef HAVE_PYTHON_YIELD
  for (auto obj : python_orphan_objs) {
    Py_DECREF(obj);
  }
  python_orphan_objs.clear();
#endif
  PyObjectUniquePtr result(nullptr, PyObjectDeleter);
  result.reset(PyRun_String(code.c_str(), Py_file_input, pythonInitDict.get(),
                            pythonInitDict.get())); /* actual code is run here */

#ifndef OPENSCAD_NOGUI
  if (result == nullptr) {
    PyErr_Print();
    error = "";
    python_catch_error(error);
  }
  for (int i = 0; i < 2; i++) {
    PyObjectUniquePtr catcher(nullptr, PyObjectDeleter);
    catcher.reset(
      PyObject_GetAttrString(pythonMainModule.get(), i == 1 ? "catcher_err" : "catcher_out"));
    if (catcher == nullptr) continue;
    PyObjectUniquePtr command_output(nullptr, PyObjectDeleter);
    command_output.reset(PyObject_GetAttrString(catcher.get(), "data"));

    PyObjectUniquePtr command_output_value(nullptr, PyObjectDeleter);
    command_output_value.reset(PyUnicode_AsEncodedString(command_output.get(), "utf-8", "~"));
    const char *command_output_bytes = PyBytes_AS_STRING(command_output_value.get());
    if (command_output_bytes != nullptr && *command_output_bytes != '\0') {
      if (i == 1) error += command_output_bytes; /* output to console */
      else LOG(command_output_bytes);            /* error to LOG */
    }
  }
  PyRun_SimpleString(python_exit_code);
#endif
  return error;
}
/*
 * the magical Python Type descriptor for an OpenSCAD Object. Adding more fields makes the type more
 * powerful
 */

int python__setitem__(PyObject *dict, PyObject *key, PyObject *v);
PyObject *python__getitem__(PyObject *dict, PyObject *key);

PyObject *python__getattro__(PyObject *dict, PyObject *key)
{
  PyObject *result = python__getitem__(dict, key);
  if (result == Py_None || result == nullptr) result = PyObject_GenericGetAttr(dict, key);
  return result;
}

int python__setattro__(PyObject *dict, PyObject *key, PyObject *v)
{
  return python__setitem__(dict, key, v);
}

typedef struct {
  PyObject_HEAD PyObject *container;  // Referenz auf das Original-Objekt
  Py_ssize_t index;                   // Aktueller Index
} PyOpenSCADObjectIter;

extern PyTypeObject PyOpenSCADObjectIterType;

PyObject *PyOpenSCADType_iter(PyObject *self)
{
  PyOpenSCADObjectIter *iter =
    (PyOpenSCADObjectIter *)PyObject_New(PyOpenSCADObjectIter, &PyOpenSCADObjectIterType);
  if (iter == NULL) {
    return NULL;
  }
  Py_INCREF(iter);

  Py_INCREF(self);
  iter->container = self;
  iter->index = 0;

  return (PyObject *)iter;
}

PyObject *PyOpenSCADType_next(PyObject *self)
{
  PyOpenSCADObjectIter *iter = (PyOpenSCADObjectIter *)self;
  PyOpenSCADObject *container = (PyOpenSCADObject *)iter->container;

  // Prüfe ob noch Elemente vorhanden
  Py_ssize_t size = container->node->children.size();
  if (iter->index >= size) {
    PyErr_SetNone(PyExc_StopIteration);
    return NULL;
  }

  // Nächstes Element holen
  auto node = container->node->children[iter->index];
  iter->index++;
  return PyOpenSCADObjectFromNode(&PyOpenSCADType, node);
}

// Iterator dealloc
void PyOpenSCADObjectIter_dealloc(PyOpenSCADObjectIter *self)
{
  PyOpenSCADObjectIter *iter = (PyOpenSCADObjectIter *)self;
  Py_XDECREF(iter->container);
  PyObject_Del(self);
}

// Iterator Type Definition
PyTypeObject PyOpenSCADObjectIterType = {
  PyVarObject_HEAD_INIT(NULL, 0).tp_name = "PyOpenSCADType.Iterator",
  .tp_basicsize = sizeof(PyOpenSCADObjectIter),
  .tp_dealloc = (destructor)PyOpenSCADObjectIter_dealloc,
  .tp_flags = Py_TPFLAGS_DEFAULT,
  .tp_iter = PyOpenSCADType_iter,
  .tp_iternext = PyOpenSCADType_next,  // <-- __next__ Implementierung
};

PyTypeObject PyOpenSCADType = {
  PyVarObject_HEAD_INIT(nullptr, 0) "openscad.PyOpenSCAD", /* tp_name */
  sizeof(PyOpenSCADObject),                                /* tp_basicsize */
  0,                                                       /* tp_itemsize */
  (destructor)PyOpenSCADObject_dealloc,                    /* tp_dealloc */
  0,                                                       /* vectorcall_offset */
  0,                                                       /* tp_getattr */
  0,                                                       /* tp_setattr */
  0,                                                       /* tp_as_async */
  python_str,                                              /* tp_repr */
  &PyOpenSCADNumbers,                                      /* tp_as_number */
  0,                                                       /* tp_as_sequence */
  &PyOpenSCADMapping,                                      /* tp_as_mapping */
  0,                                                       /* tp_hash  */
  0,                                                       /* tp_call */
  python_str,                                              /* tp_str */
  python__getattro__,                                      /* tp_getattro */
  python__setattro__,                                      /* tp_setattro */
  0,                                                       /* tp_as_buffer */
  Py_TPFLAGS_DEFAULT | Py_TPFLAGS_BASETYPE,                /* tp_flags */
  "PyOpenSCAD Object",                                     /* tp_doc */
  0,                                                       /* tp_traverse */
  0,                                                       /* tp_clear */
  0,                                                       /* tp_richcompare */
  0,                                                       /* tp_weaklistoffset */
  PyOpenSCADType_iter,                                     /* tp_iter */
  0,                                                       /* tp_iternext */
  PyOpenSCADMethods,                                       /* tp_methods */
  0,                                                       /* tp_members */
  0,                                                       /* tp_getset */
  0,                                                       /* tp_base */
  0,                                                       /* tp_dict */
  0,                                                       /* tp_descr_get */
  0,                                                       /* tp_descr_set */
  0,                                                       /* tp_dictoffset */
  (initproc)PyOpenSCADInit,                                /* tp_init */
<<<<<<< HEAD
  0,                                                       /* tp_alloc */
=======
  PyOpenSCADObject_alloc,                                  /* tp_alloc */
>>>>>>> 228aa7b3
  PyOpenSCADObject_new,                                    /* tp_new */
};

static PyModuleDef OpenSCADModule = {PyModuleDef_HEAD_INIT,
                                     "openscad",
                                     "OpenSCAD Python Module",
                                     -1,
                                     PyOpenSCADFunctions,
                                     NULL,
                                     NULL,
                                     NULL,
                                     NULL};

extern "C" PyObject *PyInit_openscad(void) { return PyModule_Create(&OpenSCADModule); }

PyMODINIT_FUNC PyInit_PyOpenSCAD(void)
{
  PyObject *m;

  if (PyType_Ready(&PyOpenSCADType) < 0) return NULL;

  m = PyInit_openscad();
  if (m == NULL) return NULL;

  Py_INCREF(&PyOpenSCADType);
  PyModule_AddObject(m, "Openscad", (PyObject *)&PyOpenSCADType);
  return m;
}

<<<<<<< HEAD
// ----------------------------------------------
// IPython Interpreter side
// ----------------------------------------------

static PyStatus pymain_init_ipython(void)
{
  PyStatus status;

  //    if (_PyStatus_EXCEPTION(status)) {
  //        return status;
  //    }

  PyPreConfig preconfig;
  PyPreConfig_InitPythonConfig(&preconfig);
  //    status = _Py_PreInitializeFromPyArgv(&preconfig, args);
  //    if (_PyStatus_EXCEPTION(status)) {
  //        return status;
  //    }

  PyConfig config;
  PyConfig_InitPythonConfig(&config);

  //    if (args->use_bytes_argv) {
  //        status = PyConfig_SetBytesArgv(&config, args->argc, args->bytes_argv);
  //    }
  //    else {
  //        status = PyConfig_SetArgv(&config, args->argc, args->wchar_argv);
  //    }
  //    if (_PyStatus_EXCEPTION(status)) {
  //        goto done;
  //    }

  status = Py_InitializeFromConfig(&config);
  //    if (_PyStatus_EXCEPTION(status)) {
  //        goto done;
  //    }
  //    status = 0; // PyStatus_Ok;

  PyConfig_Clear(&config);
  return status;
}

=======
>>>>>>> 228aa7b3
/* Write an exitcode into *exitcode and return 1 if we have to exit Python.
   Return 0 otherwise. */
static int pymain_run_interactive_hook_ipython(int *exitcode)
{
  PyObject *sys, *hook, *result;
  sys = PyImport_ImportModule("sys");
  if (sys == NULL) {
    goto error;
  }

  hook = PyObject_GetAttrString(sys, "__interactivehook__");
  Py_DECREF(sys);
  if (hook == NULL) {
    PyErr_Clear();
    return 0;
  }

  if (PySys_Audit("cpython.run_interactivehook", "O", hook) < 0) {
    goto error;
  }
  result = PyObject_CallNoArgs(hook);
  Py_DECREF(hook);
  if (result == NULL) {
    goto error;
  }
  Py_DECREF(result);
  return 0;

error:
  PySys_WriteStderr("Failed calling sys.__interactivehook__\n");
  //    return pymain_err_print(exitcode);
  return 0;
}

static void pymain_repl_ipython(int *exitcode)
{
  if (pymain_run_interactive_hook_ipython(exitcode)) {
    return;
  }
  PyCompilerFlags cf = _PyCompilerFlags_INIT;

  PyRun_AnyFileFlags(stdin, "<stdin>", &cf);
}

static void pymain_run_python_ipython(int *exitcode)
{
  PyObject *main_importer_path = NULL;
  //    PyInterpreterState *interp = PyInterpreterState_Get();

  pymain_repl_ipython(exitcode);
  goto done;

  //    *exitcode = pymain_exit_err_print();

done:
  //    _PyInterpreterState_SetNotRunningMain(interp);
  Py_XDECREF(main_importer_path);
}

int Py_RunMain_ipython(void)
{
  int exitcode = 0;

<<<<<<< HEAD
  //    pymain_run_python_ipython(&exitcode);

  //    if (Py_FinalizeEx() < 0) {
  //        exitcode = 120;
  //    }
=======
  pymain_run_python_ipython(&exitcode);

  if (Py_FinalizeEx() < 0) {
      exitcode = 120;
  }
>>>>>>> 228aa7b3

  //    pymain_free();

  //    if (_PyRuntime.signals.unhandled_keyboard_interrupt) {
  //        exitcode = exit_sigint();
  //    }

  return exitcode;
}

void ipython(void)
{
  initPython(PlatformUtils::applicationPath(), "", 0.0);
  Py_RunMain_ipython();
  return;
}
// -------------------------

#ifdef ENABLE_JUPYTER
void python_startjupyter(void)
{
  const char *python_init_code =
    "\
import sys\n\
class OutputCatcher:\n\
   def __init__(self):\n\
      self.data = ''\n\
   def write(self, stuff):\n\
      self.data = self.data + stuff\n\
   def flush(self):\n\
      pass\n\
catcher_out = OutputCatcher()\n\
catcher_err = OutputCatcher()\n\
stdout_bak=sys.stdout\n\
stderr_bak=sys.stderr\n\
sys.stdout = catcher_out\n\
sys.stderr = catcher_err\n\
";
  initPython(0.0);
  PyRun_SimpleString(python_init_code);

  auto logger = xeus::make_console_logger(
    xeus::xlogger::msg_type, xeus::make_file_logger(xeus::xlogger::full, "my_log_file.log"));
  try {
    xeus::xconfiguration config = xeus::load_configuration(python_jupyterconfig);
    std::unique_ptr<xeus::xcontext> context = xeus::make_zmq_context();

    // Create interpreter instance
    using interpreter_ptr = std::unique_ptr<openscad_jupyter::interpreter>;
    interpreter_ptr interpreter = interpreter_ptr(new openscad_jupyter::interpreter());

    // Create kernel instance and start it
    xeus::xkernel kernel(config, xeus::get_user_name(), std::move(context), std::move(interpreter),
                         xeus::make_xserver_shell_main, xeus::make_in_memory_history_manager(),
                         std::move(logger));

    kernel.start();
  } catch (std::exception& e) {
    printf("Exception %s during startup of jupyter\n", e.what());
  }
}
#endif<|MERGE_RESOLUTION|>--- conflicted
+++ resolved
@@ -31,13 +31,9 @@
 #include "pydata.h"
 #include "core/CsgOpNode.h"
 #include "Value.h"
-<<<<<<< HEAD
-#include "executable.h"
-=======
 #ifndef OPENSCAD_NOGUI
 #include "executable.h"
 #endif
->>>>>>> 228aa7b3
 #include "Expression.h"
 #include "PlatformUtils.h"
 #include <Context.h>
@@ -82,16 +78,9 @@
  *  allocates a new PyOpenSCAD Object including its internal dictionary
  */
 
-<<<<<<< HEAD
-static PyObject *PyOpenSCADObject_new(PyTypeObject *type, PyObject *args, PyObject *kwds)
-{
-  PyOpenSCADObject *self;
-  self = (PyOpenSCADObject *)type->tp_alloc(type, 0);
-=======
 PyObject *PyOpenSCADObject_alloc(PyTypeObject *cls, Py_ssize_t nitems)
 {
   PyOpenSCADObject *self = (PyOpenSCADObject *) PyType_GenericAlloc(cls, nitems);
->>>>>>> 228aa7b3
   self->dict = PyDict_New();
   PyObject *origin = PyList_New(4);
   for (int i = 0; i < 4; i++) {
@@ -102,14 +91,11 @@
   PyDict_SetItemString(self->dict, "origin", origin);
   Py_XDECREF(origin);
   return (PyObject *)self;
-<<<<<<< HEAD
-=======
 }
 
 static PyObject *PyOpenSCADObject_new(PyTypeObject *type, PyObject *args, PyObject *kwds)
 {
   return PyOpenSCADObject_alloc(type, 0);
->>>>>>> 228aa7b3
 }
 
 /*
@@ -143,7 +129,6 @@
   // #ifndef _WIN32
   if (pythonInitDict != nullptr) tstate = PyEval_SaveThread();
   // #endif
-<<<<<<< HEAD
 }
 /*
  *  extracts Absrtract Node from PyOpenSCAD Object
@@ -172,37 +157,6 @@
     children.push_back(child);
   } else return 1;
   return 0;
-=======
->>>>>>> 228aa7b3
-}
-
-/*
- *  extracts Absrtract Node from PyOpenSCAD Object
- */
-
-/*
- *  parses either a PyOpenSCAD Object or an List of PyOpenScad Object and adds it to the list of supplied
- * children, returns 1 on success
- */
-
-int python_more_obj(std::vector<std::shared_ptr<AbstractNode>>& children, PyObject *more_obj)
-{
-  int i, n;
-  PyObject *obj;
-  PyObject *dummy_dict;
-  std::shared_ptr<AbstractNode> child;
-  if (PyList_Check(more_obj)) {
-    n = PyList_Size(more_obj);
-    for (i = 0; i < n; i++) {
-      obj = PyList_GetItem(more_obj, i);
-      child = PyOpenSCADObjectToNode(obj, &dummy_dict);
-      children.push_back(child);
-    }
-  } else if (PyObject_IsInstance(more_obj, reinterpret_cast<PyObject *>(&PyOpenSCADType))) {
-    child = PyOpenSCADObjectToNode(more_obj, &dummy_dict);
-    children.push_back(child);
-  } else return 1;
-  return 0;
 }
 
 /*
@@ -284,11 +238,6 @@
       PyObject *key, *value;
       Py_ssize_t pos = 0;
       while (PyDict_Next(subdict, &pos, &key, &value)) {
-<<<<<<< HEAD
-        PyObject *value1 = PyUnicode_AsEncodedString(key, "utf-8", "~");
-        const char *value_str = PyBytes_AS_STRING(value1);
-=======
->>>>>>> 228aa7b3
         PyDict_SetItem(*dict, key, value);
       }
     }
@@ -933,10 +882,7 @@
     }
 #endif
     fs::path scriptfile(python_scriptpath);
-<<<<<<< HEAD
-=======
     stream << sep << PlatformUtils::userPythonLibraryPath();
->>>>>>> 228aa7b3
     stream << sep << PlatformUtils::userLibraryPath();
     stream << sep << scriptfile.parent_path().string();
     stream << sepchar << ".";
@@ -1058,7 +1004,6 @@
 stderr_bak = None\n\
 ";
 
-#ifndef OPENSCAD_NOGUI
   PyRun_SimpleString(python_init_code);
 #endif
 #ifdef HAVE_PYTHON_YIELD
@@ -1212,11 +1157,7 @@
   0,                                                       /* tp_descr_set */
   0,                                                       /* tp_dictoffset */
   (initproc)PyOpenSCADInit,                                /* tp_init */
-<<<<<<< HEAD
-  0,                                                       /* tp_alloc */
-=======
   PyOpenSCADObject_alloc,                                  /* tp_alloc */
->>>>>>> 228aa7b3
   PyOpenSCADObject_new,                                    /* tp_new */
 };
 
@@ -1246,51 +1187,6 @@
   return m;
 }
 
-<<<<<<< HEAD
-// ----------------------------------------------
-// IPython Interpreter side
-// ----------------------------------------------
-
-static PyStatus pymain_init_ipython(void)
-{
-  PyStatus status;
-
-  //    if (_PyStatus_EXCEPTION(status)) {
-  //        return status;
-  //    }
-
-  PyPreConfig preconfig;
-  PyPreConfig_InitPythonConfig(&preconfig);
-  //    status = _Py_PreInitializeFromPyArgv(&preconfig, args);
-  //    if (_PyStatus_EXCEPTION(status)) {
-  //        return status;
-  //    }
-
-  PyConfig config;
-  PyConfig_InitPythonConfig(&config);
-
-  //    if (args->use_bytes_argv) {
-  //        status = PyConfig_SetBytesArgv(&config, args->argc, args->bytes_argv);
-  //    }
-  //    else {
-  //        status = PyConfig_SetArgv(&config, args->argc, args->wchar_argv);
-  //    }
-  //    if (_PyStatus_EXCEPTION(status)) {
-  //        goto done;
-  //    }
-
-  status = Py_InitializeFromConfig(&config);
-  //    if (_PyStatus_EXCEPTION(status)) {
-  //        goto done;
-  //    }
-  //    status = 0; // PyStatus_Ok;
-
-  PyConfig_Clear(&config);
-  return status;
-}
-
-=======
->>>>>>> 228aa7b3
 /* Write an exitcode into *exitcode and return 1 if we have to exit Python.
    Return 0 otherwise. */
 static int pymain_run_interactive_hook_ipython(int *exitcode)
@@ -1354,19 +1250,11 @@
 {
   int exitcode = 0;
 
-<<<<<<< HEAD
-  //    pymain_run_python_ipython(&exitcode);
-
-  //    if (Py_FinalizeEx() < 0) {
-  //        exitcode = 120;
-  //    }
-=======
   pymain_run_python_ipython(&exitcode);
 
   if (Py_FinalizeEx() < 0) {
       exitcode = 120;
   }
->>>>>>> 228aa7b3
 
   //    pymain_free();
 
