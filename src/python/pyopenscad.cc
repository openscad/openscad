--- conflicted
+++ resolved
@@ -25,38 +25,32 @@
  */
 #include <Python.h>
 #include "pyopenscad.h"
-<<<<<<< HEAD
 #include "CsgOpNode.h"
 #include "Value.h"
 #include "Expression.h"
 #include "PlatformUtils.h"
 #include <Context.h>
 #include <Selection.h>
-=======
-#include "src/core/CsgOpNode.h"
->>>>>>> 5623229d
 #include "src/platform/PlatformUtils.h"
 
 // #define HAVE_PYTHON_YIELD
 extern "C" PyObject *PyInit_openscad(void);
 
-bool python_active;
-bool python_trusted;
+// https://docs.python.org/3.10/extending/newtypes.html
 
 void PyObjectDeleter (PyObject *pObject) { Py_XDECREF(pObject); };
 
 PyObjectUniquePtr pythonInitDict(nullptr, PyObjectDeleter) ;
 PyObjectUniquePtr pythonMainModule(nullptr, PyObjectDeleter) ;
-<<<<<<< HEAD
 std::list<std::string> pythonInventory;
 AssignmentList customizer_parameters;
 AssignmentList customizer_parameters_finished;
-=======
->>>>>>> 5623229d
 bool pythonDryRun=false;
 std::shared_ptr<AbstractNode> python_result_node = nullptr; /* global result veriable containing the python created result */
 PyObject *python_result_obj = nullptr;
 std::vector<SelectedObject> python_result_handle;
+bool python_active;  /* if python is actually used during evaluation */
+bool python_trusted; /* global Python trust flag */
 bool python_runipython = false;
 bool pythonMainModuleInitialized = false;
 bool pythonRuntimeInitialized = false;
@@ -177,7 +171,6 @@
 
 /*
  * same as  python_more_obj but always returns only one AbstractNode by creating an UNION operation
-<<<<<<< HEAD
  */
 
 std::shared_ptr<AbstractNode> PyOpenSCADObjectToNodeMulti(PyObject *objs,PyObject **dict)
@@ -267,32 +260,7 @@
 }
 /*
  * converts a python obejct into an integer by all means
-=======
->>>>>>> 5623229d
- */
-
-std::shared_ptr<AbstractNode> PyOpenSCADObjectToNodeMulti(PyObject *objs)
-{
-  std::shared_ptr<AbstractNode> result;
-  if (Py_TYPE(objs) == &PyOpenSCADType) {
-    result = ((PyOpenSCADObject *) objs)->node;
-  } else if (PyList_Check(objs)) {
-    DECLARE_INSTANCE
-    auto node = std::make_shared<CsgOpNode>(instance, OpenSCADOperator::UNION);
-
-    int n = PyList_Size(objs);
-    for (int i = 0; i < n; i++) {
-      PyObject *obj = PyList_GetItem(objs, i);
-      if(Py_TYPE(obj) ==  &PyOpenSCADType) {
-        std::shared_ptr<AbstractNode> child = PyOpenSCADObjectToNode(obj);
-        node->children.push_back(child);
-      } else return nullptr;
-    }
-    result=node;
-  } else result=nullptr;
-  return result;
-}
-
+ */
 
 int python_numberval(PyObject *number, double *result)
 {
@@ -829,7 +797,6 @@
     pythonMainModule.reset(PyImport_AddModule("__main__"));
     pythonMainModuleInitialized = pythonMainModule != nullptr;
     pythonInitDict.reset(PyModule_GetDict(pythonMainModule.get()));
-<<<<<<< HEAD
     pythonRuntimeInitialized = pythonInitDict != nullptr;
     PyInit_PyOpenSCAD();
     PyInit_PyData();
@@ -849,14 +816,6 @@
   PyRun_String(stream.str().c_str(), Py_file_input, pythonInitDict.get(), pythonInitDict.get());
   customizer_parameters_finished = customizer_parameters;
   customizer_parameters.clear();
-=======
-    PyInit_PyOpenSCAD();
-    PyRun_String("from builtins import *\n", Py_file_input, pythonInitDict.get(), pythonInitDict.get());
-  }
-  std::ostringstream stream;
-  stream << "t=" << time;
-  PyRun_String(stream.str().c_str(), Py_file_input, pythonInitDict.get(), pythonInitDict.get());
->>>>>>> 5623229d
 }
 
 void finishPython(void)
@@ -884,10 +843,7 @@
 {
   std::string error;
   python_result_node = nullptr;
-<<<<<<< HEAD
   python_result_handle.clear();
-=======
->>>>>>> 5623229d
   PyObjectUniquePtr pyExcValue (nullptr, PyObjectDeleter);
   PyObjectUniquePtr pyExcTraceback (nullptr, PyObjectDeleter);
   /* special python code to catch errors from stdout and stderr and make them available in OpenSCAD console */
@@ -932,7 +888,6 @@
 
 #ifndef ENABLE_PIP  
     PyRun_SimpleString(python_init_code);
-<<<<<<< HEAD
 #endif    
 #ifdef HAVE_PYTHON_YIELD
     for(auto obj : python_orphan_objs) {
@@ -940,8 +895,6 @@
     }
     python_orphan_objs.clear();
 #endif
-=======
->>>>>>> 5623229d
     PyObjectUniquePtr result(nullptr, PyObjectDeleter);
     result.reset(PyRun_String(code.c_str(), Py_file_input, pythonInitDict.get(), pythonInitDict.get())); /* actual code is run here */
 
@@ -1004,11 +957,7 @@
     0,                         			/* tp_getattr */
     0,                         			/* tp_setattr */
     0,                         			/* tp_as_async */
-<<<<<<< HEAD
     python_str,               			/* tp_repr */
-=======
-    0,		               			/* tp_repr */
->>>>>>> 5623229d
     &PyOpenSCADNumbers,        			/* tp_as_number */
     0,                         			/* tp_as_sequence */
     &PyOpenSCADMapping,        			/* tp_as_mapping */
