/*
 *  OpenSCAD (www.openscad.org)
 *  Copyright (C) 2009-2011 Clifford Wolf <clifford@clifford.at> and
 *                          Marius Kintel <marius@kintel.net>
 *
 *  This program is free software; you can redistribute it and/or modify
 *  it under the terms of the GNU General Public License as published by
 *  the Free Software Foundation; either version 2 of the License, or
 *  (at your option) any later version.
 *
 *  As a special exception, you have permission to link this program
 *  with the CGAL library and distribute executables, as long as you
 *  follow the requirements of the GNU GPL in regard to all of the
 *  software in the executable aside from CGAL.
 *
 *  This program is distributed in the hope that it will be useful,
 *  but WITHOUT ANY WARRANTY; without even the implied warranty of
 *  MERCHANTABILITY or FITNESS FOR A PARTICULAR PURPOSE.  See the
 *  GNU General Public License for more details.
 *
 *  You should have received a copy of the GNU General Public License
 *  along with this program; if not, write to the Free Software
 *  Foundation, Inc., 59 Temple Place, Suite 330, Boston, MA  02111-1307  USA
 *
 */


#include <boost/format.hpp>
#include <boost/algorithm/string.hpp>
#include "linalg.h"
#include "export.h"
#include "GeometryUtils.h"
#include <Python.h>
#include "python/pyopenscad.h"
#include "core/primitives.h"
#include "core/CsgOpNode.h"
#include "core/ColorNode.h"
#include "core/ColorUtil.h"
#include "SourceFile.h"
#include "BuiltinContext.h"
#include <PolySetBuilder.h>
extern bool parse(SourceFile *& file, const std::string& text, const std::string& filename, const std::string& mainFile, int debug);

#include <python/pydata.h>
#ifdef ENABLE_LIBFIVE
#include "python/FrepNode.h"
#endif
#include "GeometryUtils.h"
#include "core/TransformNode.h"
#include "core/LinearExtrudeNode.h"
#include "core/RotateExtrudeNode.h"
#include "core/PathExtrudeNode.h"
#include "core/PullNode.h"
#include "core/WrapNode.h"
#include "core/OversampleNode.h"
#include "core/DebugNode.h"
#include "core/FilletNode.h"
#include "core/SkinNode.h"
#include "core/ConcatNode.h"
#include "core/CgalAdvNode.h"
#include "Expression.h"
#include "core/RoofNode.h"
#include "core/RenderNode.h"
#include "core/SurfaceNode.h"
#include "core/TextNode.h"
#include "core/OffsetNode.h"
#include "core/TextureNode.h"
#include <hash.h>
#include "geometry/PolySetUtils.h"
#include "core/ProjectionNode.h"
#include "core/ImportNode.h"
#include "core/Tree.h"
#include "geometry/PolySet.h"
#include "geometry/GeometryEvaluator.h"
#include "utils/degree_trig.h"
#include "printutils.h"
#include "io/fileutils.h"
#include "handle_dep.h"
#include <fstream>
#include <ostream>
#include <boost/functional/hash.hpp>
#include <ScopeContext.h>
#include "PlatformUtils.h"
#include <iostream>
#include <filesystem>

//using namespace boost::assign; // bring 'operator+=()' into scope

<<<<<<< HEAD

// Colors extracted from https://drafts.csswg.org/css-color/ on 2015-08-02
// CSS Color Module Level 4 - Editor’s Draft, 29 May 2015
extern std::unordered_map<std::string, Color4f> webcolors;

PyObject *python_edge(PyObject *self, PyObject *args, PyObject *kwargs)
{
  DECLARE_INSTANCE
  auto node = std::make_shared<EdgeNode>(instance);

  char *kwlist[] = {"size", "center", NULL};
  double size = 1;

  PyObject *center = NULL;

  if (!PyArg_ParseTupleAndKeywords(args, kwargs, "|dO", kwlist,
                                   &size,
                                   &center)){
    PyErr_SetString(PyExc_TypeError, "Error during parsing edge(size)");
    return NULL;
  }	  

  if(size < 0)  {
      PyErr_SetString(PyExc_TypeError, "Edge Length must be positive");
      return NULL;
  }
  node->size=size;
  if (center == Py_False || center == NULL ) ;
  else if (center == Py_True){
    node->center = true;
  }
  return PyOpenSCADObjectFromNode(&PyOpenSCADType, node);
}

PyObject *python_marked(PyObject *self, PyObject *args, PyObject *kwargs)
{
  DECLARE_INSTANCE
  auto node = std::make_shared<EdgeNode>(instance);

  char *kwlist[] = {"value", NULL};
  double value = 0.0;

  if (!PyArg_ParseTupleAndKeywords(args, kwargs, "d", kwlist,
                                   &value)){
    PyErr_SetString(PyExc_TypeError, "Error during parsing marked(value)");
    return NULL;
  }	  
  return PyDataObjectFromValue(&PyDataType, value);
}

=======
>>>>>>> bdd94c0b
PyObject *python_cube(PyObject *self, PyObject *args, PyObject *kwargs)
{
  DECLARE_INSTANCE
  auto node = std::make_shared<CubeNode>(instance);

  char *kwlist[] = {"size", "center", NULL};
  PyObject *size = NULL;

  PyObject *center = NULL;


  if (!PyArg_ParseTupleAndKeywords(args, kwargs, "|OO", kwlist,
                                   &size,
                                   &center)){
    PyErr_SetString(PyExc_TypeError, "Error during parsing cube(size)");
    return NULL;
  }	  

  if (size != NULL) {
    int flags=0;	  
    if (python_vectorval(size, 3, 3, &(node->dim[0]), &(node->dim[1]), &(node->dim[2]), nullptr, &(node->dragflags))) {
      PyErr_SetString(PyExc_TypeError, "Invalid Cube dimensions");
      return NULL;
    }
  }
  if(node->dim[0] <= 0 || node->dim[1] <= 0 || node ->dim[2] <= 0) {
      PyErr_SetString(PyExc_TypeError, "Cube Dimensions must be positive");
      return NULL;
  }
  for(int i=0;i<3;i++) node->center[i] = 1;
  if (center == Py_False || center == NULL ) ;
  else if (center == Py_True){
    for(int i=0;i<3;i++) node->center[i] = 0;
  } else if(PyUnicode_Check(center)) {
    PyObject* centerval = PyUnicode_AsEncodedString(center, "utf-8", "~");
    const char *centerstr =  PyBytes_AS_STRING(centerval);
    if(centerstr == nullptr) {
      PyErr_SetString(PyExc_TypeError, "Cannot parse center code");
      return NULL;
    }
    if(strlen(centerstr) != 3) {
      PyErr_SetString(PyExc_TypeError, "Center code must be exactly 3 characters");
      return NULL;
    }
    for(int i=0;i<3;i++) {
      switch(centerstr[i]) {
        case '|': node->center[i] = 0; break;	      
        case '0': node->center[i] = 0; break;	      
        case ' ': node->center[i] = 0; break;	      
        case '_': node->center[i] = 0; break;	      

        case '>': node->center[i] = -1; break;	      
        case ']': node->center[i] = -1; break;	      
        case ')': node->center[i] = -1; break;	      
        case '+': node->center[i] = -1; break;	      

        case '<': node->center[i] = 1; break;	      
        case '[': node->center[i] = 1; break;	      
        case '(': node->center[i] = 1; break;	      
        case '-': node->center[i] = 1; break;	      

        default:		  
          PyErr_SetString(PyExc_TypeError, "Center code chars not recognized, must be + - or 0");
	  return NULL;
      }	      
    }
  } else {
      PyErr_SetString(PyExc_TypeError, "Unknown Value for center parameter");
      return NULL;
  }
  python_retrieve_pyname(node);
  return PyOpenSCADObjectFromNode(&PyOpenSCADType, node);
}

Vector3d sphereCalcIndInt(PyObject *func, Vector3d dir)
{
  dir.normalize();
  PyObject *dir_p= PyList_New(3);
  for(int i=0;i<3;i++)
    PyList_SetItem(dir_p,i,PyFloat_FromDouble(dir[i]));
  PyObject* args = PyTuple_Pack(1,dir_p);
  PyObject* len_p = PyObject_CallObject(func, args);
  double len=0;
  if(len_p == nullptr) {
	  return dir;
  }
  python_numberval(len_p, &len);
  return dir * len;
}

int sphereCalcInd(PolySetBuilder &builder, std::vector<Vector3d> &vertices, PyObject *func, Vector3d dir)
{
  dir = sphereCalcIndInt(func, dir);	
  unsigned int ind=builder.vertexIndex(dir);
  if(ind == vertices.size()) vertices.push_back(dir);
  return ind;
}

class SphereEdgeDb
{
        public:
		SphereEdgeDb(int a, int b) {
			ind1=(a<b)?a:b;
			ind2=(a>b)?a:b;
		}
                int ind1, ind2;
                int operator==(const SphereEdgeDb ref)
                {
                        if(this->ind1 == ref.ind1 && this->ind2 == ref.ind2) return 1;
                        return 0;
                }
};

unsigned int hash_value(const SphereEdgeDb& r) {
        unsigned int i;
        i=r.ind1 |(r.ind2<<16) ;
        return i;
}

int operator==(const SphereEdgeDb &t1, const SphereEdgeDb &t2) 
{
        if(t1.ind1 == t2.ind1 && t1.ind2 == t2.ind2) return 1;
        return 0;
}

int sphereCalcSplitInd(PolySetBuilder &builder, std::vector<Vector3d> &vertices, std::unordered_map<SphereEdgeDb, int, boost::hash<SphereEdgeDb> > &edges, PyObject *func, int ind1, int ind2)
{
  SphereEdgeDb edge(ind1, ind2);
  if(edges.count(edge) > 0) {
    return edges[edge];
  }
  int result = sphereCalcInd(builder, vertices, func, vertices[ind1]+vertices[ind2]);
  edges[edge]=result;
  return result;
}

std::unique_ptr<const Geometry> sphereCreateFuncGeometry(void *funcptr, double fs, int n)
{
  PyObject *func = (PyObject *) funcptr;
  std::unordered_map<SphereEdgeDb, int, boost::hash<SphereEdgeDb> > edges;

  PolySetBuilder builder;
  std::vector<Vector3d> vertices;

  int topind, botind, leftind, rightind, frontind, backind;
  leftind=sphereCalcInd(builder, vertices, func, Vector3d(-1,0,0));
  rightind=sphereCalcInd(builder, vertices, func, Vector3d(1,0,0));
  frontind=sphereCalcInd(builder, vertices, func, Vector3d(0,-1,0));
  backind=sphereCalcInd(builder, vertices, func, Vector3d(0,1,0));
  botind=sphereCalcInd(builder, vertices, func, Vector3d(0,0,-1));
  topind=sphereCalcInd(builder, vertices, func, Vector3d(0,0,1));

  std::vector<IndexedTriangle> triangles;
  std::vector<IndexedTriangle> tri_new;
  tri_new.push_back(IndexedTriangle(leftind, frontind, topind));
  tri_new.push_back(IndexedTriangle(frontind, rightind, topind));
  tri_new.push_back(IndexedTriangle(rightind, backind, topind));
  tri_new.push_back(IndexedTriangle(backind, leftind, topind));
  tri_new.push_back(IndexedTriangle(leftind, botind, frontind));
  tri_new.push_back(IndexedTriangle(frontind, botind, rightind));
  tri_new.push_back(IndexedTriangle(rightind, botind, backind));
  tri_new.push_back(IndexedTriangle(backind, botind, leftind));

  int round=0;
  unsigned int i1, i2, imid;
  Vector3d p1, p2, p3,pmin, pmax, pmid, pmid_test, dir1, dir2;
  double dist,ang,ang_test;
  do {
    triangles = tri_new;	  
    if(round == n) break;
    tri_new.clear();
    std::vector<int> midinds;
    for(const IndexedTriangle & tri: triangles) {
      int zeroang=0;	    
      unsigned int midind=-1;
      for(int i=0;i<3;i++) {
        i1=tri[i];
	i2=tri[(i+1)%3];
        SphereEdgeDb edge(i1, i2);
  	if(edges.count(edge) > 0) continue;
        dist=(vertices[i1]-vertices[i2]).norm();
	if(dist < fs) continue;
	p1=vertices[i1];
	p2=vertices[i2];
	pmin=p1;
	pmax=p2;
	pmid=(pmin+pmax)/2;
	pmid=sphereCalcIndInt(func, pmid);
	dir1=(pmid-p1).normalized();
	dir2=(p2-pmid).normalized();
	ang=acos(dir1.dot(dir2));
//	printf("ang=%g\n",ang*180/3.14);
        if(ang < 0.001) { zeroang++; continue; }
	do
	{
	  pmid_test=(pmin+pmid)/2;
	  pmid_test=sphereCalcIndInt(func, pmid_test);
	  dir1=(pmid_test-p1).normalized();
	  dir2=(p2-pmid_test).normalized();
	  ang_test=acos(dir1.dot(dir2));
	  if(ang_test > ang) {
		  pmax=pmid; ang=ang_test; pmid = pmid_test; 
		  if((pmax-pmin).norm() > fs) continue;
	  }

 	  pmid_test=(pmax+pmid)/2;
 	  pmid_test=sphereCalcIndInt(func, pmid_test);
	  dir1=(pmid_test-p1).normalized();
	  dir2=(p2-pmid_test).normalized();
	  ang_test=acos(dir1.dot(dir2));
	  if(ang_test > ang) {
		  pmin=pmid; ang=ang_test; pmid = pmid_test;
		  if((pmax-pmin).norm() > fs) continue;
	  }
	}
        while(0);	

  	imid=builder.vertexIndex(pmid);
        if(imid == vertices.size()) vertices.push_back(pmid);
	edges[edge]=imid;
      }
      if(zeroang == 3) {
	p1=vertices[tri[0]];
	p2=vertices[tri[1]];
	p3=vertices[tri[2]];
	pmid=(p1+p2+p3)/3.0;
	pmid=sphereCalcIndInt(func, pmid);
        Vector4d norm=calcTriangleNormal(vertices,{tri[0], tri[1], tri[2] });
	if(fabs(pmid.dot(norm.head<3>())- norm[3]) > 1e-3) {
  	  midind=builder.vertexIndex(pmid);
          if(midind == vertices.size()) vertices.push_back(pmid);
	}  
      }
      midinds.push_back(midind);
    }
    // create new triangles from split edges    
    int ind=0;
    for(const IndexedTriangle & tri: triangles) {

      int splitind[3];	    
      for(int i=0;i<3;i++) {
        SphereEdgeDb e(tri[i], tri[(i+1)%3]);
        splitind[i] = edges.count(e) > 0?edges[e]:-1;
      }

      if(midinds[ind] != -1) {
        for(int i=0;i<3;i++) {	     
          if(splitind[i] == -1) {		
            tri_new.push_back(IndexedTriangle(tri[i], tri[(i+1)%3], midinds[ind]));
	  }
	  else {
            tri_new.push_back(IndexedTriangle(tri[i], splitind[i], midinds[ind]));
            tri_new.push_back(IndexedTriangle(splitind[i], tri[(i+1)%3], midinds[ind]));
	  }  
	}  
        ind++;
        continue;	
      }

      int bucket= ((splitind[0]!= -1)?1:0) | ((splitind[1]!= -1)?2:0) | ((splitind[2]!= -1)?4:0) ;
      switch(bucket) {
          case 0:		
            tri_new.push_back(IndexedTriangle(tri[0], tri[1], tri[2]));
	    break;
	  case 1:
            tri_new.push_back(IndexedTriangle(tri[0], splitind[0], tri[2]));
            tri_new.push_back(IndexedTriangle(tri[2], splitind[0], tri[1]));
	    break;
	  case 2:
            tri_new.push_back(IndexedTriangle(tri[1], splitind[1], tri[0]));
            tri_new.push_back(IndexedTriangle(tri[0], splitind[1], tri[2]));
	    break;
	  case 3:
            tri_new.push_back(IndexedTriangle(tri[0], splitind[0], tri[2]));
            tri_new.push_back(IndexedTriangle(splitind[0], splitind[1],tri[2]));
            tri_new.push_back(IndexedTriangle(splitind[0], tri[1],splitind[1]));
	    break;
	  case 4:
            tri_new.push_back(IndexedTriangle(tri[2], splitind[2], tri[1]));
            tri_new.push_back(IndexedTriangle(tri[1], splitind[2], tri[0]));
	    break;
	  case 5:
            tri_new.push_back(IndexedTriangle(tri[0], splitind[0], splitind[2]));
            tri_new.push_back(IndexedTriangle(splitind[0], tri[2], splitind[2]));
            tri_new.push_back(IndexedTriangle(splitind[0], tri[1],tri[2]));
	    break;
	  case 6:
            tri_new.push_back(IndexedTriangle(tri[0], tri[1], splitind[2]));
            tri_new.push_back(IndexedTriangle(tri[1], splitind[1], splitind[2]));
            tri_new.push_back(IndexedTriangle(splitind[1], tri[2],splitind[2]));
	    break;
	  case 7:
            tri_new.push_back(IndexedTriangle(splitind[2], tri[0], splitind[0]));
            tri_new.push_back(IndexedTriangle(splitind[0], tri[1], splitind[1]));
            tri_new.push_back(IndexedTriangle(splitind[1], tri[2], splitind[2]));
            tri_new.push_back(IndexedTriangle(splitind[0], splitind[1], splitind[2]));
	    break;
      }
      ind++;
    }  
     
    round++;
  }
  while(tri_new.size() != triangles.size());
  for(const IndexedTriangle & tri: tri_new) {
    builder.appendPolygon({tri[0], tri[1], tri[2]});
  }
  auto ps = builder.build();
  return ps; 
}

PyObject *python_sphere(PyObject *self, PyObject *args, PyObject *kwargs)
{
  DECLARE_INSTANCE
  auto node = std::make_shared<SphereNode>(instance);

  char *kwlist[] = {"r", "d", "fn", "fa", "fs", NULL};
  double r = NAN;
  PyObject *rp = nullptr;
  double d = NAN;
  double fn = NAN, fa = NAN, fs = NAN;

  double vr = 1;

  if (!PyArg_ParseTupleAndKeywords(args, kwargs, "|Odddd", kwlist,
                                   &rp, &d, &fn, &fa, &fs
                                   )) {
    PyErr_SetString(PyExc_TypeError, "Error during parsing sphere(r|d)");
    return NULL;
  } 
  if(rp != nullptr) {
    if(python_numberval(rp, &r, &(node->dragflags), 1))
    if(rp->ob_type == &PyFunction_Type) node->r_func = rp;
  }
  if (!isnan(r)) {
    if(r <= 0) {
      PyErr_SetString(PyExc_TypeError, "Parameter r must be positive");
      return NULL;
    }	    
    vr = r;
    if(!isnan(d)) {
      PyErr_SetString(PyExc_TypeError, "Cant specify r and d at the same time for sphere");
      return NULL;
    }
  } 
  if (!isnan(d)) {
    if(d <= 0) {
      PyErr_SetString(PyExc_TypeError, "Parameter d must be positive");
      return NULL;
    }	    
    vr = d / 2.0;
  }

  get_fnas(node->fn, node->fa, node->fs);
  if (!isnan(fn)) node->fn = fn;
  if (!isnan(fa)) node->fa = fa;
  if (!isnan(fs)) node->fs = fs;

  node->r = vr;

  python_retrieve_pyname(node);
  return PyOpenSCADObjectFromNode(&PyOpenSCADType, node);
}

PyObject *python_cylinder(PyObject *self, PyObject *args, PyObject *kwargs)
{
  DECLARE_INSTANCE
  auto node = std::make_shared<CylinderNode>(instance);

  char *kwlist[] = {"h", "r1", "r2", "center",  "r", "d", "d1", "d2", "angle", "fn", "fa", "fs", NULL};
  PyObject *h_ = nullptr;
  PyObject *r_ = nullptr;
  double r1 = NAN;
  double r2 = NAN;
  double d = NAN;
  double d1 = NAN;
  double d2 = NAN;
  double angle = NAN;

  double fn = NAN, fa = NAN, fs = NAN;

  PyObject *center = NULL;
  double vr1 = 1, vr2 = 1, vh = 1;


  if (!PyArg_ParseTupleAndKeywords(args, kwargs, "|OddOOddddddd", kwlist, &h_, &r1, &r2, &center, &r_, &d, &d1, &d2, &angle,  &fn, &fa, &fs)) {
    PyErr_SetString(PyExc_TypeError, "Error during parsing cylinder(h,r|r1+r2|d1+d2)");
    return NULL;
  }
  double r = NAN;
  double h = NAN;

  python_numberval(r_, &r, &(node->dragflags), 1);
  python_numberval(h_, &h, &(node->dragflags), 2);

  if(h <= 0) {
    PyErr_SetString(PyExc_TypeError, "Cylinder height must be positive");
    return NULL;
  }
  vh = h;

  if(!isnan(d) && d <= 0) {
    PyErr_SetString(PyExc_TypeError, "Cylinder d must be positive");
    return NULL;
  }
  if(!isnan(r1) && r1 < 0) {
    PyErr_SetString(PyExc_TypeError, "Cylinder r1 must not be negative");
    return NULL;
  }
  if(!isnan(r2) && r2 < 0) {
    PyErr_SetString(PyExc_TypeError, "Cylinder r2 must not be negative");
    return NULL;
  }
  if(!isnan(d1) && d1 < 0) {
    PyErr_SetString(PyExc_TypeError, "Cylinder d1 must not be negative");
    return NULL;
  }
  if(!isnan(d2) && d2 < 0) {
    PyErr_SetString(PyExc_TypeError, "Cylinder d2 must not be negative");
    return NULL;
  }

  if (!isnan(r1) && !isnan(r2)) {
    vr1 = r1; vr2 = r2;
  } else if (!isnan(r1) && isnan(r2)) {
    vr1 = r1; vr2 = r1;
  } else if (!isnan(d1) && !isnan(d2)) {
    vr1 = d1 / 2.0; vr2 = d2 / 2.0;
  } else if (!isnan(r)) {
    vr1 = r; vr2 = r;
  } else if (!isnan(d)) {
    vr1 = d / 2.0; vr2 = d / 2.0;
  }

  if (!isnan(angle)) node->angle = angle;
  get_fnas(node->fn, node->fa, node->fs);
  if (!isnan(fn)) node->fn = fn;
  if (!isnan(fa)) node->fa = fa;
  if (!isnan(fs)) node->fs = fs;

  node->r1 = vr1;
  node->r2 = vr2;
  node->h = vh;

  if (center == Py_True) node->center = 1;
  else if (center == Py_False || center == NULL )  node->center = 0;
  else {
      PyErr_SetString(PyExc_TypeError, "Unknown Value for center parameter");
      return NULL;
  }

  python_retrieve_pyname(node);
  return PyOpenSCADObjectFromNode(&PyOpenSCADType, node);
}


PyObject *python_polyhedron(PyObject *self, PyObject *args, PyObject *kwargs)
{
  DECLARE_INSTANCE
  unsigned int i, j, pointIndex;
  auto node = std::make_shared<PolyhedronNode>(instance);

  char *kwlist[] = {"points", "faces", "convexity", "triangles", NULL};
  PyObject *points = NULL;
  PyObject *faces = NULL;
  int convexity = 2;
  PyObject *triangles = NULL;

  PyObject *element;
  Vector3d point;

  if (!PyArg_ParseTupleAndKeywords(args, kwargs, "O!O!|iO!", kwlist,
                                   &PyList_Type, &points,
                                   &PyList_Type, &faces,
                                   &convexity,
                                   &PyList_Type, &triangles
                                   )) {
	  PyErr_SetString(PyExc_TypeError, "Error during parsing polyhedron(points, faces)");
	  return NULL;
  } 

  if (points != NULL && PyList_Check(points)) {
    if(PyList_Size(points) == 0) {
      PyErr_SetString(PyExc_TypeError, "There must at least be one point in the polyhedron");
      return NULL;
    }
    for (i = 0; i < PyList_Size(points); i++) {
      element = PyList_GetItem(points, i);
      if (PyList_Check(element) && PyList_Size(element) == 3) {
        point[0] = PyFloat_AsDouble(PyList_GetItem(element, 0));
        point[1] = PyFloat_AsDouble(PyList_GetItem(element, 1));
        point[2] = PyFloat_AsDouble(PyList_GetItem(element, 2));
        node->points.push_back(point);
      } else {
        PyErr_SetString(PyExc_TypeError, "Coordinate must exactly contain 3 numbers");
        return NULL;
      }

    }
  } else {
    PyErr_SetString(PyExc_TypeError, "Polyhedron Points must be a list of coordinates");
    return NULL;
  }

  if (triangles != NULL) {
    faces = triangles;
//	LOG(message_group::Deprecated, inst->location(), parameters.documentRoot(), "polyhedron(triangles=[]) will be removed in future releases. Use polyhedron(faces=[]) instead.");
  }

  if (faces != NULL && PyList_Check(faces) ) {
    if(PyList_Size(faces) == 0) {
      PyErr_SetString(PyExc_TypeError, "must specify at least 1 face");
      return NULL;
    }
    for (i = 0; i < PyList_Size(faces); i++) {
      element = PyList_GetItem(faces, i);
      if (PyList_Check(element)) {
        IndexedFace face;
        for (j = 0; j < PyList_Size(element); j++) {
          pointIndex = PyLong_AsLong(PyList_GetItem(element, j));
	  if(pointIndex < 0 || pointIndex >= node->points.size()) {
    		PyErr_SetString(PyExc_TypeError, "Polyhedron Point Index out of range");
		    return NULL;
	  }
          face.push_back(pointIndex);
        }
        if (face.size() >= 3) {
          node->faces.push_back(std::move(face));
        } else {
    	  PyErr_SetString(PyExc_TypeError, "Polyhedron Face must sepcify at least 3 indices");
  	  return NULL;
	}

      } else {
    	PyErr_SetString(PyExc_TypeError, "Polyhedron Face must be a list of indices");
	return NULL;
      }
    }
  } else {
    PyErr_SetString(PyExc_TypeError, "Polyhedron faces must be a list of indices");
    return NULL;
  }


  node->convexity = convexity;
  if (node->convexity < 1) node->convexity = 1;

  python_retrieve_pyname(node);
  return PyOpenSCADObjectFromNode(&PyOpenSCADType, node);
}

#ifdef ENABLE_LIBFIVE
PyObject *python_frep(PyObject *self, PyObject *args, PyObject *kwargs)
{
  DECLARE_INSTANCE
  auto node = std::make_shared<FrepNode>(instance);
  PyObject *expression=NULL;
  PyObject *bmin=NULL, *bmax=NULL;
  double res=10;

  char *kwlist[] = {"exp","min","max","res", NULL};

  if (!PyArg_ParseTupleAndKeywords(args, kwargs, "OOO|d", kwlist,
                                   &expression,
				   &bmin, &bmax, &res
				   )) return NULL;

  python_vectorval(bmin, 3, 3, &(node->x1), &(node->y1), &(node->z1));
  python_vectorval(bmax, 3, 3, &(node->x2), &(node->y2), &(node->z2));
  node->res = res;

  if(expression->ob_type == &PyDataType) {
  	node->expression = expression;
  } else if(expression->ob_type == &PyFunction_Type) {
  	node->expression = expression;
  } else {
    PyErr_SetString(PyExc_TypeError, "Unknown frep expression type\n");
    return NULL;
  }

  python_retrieve_pyname(node);
  return PyOpenSCADObjectFromNode(&PyOpenSCADType, node);
}


PyObject *python_ifrep(PyObject *self, PyObject *args, PyObject *kwargs)
{
  DECLARE_INSTANCE
  PyObject *object = NULL;
  PyObject *dummydict;

  char *kwlist[] = {"obj", nullptr};
  std::shared_ptr<AbstractNode> child;

  if (!PyArg_ParseTupleAndKeywords(args, kwargs, "O!", kwlist,
                                   &PyOpenSCADType, &object
				   )) return NULL;

  child = PyOpenSCADObjectToNodeMulti(object,&dummydict);
  LeafNode *node = (LeafNode *)   child.get();
  const std::shared_ptr<const Geometry> geom = node->createGeometry();
  const std::shared_ptr<const PolySet> ps = std::dynamic_pointer_cast<const PolySet>(geom);
 
  return ifrep(ps);
}

#endif

PyObject *python_square(PyObject *self, PyObject *args, PyObject *kwargs)
{
  DECLARE_INSTANCE
  auto node = std::make_shared<SquareNode>(instance);

  char *kwlist[] = {"dim", "center", NULL};
  PyObject *dim = NULL;

  PyObject *center = NULL;
  double z=NAN;


  if (!PyArg_ParseTupleAndKeywords(args, kwargs, "|OO", kwlist,
                                   &dim,
                                   &center)) {
    PyErr_SetString(PyExc_TypeError, "Error during parsing square(dim)");
    return NULL;
  }
  if (dim != NULL) {
    if (python_vectorval(dim, 2, 2, &(node->x), &(node->y), &z)) {
      PyErr_SetString(PyExc_TypeError, "Invalid Square dimensions");
      return NULL;
    }
  }
  if (center == Py_True) node->center = 1;
  else if (center == Py_False || center == NULL )  node->center = 0;
  else {
      PyErr_SetString(PyExc_TypeError, "Unknown Value for center parameter");
      return NULL;
  }

  python_retrieve_pyname(node);
  return PyOpenSCADObjectFromNode(&PyOpenSCADType, node);
}
PyObject *python_circle(PyObject *self, PyObject *args, PyObject *kwargs)
{
  DECLARE_INSTANCE
  auto node = std::make_shared<CircleNode>(instance);

  char *kwlist[] = {"r", "d", "angle", "fn", "fa", "fs", NULL};
  double r = NAN;
  double d = NAN;
  double angle = NAN;
  double fn = NAN, fa = NAN, fs = NAN;

  double vr = 1;

  if (!PyArg_ParseTupleAndKeywords(args, kwargs, "|dddddd", kwlist, &r, &d, &angle, &fn, &fa, &fs)) {
    PyErr_SetString(PyExc_TypeError, "Error during parsing circle(r|d)");
    return NULL;
  }

  if (!isnan(r)) {
    if(r <= 0) {
      PyErr_SetString(PyExc_TypeError, "Parameter r must be positive");
      return NULL;
    }	    
    vr = r;
    if(!isnan(d)) {
      PyErr_SetString(PyExc_TypeError, "Cant specify r and d at the same time for circle");
      return NULL;
    }
  } 
  if (!isnan(d)) {
    if(d <= 0) {
      PyErr_SetString(PyExc_TypeError, "Parameter d must be positive");
      return NULL;
    }	    
    vr = d / 2.0;
  }

  if (!isnan(angle)) node->angle = angle;

  get_fnas(node->fn, node->fa, node->fs);
  if (!isnan(fn)) node->fn = fn;
  if (!isnan(fa)) node->fa = fa;
  if (!isnan(fs)) node->fs = fs;

  node->r = vr;


  python_retrieve_pyname(node);
  return PyOpenSCADObjectFromNode(&PyOpenSCADType, node);
}
PyObject *python_polygon(PyObject *self, PyObject *args, PyObject *kwargs)
{
  DECLARE_INSTANCE
  unsigned int i, j, pointIndex;
  auto node = std::make_shared<PolygonNode>(instance);

  char *kwlist[] = {"points", "paths", "convexity", NULL};
  PyObject *points = NULL;
  PyObject *paths = NULL;
  int convexity = 2;

  PyObject *element;
  Vector3d point;

  if (!PyArg_ParseTupleAndKeywords(args, kwargs, "O!|O!i", kwlist,
                                   &PyList_Type, &points,
                                   &PyList_Type, &paths,
                                   &convexity
                                   )) {
    PyErr_SetString(PyExc_TypeError, "Error during parsing polygon(points,paths)");
    return NULL;
  }

  if (points != NULL && PyList_Check(points) ) {
    if(PyList_Size(points) == 0) {
      PyErr_SetString(PyExc_TypeError, "There must at least be one point in the polygon");
      return NULL;
    }
    for (i = 0; i < PyList_Size(points); i++) {
      element = PyList_GetItem(points, i);
      point[2]=0; // default no radius
      if (python_vectorval(element, 2, 3, &point[0], &point[1], &point[2])) {
        PyErr_SetString(PyExc_TypeError, "Coordinate must contain 2 or 3 numbers");
        return NULL;
      }
      node->points.push_back(point);
    }
  } else {
    PyErr_SetString(PyExc_TypeError, "Polygon points must be a list of coordinates");
    return NULL;
  }

  if (paths != NULL && PyList_Check(paths) ) {
    if(PyList_Size(paths) == 0) {
      PyErr_SetString(PyExc_TypeError, "must specify at least 1 path when specified");
      return NULL;
    }
    for (i = 0; i < PyList_Size(paths); i++) {
      element = PyList_GetItem(paths, i);
      if (PyList_Check(element)) {
        std::vector<size_t> path;
        for (j = 0; j < PyList_Size(element); j++) {
          pointIndex = PyLong_AsLong(PyList_GetItem(element, j));
	  if(pointIndex < 0 || pointIndex >= node->points.size()) {
    		PyErr_SetString(PyExc_TypeError, "Polyhedron Point Index out of range");
		    return NULL;
	  }
          path.push_back(pointIndex);
        }
        node->paths.push_back(std::move(path));
      } else {
    	PyErr_SetString(PyExc_TypeError, "Polygon path must be a list of indices");
	return NULL;
      }
    }
  }

  node->convexity = convexity;
  if (node->convexity < 1) node->convexity = 1;

  python_retrieve_pyname(node);
  return PyOpenSCADObjectFromNode(&PyOpenSCADType, node);
}

PyObject *python_spline(PyObject *self, PyObject *args, PyObject *kwargs)
{
  DECLARE_INSTANCE
  unsigned int i;
  auto node = std::make_shared<SplineNode>(instance);

  char *kwlist[] = {"points", "fn", "fa", "fs", NULL};
  PyObject *points = NULL;
  double fn=0, fa=0, fs=0;

  PyObject *element;
  Vector2d point;

  if (!PyArg_ParseTupleAndKeywords(args, kwargs, "O!|ddd", kwlist,
                                   &PyList_Type, &points, &fn, &fa, &fs
                                   )) {
    PyErr_SetString(PyExc_TypeError, "Error during parsing spline(points)");
    return NULL;
  }

  if (points != NULL && PyList_Check(points) ) {
    if(PyList_Size(points) == 0) {
      PyErr_SetString(PyExc_TypeError, "There must at least be one point in the polygon");
      return NULL;
    }
    for (i = 0; i < PyList_Size(points); i++) {
      element = PyList_GetItem(points, i);
      if (PyList_Check(element) && PyList_Size(element) == 2) {
        point[0] = PyFloat_AsDouble(PyList_GetItem(element, 0));
        point[1] = PyFloat_AsDouble(PyList_GetItem(element, 1));
        node->points.push_back(point);
      } else {
        PyErr_SetString(PyExc_TypeError, "Coordinate must exactly contain 2 numbers");
        return NULL;
      }

    }
  } else {
    PyErr_SetString(PyExc_TypeError, "Polygon points must be a list of coordinates");
    return NULL;
  }
  node->fn=fn;
  node->fa=fa;
  node->fs=fs;

  python_retrieve_pyname(node);
  return PyOpenSCADObjectFromNode(&PyOpenSCADType, node);
}

int python_tomatrix(PyObject *pyt, Matrix4d &mat)
{
  if(pyt == nullptr) return 1;
  PyObject *row, *cell;
  double val;
  if(!PyList_Check(pyt)) return 1; // TODO crash wenn pyt eine funktion ist
  if(PyList_Size(pyt) != 4) return 1;
  for(int i=0;i<4;i++) {
    row=PyList_GetItem(pyt,i);
    if(!PyList_Check(row)) return 1;
    if(PyList_Size(row) != 4) return 1;
    for(int j=0;j<4;j++) {
      cell=PyList_GetItem(row,j);
      if(python_numberval(cell,&val)) return 1;
      mat(i,j)=val;
    }
  }
  return 0;
}
PyObject *python_frommatrix(const Matrix4d &mat) {
  PyObject *pyo=PyList_New(4);
  PyObject *row;
  for(int i=0;i<4;i++) {
    row=PyList_New(4);
    for(int j=0;j<4;j++)
      PyList_SetItem(row,j,PyFloat_FromDouble(mat(i,j)));
    PyList_SetItem(pyo,i,row);
//      Py_XDECREF(row);
  }
  return pyo;
}


PyObject *python_matrix_scale(PyObject *mat, Vector3d scalevec)
{
  Transform3d matrix=Transform3d::Identity();
  matrix.scale(scalevec);
  Matrix4d raw;
  if(python_tomatrix(mat, raw)) return nullptr;
  Vector3d n;
  for(int i=0;i<3;i++) {
    n =Vector3d(raw(0,i),raw(1,i),raw(2,i)); // TODO fix
    n = matrix * n;
    for(int j=0;j<3;j++) raw(j,i) = n[j];
  }  
  return python_frommatrix(raw);
}


PyObject *python_scale_sub(PyObject *obj, Vector3d scalevec)
{
  PyObject *mat = python_matrix_scale(obj, scalevec);
  if(mat != nullptr) return mat;

  DECLARE_INSTANCE
  std::shared_ptr<AbstractNode> child;
  auto node = std::make_shared<TransformNode>(instance, "scale");
  PyObject *child_dict;
  child = PyOpenSCADObjectToNodeMulti(obj,&child_dict);
  if (child == NULL) {
    PyErr_SetString(PyExc_TypeError, "Invalid type for Object in scale");
    return NULL;
  }
  node->matrix.scale(scalevec);
  node->setPyName(child->getPyName());
  node->children.push_back(child);
  PyObject *pyresult =  PyOpenSCADObjectFromNode(&PyOpenSCADType, node);
  if(child_dict != nullptr) {
    PyObject *key, *value;
    Py_ssize_t pos = 0;
     while(PyDict_Next(child_dict, &pos, &key, &value)) {
       PyObject *value1 = python_matrix_scale(value,scalevec);
       if(value1 != nullptr) PyDict_SetItem(((PyOpenSCADObject *) pyresult)->dict,key, value1);
       else PyDict_SetItem(((PyOpenSCADObject *) pyresult)->dict,key, value);
    }
  }
  return pyresult;

}

PyObject *python_scale_core(PyObject *obj, PyObject *val_v)
{
 
  double x=1, y=1, z=1;
  if (python_vectorval(val_v, 2, 3, &x, &y, &z)) {
    PyErr_SetString(PyExc_TypeError, "Invalid vector specifiaction in scale, use 1 to 3 ordinates.");
    return NULL;
  }
  Vector3d scalevec(x, y, z);

  if (OpenSCAD::rangeCheck) {
    if (scalevec[0] == 0 || scalevec[1] == 0 || scalevec[2] == 0 || !std::isfinite(scalevec[0])|| !std::isfinite(scalevec[1])|| !std::isfinite(scalevec[2])) {
//      LOG(message_group::Warning, instance->location(), parameters.documentRoot(), "scale(%1$s)", parameters["v"].toEchoStringNoThrow());
    }
  }

  return python_scale_sub(obj,scalevec);
}



PyObject *python_scale(PyObject *self, PyObject *args, PyObject *kwargs)
{
  char *kwlist[] = {"obj", "v", NULL};
  PyObject *obj = NULL;
  PyObject *val_v = NULL;
  if (!PyArg_ParseTupleAndKeywords(args, kwargs, "OO", kwlist,
                                   &obj,
                                   &val_v)) {
    PyErr_SetString(PyExc_TypeError, "Error during parsing scale(object, scale)");
    return NULL;
  }
  return python_scale_core(obj,val_v);
}

PyObject *python_oo_scale(PyObject *obj, PyObject *args, PyObject *kwargs)
{
  char *kwlist[] = {"v", NULL};
  PyObject *val_v = NULL;
  if (!PyArg_ParseTupleAndKeywords(args, kwargs, "O", kwlist,
                                   &val_v)) {
    PyErr_SetString(PyExc_TypeError, "Error during parsing scale(object, scale)");
    return NULL;
  }
  return python_scale_core(obj,val_v);
}
PyObject *python_matrix_rot(PyObject *mat, Matrix3d rotvec)
{
  Transform3d matrix=Transform3d::Identity();
  matrix.rotate(rotvec);
  Matrix4d raw;
  if(python_tomatrix(mat, raw)) return nullptr;
  Vector3d n;
  for(int i=0;i<4;i++) {
    n =Vector3d(raw(0,i),raw(1,i),raw(2,i));
    n = matrix * n;
    for(int j=0;j<3;j++) raw(j,i) = n[j];
  }  
  return python_frommatrix(raw);
}


PyObject *python_rotate_sub(PyObject *obj, Vector3d vec3, double angle, int dragflags)
{
  Matrix3d M;
  if(isnan(angle)) {	
    double sx = 0, sy = 0, sz = 0;
    double cx = 1, cy = 1, cz = 1;
    double a = 0.0;
    if(vec3[2] != 0) {
      a = vec3[2];
      sz = sin_degrees(a);
      cz = cos_degrees(a);
    }
    if(vec3[1] != 0) {
      a = vec3[1];
      sy = sin_degrees(a);
      cy = cos_degrees(a);
    }
    if(vec3[0] != 0) {
      a = vec3[0];
      sx = sin_degrees(a);
      cx = cos_degrees(a);
    }

    M << cy * cz,  cz *sx *sy - cx * sz,   cx *cz *sy + sx * sz,
      cy *sz,  cx *cz + sx * sy * sz,  -cz * sx + cx * sy * sz,
      -sy,       cy *sx,                  cx *cy;
  } else {
    M = angle_axis_degrees(angle, vec3);
  }
  PyObject *mat = python_matrix_rot(obj, M);
  if(mat != nullptr) return mat;

  DECLARE_INSTANCE
  auto node = std::make_shared<TransformNode>(instance, "rotate");
  node->dragflags = dragflags;

  PyObject *child_dict;
  std::shared_ptr<AbstractNode> child = PyOpenSCADObjectToNodeMulti(obj, &child_dict);
  if (child == NULL) {
    PyErr_SetString(PyExc_TypeError, "Invalid type for Object in rotate");
    return NULL;
  }
  node->matrix.rotate(M);
  node->setPyName(child->getPyName());

  node->children.push_back(child);
  PyObject *pyresult =  PyOpenSCADObjectFromNode(&PyOpenSCADType, node);
  if(child_dict != nullptr) {
    PyObject *key, *value;
    Py_ssize_t pos = 0;
     while(PyDict_Next(child_dict, &pos, &key, &value)) {
       PyObject *value1 = python_matrix_rot(value,M);
       if(value1 != nullptr) PyDict_SetItem(((PyOpenSCADObject *) pyresult)->dict,key, value1);
       else PyDict_SetItem(((PyOpenSCADObject *) pyresult)->dict,key, value);
    }
  }
  return pyresult;
}

PyObject *python_rotate_core(PyObject *obj, PyObject *val_a, PyObject *val_v)
{
  Vector3d vec3(0,0,0);
  double angle;
  int dragflags=0;
  if (val_a != nullptr && PyList_Check(val_a) && val_v == nullptr) {
    python_vectorval(val_a, 1, 3, &(vec3[0]), &(vec3[1]), &(vec3[2]), nullptr, &dragflags);
    return python_rotate_sub(obj, vec3, NAN, dragflags);
  } else if (val_a != nullptr && val_v != nullptr && !python_numberval(val_a,&angle) && PyList_Check(val_v) && PyList_Size(val_v) == 3) {
    vec3[0]= PyFloat_AsDouble(PyList_GetItem(val_v, 0));
    vec3[1]= PyFloat_AsDouble(PyList_GetItem(val_v, 1));
    vec3[2]= PyFloat_AsDouble(PyList_GetItem(val_v, 2));
    return python_rotate_sub(obj, vec3, angle, dragflags);
  }
  PyErr_SetString(PyExc_TypeError, "Invalid arguments to rotate()");
  return nullptr;
}

PyObject *python_rotate(PyObject *self, PyObject *args, PyObject *kwargs)
{
  char *kwlist[] = {"obj", "a", "v", nullptr};
  PyObject *val_a = nullptr;
  PyObject *val_v = nullptr;
  PyObject *obj = nullptr;
  if (!PyArg_ParseTupleAndKeywords(args, kwargs, "OO|O", kwlist, &obj, &val_a, &val_v)) {
    PyErr_SetString(PyExc_TypeError, "Error during parsing rotate(object, vec3)");
    return NULL;
  }
  return python_rotate_core(obj, val_a, val_v);
}

PyObject *python_oo_rotate(PyObject *obj, PyObject *args, PyObject *kwargs)
{
  char *kwlist[] = {"a", "v", nullptr};
  PyObject *val_a = nullptr;
  PyObject *val_v = nullptr;
  if (!PyArg_ParseTupleAndKeywords(args, kwargs, "O|O", kwlist, &val_a, &val_v)) {
    PyErr_SetString(PyExc_TypeError, "Error during parsing rotate(object, vec3)");
    return NULL;
  }
  return python_rotate_core(obj, val_a, val_v);
}


PyObject *python_matrix_mirror(PyObject *mat, Matrix4d m)
{
  Matrix4d raw;
  if(python_tomatrix(mat, raw)) return nullptr;
  Vector4d n;
  for(int i=0;i<3;i++) {
    n =Vector4d(raw(0,i),raw(1,i),raw(2,i),0);
    n = m * n;
    for(int j=0;j<3;j++) raw(j,i) = n[j];
  }  
  return python_frommatrix(raw);
}


PyObject *python_mirror_sub(PyObject *obj, Matrix4d &m)
{
  PyObject *mat = python_matrix_mirror(obj,m);
  if(mat != nullptr) return mat;

  DECLARE_INSTANCE
  auto node = std::make_shared<TransformNode>(instance, "mirror");
  node->matrix = m;
  PyObject *child_dict;
  std::shared_ptr<AbstractNode> child = PyOpenSCADObjectToNodeMulti(obj, &child_dict);
  if (child == NULL) {
    PyErr_SetString(PyExc_TypeError, "Invalid type for Object in mirror");
    return NULL;
  }
  node->children.push_back(child);
  node->setPyName(child->getPyName());
  PyObject *pyresult =  PyOpenSCADObjectFromNode(&PyOpenSCADType, node);
  if(child_dict != nullptr) {
    PyObject *key, *value;
    Py_ssize_t pos = 0;
     while(PyDict_Next(child_dict, &pos, &key, &value)) {
       PyObject *value1 = python_matrix_mirror(value,m);
       if(value1 != nullptr) PyDict_SetItem(((PyOpenSCADObject *) pyresult)->dict,key, value1);
       else PyDict_SetItem(((PyOpenSCADObject *) pyresult)->dict,key, value);
    }
  }
  return pyresult;
}

PyObject *python_mirror_core(PyObject *obj, PyObject *val_v)
{
  Vector3d mirrorvec;
  double x = 1.0, y = 0.0, z = 0.0;
  if (python_vectorval(val_v, 2, 3, &x, &y, &z)) {
    PyErr_SetString(PyExc_TypeError, "Invalid vector specifiaction in mirror");
    return NULL;
  }
  // x /= sqrt(x*x + y*y + z*z)
  // y /= sqrt(x*x + y*y + z*z)
  // z /= sqrt(x*x + y*y + z*z)
  Matrix4d m=Matrix4d::Identity();
  if (x != 0.0 || y != 0.0 || z != 0.0) {
    // skip using sqrt to normalize the vector since each element of matrix contributes it with two multiplied terms
    // instead just divide directly within each matrix element
    // simplified calculation leads to less float errors
    double a = x * x + y * y + z * z;

    m << 1 - 2 * x * x / a, -2 * y * x / a, -2 * z * x / a, 0,
      -2 * x * y / a, 1 - 2 * y * y / a, -2 * z * y / a, 0,
      -2 * x * z / a, -2 * y * z / a, 1 - 2 * z * z / a, 0,
      0, 0, 0, 1;
  }
  return python_mirror_sub(obj,m);
}

PyObject *python_mirror(PyObject *self, PyObject *args, PyObject *kwargs)
{
  char *kwlist[] = {"obj", "v", NULL};

  PyObject *obj = NULL;
  PyObject *val_v = NULL;
  if (!PyArg_ParseTupleAndKeywords(args, kwargs, "OO", kwlist,
                                   &obj,
                                   &val_v)) {
    PyErr_SetString(PyExc_TypeError, "Error during parsing mirror(object, vec3)");
    return NULL;
  }
  return python_mirror_core(obj, val_v);
}

PyObject *python_oo_mirror(PyObject *obj, PyObject *args, PyObject *kwargs)
{
  char *kwlist[] = {"v", NULL};

  PyObject *val_v = NULL;
  if (!PyArg_ParseTupleAndKeywords(args, kwargs, "O", kwlist,
                                   &val_v)) {
    PyErr_SetString(PyExc_TypeError, "Error during parsing mirror(object, vec3)");
    return NULL;
  }
  return python_mirror_core(obj, val_v);
}

PyObject *python_matrix_trans(PyObject *mat, Vector3d transvec)
{
  Matrix4d raw;
  if(python_tomatrix(mat, raw)) return nullptr;
  for(int i=0;i<3;i++) raw(i,3) += transvec[i];
  return python_frommatrix(raw);
}

PyObject *python_translate_sub(PyObject *obj, Vector3d translatevec, int dragflags)
{
  PyObject *child_dict;
  PyObject *mat = python_matrix_trans(obj,translatevec);
  if(mat != nullptr) return mat;

  DECLARE_INSTANCE
  auto node = std::make_shared<TransformNode>(instance, "translate");
  std::shared_ptr<AbstractNode> child;
  child = PyOpenSCADObjectToNodeMulti(obj, &child_dict);
  node->setPyName(child->getPyName());
  node->dragflags=dragflags;
  if (child == NULL) {
    PyErr_SetString(PyExc_TypeError, "Invalid type for Object in translate");
    return NULL;
  }
  node->matrix.translate(translatevec);

  node->children.push_back(child);
  PyObject *pyresult = PyOpenSCADObjectFromNode(&PyOpenSCADType, node);
  if(child_dict != nullptr) { // TODO dies ueberall
    PyObject *key, *value;
    Py_ssize_t pos = 0;
     while(PyDict_Next(child_dict, &pos, &key, &value)) {
       PyObject *value1 = python_matrix_trans(value,translatevec);
       if(value1 != nullptr) PyDict_SetItem(((PyOpenSCADObject *) pyresult)->dict,key, value1);
       else PyDict_SetItem(((PyOpenSCADObject *) pyresult)->dict,key, value);
    }
  }
  return pyresult;
}

PyObject *python_nb_sub_vec3(PyObject *arg1, PyObject *arg2, int mode);
PyObject *python_translate_core(PyObject *obj, PyObject *v) 
{
  if(v == nullptr) return obj;
  return  python_nb_sub_vec3(obj, v, 0);
}	

PyObject *python_translate(PyObject *self, PyObject *args, PyObject *kwargs)
{
  char *kwlist[] = {"obj", "v", NULL};
  PyObject *obj = NULL;
  PyObject *v = NULL;
  if (!PyArg_ParseTupleAndKeywords(args, kwargs, "O|O", kwlist, &obj, &v)) {
    PyErr_SetString(PyExc_TypeError, "Error during parsing translate(object,vec3)");
    return NULL;
  }
  return python_translate_core(obj,v);
}

PyObject *python_oo_translate(PyObject *obj, PyObject *args, PyObject *kwargs)
{
  char *kwlist[] = {"v", NULL};
  PyObject *v = NULL;
  if (!PyArg_ParseTupleAndKeywords(args, kwargs, "|O", kwlist, &v)) {
    PyErr_SetString(PyExc_TypeError, "Error during parsing translate(object,vec3)");
    return NULL;
  }
  return python_translate_core(obj,v);
}


PyObject *python_dir_sub_core(PyObject *obj, double arg, int mode)
{
  if(mode < 6)
  {
    Vector3d trans;
    switch(mode) {	  
      case 0: trans=Vector3d(arg,0,0); break;
      case 1: trans=Vector3d(-arg,0,0); break;
      case 2: trans=Vector3d(0,-arg,0); break;
      case 3: trans=Vector3d(0,arg,0); break;
      case 4: trans=Vector3d(0,0,-arg); break;
      case 5: trans=Vector3d(0,0,arg); break;
    }
    return python_translate_sub(obj, trans,0);
  }
  else 
  {
    Vector3d rot;
    switch(mode) {	  
      case 6: rot = Vector3d(arg,0,0); break;
      case 7: rot = Vector3d(0,arg,0); break;
      case 8: rot = Vector3d(0,0,arg); break;
    }		       
    return python_rotate_sub(obj, rot, NAN, 0);
  }
}

PyObject *python_dir_sub(PyObject *self, PyObject *args, PyObject *kwargs,int mode)
{
  char *kwlist[] = {"obj", "v", NULL};
  PyObject *obj = NULL;
  double arg;
  if (!PyArg_ParseTupleAndKeywords(args, kwargs, "Od", kwlist,
                                   &obj,
                                   &arg
                                   )) {
    PyErr_SetString(PyExc_TypeError, "Error during parsing translate(object,vec3)");
    return NULL;
  }
  return python_dir_sub_core(obj,arg,mode);
}

PyObject *python_oo_dir_sub(PyObject *obj, PyObject *args, PyObject *kwargs,int mode)
{
  char *kwlist[] = {"v", NULL};
  double arg;
  if (!PyArg_ParseTupleAndKeywords(args, kwargs, "d", kwlist,
                                   &arg
                                   )) {
    PyErr_SetString(PyExc_TypeError, "Error during parsing translate(object,vec3)");
    return NULL;
  }
  return python_dir_sub_core(obj,arg,mode);
}

PyObject *python_right(PyObject *self, PyObject *args, PyObject *kwargs) { return python_dir_sub(self, args,kwargs, 0); }
PyObject *python_oo_right(PyObject *self, PyObject *args, PyObject *kwargs) { return python_oo_dir_sub(self, args,kwargs, 0); }
PyObject *python_left(PyObject *self, PyObject *args, PyObject *kwargs) { return python_dir_sub(self, args,kwargs, 1); }
PyObject *python_oo_left(PyObject *self, PyObject *args, PyObject *kwargs) { return python_oo_dir_sub(self, args,kwargs, 1); }
PyObject *python_front(PyObject *self, PyObject *args, PyObject *kwargs) { return python_dir_sub(self, args,kwargs, 2); }
PyObject *python_oo_front(PyObject *self, PyObject *args, PyObject *kwargs) { return python_oo_dir_sub(self, args,kwargs, 2); }
PyObject *python_back(PyObject *self, PyObject *args, PyObject *kwargs) { return python_dir_sub(self, args,kwargs, 3); }
PyObject *python_oo_back(PyObject *self, PyObject *args, PyObject *kwargs) { return python_oo_dir_sub(self, args,kwargs, 3); }
PyObject *python_down(PyObject *self, PyObject *args, PyObject *kwargs) { return python_dir_sub(self, args,kwargs, 4); }
PyObject *python_oo_down(PyObject *self, PyObject *args, PyObject *kwargs) { return python_oo_dir_sub(self, args,kwargs, 4); }
PyObject *python_up(PyObject *self, PyObject *args, PyObject *kwargs) { return python_dir_sub(self, args,kwargs, 5); }
PyObject *python_oo_up(PyObject *self, PyObject *args, PyObject *kwargs) { return python_oo_dir_sub(self, args,kwargs, 5); }
PyObject *python_rotx(PyObject *self, PyObject *args, PyObject *kwargs) { return python_dir_sub(self, args,kwargs, 6); }
PyObject *python_oo_rotx(PyObject *self, PyObject *args, PyObject *kwargs) { return python_oo_dir_sub(self, args,kwargs, 6); }
PyObject *python_roty(PyObject *self, PyObject *args, PyObject *kwargs) { return python_dir_sub(self, args,kwargs, 7); }
PyObject *python_oo_roty(PyObject *self, PyObject *args, PyObject *kwargs) { return python_oo_dir_sub(self, args,kwargs, 7); }
PyObject *python_rotz(PyObject *self, PyObject *args, PyObject *kwargs) { return python_dir_sub(self, args,kwargs, 8); }
PyObject *python_oo_rotz(PyObject *self, PyObject *args, PyObject *kwargs) { return python_oo_dir_sub(self, args,kwargs, 8); }

PyObject *python_multmatrix_sub(PyObject *pyobj, PyObject *pymat, int div)
{
  Matrix4d mat;
  if(!python_tomatrix(pymat, mat)) {
    double w = mat(3, 3);
    if (w != 1.0) mat = mat / w;
  } else {
    PyErr_SetString(PyExc_TypeError, "Matrix vector should be 4x4 array");
    return NULL;
  }
  if(div){
    auto tmp =  mat.inverse().eval();
    mat=tmp;
  }

  Matrix4d objmat;
  if(!python_tomatrix(pyobj, objmat)){
    objmat = mat * objmat;
    return python_frommatrix(objmat);
  } 

  DECLARE_INSTANCE
  auto node = std::make_shared<TransformNode>(instance, "multmatrix");
  std::shared_ptr<AbstractNode> child;
  PyObject *child_dict;
  child = PyOpenSCADObjectToNodeMulti(pyobj, &child_dict);
  node->setPyName(child->getPyName());
  if (child == NULL) {
    PyErr_SetString(PyExc_TypeError, "Invalid type for Object in multmatrix");
    return NULL;
  }

  node->matrix = mat;
  node->children.push_back(child);
  PyObject *pyresult = PyOpenSCADObjectFromNode(&PyOpenSCADType, node);
  if(child_dict != nullptr ) { 
    PyObject *key, *value;
    Py_ssize_t pos = 0;
    while(PyDict_Next(child_dict, &pos, &key, &value)) {
      Matrix4d raw;
      if(python_tomatrix(value, raw)) return nullptr;
      PyObject *value1 = python_frommatrix(node->matrix * raw );
      if(value1 != nullptr) PyDict_SetItem(((PyOpenSCADObject *) pyresult)->dict,key, value1);
      else PyDict_SetItem(((PyOpenSCADObject *) pyresult)->dict,key, value);
    }
  }
  return pyresult;

}

PyObject *python_multmatrix(PyObject *self, PyObject *args, PyObject *kwargs)
{
  char *kwlist[] = {"obj", "m", NULL};
  PyObject *obj = NULL;
  PyObject *mat = NULL;
  if (!PyArg_ParseTupleAndKeywords(args, kwargs, "OO!", kwlist,
                                   &obj,
                                   &PyList_Type, &mat
                                   )) {
    PyErr_SetString(PyExc_TypeError, "Error during parsing multmatrix(object, vec16)");
    return NULL;
  }
  return python_multmatrix_sub(obj, mat,0);
}

PyObject *python_oo_multmatrix(PyObject *obj, PyObject *args, PyObject *kwargs)
{
  char *kwlist[] = {"m", NULL};
  PyObject *mat = NULL;
  if (!PyArg_ParseTupleAndKeywords(args, kwargs, "O!", kwlist,
                                   &PyList_Type, &mat
                                   )) {
    PyErr_SetString(PyExc_TypeError, "Error during parsing multmatrix(object, vec16)");
    return NULL;
  }
  return python_multmatrix_sub(obj, mat,0);
}

PyObject *python_divmatrix(PyObject *self, PyObject *args, PyObject *kwargs)
{
  char *kwlist[] = {"obj", "m", NULL};
  PyObject *obj = NULL;
  PyObject *mat = NULL;
  if (!PyArg_ParseTupleAndKeywords(args, kwargs, "OO!", kwlist,
                                   &obj,
                                   &PyList_Type, &mat
                                   )) {
    PyErr_SetString(PyExc_TypeError, "Error during parsing divmatrix(object, vec16)");
    return NULL;
  }
  return python_multmatrix_sub(obj, mat,1);
}

PyObject *python_oo_divmatrix(PyObject *obj, PyObject *args, PyObject *kwargs)
{
  char *kwlist[] = {"m", NULL};
  PyObject *mat = NULL;
  if (!PyArg_ParseTupleAndKeywords(args, kwargs, "O!", kwlist,
                                   &PyList_Type, &mat
                                   )) {
    PyErr_SetString(PyExc_TypeError, "Error during parsing divmatrix(object, vec16)");
    return NULL;
  }
  return python_multmatrix_sub(obj, mat,1);
}

PyObject *python_pull_core(PyObject *obj, PyObject *anchor, PyObject *dir)
{
  DECLARE_INSTANCE
  auto node = std::make_shared<PullNode>(instance);
  PyObject *dummydict;
  std::shared_ptr<AbstractNode> child = PyOpenSCADObjectToNodeMulti(obj, &dummydict);
  if (child == NULL) {
    PyErr_SetString(PyExc_TypeError, "Invalid type for  Object in translate\n");
    return NULL;
  }

  double x = 0, y = 0, z = 0;
  if (python_vectorval(anchor, 3, 3, &x, &y, &z)) {
    PyErr_SetString(PyExc_TypeError, "Invalid vector specifiaction in anchor\n");
    return NULL;
  }
  node->anchor = Vector3d(x,y,z);

  if (python_vectorval(dir, 3, 3, &x, &y, &z)) {
    PyErr_SetString(PyExc_TypeError, "Invalid vector specifiaction in dir\n");
    return NULL;
  }
  node->dir = Vector3d(x,y,z);

  node->children.push_back(child);
  return PyOpenSCADObjectFromNode(&PyOpenSCADType, node);
}

PyObject *python_pull(PyObject *self, PyObject *args, PyObject *kwargs)
{
  char *kwlist[] = {"obj", "src", "dst",NULL};
  PyObject *obj = NULL;
  PyObject *anchor = NULL;
  PyObject *dir = NULL;
  if (!PyArg_ParseTupleAndKeywords(args, kwargs, "OOO|", kwlist,
                                   &obj,
                                   &anchor,
				   &dir
                                   )) {
    PyErr_SetString(PyExc_TypeError, "error during parsing\n");
    return NULL;
  }
  return python_pull_core(obj, anchor, dir);
}

PyObject *python_oo_pull(PyObject *obj, PyObject *args, PyObject *kwargs)
{
  char *kwlist[] = {"src", "dst",NULL};
  PyObject *anchor = NULL;
  PyObject *dir = NULL;
  if (!PyArg_ParseTupleAndKeywords(args, kwargs, "OO|", kwlist,
                                   &anchor,
				   &dir
                                   )) {
    PyErr_SetString(PyExc_TypeError, "error during parsing\n");
    return NULL;
  }
  return python_pull_core(obj, anchor, dir);
}

PyObject *python_wrap_core(PyObject *obj, double r, double fn, double fa, double fs)
{
  DECLARE_INSTANCE
  auto node = std::make_shared<WrapNode>(instance);
  PyObject *dummydict;
  std::shared_ptr<AbstractNode> child = PyOpenSCADObjectToNodeMulti(obj, &dummydict);
  if (child == NULL) {
    PyErr_SetString(PyExc_TypeError, "Invalid type for  Object in Wrap\n");
    return NULL;
  }


  node->r = r;
  get_fnas(node->fn, node->fa, node->fs);
  if(!isnan(fn)) node->fn=fn;
  if(!isnan(fa)) node->fa=fa;
  if(!isnan(fs)) node->fs=fs;
  node->children.push_back(child);
  return PyOpenSCADObjectFromNode(&PyOpenSCADType, node);
}

PyObject *python_wrap(PyObject *self, PyObject *args, PyObject *kwargs)
{
  char *kwlist[] = {"obj", "r","fn","fa","fs", NULL};
  PyObject *obj = NULL;
  double r, fn, fa, fs;
  if (!PyArg_ParseTupleAndKeywords(args, kwargs, "Od|ddd", kwlist,
                                   &obj,
                                   &r, &fn, &fa, &fs
                                   )) {
    PyErr_SetString(PyExc_TypeError, "error during parsing wrap\n");
    return NULL;
  }
  return python_wrap_core(obj, r, fn,fa, fs);
}

PyObject *python_oo_wrap(PyObject *obj, PyObject *args, PyObject *kwargs)
{
  char *kwlist[] = {"r","fn","fa","fs",NULL};
  double r,fn=NAN,fa=NAN,fs=NAN;
  if (!PyArg_ParseTupleAndKeywords(args, kwargs, "d|ddd", kwlist,
                                   &r,&fn,&fa,&fs
                                   )) {
    PyErr_SetString(PyExc_TypeError, "error during parsing\n");
    return NULL;
  }
  return python_wrap_core(obj, r, fn, fa, fs);
}

PyObject *python_show_core(PyObject *obj)
{
  PyObject *child_dict;
  std::shared_ptr<AbstractNode> child = PyOpenSCADObjectToNodeMulti(obj, &child_dict);
  if (child == NULL) {
    PyErr_SetString(PyExc_TypeError, "Invalid type for Object in show");
    return NULL;
  }
  PyObject *key, *value;
  Py_ssize_t pos = 0;
  python_result_node = child;
  python_result_obj = obj;
  mapping_name.clear();
  mapping_code.clear();
  mapping_level.clear();
  python_build_hashmap(child,0);
  python_result_handle.clear();
  Matrix4d raw;
  SelectedObject sel;
  std::string varname=child->getPyName();
  if(child_dict != nullptr) {
    while(PyDict_Next(child_dict, &pos, &key, &value)) {
       if(python_tomatrix(value, raw)) continue;
       PyObject* value1 = PyUnicode_AsEncodedString(key, "utf-8", "~");
       const char *value_str =  PyBytes_AS_STRING(value1);
       sel.pt.clear();
       sel.pt.push_back(Vector3d(raw(0,3),raw(1,3),raw(2,3)));
       sel.pt.push_back(Vector3d(raw(0,0),raw(1,0),raw(2,0)));
       sel.pt.push_back(Vector3d(raw(0,1),raw(1,1),raw(2,1)));
       sel.pt.push_back(Vector3d(raw(0,2),raw(1,2),raw(2,2)));
       sel.type=SelectionType::SELECTION_HANDLE;
       sel.name=varname+"."+value_str;
       python_result_handle.push_back(sel);
    }
  }
  return Py_None;
}

PyObject *python_show(PyObject *self, PyObject *args, PyObject *kwargs)
{
  PyObject *obj = NULL;
  char *kwlist[] = {"obj", NULL};
  if (!PyArg_ParseTupleAndKeywords(args, kwargs, "O", kwlist,
                                   &obj
                                   ))  {
    PyErr_SetString(PyExc_TypeError, "Error during parsing output(object)");
    return NULL;
  }
  return python_show_core(obj);
}

PyObject *python_oo_show(PyObject *obj, PyObject *args, PyObject *kwargs)
{
  char *kwlist[] = {NULL};
  if (!PyArg_ParseTupleAndKeywords(args, kwargs, "", kwlist
                                   ))  {
    PyErr_SetString(PyExc_TypeError, "Error during parsing output(object)");
    return NULL;
  }
  return python_show_core(obj);
}

PyObject *python_output(PyObject *obj, PyObject *args, PyObject *kwargs){
  LOG(message_group::Deprecated, "output is deprecated, please use show() instead");
  return python_show(obj, args, kwargs);	
  
}

PyObject *python_oo_output(PyObject *obj, PyObject *args, PyObject *kwargs){
  LOG(message_group::Deprecated, "output is deprecated, please use show() instead");
  return python_oo_show(obj, args, kwargs);	
}


void Export3mfPartInfo::writeProps(void *obj) const
{
  if(this->props == nullptr) return;
  PyObject *prop = (PyObject *) this->props;
  if(!PyDict_Check(prop)) return;
  PyObject *key, *value;
  Py_ssize_t pos = 0;
  while (PyDict_Next(prop, &pos, &key, &value)) {
    PyObject* key1 = PyUnicode_AsEncodedString(key, "utf-8", "~");
    const char *key_str =  PyBytes_AS_STRING(key1);
    if(key_str == nullptr) continue;
    if(PyFloat_Check(value)) {
      writePropsFloat(obj, key_str,PyFloat_AsDouble(value));
    }
    if(PyLong_Check(value)) {
      writePropsLong(obj, key_str,PyLong_AsLong(value));
    }
    if(PyUnicode_Check(value)) {
      PyObject* val1 = PyUnicode_AsEncodedString(value, "utf-8", "~");
      const char *val_str =  PyBytes_AS_STRING(val1);
      writePropsString(obj, key_str,val_str);
    }
  }
}

void python_export_obj_att(std::ostream& output)
{
  PyObject *child_dict= nullptr;
  if(python_result_obj == nullptr) return;
  std::shared_ptr<AbstractNode> child = PyOpenSCADObjectToNodeMulti(python_result_obj, &child_dict);
  if(child_dict == nullptr) return;
  if(!PyDict_Check(child_dict)) return;
  PyObject *key, *value;
  Py_ssize_t pos = 0;
  while (PyDict_Next(child_dict, &pos, &key, &value)) {
    PyObject* key1 = PyUnicode_AsEncodedString(key, "utf-8", "~");
    const char *key_str =  PyBytes_AS_STRING(key1);
    if(key_str == nullptr) continue;

    if(PyLong_Check(value))  
      output <<  "# " << key_str << " = " << PyLong_AsLong(value) << "\n" ;

    if(PyFloat_Check(value))  
      output <<  "# " << key_str << " = " << PyFloat_AsDouble(value) << "\n" ;

    if(PyUnicode_Check(value)) {
      auto valuestr = std::string(PyUnicode_AsUTF8(value));
      output <<  "# " << key_str << " = \"" << valuestr << "\"\n" ;
    }  
  }

}	

PyObject *python_export_core(PyObject *obj, char *file)
{
  const auto path = fs::path(file);
  std::string suffix = path.has_extension() ? path.extension().generic_string().substr(1) : "";
  boost::algorithm::to_lower(suffix);
  python_result_obj = obj;

  FileFormat exportFileFormat = FileFormat::BINARY_STL;
  if (!fileformat::fromIdentifier(suffix, exportFileFormat)) {
    LOG("Invalid suffix %1$s. Defaulting to binary STL.", suffix);
  }

  std::vector<Export3mfPartInfo> export3mfPartInfos;
  std::vector<std::string>  names;

  PyObject *child_dict;
  std::shared_ptr<AbstractNode> child = PyOpenSCADObjectToNodeMulti(obj, &child_dict);
  if(child != nullptr ) {
    Tree tree(child, "parent");
    GeometryEvaluator geomevaluator(tree);
    Export3mfPartInfo info(geomevaluator.evaluateGeometry(*tree.root(), false), "OpenSCAD Model", nullptr);
    export3mfPartInfos.push_back(info);
  } else if(PyDict_Check(obj)) {
    PyObject *key, *value;
    Py_ssize_t pos = 0;
    while (PyDict_Next(obj, &pos, &key, &value)) {
      PyObject* value1 = PyUnicode_AsEncodedString(key, "utf-8", "~");
      const char *value_str =  PyBytes_AS_STRING(value1);
      if(value_str == nullptr) continue;
      std::shared_ptr<AbstractNode> child = PyOpenSCADObjectToNodeMulti(value, &child_dict);
      if(child == nullptr) continue;

      void *prop = nullptr;
      if(child_dict != nullptr && PyDict_Check(child_dict)) {
        PyObject *key = PyUnicode_FromStringAndSize("props_3mf",9);
        prop = PyDict_GetItem(child_dict, key);
      }
      Tree tree(child, "parent");
      GeometryEvaluator geomevaluator(tree);
      Export3mfPartInfo info(geomevaluator.evaluateGeometry(*tree.root(), false),value_str, prop);
      export3mfPartInfos.push_back(info);
    }
  }
  if ( export3mfPartInfos.size() == 0) {
    PyErr_SetString(PyExc_TypeError, "Object not recognized");
    return NULL;
  }  


  Export3mfOptions options3mf;
  options3mf .decimalPrecision=6;
  options3mf.color="#f9d72c";
  ExportInfo exportInfo = {.format = exportFileFormat, .sourceFilePath = file, .options3mf = std::make_shared<Export3mfOptions>(options3mf)};
 
  if(exportFileFormat == FileFormat::_3MF) {
    std::ofstream fstream(file,  std::ios::out | std::ios::trunc | std::ios::binary);
    if (!fstream.is_open()) {
      LOG(_("Can't open file \"%1$s\" for export"), file);
      return nullptr;
    }
    export_3mf(export3mfPartInfos, fstream, exportInfo);
  }
  else{
    if(export3mfPartInfos.size() > 1) {
      LOG("This Format can at most export one object");
      return nullptr;
    }	    
    exportFileByName(export3mfPartInfos[0].geom, file, exportInfo);
  }
  return Py_None;
}

PyObject *python_export(PyObject *self, PyObject *args, PyObject *kwargs)
{
  PyObject *obj = NULL;
  char *file= nullptr;
  char *kwlist[] = {"obj", "file", NULL};
  if (!PyArg_ParseTupleAndKeywords(args, kwargs, "Os|O", kwlist,
                                   &obj,&file
                                   ))  {
    PyErr_SetString(PyExc_TypeError, "Error during parsing output(object)");
    return NULL;
  }
  return python_export_core(obj,file);
}


PyObject *python_oo_export(PyObject *obj, PyObject *args, PyObject *kwargs)
{
  char *kwlist[] = {"file", NULL};
  char *file = nullptr;
  if (!PyArg_ParseTupleAndKeywords(args, kwargs, "s", kwlist, &file
                                   ))  {
    PyErr_SetString(PyExc_TypeError, "Error during parsing output(object)");
    return NULL;
  }
  return python_export_core(obj, file);
}

PyObject *python_find_face_core(PyObject *obj, PyObject *vec_p)
{
  Vector3d vec;	
  double dummy;
  PyObject *child_dict;	  
  if(python_vectorval(vec_p, 3, 3, &vec[0], &vec[1], &vec[2], &dummy)) return Py_None;
  std::shared_ptr<AbstractNode> child = PyOpenSCADObjectToNodeMulti(obj, &child_dict);

  if(child == nullptr ) return Py_None;


  Tree tree(child, "");
  GeometryEvaluator geomevaluator(tree);
  std::shared_ptr<const Geometry> geom = geomevaluator.evaluateGeometry(*tree.root(), true);
  std::shared_ptr<const PolySet> ps = PolySetUtils::getGeometryAsPolySet(geom);

  double dmax=-1;
  Vector4d vectormax;
  for(auto ind: ps->indices) {
    Vector4d norm =calcTriangleNormal(ps->vertices,ind);
    double d=norm.head<3>().dot(vec);
    if(d > dmax) {
      dmax = d;	    
      vectormax=norm;
    }

  }
  PyObject *coord = PyList_New(4);
  for(int i=0;i<4;i++) 
    PyList_SetItem(coord, i, PyFloat_FromDouble(vectormax[i]));
  return coord;
}

PyObject *python_find_face(PyObject *self, PyObject *args, PyObject *kwargs)
{
  char *kwlist[] = {"obj", "vec", NULL};
  PyObject *obj = nullptr;
  PyObject *vec = nullptr;
  if (!PyArg_ParseTupleAndKeywords(args, kwargs, "OO", kwlist, &obj, &vec
                                   ))  {
    PyErr_SetString(PyExc_TypeError, "Error during parsing find_face(object)");
    return NULL;
  }
  return python_find_face_core(obj, vec);
}

PyObject *python_oo_find_face(PyObject *obj, PyObject *args, PyObject *kwargs)
{
  char *kwlist[] = {"vec", NULL};
  PyObject *vec = nullptr;
  if (!PyArg_ParseTupleAndKeywords(args, kwargs, "O", kwlist, &vec
                                   ))  {
    PyErr_SetString(PyExc_TypeError, "Error during parsing find_face(object)");
    return NULL;
  }
  return python_find_face_core(obj, vec);
}

PyObject *python_sitonto_core(PyObject *pyobj, PyObject *vecx_p, PyObject *vecy_p, PyObject *vecz_p)
{
  Vector4d vecx, vecy, vecz;
  Vector3d cut;
  if(python_vectorval(vecx_p, 3, 3, &vecx[0], &vecx[1], &vecx[2], &vecx[3])) return Py_None;
  if(python_vectorval(vecy_p, 3, 3, &vecy[0], &vecy[1], &vecy[2], &vecy[3])) return Py_None;
  if(python_vectorval(vecz_p, 3, 3, &vecz[0], &vecz[1], &vecz[2], &vecz[3])) return Py_None;

  if(cut_face_face_face(
			  vecx.head<3>()*vecx[3], vecx.head<3>(),
			  vecy.head<3>()*vecy[3], vecy.head<3>(),
			  vecz.head<3>()*vecz[3], vecz.head<3>(),
			  cut)) return Py_None;
  DECLARE_INSTANCE
  auto node = std::make_shared<TransformNode>(instance, "sitontonode");
  std::shared_ptr<AbstractNode> child;
  PyObject *dummydict;
  child = PyOpenSCADObjectToNodeMulti(pyobj, &dummydict);
  node->setPyName(child->getPyName());
  if (child == NULL) {
    PyErr_SetString(PyExc_TypeError, "Invalid type for Object in multmatrix");
    return NULL;
  }
  Matrix4d mat;
  Vector3d vecx_n = vecz.head<3>().cross(vecy.head<3>()).normalized();
  Vector3d vecy_n = vecx.head<3>().cross(vecz.head<3>()).normalized();
  if(vecx.head<3>().cross(vecy.head<3>()).dot(vecz.head<3>()) < 0){
    vecx_n = -vecx_n;
    vecy_n = -vecy_n;    
  }
  mat <<	vecx_n[0],vecy_n[0],vecz[0],cut[0],
		vecx_n[1],vecy_n[1],vecz[1],cut[1],
		vecx_n[2],vecy_n[2],vecz[2],cut[2],
		0,0,0      ,1;
 
  node->matrix = mat;
  node->children.push_back(child);
  return PyOpenSCADObjectFromNode(&PyOpenSCADType, node);
}

PyObject *python_sitonto(PyObject *self, PyObject *args, PyObject *kwargs)
{
  char *kwlist[] = {"obj", "vecz","vecx","vecy", NULL};
  PyObject *obj = nullptr;
  PyObject *vecx = nullptr;
  PyObject *vecy = nullptr;
  PyObject *vecz = nullptr;
  if (!PyArg_ParseTupleAndKeywords(args, kwargs, "OOOO", kwlist, &obj, &vecz, &vecx, &vecy
                                   ))  {
    PyErr_SetString(PyExc_TypeError, "Error during parsing sitonto(object)");
    return NULL;
  }
  return python_sitonto_core(obj, vecx, vecy, vecz);
}

PyObject *python_oo_sitonto(PyObject *obj, PyObject *args, PyObject *kwargs)
{
  char *kwlist[] = {"vecz"," vecx", "vecy",  NULL};
  PyObject *vecx = nullptr;
  PyObject *vecy = nullptr;
  PyObject *vecz = nullptr;
  if (!PyArg_ParseTupleAndKeywords(args, kwargs, "OOO", kwlist, &vecz, &vecx, &vecy
                                   ))  {
    PyErr_SetString(PyExc_TypeError, "Error during parsing sitonto(object)");
    return NULL;
  }
  return python_sitonto_core(obj, vecx, vecy, vecz);
}


PyObject *python__getitem__(PyObject *obj, PyObject *key)
{
  PyOpenSCADObject *self = (PyOpenSCADObject *) obj;
  if (self->dict == nullptr) {
    return nullptr;
  }
  PyObject *result = PyDict_GetItem(self->dict, key);
  if (result == NULL){
    PyObject* keyname = PyUnicode_AsEncodedString(key, "utf-8", "~");
    std::string keystr = PyBytes_AS_STRING(keyname);
    result = Py_None;
    if(keystr == "matrix") {
      PyObject *dummy_dict;
      std::shared_ptr<AbstractNode> node = PyOpenSCADObjectToNode(obj, &dummy_dict);
      std::shared_ptr<const TransformNode> trans = std::dynamic_pointer_cast<const TransformNode>(node);
      Matrix4d matrix=Matrix4d::Identity();
      if(trans != nullptr) matrix = trans->matrix.matrix();		
      result = python_frommatrix(matrix);
    }
  }
  else Py_INCREF(result);
  return result;
}

int python__setitem__(PyObject *dict, PyObject *key, PyObject *v)
{
  PyOpenSCADObject *self = (PyOpenSCADObject *) dict;
  if (self->dict == NULL) {
    return 0;
  }
  Py_INCREF(v);
  PyDict_SetItem(self->dict, key, v);
  return 0;
}


PyObject *python_color_core(PyObject *obj, PyObject *color, double alpha, int textureind)
{
  PyObject *child_dict;
  std::shared_ptr<AbstractNode> child;
  child = PyOpenSCADObjectToNodeMulti(obj, &child_dict);
  if (child == NULL) {
    PyErr_SetString(PyExc_TypeError, "Invalid type for Object in color");
    return NULL;
  }
  DECLARE_INSTANCE
  auto node = std::make_shared<ColorNode>(instance);

  Vector4d col(0,0,0,alpha);
  if(!python_vectorval(color, 3, 4, &col[0], &col[1], &col[2], &col[3])) {
	  for(int i=0;i<4;i++) node->color[i] = col[i];
  }
  else if(PyUnicode_Check(color)) {
    PyObject* value = PyUnicode_AsEncodedString(color, "utf-8", "~");
    char *colorname =  PyBytes_AS_STRING(value);
    const auto color = OpenSCAD::parse_color(colorname);
    if (color) {
      node->color = *color;
      node->color[3]=alpha;
    } else {
      PyErr_SetString(PyExc_TypeError, "Cannot parse color");
      return NULL;
    }
  } else {
    PyErr_SetString(PyExc_TypeError, "Unknown color representation");
    return nullptr;
  }
	
  node->textureind=textureind;
  if(textureind != -1 && color == NULL) {
	node->color[0]=0.5;
	node->color[1]=0.5;
	node->color[2]=0.5;
  }
  node->children.push_back(child);

  PyObject *pyresult = PyOpenSCADObjectFromNode(&PyOpenSCADType, node);
  if(child_dict != nullptr ) {
    PyObject *key, *value;
    Py_ssize_t pos = 0;
     while(PyDict_Next(child_dict, &pos, &key, &value)) {
       PyDict_SetItem(((PyOpenSCADObject *) pyresult)->dict, key, value);
    }
  }
  return pyresult;

}

PyObject *python_color(PyObject *self, PyObject *args, PyObject *kwargs)
{
  char *kwlist[] = {"obj", "c", "alpha", "texture",NULL};
  PyObject *obj = NULL;
  PyObject *color = NULL;
  double alpha = 1.0;
  int textureind=-1;
  if (!PyArg_ParseTupleAndKeywords(args, kwargs, "O|Odi", kwlist,
                                   &obj,
                                   &color, &alpha, &textureind
                                   )) {
    PyErr_SetString(PyExc_TypeError, "error during parsing color");
    return NULL;
  }
  return python_color_core(obj, color, alpha, textureind);
}

PyObject *python_oo_color(PyObject *obj, PyObject *args, PyObject *kwargs)
{
  char *kwlist[] = {"c", "alpha", "texture",NULL};
  PyObject *color = NULL;
  double alpha = 1.0;
  int textureind=-1;
  if (!PyArg_ParseTupleAndKeywords(args, kwargs, "|Odi", kwlist,
                                   &color, &alpha, &textureind
                                   )) {
    PyErr_SetString(PyExc_TypeError, "error during parsing color");
    return NULL;
  }
  return python_color_core(obj, color, alpha, textureind);
}

typedef std::vector<int> intList;

PyObject *python_mesh_core(PyObject *obj, bool tessellate)
{
  PyObject *dummydict;
  std::shared_ptr<AbstractNode> child = PyOpenSCADObjectToNodeMulti(obj, &dummydict);
  if (child == NULL) {
    PyErr_SetString(PyExc_TypeError, "Invalid type for  Object in mesh \n");
    return NULL;
  }
  Tree tree(child, "");
  GeometryEvaluator geomevaluator(tree);
  std::shared_ptr<const Geometry> geom = geomevaluator.evaluateGeometry(*tree.root(), true);
  std::shared_ptr<const PolySet> ps = PolySetUtils::getGeometryAsPolySet(geom);


  if(ps != nullptr){
    if(tessellate == true) {
      ps = PolySetUtils::tessellate_faces(*ps);
    }
  // Now create Python Point array
    PyObject *ptarr = PyList_New(ps->vertices.size());  
    for(unsigned int i=0;i<ps->vertices.size();i++) {
      PyObject *coord = PyList_New(3);
      for(int j=0;j<3;j++) 
          PyList_SetItem(coord, j, PyFloat_FromDouble(ps->vertices[i][j]));
      PyList_SetItem(ptarr, i, coord);
      Py_XINCREF(coord);
    }
    Py_XINCREF(ptarr);
    // Now create Python Point array
    PyObject *polarr = PyList_New(ps->indices.size());  
    for(unsigned int i=0;i<ps->indices.size();i++) {
      PyObject *face = PyList_New(ps->indices[i].size());
      for(unsigned int j=0;j<ps->indices[i].size();j++) 
          PyList_SetItem(face, j, PyLong_FromLong(ps->indices[i][j]));
      PyList_SetItem(polarr, i, face);
      Py_XINCREF(face);
    }
    Py_XINCREF(polarr);

    PyObject *result = PyTuple_New(2);
    PyTuple_SetItem(result, 0, ptarr);
    PyTuple_SetItem(result, 1, polarr);

    return result;
  }  
  if (auto polygon2d = std::dynamic_pointer_cast<const Polygon2d>(geom)) {
    const std::vector<Outline2d> outlines =  polygon2d->outlines();
    PyObject *pyth_outlines = PyList_New(outlines.size());
    for(unsigned int i=0;i<outlines.size();i++) {
      const Outline2d &outline = outlines[i];	    
      PyObject *pyth_outline = PyList_New(outline.vertices.size());
      for(unsigned int j=0;j<outline.vertices.size();j++) {
        Vector2d pt = outline.vertices[j];	      
        PyObject *pyth_pt = PyList_New(2);
        for(int k=0;k<2;k++) 
          PyList_SetItem(pyth_pt, k, PyFloat_FromDouble(pt[k]));
        PyList_SetItem(pyth_outline, j, pyth_pt);
      }
      PyList_SetItem(pyth_outlines, i, pyth_outline);
    }
    return pyth_outlines;
  }
  return Py_None;
}

PyObject *python_mesh(PyObject *self, PyObject *args, PyObject *kwargs)
{
  char *kwlist[] = {"obj", "triangulate", NULL};
  PyObject *obj = NULL;
  PyObject *tess = NULL;
  if (!PyArg_ParseTupleAndKeywords(args, kwargs, "O|O", kwlist, &obj, &tess)) {
    PyErr_SetString(PyExc_TypeError, "error during parsing\n");
    return NULL;
  }
  return python_mesh_core(obj, tess == Py_True);
}

PyObject *python_oo_mesh(PyObject *obj, PyObject *args, PyObject *kwargs)
{
  char *kwlist[] = { "triangulate", NULL};
  PyObject *tess = NULL;
  if (!PyArg_ParseTupleAndKeywords(args, kwargs, "|O", kwlist, &tess)) {
    PyErr_SetString(PyExc_TypeError, "error during parsing\n");
    return NULL;
  }
  return python_mesh_core(obj, tess == Py_True);
}

PyObject *python_separate_core(PyObject *obj)
{
  PyObject *dummydict;
  std::shared_ptr<AbstractNode> child = PyOpenSCADObjectToNodeMulti(obj, &dummydict);
  if (child == NULL) {
    PyErr_SetString(PyExc_TypeError, "Invalid type for  Object in separate \n");
    return NULL;
  }
  Tree tree(child, "");
  GeometryEvaluator geomevaluator(tree);
  std::shared_ptr<const Geometry> geom = geomevaluator.evaluateGeometry(*tree.root(), true);
  std::shared_ptr<const PolySet> ps = PolySetUtils::getGeometryAsPolySet(geom);

  if(ps != nullptr){
    // setup databases	  
    intList empty_list;
    std::vector<intList> pt2tri;	  

    std::vector<int> vert_db;
    for(int i=0;i<ps->vertices.size();i++){
      vert_db.push_back(-1);
      pt2tri.push_back(empty_list);
    }

    std::vector<int> tri_db;
    for(int i=0;i<ps->indices.size();i++) {
      tri_db.push_back(-1);
      for(auto ind: ps->indices[i])
        pt2tri[ind].push_back(i);	      
    }

    // now sort for objects
    int obj_num=0;
    for(int i=0;i<vert_db.size();i++) {
      if(vert_db[i] != -1) continue;
      std::vector<int> vert_todo;
      vert_todo.push_back(i);
      while(vert_todo.size() > 0)
      {
        int vert_ind=vert_todo[vert_todo.size()-1];	      
	vert_todo.pop_back();
	if(vert_db[vert_ind] != -1) continue;
        vert_db[vert_ind]= obj_num;
	for(int tri_ind : pt2tri[vert_ind]) {
          if(tri_db[tri_ind] != -1) continue;
	  tri_db[tri_ind]= obj_num;
          for(int vert1_ind: ps->indices[tri_ind]) {
            if(vert_db[vert1_ind] != -1) continue;		  
	    vert_todo.push_back(vert1_ind);
	  }	  
	}
      }
      obj_num++;      
    }

    PyObject *objects = PyList_New(obj_num);  
    for(int i=0;i<obj_num;i++) {
      // create a polyhedron for each	    
      DECLARE_INSTANCE
      auto node = std::make_shared<PolyhedronNode>(instance);
      node->convexity=2;
      std::vector<int> vert_map;
      for(int j=0;j<ps->vertices.size();j++) {
        if(vert_db[j] == i) {
          vert_map.push_back(node->points.size());
          node->points.push_back(ps->vertices[j]);		
	} else vert_map.push_back(-1);
      }
      for(int j=0;j<ps->indices.size();j++) {
        if(tri_db[j] == i) {
          IndexedFace face_map;				
          for(auto ind: ps->indices[j]) {
            face_map.push_back(vert_map[ind]);
	  }		  
	  node->faces.push_back(face_map);
	}		
      }
      PyList_SetItem(objects, i, PyOpenSCADObjectFromNode(&PyOpenSCADType, node));
    }
    return objects;
  }  
  return Py_None;
}

PyObject *python_separate(PyObject *self, PyObject *args, PyObject *kwargs)
{
  char *kwlist[] = {"obj", NULL};
  PyObject *obj = NULL;
  if (!PyArg_ParseTupleAndKeywords(args, kwargs, "O", kwlist, &obj)) {
    PyErr_SetString(PyExc_TypeError, "error during parsing\n");
    return NULL;
  }
  return python_separate_core(obj);
}

PyObject *python_oo_separate(PyObject *obj, PyObject *args, PyObject *kwargs)
{
  char *kwlist[] = { NULL};
  if (!PyArg_ParseTupleAndKeywords(args, kwargs, "", kwlist)) {
    PyErr_SetString(PyExc_TypeError, "error during parsing\n");
    return NULL;
  }
  return python_separate_core(obj);
}

PyObject *python_edges_core(PyObject *obj)
{
  PyObject *dummydict;
  std::shared_ptr<AbstractNode> child = PyOpenSCADObjectToNodeMulti(obj, &dummydict);
  if (child == NULL) {
    PyErr_SetString(PyExc_TypeError, "Invalid type for  Object in faces \n");
    return NULL;
  }

  Tree tree(child, "");
  GeometryEvaluator geomevaluator(tree);
  std::shared_ptr<const Geometry> geom = geomevaluator.evaluateGeometry(*tree.root(), true);
  const std::shared_ptr<const Polygon2d> poly = std::dynamic_pointer_cast<const Polygon2d>(geom);
  if(poly == nullptr) return Py_None;
  int edgenum=0;
  Vector3d zdir(0,0,0);
  Transform3d trans = poly->getTransform3d();
  for(auto ol: poly->untransformedOutlines()) {
    int n=ol.vertices.size();
    for(int i=0;i<n;i++)
    {
      Vector3d p1=trans*Vector3d(ol.vertices[i][0], ol.vertices[i][1],0);
      Vector3d p2=trans*Vector3d(ol.vertices[(i+1)%n][0], ol.vertices[(i+1)%n][1],0);
      Vector3d p3=trans*Vector3d(ol.vertices[(i+2)%n][0], ol.vertices[(i+2)%n][1],0);
      zdir += (p1-p2).cross(p2-p3);
    }
    edgenum += n;
  }
  zdir.normalize();
  PyObject *pyth_edges = PyList_New(edgenum);
  int ind=0;

  for(auto ol: poly->untransformedOutlines()) {
    int n= ol.vertices.size();
    for(int i=0;i<n;i++) {
      Vector3d p1=trans*Vector3d(ol.vertices[i][0], ol.vertices[i][1],0);
      Vector3d p2=trans*Vector3d(ol.vertices[(i+1)%n][0], ol.vertices[(i+1)%n][1],0);
      Vector3d pt=(p1+p2)/2.0;
      Vector3d xdir=(p2-p1).normalized();
      Vector3d ydir=xdir.cross(zdir).normalized();

      Matrix4d mat;
      mat <<  xdir[0], ydir[0], zdir[0], pt[0],
              xdir[1], ydir[1], zdir[1], pt[1],
              xdir[2], ydir[2], zdir[2], pt[2],
              0      , 0      , 0      , 1;

      DECLARE_INSTANCE
      auto edge = std::make_shared<EdgeNode>(instance);
      edge->size=(p2-p1).norm();
      edge->center=true;
      {
        DECLARE_INSTANCE
        auto mult = std::make_shared<TransformNode>(instance,"multmatrix");
	mult->matrix = mat;
	mult->children.push_back(edge);

        PyObject *pyth_edge = PyOpenSCADObjectFromNode(&PyOpenSCADType, mult);
        PyList_SetItem(pyth_edges, ind++, pyth_edge);
      }

    }
  }  
  return  pyth_edges;
}

PyObject *python_edges(PyObject *self, PyObject *args, PyObject *kwargs)
{
  char *kwlist[] = {"obj", NULL};
  PyObject *obj = NULL;
  if (!PyArg_ParseTupleAndKeywords(args, kwargs, "O", kwlist, &obj)) {
    PyErr_SetString(PyExc_TypeError, "error during parsing\n");
    return NULL;
  }
  return python_edges_core(obj);
}

PyObject *python_oo_edges(PyObject *obj, PyObject *args, PyObject *kwargs)
{
  char *kwlist[] = { NULL};
  if (!PyArg_ParseTupleAndKeywords(args, kwargs, "", kwlist)) {
    PyErr_SetString(PyExc_TypeError, "error during parsing\n");
    return NULL;
  }
  return python_edges_core(obj);
}

PyObject *python_faces_core(PyObject *obj, bool tessellate)
{
  PyObject *dummydict;
  std::shared_ptr<AbstractNode> child = PyOpenSCADObjectToNodeMulti(obj, &dummydict);
  if (child == NULL) {
    PyErr_SetString(PyExc_TypeError, "Invalid type for  Object in faces \n");
    return NULL;
  }

  Tree tree(child, "");
  GeometryEvaluator geomevaluator(tree);
  std::shared_ptr<const Geometry> geom = geomevaluator.evaluateGeometry(*tree.root(), true);
  std::shared_ptr<const PolySet> ps = PolySetUtils::getGeometryAsPolySet(geom);


  if(ps != nullptr){
    PolygonIndices inds;	 
    std::vector<int> face_parents;
    if(tessellate == true){
      ps = PolySetUtils::tessellate_faces(*ps);
      inds = ps->indices;
      for(int i=0;i<inds.size();i++) face_parents.push_back(-1);
    }
    else {
      std::vector<Vector4d> normals, new_normals;      
      normals = calcTriangleNormals(ps->vertices, ps->indices);
      inds  = mergeTriangles(ps->indices, normals, new_normals, face_parents, ps->vertices);
    }
    int resultlen=0, resultiter=0;
    for(int i=0;i<face_parents.size();i++)
      if(face_parents[i] == -1) resultlen++;	    

    PyObject *pyth_faces = PyList_New(resultlen);

    for (size_t j=0;j<inds.size();j++) {
      if(face_parents[j] != -1) continue;	    
      auto &face = inds[j];	    
      if(face.size() < 3) continue;	    
      Vector3d zdir=calcTriangleNormal(ps->vertices,face).head<3>().normalized();
      // calc center of face
      Vector3d ptmin, ptmax;
      for(size_t i=0;i<face.size();i++) {
        Vector3d pt = ps->vertices[face[i]];
	for(int k=0;k<3;k++) {
	  if(i == 0 || pt[k] < ptmin[k]) ptmin[k]=pt[k];
	  if(i == 0 || pt[k] > ptmax[k]) ptmax[k]=pt[k];
	}  
      }
      Vector3d pt=Vector3d((ptmin[0]+ptmax[0])/2.0, (ptmin[1]+ptmax[1])/2.0,(ptmin[2]+ptmax[2])/2.0);
      Vector3d xdir = (ps->vertices[face[1]]-ps->vertices[face[0]]).normalized();
      Vector3d ydir = zdir.cross(xdir);

      Matrix4d mat;
      mat <<  xdir[0], ydir[0], zdir[0], pt[0],
              xdir[1], ydir[1], zdir[1], pt[1],
              xdir[2], ydir[2], zdir[2], pt[2],
              0      , 0      , 0      , 1;

      Matrix4d invmat = mat.inverse();       	    
      
      DECLARE_INSTANCE
      auto poly = std::make_shared<PolygonNode>(instance);
      std::vector<size_t> path;
      for(size_t i=0;i<face.size();i++) {
        Vector3d pt = ps->vertices[face[i]];
        Vector4d pt4(pt[0], pt[1], pt[2], 1);
        pt4 = invmat * pt4 ;
	path.push_back(poly->points.size());
	Vector3d pt3 = pt4.head<3>();
	pt3[2]=0; // no radius
        poly->points.push_back(pt3);
      }
      poly->paths.push_back(path);

        // check if there are holes
      for (size_t k=0;k<inds.size();k++) {
        if(face_parents[k] == j){
          auto &hole = inds[k];		

          std::vector<size_t> path;
          for(size_t i=0;i<hole.size();i++) {
            Vector3d pt = ps->vertices[hole[i]];
            Vector4d pt4(pt[0], pt[1], pt[2], 1);
            pt4 = invmat * pt4 ;
	    path.push_back(poly->points.size());
	    Vector3d pt3 = pt4.head<3>();
	    pt3[2]=0; // no radius
            poly->points.push_back(pt3);
          }
          poly->paths.push_back(path);

        }
      }
      {
        DECLARE_INSTANCE
        auto mult = std::make_shared<TransformNode>(instance,"multmatrix");
	mult->matrix = mat;
	mult->children.push_back(poly);

        PyObject *pyth_face = PyOpenSCADObjectFromNode(&PyOpenSCADType, mult);
        PyList_SetItem(pyth_faces, resultiter++, pyth_face);
      }

    }
    return  pyth_faces;
  }  
  return Py_None;
}

PyObject *python_faces(PyObject *self, PyObject *args, PyObject *kwargs)
{
  char *kwlist[] = {"obj", "triangulate", NULL};
  PyObject *obj = NULL;
  PyObject *tess = NULL;
  if (!PyArg_ParseTupleAndKeywords(args, kwargs, "O|O", kwlist, &obj, &tess)) {
    PyErr_SetString(PyExc_TypeError, "error during parsing\n");
    return NULL;
  }
  return python_faces_core(obj, tess == Py_True);
}

PyObject *python_oo_faces(PyObject *obj, PyObject *args, PyObject *kwargs)
{
  char *kwlist[] = { "triangulate", NULL};
  PyObject *tess = NULL;
  if (!PyArg_ParseTupleAndKeywords(args, kwargs, "|O", kwlist, &tess)) {
    PyErr_SetString(PyExc_TypeError, "error during parsing\n");
    return NULL;
  }
  return python_faces_core(obj, tess == Py_True);
}

PyObject *python_oversample_core(PyObject *obj, int n, PyObject *round)
{
  PyObject *dummydict;
  std::shared_ptr<AbstractNode> child = PyOpenSCADObjectToNodeMulti(obj, &dummydict);
  if (child == NULL) {
    PyErr_SetString(PyExc_TypeError, "Invalid type for  Object in oversample \n");
    return NULL;
  }

  DECLARE_INSTANCE
  auto node = std::make_shared<OversampleNode>(instance);
  node->children.push_back(child);
  node->n = n;
  node->round=0;
  if(round == Py_True) node->round=1;

  return PyOpenSCADObjectFromNode(&PyOpenSCADType, node);
}

PyObject *python_oversample(PyObject *self, PyObject *args, PyObject *kwargs)
{
  int n=2;
  char *kwlist[] = {"obj", "n","round",NULL};
  PyObject *obj = NULL;
  PyObject *round= NULL;
  if (!PyArg_ParseTupleAndKeywords(args, kwargs, "Oi|O", kwlist, &obj,&n,&round)) {
    PyErr_SetString(PyExc_TypeError, "error during parsing\n");
    return NULL;
  }
  return python_oversample_core(obj,n,round);
}

PyObject *python_oo_oversample(PyObject *obj, PyObject *args, PyObject *kwargs)
{
  int n=2;
  char *kwlist[] = {"n","round",NULL};
  PyObject *round= NULL;
  if (!PyArg_ParseTupleAndKeywords(args, kwargs, "i|O", kwlist,&n,&round)) {
    PyErr_SetString(PyExc_TypeError, "error during parsing\n");
    return NULL;
  }
  return python_oversample_core(obj,n,round);
}

PyObject *python_debug_core(PyObject *obj, PyObject *faces)
{
  PyObject *dummydict;
  std::shared_ptr<AbstractNode> child = PyOpenSCADObjectToNodeMulti(obj, &dummydict);
  if (child == NULL) {
    PyErr_SetString(PyExc_TypeError, "Invalid type for  Object in debug \n");
    return NULL;
  }

  DECLARE_INSTANCE
  auto node = std::make_shared<DebugNode>(instance);
  node->children.push_back(child);
  if(faces != nullptr) {
    std::vector<int> intfaces = python_intlistval(faces);
    node->faces = intfaces;
  }  
  return PyOpenSCADObjectFromNode(&PyOpenSCADType, node);
}

PyObject *python_debug(PyObject *self, PyObject *args, PyObject *kwargs)
{
  char *kwlist[] = {"obj", "faces",NULL};
  PyObject *obj = NULL;
  PyObject *faces= NULL;
  if (!PyArg_ParseTupleAndKeywords(args, kwargs, "O|O", kwlist, &obj,&faces)) {
    PyErr_SetString(PyExc_TypeError, "error duing parsing\n");
    return NULL;
  }
  return python_debug_core(obj,faces);
}

PyObject *python_oo_debug(PyObject *self, PyObject *args, PyObject *kwargs)
{
  char *kwlist[] = {"faces",NULL};
  PyObject *faces= NULL;
  if (!PyArg_ParseTupleAndKeywords(args, kwargs, "|O", kwlist, &faces)) {
    PyErr_SetString(PyExc_TypeError, "error duing parsing\n");
    return NULL;
  }
  return python_debug_core(self,faces);
}


PyObject *python_fillet_core(PyObject *obj, double  r, int fn, PyObject *sel, double minang)
{
  PyObject *dummydict;
  DECLARE_INSTANCE
  auto node = std::make_shared<FilletNode>(instance);
  node->r = r;
  node->fn = fn;
  node->minang=minang;
  if (obj != nullptr) node->children.push_back(PyOpenSCADObjectToNodeMulti(obj, &dummydict));
  else {	 
    PyErr_SetString(PyExc_TypeError, "Invalid type for  Object in fillet \n");
    return NULL;
  }

  if(sel != nullptr) 
    node->children.push_back(PyOpenSCADObjectToNodeMulti(sel, &dummydict));

  return PyOpenSCADObjectFromNode(&PyOpenSCADType, node);
}

PyObject *python_fillet(PyObject *self, PyObject *args, PyObject *kwargs)
{
  double r=1.0;
  double fn=NAN;
  double minang=30;
  char *kwlist[] = {"obj", "r","sel","n", "minang", NULL};
  PyObject *obj = NULL;
  PyObject *sel = NULL;
  if (!PyArg_ParseTupleAndKeywords(args, kwargs, "Od|Odd", kwlist, &obj,&r,&sel,&fn,&minang)) {
    PyErr_SetString(PyExc_TypeError, "error during parsing\n");
    return NULL;
  }
  double dummy;
  if(isnan(fn)) get_fnas(fn, dummy, dummy);
  return python_fillet_core(obj,r,fn, sel, minang);
}

PyObject *python_oo_fillet(PyObject *obj, PyObject *args, PyObject *kwargs)
{
  double r=1.0;
  double fn=NAN;
  double minang=30;
  PyObject *sel = nullptr;
  char *kwlist[] = {"r","sel", "fn","minang", NULL};
  if (!PyArg_ParseTupleAndKeywords(args, kwargs, "d|Odd", kwlist,&r,&sel,&fn,&minang)) {
    PyErr_SetString(PyExc_TypeError, "error during parsing\n");
    return NULL;
  }
  double dummy;
  if(isnan(fn)) get_fnas(fn, dummy, dummy);
  return python_fillet_core(obj,r,fn,sel, minang);
}

PyObject *rotate_extrude_core(PyObject *obj,  int convexity, double scale, double angle, PyObject *twist, PyObject *origin, PyObject *offset, PyObject *vp, char *method, double fn, double fa, double fs)
{
  DECLARE_INSTANCE
  std::shared_ptr<AbstractNode> child;
  auto node = std::make_shared<RotateExtrudeNode>(instance);
  node->profile_func = NULL;
  node->twist_func = NULL;
  if(obj->ob_type == &PyFunction_Type) {
    Py_XINCREF(obj); // TODO there to decref it ?
    node->profile_func = obj;
    auto dummy_node = std::make_shared<SquareNode>(instance);
    node->children.push_back(dummy_node);
  } else {
    PyObject *dummydict;
    child = PyOpenSCADObjectToNodeMulti(obj, &dummydict);
    if(child == NULL) {
      PyErr_SetString(PyExc_TypeError,"Invalid type for  Object in rotate_extrude\n");
      return NULL;
    }
    node->children.push_back(child);
  }

  get_fnas(node->fn, node->fa, node->fs);
  if (!isnan(fn)) node->fn = fn;
  if (!isnan(fa)) node->fa = fa;
  if (!isnan(fs)) node->fs = fs;

  node->convexity = convexity;
  node->scale = scale;
  node->angle = angle;
  if(twist!= NULL) {
  if(twist->ob_type == &PyFunction_Type) {
       	       Py_XINCREF(twist); // TODO there to decref it ?
	       node->twist_func = twist;
       }
       else node->twist=PyFloat_AsDouble(twist);
  }

  if (origin != NULL && PyList_Check(origin) && PyList_Size(origin) == 2) {
    node->origin_x = PyFloat_AsDouble(PyList_GetItem(origin, 0));
    node->origin_y = PyFloat_AsDouble(PyList_GetItem(origin, 1));
  }
  if (offset != NULL && PyList_Check(offset) && PyList_Size(offset) == 2) {
    node->offset_x = PyFloat_AsDouble(PyList_GetItem(offset, 0));
    node->offset_y = PyFloat_AsDouble(PyList_GetItem(offset, 1));
  }
  double dummy;
  Vector3d v(0,0,0);
  if(vp != nullptr && !python_vectorval(vp,3, 3, &v[0],&v[1],&v[2],&dummy )){
  }
  node->v = v;	  
  if(method != nullptr) node->method=method; else node->method = "centered";

  if (node->convexity <= 0) node->convexity = 2;
  if (node->scale <= 0) node->scale = 1;
  if (node->angle <= -360)  node->angle = 360;

  return PyOpenSCADObjectFromNode(&PyOpenSCADType, node);
}

PyObject *python_rotate_extrude(PyObject *self, PyObject *args, PyObject *kwargs)
{
  PyObject *obj = NULL;
  int convexity = 1;
  double scale = 1.0;
  double angle = 360.0;
  PyObject *twist=NULL;
  PyObject *v = NULL;
  char *method = NULL;
  PyObject *origin = NULL;
  PyObject *offset = NULL;
  double fn = NAN, fa = NAN, fs = NAN;
  get_fnas(fn,fa,fs);
  char *kwlist[] = {"obj", "convexity", "scale", "angle", "twist", "origin", "offset", "v","method", "fn", "fa", "fs", NULL};
  if (!PyArg_ParseTupleAndKeywords(args, kwargs, "O|iddOOOOsddd", kwlist, 
                          &obj, &convexity, &scale, &angle, &twist, &origin, &offset, &v,&method, &fn,&fa,&fs))
    {

    PyErr_SetString(PyExc_TypeError, "Error during parsing rotate_extrude(object,...)");
    return NULL;
  }
  return rotate_extrude_core(obj, convexity, scale, angle, twist, origin, offset, v, method, fn, fa,fs);
}

PyObject *python_oo_rotate_extrude(PyObject *obj, PyObject *args, PyObject *kwargs)
{
  int convexity = 1;
  double scale = 1.0;
  double angle = 360.0;
  PyObject *twist=NULL;
  PyObject *origin = NULL;
  PyObject *offset = NULL;
  double fn = NAN, fa = NAN, fs = NAN;
  get_fnas(fn,fa,fs);
  PyObject *v = NULL;
  char *method = NULL;
  char *kwlist[] = {"convexity", "scale", "angle", "twist", "origin", "offset", "v","method", "fn", "fa", "fs", NULL};
  if (!PyArg_ParseTupleAndKeywords(args, kwargs, "|iddOOOOsddd", kwlist, 
			  &convexity, &scale, &angle, &twist, &origin, &offset,&v, &method, &fn,&fa,&fs))
   {

    PyErr_SetString(PyExc_TypeError, "error during parsing\n");
    return NULL;
  }
  return rotate_extrude_core(obj, convexity, scale, angle, twist, origin, offset, v, method, fn, fa,fs);
}

PyObject *linear_extrude_core(PyObject *obj, PyObject *height, int convexity, PyObject *origin, PyObject *scale, PyObject *center, int slices, int segments, PyObject *twist, double fn, double fa, double fs)
{
  DECLARE_INSTANCE
  std::shared_ptr<AbstractNode> child;
  auto node = std::make_shared<LinearExtrudeNode>(instance);

  node->profile_func = NULL;
  node->twist_func = NULL;
  get_fnas(node->fn, node->fa, node->fs);
  if(obj->ob_type == &PyFunction_Type) {
        Py_XINCREF(obj); // TODO there to decref it ?
	node->profile_func = obj;
	node->fn=2;
  	auto dummy_node = std::make_shared<SquareNode>(instance);
	node->children.push_back(dummy_node);
  } else {
  	  PyObject *dummydict;	  
	  child = PyOpenSCADObjectToNodeMulti(obj, &dummydict);
	  if(child == NULL) {
        	PyErr_SetString(PyExc_TypeError,"Invalid type for  Object in linear_extrude\n");
	   	return NULL;
	  }
	  node->children.push_back(child);
   }


  if (!isnan(fn)) node->fn = fn;
  if (!isnan(fa)) node->fa = fa;
  if (!isnan(fs)) node->fs = fs;

  Vector3d height_vec(0,0,0);
  double dummy;
  if(!python_numberval(height, &height_vec[2])) {
    node->height = height_vec;
  } else if(!python_vectorval(height, 3, 3, &height_vec[0], &height_vec[1], &height_vec[2], &dummy)) {
    node->height = height_vec;
    node->has_heightvector=true;
  }

  node->convexity = convexity;

  node->origin_x = 0.0; node->origin_y = 0.0;
  if (origin != NULL && PyList_Check(origin) && PyList_Size(origin) == 2) {
    node->origin_x = PyFloat_AsDouble(PyList_GetItem(origin, 0));
    node->origin_y = PyFloat_AsDouble(PyList_GetItem(origin, 1));
  }

  node->scale_x = 1.0; node->scale_y = 1.0;
  if (scale != NULL && PyList_Check(scale) && PyList_Size(scale) == 2) {
    node->scale_x = PyFloat_AsDouble(PyList_GetItem(scale, 0));
    node->scale_y = PyFloat_AsDouble(PyList_GetItem(scale, 1));
  }

  if (center == Py_True) node->center = 1;
  else if (center == Py_False || center == NULL )  node->center = 0;
  else {
      PyErr_SetString(PyExc_TypeError, "Unknown Value for center parameter");
      return NULL;
  }

  node->slices = slices;
  node->has_slices = slices != 1?1:0;

  node->segments = segments;
  node->has_segments = segments != 1?1:0;

  if(twist!= NULL) {
	if(twist->ob_type == &PyFunction_Type){
                Py_XINCREF(twist); // TODO there to decref it ?
	       	node->twist_func = twist;
	}
	else node->twist=PyFloat_AsDouble(twist);
	node->has_twist = 1;
  } else  node->has_twist=0;
  return PyOpenSCADObjectFromNode(&PyOpenSCADType,node);
}

PyObject *python_linear_extrude(PyObject *self, PyObject *args, PyObject *kwargs)
{
  PyObject *obj = NULL;
  PyObject *height = NULL;
  int convexity = 1;
  PyObject *origin = NULL;
  PyObject *scale = NULL;
  PyObject *center = NULL;
  int slices = 1;
  int segments = 0;
  PyObject *twist = NULL;
  double fn = NAN, fa = NAN, fs = NAN;

  char * kwlist[] ={"obj","height","convexity","origin","scale","center","slices","segments","twist","fn","fa","fs",NULL};
  if (!PyArg_ParseTupleAndKeywords(args, kwargs, "O|OiOOOiiOddd", kwlist, 
                                   &obj, &height, &convexity, &origin, &scale, &center, &slices, &segments, &twist, &fn, &fs, &fs))
   {
    PyErr_SetString(PyExc_TypeError,"error during parsing\n");
    return NULL;
  }

  return linear_extrude_core(obj,height, convexity, origin, scale, center, slices,segments,twist,fn,fa,fs);
}

PyObject *python_oo_linear_extrude(PyObject *obj, PyObject *args, PyObject *kwargs)
{
  PyObject *height = NULL;
  int convexity = 1;
  PyObject *origin = NULL;
  PyObject *scale = NULL;
  PyObject *center = NULL;
  int slices = 1;
  int segments = 0;
  PyObject *twist = NULL;
  double fn = NAN, fa = NAN, fs = NAN;

  char * kwlist[] ={"height","convexity","origin","scale","center","slices","segments","twist","fn","fa","fs",NULL};
  if (!PyArg_ParseTupleAndKeywords(args, kwargs, "|OiOOOiiOddd", kwlist, 
                                  &height, &convexity, &origin, &scale, &center, &slices, &segments, &twist, &fn, &fs, &fs))
   {
    PyErr_SetString(PyExc_TypeError,"error during parsing\n");
    return NULL;
  }

  return linear_extrude_core(obj,height, convexity, origin, scale, center, slices,segments,twist,fn,fa,fs);
}

PyObject *path_extrude_core(PyObject *obj, PyObject *path, PyObject *xdir, int convexity, PyObject *origin, PyObject *scale, PyObject *twist, PyObject *closed, PyObject *allow_intersect, double fn, double fa, double fs)
{
  DECLARE_INSTANCE
  std::shared_ptr<AbstractNode> child;
  auto node = std::make_shared<PathExtrudeNode>(instance);
  node->profile_func = NULL;
  node->twist_func = NULL;
  if(obj->ob_type == &PyFunction_Type) {
        Py_XINCREF(obj); // TODO there to decref it ?
	node->profile_func = obj;
  	auto dummy_node = std::make_shared<SquareNode>(instance);
	node->children.push_back(dummy_node);
  } else {
	  PyObject *dummydict;	  
	  child = PyOpenSCADObjectToNodeMulti(obj, &dummydict);
	  if(child == NULL) {
        	PyErr_SetString(PyExc_TypeError,"Invalid type for  Object in path_extrude\n");
	   	return NULL;
	  }
	  node->children.push_back(child);
   }
   if(path != NULL && PyList_Check(path) ) {
	   int n=PyList_Size(path);
	   for(int i=0;i<n;i++) {
	  	PyObject *point=PyList_GetItem(path, i);
		double x,y,z,w=0;
  		if(python_vectorval(point,3, 4, &x,&y,&z,&w )){
			PyErr_SetString(PyExc_TypeError,"Cannot parse vector in path_extrude path\n");
			return NULL;
		}
		Vector4d pt3d(x,y,z,w);
		if(i > 0 &&  node->path[i-1] == pt3d) continue; //  prevent double pts
		node ->path.push_back(pt3d);
	   }
   }
   node->xdir_x=1;
   node->xdir_y=0;
   node->xdir_z=0;
   node->closed=false;
   if (closed == Py_True) node->closed = true;
   if (allow_intersect == Py_True) node->allow_intersect = true;
   if(xdir != NULL) {
	   if(python_vectorval(xdir,3, 3, &(node->xdir_x), &(node->xdir_y),&(node->xdir_z))) {
    		PyErr_SetString(PyExc_TypeError,"error in path_extrude xdir parameter\n");
		return NULL;
	   }
   }
   if(fabs(node->xdir_x) < 0.001 && fabs(node->xdir_y) < 0.001 && fabs(node->xdir_z) < 0.001) {
    		PyErr_SetString(PyExc_TypeError,"error in path_extrude xdir parameter has zero size\n");
		return NULL;
   }

   get_fnas(node->fn,node->fa,node->fs);
   if(fn != -1) node->fn=fn;
   if(fa != -1) node->fa=fa;
   if(fs != -1) node->fs=fs;

  node->convexity=convexity;

  node->origin_x=0.0; node->origin_y=0.0;
  if(origin != NULL) {
	  double dummy;
	  if(python_vectorval(origin,2, 2, &(node->origin_x), &(node->origin_y), &dummy)) {
    		PyErr_SetString(PyExc_TypeError,"error in path_extrude origin parameter\n");
		return NULL;
	  }
  }

  node->scale_x=1.0; node->scale_y=1.0;
  if(scale != NULL) {
	  double dummy;
	  if(python_vectorval(scale,2, 2, &(node->scale_x), &(node->scale_y), &dummy)) {
    		PyErr_SetString(PyExc_TypeError,"error in path_extrude scale parameter\n");
		return NULL;
	  }
  }

  if(scale != NULL && PyList_Check(scale) && PyList_Size(scale) == 2) {
	  node->scale_x=PyFloat_AsDouble(PyList_GetItem(scale, 0));
	  node->scale_y=PyFloat_AsDouble(PyList_GetItem(scale, 1));
  }
  if(twist!= NULL) {
       if(twist->ob_type == &PyFunction_Type){
                Py_XINCREF(twist); // TODO there to decref it ?
	        node->twist_func = twist;
	}
       else node->twist=PyFloat_AsDouble(twist);
       node->has_twist = 1;
  } else  node->has_twist=0;

  return PyOpenSCADObjectFromNode(&PyOpenSCADType,node);
}

PyObject *python_path_extrude(PyObject *self, PyObject *args, PyObject *kwargs)
{
  PyObject *obj = NULL;
  int convexity=1;
  PyObject *origin=NULL;
  PyObject *scale=NULL;
  PyObject *path=NULL;
  PyObject *xdir=NULL;
  PyObject *closed=NULL;
  PyObject *allow_intersect=NULL;
  PyObject *twist=NULL;
  double fn=-1, fa=-1, fs=-1;

  char * kwlist[] ={"obj","path","xdir","convexity","origin","scale","twist","closed","fn","fa","fs",NULL};
  if (!PyArg_ParseTupleAndKeywords(args, kwargs, "OO!|O!iOOOOOddd", kwlist, 
                          &obj,
			  &PyList_Type, &path,
			  &PyList_Type,&xdir,
			  &convexity,
			  &origin,
			  &scale,
			  &twist,
			  &closed,
			  &allow_intersect,
			  &fn,&fs,&fs
                          )) {
        PyErr_SetString(PyExc_TypeError,"error during parsing\n");
        return NULL;
  }

  return path_extrude_core(obj, path, xdir, convexity, origin, scale, twist, closed, allow_intersect, fn, fa, fs);
}

PyObject *python_concat(PyObject *self, PyObject *args, PyObject *kwargs)
{
  DECLARE_INSTANCE
  int i;

  auto node = std::make_shared<ConcatNode>(instance);
  PyObject *obj;
  PyObject *child_dict = nullptr;	  
  PyObject *dummy_dict = nullptr;	  
  std::shared_ptr<AbstractNode> child;
  for (i = 0; i < PyTuple_Size(args);i++) {
    obj = PyTuple_GetItem(args, i);
    if(i == 0) child = PyOpenSCADObjectToNodeMulti(obj, &child_dict);
    else child = PyOpenSCADObjectToNodeMulti(obj, &dummy_dict);
    if(child != NULL) {
      node->children.push_back(child);
    } else {
        PyErr_SetString(PyExc_TypeError, "Error during concat. arguments must be solids");
	return nullptr;
    }
  }

  PyObject *pyresult =PyOpenSCADObjectFromNode(&PyOpenSCADType, node);
  if(child_dict != nullptr ) {
    PyObject *key, *value;
    Py_ssize_t pos = 0;
     while(PyDict_Next(child_dict, &pos, &key, &value)) {
       PyDict_SetItem(((PyOpenSCADObject *) pyresult)->dict, key, value);
    }
  }
  return pyresult;
}

PyObject *python_skin(PyObject *self, PyObject *args, PyObject *kwargs)
{
  DECLARE_INSTANCE
  int i;

  auto node = std::make_shared<SkinNode>(instance);
  PyObject *obj;
  PyObject *child_dict = nullptr;	  
  PyObject *dummy_dict = nullptr;	  
  std::shared_ptr<AbstractNode> child;
  if(kwargs != nullptr) {
    PyObject *key, *value;
    Py_ssize_t pos = 0;
    while (PyDict_Next(kwargs, &pos, &key, &value)) {
      PyObject* value1 = PyUnicode_AsEncodedString(key, "utf-8", "~");
      const char *value_str =  PyBytes_AS_STRING(value1);
      double tmp;
      if(value_str == nullptr) {
          PyErr_SetString(PyExc_TypeError, "Unkown parameter name in CSG.");
	  return nullptr;
      } else if(strcmp(value_str,"convexity") == 0) {
	      python_numberval(value,&tmp);
	      node->convexity=(int) tmp;
      } else if(strcmp(value_str,"align_angle") == 0) {
	      python_numberval(value,&tmp);
	      node->align_angle=tmp;
	      node->has_align_angle=true;
      } else if(strcmp(value_str,"segments") == 0) {
	      python_numberval(value,&tmp);
	      node->has_segments=true;
	      node->segments=(int)tmp;
      } else if(strcmp(value_str,"interpolate") == 0) {
	      python_numberval(value,&tmp);
	      node->has_interpolate=true;
	      node->interpolate=tmp;
      } else {
          PyErr_SetString(PyExc_TypeError, "Unkown parameter name in skin.");
	  return nullptr;
      }

    }	    
  }
  for (i = 0; i < PyTuple_Size(args);i++) {
    obj = PyTuple_GetItem(args, i);
    if(i == 0) child = PyOpenSCADObjectToNodeMulti(obj, &child_dict);
    else child = PyOpenSCADObjectToNodeMulti(obj, &dummy_dict);
    if(child != NULL) {
      node->children.push_back(child);
    } else {
        PyErr_SetString(PyExc_TypeError, "Error during skin. arguments must be solids or arrays.");
	return nullptr;
    }
  }

  PyObject *pyresult =PyOpenSCADObjectFromNode(&PyOpenSCADType, node);
  if(child_dict != nullptr ) {
    PyObject *key, *value;
    Py_ssize_t pos = 0;
     while(PyDict_Next(child_dict, &pos, &key, &value)) {
       PyDict_SetItem(((PyOpenSCADObject *) pyresult)->dict, key, value);
    }
  }
  return pyresult;
}



PyObject *python_oo_path_extrude(PyObject *obj, PyObject *args, PyObject *kwargs)
{
  int convexity=1;
  PyObject *origin=NULL;
  PyObject *scale=NULL;
  PyObject *path=NULL;
  PyObject *xdir=NULL;
  PyObject *closed=NULL;
  PyObject *allow_intersect=NULL;
  PyObject *twist=NULL;
  double fn=-1, fa=-1, fs=-1;

  char * kwlist[] ={"path","xdir","convexity","origin","scale","twist","closed","fn","fa","fs",NULL};
  if (!PyArg_ParseTupleAndKeywords(args, kwargs, "O!|O!iOOOOOddd", kwlist,
			  &PyList_Type, &path, &PyList_Type,&xdir, &convexity, &origin, &scale, &twist, &closed, &allow_intersect, &fn,&fs,&fs))
  {
        PyErr_SetString(PyExc_TypeError,"error during parsing\n");
        return NULL;
  }

  return path_extrude_core(obj, path, xdir, convexity, origin, scale, twist, closed, allow_intersect, fn, fa, fs);
}

PyObject *python_csg_sub(PyObject *self, PyObject *args, PyObject *kwargs, OpenSCADOperator mode)
{
  DECLARE_INSTANCE
  int i;

  auto node = std::make_shared<CsgOpNode>(instance, mode);
  node->r=0;
  node->fn=1;
  PyObject *obj;
  std::vector<PyObject *>child_dict;
  std::shared_ptr<AbstractNode> child;
  if(kwargs != nullptr) {
    PyObject *key, *value;
    Py_ssize_t pos = 0;
    while (PyDict_Next(kwargs, &pos, &key, &value)) {
      PyObject* value1 = PyUnicode_AsEncodedString(key, "utf-8", "~");
      const char *value_str =  PyBytes_AS_STRING(value1);
      if(value_str == nullptr) {
          PyErr_SetString(PyExc_TypeError, "Unkown parameter name in CSG.");
	  return nullptr;
      } else if(strcmp(value_str,"r") == 0) {
	      python_numberval(value,&(node->r));
      } else if(strcmp(value_str,"fn") == 0) {
	      double fn;
	      python_numberval(value,&fn);
	      node->fn=(int)fn;
      } else {
          PyErr_SetString(PyExc_TypeError, "Unkown parameter name in CSG.");
	  return nullptr;
      }

    }	    
  }
  for (i = 0; i < PyTuple_Size(args);i++) {
    obj = PyTuple_GetItem(args, i);
    PyObject *dict = nullptr;	  
    child = PyOpenSCADObjectToNodeMulti(obj, &dict);
    child_dict.push_back(dict);
    if(child != NULL) {
      node->children.push_back(child);
    } else {
      switch(mode) {
        case OpenSCADOperator::UNION:	    
          PyErr_SetString(PyExc_TypeError, "Error during parsing union. arguments must be solids or arrays.");
	  return nullptr;
  	break;
        case OpenSCADOperator::DIFFERENCE:	    
          PyErr_SetString(PyExc_TypeError, "Error during parsing difference. arguments must be solids or arrays.");
	  return nullptr;
  	break;
        case OpenSCADOperator::INTERSECTION:	    
          PyErr_SetString(PyExc_TypeError, "Error during parsing intersection. arguments must be solids or arrays.");
	  return nullptr;
	  break;
        case OpenSCADOperator::MINKOWSKI:	    
      	  break;
        case OpenSCADOperator::HULL:	    
      	  break;
        case OpenSCADOperator::FILL:	    
      	  break;
        case OpenSCADOperator::RESIZE:	    
      	  break;
        case OpenSCADOperator::OFFSET:	    
      	  break;
      }
      return NULL;
    }
  }

  PyObject *pyresult =PyOpenSCADObjectFromNode(&PyOpenSCADType, node);
  for(int i=child_dict.size()-1;i>=0; i--) // merge from back  to give 1st child most priority
  {
    auto &dict = child_dict[i];	  
    if(dict == nullptr) continue;
    PyObject *key, *value;
    Py_ssize_t pos = 0;
     while(PyDict_Next(dict, &pos, &key, &value)) {
       PyObject* value1 = PyUnicode_AsEncodedString(key, "utf-8", "~");
       const char *value_str =  PyBytes_AS_STRING(value1);
       PyDict_SetItem(((PyOpenSCADObject *) pyresult)->dict, key, value);
    }
  }
  return pyresult;
}

PyObject *python_union(PyObject *self, PyObject *args, PyObject *kwargs)
{
  return python_csg_sub(self, args, kwargs, OpenSCADOperator::UNION);
}

PyObject *python_difference(PyObject *self, PyObject *args, PyObject *kwargs)
{
  return python_csg_sub(self, args, kwargs, OpenSCADOperator::DIFFERENCE);
}

PyObject *python_intersection(PyObject *self, PyObject *args, PyObject *kwargs)
{
  return python_csg_sub(self, args, kwargs, OpenSCADOperator::INTERSECTION);
}


PyObject *python_oo_csg_sub(PyObject *self, PyObject *args, PyObject *kwargs, OpenSCADOperator mode)
{
  DECLARE_INSTANCE
  int i;

  auto node = std::make_shared<CsgOpNode>(instance, mode);
  node->r=0;
  node->fn=1;


  PyObject *obj;
  PyObject *child_dict;	  
  PyObject *dummy_dict;	  
  std::shared_ptr<AbstractNode> child;

  child = PyOpenSCADObjectToNodeMulti(self, &child_dict);
  if(child != NULL) node->children.push_back(child);
  
  if(kwargs != nullptr) {
    PyObject *key, *value;
    Py_ssize_t pos = 0;
    while (PyDict_Next(kwargs, &pos, &key, &value)) {
      PyObject* value1 = PyUnicode_AsEncodedString(key, "utf-8", "~");
      const char *value_str =  PyBytes_AS_STRING(value1);
      if(value_str == nullptr) {
          PyErr_SetString(PyExc_TypeError, "Unkown parameter name in CSG.");
	  return nullptr;
      } else if(strcmp(value_str,"r") == 0) {
	      python_numberval(value,&(node->r));
      } else if(strcmp(value_str,"fn") == 0) {
	      double fn;
	      python_numberval(value,&fn);
	      node->fn=(int)fn;
      } else {
          PyErr_SetString(PyExc_TypeError, "Unkown parameter name in CSG.");
	  return nullptr;
      }

    }	    
  }
  for (i = 0; i < PyTuple_Size(args);i++) {
    obj = PyTuple_GetItem(args, i);
    if(i == 0) child = PyOpenSCADObjectToNodeMulti(obj, &child_dict);
    else child = PyOpenSCADObjectToNodeMulti(obj, &dummy_dict);
    if(child != NULL) {
      node->children.push_back(child);
    } else {
      switch(mode) {
        case OpenSCADOperator::UNION:	    
          PyErr_SetString(PyExc_TypeError, "Error during parsing union. arguments must be solids or arrays.");
  	break;
        case OpenSCADOperator::DIFFERENCE:	    
          PyErr_SetString(PyExc_TypeError, "Error during parsing difference. arguments must be solids or arrays.");
  	break;
        case OpenSCADOperator::INTERSECTION:	    
          PyErr_SetString(PyExc_TypeError, "Error during parsing intersection. arguments must be solids or arrays.");
	  break;
        case OpenSCADOperator::MINKOWSKI:	    
      	  break;
        case OpenSCADOperator::HULL:	    
      	  break;
        case OpenSCADOperator::FILL:	    
      	  break;
        case OpenSCADOperator::RESIZE:	    
      	  break;
        case OpenSCADOperator::OFFSET:	    
      	  break;
      }
      return NULL;
    }
  }

  PyObject *pyresult =PyOpenSCADObjectFromNode(&PyOpenSCADType, node);
  if(child_dict != nullptr ) {
    PyObject *key, *value;
    Py_ssize_t pos = 0;
     while(PyDict_Next(child_dict, &pos, &key, &value)) {
       PyDict_SetItem(((PyOpenSCADObject *) pyresult)->dict, key, value);
    }
  }
  return pyresult;
}

PyObject *python_oo_union(PyObject *self, PyObject *args, PyObject *kwargs)
{
  return python_oo_csg_sub(self, args, kwargs, OpenSCADOperator::UNION);
}

PyObject *python_oo_difference(PyObject *self, PyObject *args, PyObject *kwargs)
{
  return python_oo_csg_sub(self, args, kwargs, OpenSCADOperator::DIFFERENCE);
}

PyObject *python_oo_intersection(PyObject *self, PyObject *args, PyObject *kwargs)
{
  return python_oo_csg_sub(self, args, kwargs, OpenSCADOperator::INTERSECTION);
}

PyObject *python_nb_sub(PyObject *arg1, PyObject *arg2, OpenSCADOperator mode)
{
  DECLARE_INSTANCE
  std::shared_ptr<AbstractNode> child[2];
  PyObject *child_dict[2];	  

  if(arg1 == Py_None && mode == OpenSCADOperator::UNION) return arg2;
  if(arg2 == Py_None && mode == OpenSCADOperator::UNION) return arg1;
  if(arg2 == Py_None && mode == OpenSCADOperator::DIFFERENCE) return arg1;


  child[0] = PyOpenSCADObjectToNodeMulti(arg1, &child_dict[0]);
  if (child[0] == NULL) {
    PyErr_SetString(PyExc_TypeError, "invalid argument left to operator");
    return NULL;
  }
  child[1] = PyOpenSCADObjectToNodeMulti(arg2, &child_dict[1]);
  if (child[1] == NULL) {
    PyErr_SetString(PyExc_TypeError, "invalid argument right to operator");
    return NULL;
  }
  auto node = std::make_shared<CsgOpNode>(instance, mode);
  node->children.push_back(child[0]);
  node->children.push_back(child[1]);
  python_retrieve_pyname(node);
  PyObject *pyresult = PyOpenSCADObjectFromNode(&PyOpenSCADType, node);
  for(int i=1;i>=0;i--) {
    if(child_dict[i] != nullptr) {
      std::string name=child[i]->getPyName();
      PyObject *key, *value;
      Py_ssize_t pos = 0;
      while(PyDict_Next(child_dict[i], &pos, &key, &value)) {
        if(name.size() > 0) {	      
          PyObject *key1=PyUnicode_AsEncodedString(key, "utf-8", "~");
          const char *key_str =  PyBytes_AS_STRING(key1);
          std::string handle_name=name+"_"+key_str;
          PyObject *key_mod = PyUnicode_FromStringAndSize(handle_name.c_str(),strlen(handle_name.c_str()));
          PyDict_SetItem(((PyOpenSCADObject *) pyresult)->dict,key_mod, value);
	} else if(i == 0) {
          PyDict_SetItem(((PyOpenSCADObject *) pyresult)->dict,key, value);
	}

      }
    }
  }  
  return pyresult;
}

PyObject *python_nb_sub_vec3(PyObject *arg1, PyObject *arg2, int mode) // 0: translate, 1: scale, 2: translateneg, 3=translate-exp
{
  DECLARE_INSTANCE
  std::shared_ptr<AbstractNode> child;
  PyObject *child_dict;	  

  child = PyOpenSCADObjectToNodeMulti(arg1, &child_dict);
  std::vector<Vector3d> vecs;
  int dragflags=0;
  if(mode == 3) {
    if(!PyList_Check(arg2)) {
      PyErr_SetString(PyExc_TypeError, "explode arg must be a list");
      return NULL;
    }
    int n=PyList_Size(arg2);
    if(PyList_Size(arg2) > 3) {
      PyErr_SetString(PyExc_TypeError, "explode arg list can have maximal 3 directions");
      return NULL;
    }
    double dmy;
    std::vector<float> vals[3];
    for(int i=0;i<3;i++) vals[i].push_back(0.0);
    for(int i=0;i<n;i++) {
      vals[i].clear();	    
      auto *item =PyList_GetItem(arg2,i);	    // TODO fix here
      if (!python_numberval(item, &dmy,&dragflags,1<<i)) vals[i].push_back(dmy);
      else if(PyList_Check(item)) {
        int m = PyList_Size(item);	      
	for(int j=0;j<m;j++) {
          auto *item1 =PyList_GetItem(item,j);	    
          if (!python_numberval(item1, &dmy)) vals[i].push_back(dmy);
	}  
      } else {
        PyErr_SetString(PyExc_TypeError, "Unknown explode spec");
        return NULL;
      }

    }
    for(auto z : vals[2])
      for(auto y : vals[1])
        for(auto x : vals[0])
          vecs.push_back(Vector3d(x,y,z));		
  } else vecs = python_vectors(arg2,2,3, &dragflags);

  if(mode == 0 && vecs.size() == 1) {
    PyObject *mat = python_matrix_trans(arg1,vecs[0]);
    if(mat != nullptr) return mat;
  }

  if (vecs.size() > 0) {
    if (child == NULL) {
      PyErr_SetString(PyExc_TypeError, "invalid argument left to operator");
      return NULL;
    }
    std::vector<std::shared_ptr<TransformNode>> nodes;
    for(size_t j=0;j<vecs.size();j++) {
      std::shared_ptr<TransformNode> node;
      switch(mode) {
        case 0:
        case 3:		
          node = std::make_shared<TransformNode>(instance, "translate");
          node->matrix.translate(vecs[j]);
	  break;
        case 1:
          node = std::make_shared<TransformNode>(instance, "scale");
          node->matrix.scale(vecs[j]);
          break;	  
        case 2:
          node = std::make_shared<TransformNode>(instance, "translate");
          node->matrix.translate(-vecs[j]);
          break;	  
      }
      node->children.push_back(child);
      nodes.push_back(node);
    }  
    if(nodes.size() == 1) {
      nodes[0]->dragflags = dragflags;	    
      PyObject *pyresult = PyOpenSCADObjectFromNode(&PyOpenSCADType, nodes[0]);
      if(child_dict != nullptr ) { 
        PyObject *key, *value;
        Py_ssize_t pos = 0;
         while(PyDict_Next(child_dict, &pos, &key, &value)) {
           PyObject *value1 = python_matrix_trans(value,vecs[0]);
           if(value1 != nullptr) PyDict_SetItem(((PyOpenSCADObject *) pyresult)->dict,key, value1);
           else PyDict_SetItem(((PyOpenSCADObject *) pyresult)->dict,key, value);
        }
      }
      return pyresult;
    }
    else {
      auto node = std::make_shared<CsgOpNode>(instance, OpenSCADOperator::UNION);
      DECLARE_INSTANCE
      for(auto x : nodes) node->children.push_back(x);
      return PyOpenSCADObjectFromNode(&PyOpenSCADType, node);
    }  
  }
  PyErr_SetString(PyExc_TypeError, "invalid argument right to operator");
  return NULL;
}

PyObject *python_nb_add(PyObject *arg1, PyObject *arg2) { return python_nb_sub_vec3(arg1, arg2, 0); }  // translate
PyObject *python_nb_xor(PyObject *arg1, PyObject *arg2) { return python_nb_sub_vec3(arg1, arg2, 3); }
PyObject *python_nb_mul(PyObject *arg1, PyObject *arg2) { return python_nb_sub_vec3(arg1, arg2, 1); } // scale
PyObject *python_nb_or(PyObject *arg1, PyObject *arg2) { return python_nb_sub(arg1, arg2,  OpenSCADOperator::UNION); }
PyObject *python_nb_subtract(PyObject *arg1, PyObject *arg2)
{
  double dmy;	
  if(PyList_Check(arg2) && PyList_Size(arg2) > 0) {
    PyObject *sub = PyList_GetItem(arg2, 0);	  
    if (!python_numberval(sub, &dmy) || PyList_Check(sub)){
      return python_nb_sub_vec3(arg1, arg2, 2); 
    }
  }	  
  return python_nb_sub(arg1, arg2,  OpenSCADOperator::DIFFERENCE); // if its solid
}
PyObject *python_nb_and(PyObject *arg1, PyObject *arg2) { return python_nb_sub(arg1, arg2,  OpenSCADOperator::INTERSECTION); }

PyObject *python_csg_adv_sub(PyObject *self, PyObject *args, PyObject *kwargs, CgalAdvType mode)
{
  DECLARE_INSTANCE
  std::shared_ptr<AbstractNode> child;
  int i;
  PyObject *dummydict;	  

  auto node = std::make_shared<CgalAdvNode>(instance, mode);
  PyObject *obj;
  for (i = 0; i < PyTuple_Size(args);i++) {
    obj = PyTuple_GetItem(args, i);
    child = PyOpenSCADObjectToNodeMulti(obj, &dummydict);
    if(child != NULL) {
      node->children.push_back(child);
    } else {
      switch(mode) {
        case CgalAdvType::HULL:	    
          PyErr_SetString(PyExc_TypeError, "Error during parsing hull. arguments must be solids or arrays.");
  	  break;
        case CgalAdvType::FILL:	    
          PyErr_SetString(PyExc_TypeError, "Error during parsing fill. arguments must be solids or arrays.");
	  break;
        case CgalAdvType::RESIZE:	    
	  break;
        case CgalAdvType::MINKOWSKI:	    
	  break;
      }
      return NULL;
    }
  }

  return PyOpenSCADObjectFromNode(&PyOpenSCADType, node);
}

PyObject *python_minkowski(PyObject *self, PyObject *args, PyObject *kwargs)
{
  DECLARE_INSTANCE
  std::shared_ptr<AbstractNode> child;
  int i;
  int n;
  int convexity = 2;

  auto node = std::make_shared<CgalAdvNode>(instance, CgalAdvType::MINKOWSKI);
  char *kwlist[] = { "obj", "convexity", NULL };
  PyObject *objs = NULL;
  PyObject *obj;
  PyObject *dummydict;	  

  if (!PyArg_ParseTupleAndKeywords(args, kwargs, "O!|i", kwlist,
                                   &PyList_Type, &objs,
                                   &convexity
                                   )) {
    PyErr_SetString(PyExc_TypeError, "Error during parsing minkowski(object)");
    return NULL;
  }
  n = PyList_Size(objs);
  for (i = 0; i < n; i++) {
    obj = PyList_GetItem(objs, i);
    if (Py_TYPE(obj) == &PyOpenSCADType) {
     child = PyOpenSCADObjectToNode(obj, &dummydict);
     node->children.push_back(child);
    } else {
      PyErr_SetString(PyExc_TypeError, "minkowski input data must be shapes");
      return NULL;
    }
  }
  node->convexity = convexity;

  return PyOpenSCADObjectFromNode(&PyOpenSCADType, node);
}



PyObject *python_hull(PyObject *self, PyObject *args, PyObject *kwargs)
{
  return python_csg_adv_sub(self, args, kwargs, CgalAdvType::HULL);
}

PyObject *python_fill(PyObject *self, PyObject *args, PyObject *kwargs)
{
  return python_csg_adv_sub(self, args, kwargs, CgalAdvType::FILL);
}

PyObject *python_resize_core(PyObject *obj, PyObject *newsize, PyObject *autosize, int convexity)
{
  DECLARE_INSTANCE
  std::shared_ptr<AbstractNode> child;

  auto node = std::make_shared<CgalAdvNode>(instance, CgalAdvType::RESIZE);
  PyObject *dummydict;	  
  child = PyOpenSCADObjectToNodeMulti(obj, &dummydict);
  if (child == NULL) {
    PyErr_SetString(PyExc_TypeError, "Invalid type for Object in resize");
    return NULL;
  }

  if (newsize != NULL) {
    double x, y, z;
    if (python_vectorval(newsize, 3, 3, &x, &y, &z)) {
      PyErr_SetString(PyExc_TypeError, "Invalid resize dimensions");
      return NULL;
    }
    node->newsize[0] = x;
    node->newsize[1] = y;
    node->newsize[2] = z;
  }

  /* TODO what is that ?
     const auto& autosize = parameters["auto"];
     node->autosize << false, false, false;
     if (autosize.type() == Value::Type::VECTOR) {
     const auto& va = autosize.toVector();
     if (va.size() >= 1) node->autosize[0] = va[0].toBool();
     if (va.size() >= 2) node->autosize[1] = va[1].toBool();
     if (va.size() >= 3) node->autosize[2] = va[2].toBool();
     } else if (autosize.type() == Value::Type::BOOL) {
     node->autosize << autosize.toBool(), autosize.toBool(), autosize.toBool();
     }
   */

  node->children.push_back(child);
  node->convexity = convexity;

  return PyOpenSCADObjectFromNode(&PyOpenSCADType, node);
}

PyObject *python_resize(PyObject *self, PyObject *args, PyObject *kwargs)
{
  char *kwlist[] = { "obj", "newsize", "auto", "convexity", NULL };
  PyObject *obj;
  PyObject *newsize = NULL;
  PyObject *autosize = NULL;
  int convexity = 2;

  if (!PyArg_ParseTupleAndKeywords(args, kwargs, "O|O!O!i", kwlist,
                                   &obj,
                                   &PyList_Type, &newsize,
                                   &PyList_Type, &autosize,
                                   &convexity
                                   )) {
    PyErr_SetString(PyExc_TypeError, "Error during parsing resize(object,vec3)");
    return NULL;
  }
  return python_resize_core(obj, newsize, autosize, convexity);
}  

PyObject *python_oo_resize(PyObject *obj, PyObject *args, PyObject *kwargs)
{
  char *kwlist[] = {"newsize", "auto", "convexity", NULL };
  PyObject *newsize = NULL;
  PyObject *autosize = NULL;
  int convexity = 2;

  if (!PyArg_ParseTupleAndKeywords(args, kwargs, "|O!O!i", kwlist,
                                   &PyList_Type, &newsize,
                                   &PyList_Type, &autosize,
                                   &convexity
                                   )) {
    PyErr_SetString(PyExc_TypeError, "Error during parsing resize(object,vec3)");
    return NULL;
  }
  return python_resize_core(obj, newsize, autosize, convexity);
}  

#if defined(ENABLE_EXPERIMENTAL) && defined(ENABLE_CGAL)
PyObject *python_roof_core(PyObject *obj, const char *method, int convexity,double fn,double  fa,double fs)
{	
  DECLARE_INSTANCE
  std::shared_ptr<AbstractNode> child;
  auto node = std::make_shared<RoofNode>(instance);
  PyObject *dummydict;	  
  child = PyOpenSCADObjectToNodeMulti(obj, &dummydict);
  if (child == NULL) {
    PyErr_SetString(PyExc_TypeError, "Invalid type for Object in roof");
    return NULL;
  }

  get_fnas(node->fn, node->fa, node->fs);
  if (!isnan(fn)) node->fn = fn;
  if (!isnan(fa)) node->fa = fa;
  if (!isnan(fs)) node->fs = fs;

  node->fa = std::max(node->fa, 0.01);
  node->fs = std::max(node->fs, 0.01);
  if (node->fn > 0) {
    node->fa = 360.0 / node->fn;
    node->fs = 0.0;
  }

  if (method == NULL) {
    node->method = "voronoi";
  } else {
    node->method = method;
    // method can only be one of...
    if (node->method != "voronoi" && node->method != "straight") {
//      LOG(message_group::Warning, inst->location(), parameters.documentRoot(),
//          "Unknown roof method '" + node->method + "'. Using 'voronoi'.");
      node->method = "voronoi";
    }
  }

  double tmp_convexity = convexity;
  node->convexity = static_cast<int>(tmp_convexity);
  if (node->convexity <= 0) node->convexity = 1;

  node->children.push_back(child);
  return PyOpenSCADObjectFromNode(&PyOpenSCADType, node);
}

PyObject *python_roof(PyObject *self, PyObject *args, PyObject *kwargs)
{
  double fn = NAN, fa = NAN, fs = NAN;
  char *kwlist[] = {"obj", "method", "convexity", "fn", "fa", "fs", NULL};
  PyObject *obj = NULL;
  const char *method = NULL;
  int convexity = 2;
  if (!PyArg_ParseTupleAndKeywords(args, kwargs, "O|sdddd", kwlist,
                                   &obj,
                                   &method, convexity,
                                   &fn, &fa, &fs
                                   )) {
    PyErr_SetString(PyExc_TypeError, "Error during parsing roof(object)");
    return NULL;
  }
  return python_roof_core(obj, method, convexity, fn, fa, fs);
}

PyObject *python_oo_roof(PyObject *obj, PyObject *args, PyObject *kwargs)
{
  double fn = NAN, fa = NAN, fs = NAN;
  char *kwlist[] = {"method", "convexity", "fn", "fa", "fs", NULL};
  const char *method = NULL;
  int convexity = 2;
  if (!PyArg_ParseTupleAndKeywords(args, kwargs, "|sdddd", kwlist,
                                   &method, convexity,
                                   &fn, &fa, &fs
                                   )) {
    PyErr_SetString(PyExc_TypeError, "Error during parsing roof(object)");
    return NULL;
  }
  return python_roof_core(obj, method, convexity, fn, fa, fs);
}
#endif

PyObject *python_render_core(PyObject *obj, int convexity)
{
  DECLARE_INSTANCE
  auto node = std::make_shared<RenderNode>(instance);

  PyObject *dummydict;	  
  std::shared_ptr<AbstractNode> child = PyOpenSCADObjectToNode(obj, &dummydict);
  node->convexity = convexity;
  node->children.push_back(child);
  return PyOpenSCADObjectFromNode(&PyOpenSCADType, node);
}

PyObject *python_render(PyObject *self, PyObject *args, PyObject *kwargs)
{
  char *kwlist[] = {"obj", "convexity", NULL};
  PyObject *obj = NULL;
  long convexity = 2;
  if (!PyArg_ParseTupleAndKeywords(args, kwargs, "O!|i", kwlist,
                                   &PyOpenSCADType, &obj,
                                   &convexity
                                   )) {
    PyErr_SetString(PyExc_TypeError, "Error during parsing render(object)");
    return NULL;
  }
  return python_render_core(obj, convexity);
}

PyObject *python_oo_render(PyObject *obj, PyObject *args, PyObject *kwargs)
{
  char *kwlist[] = {"convexity", NULL};
  long convexity = 2;
  if (!PyArg_ParseTupleAndKeywords(args, kwargs, "|i", kwlist,
                                   &convexity
                                   )) {
    PyErr_SetString(PyExc_TypeError, "Error during parsing render(object)");
    return NULL;
  }
  return python_render_core(obj, convexity);
}

PyObject *python_surface_core(const char *file, PyObject *center, PyObject *invert, int convexity)
{
  DECLARE_INSTANCE
  std::shared_ptr<AbstractNode> child;

  auto node = std::make_shared<SurfaceNode>(instance);

  std::string fileval = file == NULL ? "" : file;

#ifdef _WIN32
  std::string cur_dir = ".";
#else 
#ifdef __APPLE__
    std::string cur_dir = ".";
#else
  std::string cur_dir = get_current_dir_name();
#endif
#endif  
  std::string filename = lookup_file(fileval,  cur_dir, instance->location().filePath().parent_path().string());
  node->filename = filename;
  handle_dep(fs::path(filename).generic_string());

  if (center == Py_True) node->center = 1;
  else if (center == Py_False || center == NULL )  node->center = 0;
  else {
      PyErr_SetString(PyExc_TypeError, "Unknown Value for center parameter");
      return NULL;
  }
  node->convexity = 2;
  if (invert  == Py_True)  node->invert = 1;
  else if (center == Py_False || center == NULL )  node->center = 0;
  else {
      PyErr_SetString(PyExc_TypeError, "Unknown Value for invert parameter");
      return NULL;
  }

  return PyOpenSCADObjectFromNode(&PyOpenSCADType, node);
}

PyObject *python_surface(PyObject *self, PyObject *args, PyObject *kwargs)
{
  char *kwlist[] = {"file", "center", "convexity", "invert", NULL};
  const char *file = NULL;
  PyObject *center = NULL;
  PyObject *invert = NULL;
  long convexity = 2;
  if (!PyArg_ParseTupleAndKeywords(args, kwargs, "s|OlO", kwlist,
                                   &file, &center, &convexity
                                   )) {
    PyErr_SetString(PyExc_TypeError, "Error during parsing surface(object)");
    return NULL;
  }

  return python_surface_core(file, center, invert, convexity);
}

PyObject *python_text(PyObject *self, PyObject *args, PyObject *kwargs)
{
  DECLARE_INSTANCE
  auto node = std::make_shared<TextNode>(instance);

  char *kwlist[] = {"text", "size", "font", "spacing", "direction", "language", "script", "halign", "valign", "fn", "fa", "fs", NULL};

  double size = 1.0, spacing = 1.0;
  double fn = NAN, fa = NAN, fs = NAN;

  get_fnas(fn, fa, fs);

  const char *text = "", *font = NULL, *direction = "ltr", *language = "en", *script = "latin", *valign = "baseline", *halign = "left";

  if (!PyArg_ParseTupleAndKeywords(args, kwargs, "s|dsdsssssddd", kwlist,
                                   &text, &size, &font,
                                   &spacing, &direction, &language,
                                   &script, &halign, &valign,
                                   &fn, &fa, &fs
                                   )) {
    PyErr_SetString(PyExc_TypeError, "Error during parsing text(string, ...))");
    return NULL;
  }

  node->params.set_fn(fn);
  node->params.set_fa(fa);
  node->params.set_fs(fs);
  node->params.set_size(size);
  if (text != NULL) node->params.set_text(text);
  node->params.set_spacing(spacing);
  if (font != NULL) node->params.set_font(font);
  if (direction != NULL) node->params.set_direction(direction);
  if (language != NULL) node->params.set_language(language);
  if (script != NULL) node->params.set_script(script);
  if (valign != NULL) node->params.set_halign(halign);
  if (halign != NULL) node->params.set_valign(valign);
  node->params.set_loc(instance->location());

/*
   node->params.set_documentPath(session->documentRoot());
   }
 */
   node->params.detect_properties();

  return PyOpenSCADObjectFromNode(&PyOpenSCADType, node);
}

PyObject *python_texture(PyObject *self, PyObject *args, PyObject *kwargs)
{
  DECLARE_INSTANCE

  char *kwlist[] = {"file", "uv", NULL};
  char *texturename = NULL;
  double uv=10.0;
  if (!PyArg_ParseTupleAndKeywords(args, kwargs, "s|f", kwlist,
                                   &texturename,&uv
                                   )) {
    PyErr_SetString(PyExc_TypeError, "error during parsing texture");
    return NULL;
  }
  TextureUV txt(texturename, uv);
  textures.push_back(txt);
  return Py_None;
}

PyObject *python_textmetrics(PyObject *self, PyObject *args, PyObject *kwargs)
{
  DECLARE_INSTANCE
  auto node = std::make_shared<TextNode>(instance);

  char *kwlist[] = {"text", "size", "font", "spacing", "direction", "language", "script", "halign", "valign", NULL};

  double size = 1.0, spacing = 1.0;

  const char *text = "", *font = NULL, *direction = "ltr", *language = "en", *script = "latin", *valign = "baseline", *halign = "left";

  if (!PyArg_ParseTupleAndKeywords(args, kwargs, "s|dsdsssss", kwlist,
                                   &text, &size, &font,
                                   &spacing, &direction, &language,
                                   &script, &valign, &halign
                                   )) {
    PyErr_SetString(PyExc_TypeError, "Error during parsing textmetrics");
    return NULL;
  }

  FreetypeRenderer::Params ftparams;

  ftparams.set_size(size);
  if (text != NULL) ftparams.set_text(text);
  ftparams.set_spacing(spacing);
  if (font != NULL) ftparams.set_font(font);
  if (direction != NULL) ftparams.set_direction(direction);
  if (language != NULL) ftparams.set_language(language);
  if (script != NULL) ftparams.set_script(script);
  if (valign != NULL) ftparams.set_halign(halign);
  if (halign != NULL) ftparams.set_valign(valign);
  ftparams.set_loc(instance->location());

  FreetypeRenderer::TextMetrics metrics(ftparams);
  if (!metrics.ok) {
    PyErr_SetString(PyExc_TypeError, "Invalid Metric");
    return NULL;
  }
  PyObject *offset = PyList_New(2);
  PyList_SetItem(offset, 0, PyFloat_FromDouble(metrics.x_offset));
  PyList_SetItem(offset, 1, PyFloat_FromDouble(metrics.y_offset));

  PyObject *advance = PyList_New(2);
  PyList_SetItem(advance, 0, PyFloat_FromDouble(metrics.advance_x));
  PyList_SetItem(advance, 1, PyFloat_FromDouble(metrics.advance_y));

  PyObject *position = PyList_New(2);
  PyList_SetItem(position, 0, PyFloat_FromDouble(metrics.bbox_x));
  PyList_SetItem(position, 1, PyFloat_FromDouble(metrics.bbox_y));

  PyObject *dims = PyList_New(2);
  PyList_SetItem(dims, 0, PyFloat_FromDouble(metrics.bbox_w));
  PyList_SetItem(dims, 1, PyFloat_FromDouble(metrics.bbox_h));

  PyObject *dict;
  dict = PyDict_New();
  PyDict_SetItemString(dict, "ascent", PyFloat_FromDouble(metrics.ascent));
  PyDict_SetItemString(dict, "descent", PyFloat_FromDouble(metrics.descent));
  PyDict_SetItemString(dict, "offset", offset);
  PyDict_SetItemString(dict, "advance", advance);
  PyDict_SetItemString(dict, "position", position);
  PyDict_SetItemString(dict, "size", dims);
  return (PyObject *)dict;
}

PyObject *python_osversion(PyObject *self, PyObject *args, PyObject *kwargs)
{

  char *kwlist[] = {NULL};
  if (!PyArg_ParseTupleAndKeywords(args, kwargs, "", kwlist)) {
    PyErr_SetString(PyExc_TypeError, "Error during parsing version()");
    return NULL;
  }

  PyObject *version = PyList_New(3);
  PyList_SetItem(version, 0, PyFloat_FromDouble(OPENSCAD_YEAR));
  PyList_SetItem(version, 1, PyFloat_FromDouble(OPENSCAD_MONTH));
#ifdef OPENSCAD_DAY
  PyList_SetItem(version, 2, PyFloat_FromDouble(OPENSCAD_DAY));
#else
  PyList_SetItem(version, 2, PyFloat_FromDouble(0));
#endif

  return version;
}


PyObject *python_osversion_num(PyObject *self, PyObject *args, PyObject *kwargs)
{

  char *kwlist[] = {NULL};
  if (!PyArg_ParseTupleAndKeywords(args, kwargs, "", kwlist)) {
    PyErr_SetString(PyExc_TypeError, "Error during parsing version_num()");
    return NULL;
  }

  double version = OPENSCAD_YEAR * 10000 + OPENSCAD_MONTH * 100;
#ifdef OPENSCAD_DAY
  version += OPENSCAD_DAY;
#endif
  return PyFloat_FromDouble(version);
}


PyObject *python_offset_core(PyObject *obj,double r, double delta, PyObject *chamfer, double fn, double fa, double fs)
{
  DECLARE_INSTANCE
  auto node = std::make_shared<OffsetNode>(instance);

  PyObject *dummydict;	  
  std::shared_ptr<AbstractNode> child = PyOpenSCADObjectToNodeMulti(obj, &dummydict);
  if (child == NULL) {
    PyErr_SetString(PyExc_TypeError, "Invalid type for Object in offset");
    return NULL;
  }

  get_fnas(node->fn, node->fa, node->fs);
  if (!isnan(fn)) node->fn = fn;
  if (!isnan(fa)) node->fa = fa;
  if (!isnan(fs)) node->fs = fs;


  node->delta = 1;
  node->chamfer = false;
  node->join_type = Clipper2Lib::JoinType::Round;
  if (!isnan(r)) {
    node->delta = r;
  } else if (!isnan(delta)) {
    node->delta = delta;
    node->join_type = Clipper2Lib::JoinType::Miter;
    if (chamfer == Py_True) {
      node->chamfer = true;
      node->join_type = Clipper2Lib::JoinType::Square;
    }
    else if (chamfer == Py_False || chamfer == NULL )  node->chamfer = 0;
    else {
        PyErr_SetString(PyExc_TypeError, "Unknown Value for chamfer parameter");
        return NULL;
    }
  }
  node->children.push_back(child);
  return PyOpenSCADObjectFromNode(&PyOpenSCADType, node);
}

PyObject *python_offset(PyObject *self, PyObject *args, PyObject *kwargs)
{
  char *kwlist[] = {"obj", "r", "delta", "chamfer", "fn", "fa", "fs", NULL};
  PyObject *obj = NULL;
  double r = NAN, delta = NAN;
  PyObject *chamfer = NULL;
  double fn = NAN, fa = NAN, fs = NAN;
  if (!PyArg_ParseTupleAndKeywords(args, kwargs, "Od|dOddd", kwlist,
                                   &obj,
                                   &r, &delta, &chamfer,
                                   &fn, &fa, &fs
                                   )) {
    PyErr_SetString(PyExc_TypeError, "Error during parsing offset(object,r)");
    return NULL;
  }
  return python_offset_core(obj,r, delta, chamfer, fn, fa, fs);
}

PyObject *python_oo_offset(PyObject *obj, PyObject *args, PyObject *kwargs)
{
  char *kwlist[] = {"r", "delta", "chamfer", "fn", "fa", "fs", NULL};
  double r = NAN, delta = NAN;
  PyObject *chamfer = NULL;
  double fn = NAN, fa = NAN, fs = NAN;
  if (!PyArg_ParseTupleAndKeywords(args, kwargs, "d|dOddd", kwlist,
                                   &r, &delta, &chamfer,
                                   &fn, &fa, &fs
                                   )) {
    PyErr_SetString(PyExc_TypeError, "Error during parsing offset(object,r)");
    return NULL;
  }
  return python_offset_core(obj,r, delta, chamfer, fn, fa, fs);
}

PyObject *python_projection_core(PyObject *obj, const char *cutmode, int convexity)
{
  DECLARE_INSTANCE
  auto node = std::make_shared<ProjectionNode>(instance);
  PyObject *dummydict;	  
  std::shared_ptr<AbstractNode> child = PyOpenSCADObjectToNodeMulti(obj, &dummydict);
  if (child == NULL) {
    PyErr_SetString(PyExc_TypeError, "Invalid type for Object in projection");
    return NULL;
  }

  node->convexity = convexity;
  node->cut_mode = 0;
  if (cutmode != NULL && !strcasecmp(cutmode, "cut")) node->cut_mode = 1;

  node->children.push_back(child);
  return PyOpenSCADObjectFromNode(&PyOpenSCADType, node);
}

PyObject *python_projection(PyObject *self, PyObject *args, PyObject *kwargs)
{
  char *kwlist[] = {"obj", "cut", "convexity", NULL};
  PyObject *obj = NULL;
  const char *cutmode = NULL;
  long convexity = 2;
  if (!PyArg_ParseTupleAndKeywords(args, kwargs, "O|sl", kwlist,
                                   &obj,
                                   &cutmode, &convexity
                                   )) {
    PyErr_SetString(PyExc_TypeError, "Error during parsing projection(object)");
    return NULL;
  }
  return python_projection_core(obj, cutmode, convexity);
}

PyObject *python_oo_projection(PyObject *obj, PyObject *args, PyObject *kwargs)
{
  char *kwlist[] = {"cut", "convexity", NULL};
  const char *cutmode = NULL;
  long convexity = 2;
  if (!PyArg_ParseTupleAndKeywords(args, kwargs, "|sl", kwlist,
                                   &cutmode, &convexity
                                   )) {
    PyErr_SetString(PyExc_TypeError, "Error during parsing projection(object)");
    return NULL;
  }
  return python_projection_core(obj, cutmode, convexity);
}

PyObject *python_group(PyObject *self, PyObject *args, PyObject *kwargs)
{
  DECLARE_INSTANCE
  std::shared_ptr<AbstractNode> child;

  auto node = std::make_shared<GroupNode>(instance);

  char *kwlist[] = {"obj", NULL};
  PyObject *obj = NULL;
  PyObject *dummydict;	  
  if (!PyArg_ParseTupleAndKeywords(args, kwargs, "O!", kwlist,
                                   &PyOpenSCADType, &obj
                                   )) {
    PyErr_SetString(PyExc_TypeError, "Error during parsing group(group)");
    return NULL;
  }
  child = PyOpenSCADObjectToNode(obj, &dummydict);

  node->children.push_back(child);
  return PyOpenSCADObjectFromNode(&PyOpenSCADType, node);
}

PyObject *python_align_core(PyObject *obj, PyObject *pyrefmat, PyObject *pydstmat)
{
  if(obj->ob_type != &PyOpenSCADType) {
    PyErr_SetString(PyExc_TypeError, "Must specify Object as 1st parameter");
    return nullptr;
  }
  PyObject *child_dict=nullptr;	  
  std::shared_ptr<AbstractNode> dstnode = PyOpenSCADObjectToNode(obj, &child_dict);
  if(dstnode == nullptr) {
    PyErr_SetString(PyExc_TypeError, "Invalid align object");
    return Py_None;
  }
  DECLARE_INSTANCE
  auto multmatnode = std::make_shared<TransformNode>(instance, "align");
  multmatnode->children.push_back(dstnode);
  Matrix4d mat;
  Matrix4d MT=Matrix4d::Identity();

  if(!python_tomatrix(pyrefmat, mat)) MT = MT * mat;	  
  if(!python_tomatrix(pydstmat, mat)) MT = MT * mat.inverse();	  

  multmatnode -> matrix = MT ;
  multmatnode->setPyName(dstnode->getPyName());

  PyObject *pyresult =PyOpenSCADObjectFromNode(&PyOpenSCADType, multmatnode);
  if(child_dict != nullptr) {
    PyObject *key, *value;
    Py_ssize_t pos = 0;
     while(PyDict_Next(child_dict, &pos, &key, &value)) {
//       PyObject* value1 = PyUnicode_AsEncodedString(key, "utf-8", "~");
//       const char *value_str =  PyBytes_AS_STRING(value1);
       if(!python_tomatrix(value, mat)){
         mat = MT * mat;
         PyDict_SetItem(((PyOpenSCADObject *) pyresult)->dict,key, python_frommatrix(mat));
       } else PyDict_SetItem(((PyOpenSCADObject *) pyresult)->dict,key, value);
    }
  }
  return pyresult;
}

PyObject *python_align(PyObject *self, PyObject *args, PyObject *kwargs)
{
  char *kwlist[] = {"obj","refmat","objmat",NULL};
  PyObject *obj=NULL;
  PyObject *pyrefmat=NULL;
  PyObject *pyobjmat=NULL;
  if (!PyArg_ParseTupleAndKeywords(args, kwargs, "OO|O", kwlist,
                                   &obj, 
				   &pyrefmat,
				   &pyobjmat
                                   )) {
    PyErr_SetString(PyExc_TypeError, "Error during align");
    return NULL;
  }
  return python_align_core(obj, pyrefmat, pyobjmat);
}

PyObject *python_oo_align(PyObject *obj, PyObject *args, PyObject *kwargs)
{
  char *kwlist[] = {"refmat","objmat",NULL};
  PyObject *pyrefmat=NULL;
  PyObject *pyobjmat=NULL;
  if (!PyArg_ParseTupleAndKeywords(args, kwargs, "O|O", kwlist,
				   &pyrefmat,
				   &pyobjmat
                                   )) {
    PyErr_SetString(PyExc_TypeError, "Error during align");
    return NULL;
  }
  return python_align_core(obj, pyrefmat, pyobjmat);
}

PyObject *do_import_python(PyObject *self, PyObject *args, PyObject *kwargs, ImportType type)
{
  DECLARE_INSTANCE
  char *kwlist[] = {"file", "layer", "convexity", "origin", "scale", "width", "height", "filename", "center", "dpi", "id", NULL};
  double fn = NAN, fa = NAN, fs = NAN;

  std::string filename;
  const char *v = NULL, *layer = NULL,  *id = NULL;
  PyObject *center = NULL;
  int convexity = 2;
  double scale = 1.0, width = 1, height = 1, dpi = 1.0;
  PyObject *origin = NULL;
  if (!PyArg_ParseTupleAndKeywords(args, kwargs, "s|slO!dddsfOddd", kwlist,
                                   &v,
                                   &layer,
                                   &convexity,
                                   &PyList_Type, origin,
                                   &scale,
                                   &width, &height,
                                   &center, &dpi, &id,
                                   &fn, &fa, &fs

                                   )) {
    PyErr_SetString(PyExc_TypeError, "Error during parsing osimport(filename)");
    return NULL;
  }

#ifdef _WIN32
  std::string cur_dir = ".";
#else 
#ifdef __APPLE__
    std::string cur_dir = ".";
#else
  std::string cur_dir = get_current_dir_name();
#endif
#endif  
  filename = lookup_file(v == NULL ? "" : v, cur_dir, instance->location().filePath().parent_path().string());
  if (!filename.empty()) handle_dep(filename);
  ImportType actualtype = type;
  if (actualtype == ImportType::UNKNOWN) {
    std::string extraw = fs::path(filename).extension().generic_string();
    std::string ext = boost::algorithm::to_lower_copy(extraw);
    if (ext == ".stl") actualtype = ImportType::STL;
    else if (ext == ".off") actualtype = ImportType::OFF;
    else if (ext == ".dxf") actualtype = ImportType::DXF;
    else if (ext == ".nef3") actualtype = ImportType::NEF3;
    else if (ext == ".3mf") actualtype = ImportType::_3MF;
    else if (ext == ".amf") actualtype = ImportType::AMF;
    else if (ext == ".svg") actualtype = ImportType::SVG;
    else if (ext == ".stp") actualtype = ImportType::STEP;
    else if (ext == ".step") actualtype = ImportType::STEP;
  }

  auto node = std::make_shared<ImportNode>(instance, actualtype);

  get_fnas(node->fn, node->fa, node->fs);
  if (!isnan(fn)) node->fn = fn;
  if (!isnan(fa)) node->fa = fa;
  if (!isnan(fs)) node->fs = fs;

  node->filename = filename;

  if (layer != NULL) node->layer = layer;
  if (id != NULL) node->id = id;
  node->convexity = convexity;
  if (node->convexity <= 0) node->convexity = 1;


  if (origin != NULL && PyList_Check(origin) && PyList_Size(origin) == 2) {
    node->origin_x = PyFloat_AsDouble(PyList_GetItem(origin, 0));
    node->origin_y = PyFloat_AsDouble(PyList_GetItem(origin, 1));
  }

  node->center = 0;
  if (center == Py_True) node->center = 1;

  node->scale = scale;
  if (node->scale <= 0) node->scale = 1;

  node->dpi = ImportNode::SVG_DEFAULT_DPI;
  double val = dpi;
  if (val < 0.001) {
    PyErr_SetString(PyExc_TypeError, "Invalid dpi value giving");
    return NULL;
  } else {
    node->dpi = val;
  }

  node->width = width;
  node->height = height;
  return PyOpenSCADObjectFromNode(&PyOpenSCADType, node);
}

PyObject *python_import(PyObject *self, PyObject *args, PyObject *kwargs) {
  return do_import_python(self, args, kwargs, ImportType::UNKNOWN);
}


extern int curl_download(std::string url, std::string path);

#ifndef OPENSCAD_NOGUI
PyObject *python_nimport(PyObject *self, PyObject *args, PyObject *kwargs)
{
  static bool called_already=false;	
  char *kwlist[] = {"url", NULL};
  const char *c_url = nullptr;
  if (!PyArg_ParseTupleAndKeywords(args, kwargs, "s", kwlist,
                                   &c_url)) {
    PyErr_SetString(PyExc_TypeError, "Error during parsing nimport(filename)");
    return NULL;
  }
  if(c_url == nullptr) return Py_None;

  std::string url = c_url;
  std::string filename , path, importcode;
  filename = url.substr(url.find_last_of("/") + 1);
  importcode = "from "+filename.substr(0,filename.find_last_of("."))+" import *";

  path =PlatformUtils::userLibraryPath() + "/" + filename;
  bool do_download=false; 
  if(!called_already) {
    do_download=true;	  
  }
  called_already=true; // TODO per file 
  std::ifstream f(path.c_str());
  if(!f.good()) {
    do_download=true;	  
  }

  if(do_download) {
    curl_download(url, path);	  
	  
  }

  PyRun_SimpleString(importcode.c_str());
  return Py_None;
}
#endif

PyObject *python_str(PyObject *self) {
  std::ostringstream stream;
  PyObject *dummydict;	  
  std::shared_ptr<AbstractNode> node=PyOpenSCADObjectToNode(self, &dummydict);
  if(node != nullptr)
    stream << "OpenSCAD (" << (int) node->index() << ")";
  else
    stream << "Invalid OpenSCAD Object";

  return PyUnicode_FromStringAndSize(stream.str().c_str(),stream.str().size());
}

PyObject *python_add_parameter(PyObject *self, PyObject *args, PyObject *kwargs, ImportType type)
{
  char *kwlist[] = {"name", "default", NULL};
  char *name = NULL;
  PyObject *value = NULL;
  if (!PyArg_ParseTupleAndKeywords(args, kwargs, "sO", kwlist,
                                   &name,
                                   &value
                                   )) {
    PyErr_SetString(PyExc_TypeError, "Error during parsing add_parameter(name,defval)");
    return NULL;
  }
  bool found = false;
  std::shared_ptr<Literal> lit;
  if(value == Py_True) {
    lit = std::make_shared<Literal>(true,Location::NONE);
    found=true;
  } else if(value == Py_False) {
    lit = std::make_shared<Literal>(false,Location::NONE);
    found=true;
  } else if(PyFloat_Check(value)) {
    lit  = std::make_shared<Literal>(PyFloat_AsDouble(value),Location::NONE);
    found=true;
  }
  else if(PyLong_Check(value)){
    lit = std::make_shared<Literal>(PyLong_AsLong(value)*1.0,Location::NONE);
    found=true;
  }
  else if(PyUnicode_Check(value)){
    PyObject* value1 = PyUnicode_AsEncodedString(value, "utf-8", "~");
    const char *value_str =  PyBytes_AS_STRING(value1);
    lit = std::make_shared<Literal>(value_str,Location::NONE);
    found=true;
  }

  if(found){
    AnnotationList annotationList;
//    annotationList.push_back(Annotation("Parameter",std::make_shared<Literal>("Parameter")));
//    annotationList.push_back(Annotation("Description",std::make_shared<Literal>("Description")));
//    annotationList.push_back(Annotation("Group",std::make_shared<Literal>("Group")));
    auto assignment = std::make_shared<Assignment>(name,lit);
//    assignment->addAnnotations(&annotationList);
    customizer_parameters.push_back(assignment);
    PyObject *value_effective = value;
    for(unsigned int i=0;i<customizer_parameters_finished.size();i++) {
      if(customizer_parameters_finished[i]->getName() == name)
      {
        auto expr = customizer_parameters_finished[i]->getExpr();
        const auto &lit=std::dynamic_pointer_cast<Literal>(expr);
	if(lit != nullptr) {
	  if(lit->isDouble()) value_effective=PyFloat_FromDouble(lit->toDouble());
          if(lit->isString()) value_effective=PyUnicode_FromString(lit->toString().c_str());
	  }  
      }
    }
    PyObject *maindict = PyModule_GetDict(pythonMainModule.get());
    PyDict_SetItemString(maindict, name,value_effective);

  }
  return Py_None;
}

PyObject *python_scad(PyObject *self, PyObject *args, PyObject *kwargs)
{
  DECLARE_INSTANCE
  char *kwlist[] = {"code", NULL};
  const char *code = NULL;
  if (!PyArg_ParseTupleAndKeywords(args, kwargs, "s", kwlist,
                                   &code
                                   )) {
    PyErr_SetString(PyExc_TypeError, "Error during parsing scad(code)");
    return NULL;
  }

  SourceFile *parsed_file = NULL;
  if(!parse(parsed_file, code, "python", "python", false)) {
    PyErr_SetString(PyExc_TypeError, "Error in SCAD code");
    return Py_None;
  }
  parsed_file->handleDependencies(true);

  EvaluationSession session{"python"};
  ContextHandle<BuiltinContext> builtin_context{Context::create<BuiltinContext>(&session)};
  std::shared_ptr<const FileContext> file_context;
  std::shared_ptr<AbstractNode> resultnode = parsed_file->instantiate(*builtin_context, &file_context);
  resultnode = resultnode->clone(); // instmod will go out of scope
  delete parsed_file;
  parsed_file = nullptr;
  return PyOpenSCADObjectFromNode(&PyOpenSCADType,resultnode);
}

PyObject *python_osuse_include(int mode, PyObject *self, PyObject *args, PyObject *kwargs)
{
  DECLARE_INSTANCE
  auto empty = std::make_shared<CubeNode>(instance);
  char *kwlist[] = {"file", NULL};
  const char *file = NULL;
  std::ostringstream stream;
  if (!PyArg_ParseTupleAndKeywords(args, kwargs, "s", kwlist,
                                   &file
                                   )) {
    if(mode) PyErr_SetString(PyExc_TypeError, "Error during parsing osinclude(path)");
    else PyErr_SetString(PyExc_TypeError, "Error during parsing osuse(path)");
    return NULL;
  }
  const std::string filename = lookup_file(file, ".",".");
  stream << "include <" << filename << ">\n";

  SourceFile *source;
  if(!parse(source, stream.str(), "python", "python", false)) {
    PyErr_SetString(PyExc_TypeError, "Error in SCAD code");
    return Py_None;
  }
  if(mode == 0) source->scope.moduleInstantiations.clear();	  
  source->handleDependencies(true);

  EvaluationSession *session = new EvaluationSession("python");
  ContextHandle<BuiltinContext> builtin_context{Context::create<BuiltinContext>(session)};

  std::shared_ptr<const FileContext> osinclude_context;
  std::shared_ptr<AbstractNode> resultnode = source->instantiate(*builtin_context, &osinclude_context); // TODO keine globakle var, kollision!

  LocalScope scope = source->scope;
  PyOpenSCADObject *result = (PyOpenSCADObject *) PyOpenSCADObjectFromNode(&PyOpenSCADType, empty); 

  for(auto mod : source->scope.modules) { // copy modules
    std::shared_ptr<UserModule> usmod = mod.second;
    InstantiableModule m;
//    m.defining_context=osinclude_context;
//    m.module=mod.second.get();
//    boost::optional<InstantiableModule> res(m);
    PyDict_SetItemString(result->dict, mod.first.c_str(),PyDataObjectFromModule(&PyDataType, filename, mod.first ));
  }

 for(auto fun : source->scope.functions) { // copy functions
    std::shared_ptr<UserFunction> usfunc = fun.second; // install lambda functions ?
//    printf("%s\n",fun.first.c_str());
//    InstantiableModule m;
//    m.defining_context=osinclude_context;
//    m.module=mod.second.get();
//    boost::optional<InstantiableModule> res(m);
//    PyDict_SetItemString(result->dict, mod.first.c_str(),PyDataObjectFromModule(&PyDataType, res ));
  }

  for(auto ass : source->scope.assignments) { // copy assignments
//    printf("Var %s\n",ass->getName().c_str());						   
    const std::shared_ptr<Expression> expr = ass->getExpr();
    Value val = expr->evaluate(osinclude_context);
    if(val.isDefined()) {
      PyObject *res= python_fromopenscad(std::move(val));
      PyDict_SetItemString(result->dict, ass->getName().c_str(),res);
    }
  }
 // SourceFileCache::instance()->clear();
  return (PyObject *) result;
}

PyObject *python_osuse(PyObject *self, PyObject *args, PyObject *kwargs)
{
  return python_osuse_include(0,self, args, kwargs);
}

PyObject *python_osinclude(PyObject *self, PyObject *args, PyObject *kwargs)
{
  return python_osuse_include(1,self, args, kwargs);
}

PyObject *python_debug_modifier(PyObject *arg,int mode) {
  DECLARE_INSTANCE
  PyObject *dummydict;
  auto child = PyOpenSCADObjectToNode(arg, &dummydict);
  switch(mode){
    case 0:	  instance->tag_highlight=true; break; // #
    case 1:	  instance->tag_background=true; break; // %
    case 2:	  instance->tag_root=true; break; // ! 
  }
  auto node = std::make_shared<CsgOpNode>(instance, OpenSCADOperator::UNION);
  node->children.push_back(child);
  return PyOpenSCADObjectFromNode(&PyOpenSCADType, node); // TODO 1st loswerden
}

PyObject *python_debug_modifier_func(PyObject *self, PyObject *args, PyObject *kwargs, int mode)
{
  char *kwlist[] = {"obj", NULL};
  PyObject *obj = NULL;
  if (!PyArg_ParseTupleAndKeywords(args, kwargs, "O!", kwlist,
                                   &PyOpenSCADType, &obj
                                   )) {
    PyErr_SetString(PyExc_TypeError, "Error during parsing group(group)");
    return NULL;
  }
  return python_debug_modifier(obj, mode);
}

PyObject *python_debug_modifier_func_oo(PyObject *obj, PyObject *args, PyObject *kwargs, int mode)
{
  char *kwlist[] = { NULL};
  if (!PyArg_ParseTupleAndKeywords(args, kwargs, "", kwlist)) {
    PyErr_SetString(PyExc_TypeError, "Error during parsing group(group)");
    return NULL;
  }
  return python_debug_modifier(obj, mode);
}
PyObject *python_highlight(PyObject *self, PyObject *args, PyObject *kwargs)
{ return python_debug_modifier_func(self, args, kwargs, 0); }
PyObject *python_oo_highlight(PyObject *self, PyObject *args, PyObject *kwargs)
{ return python_debug_modifier_func_oo(self, args, kwargs, 0); }
PyObject *python_background(PyObject *self, PyObject *args, PyObject *kwargs)
{ return python_debug_modifier_func(self, args, kwargs, 1); }
PyObject *python_oo_background(PyObject *self, PyObject *args, PyObject *kwargs)
{ return python_debug_modifier_func_oo(self, args, kwargs, 1); }
PyObject *python_only(PyObject *self, PyObject *args, PyObject *kwargs)
{ return python_debug_modifier_func(self, args, kwargs, 2); }
PyObject *python_oo_only(PyObject *self, PyObject *args, PyObject *kwargs)
{ return python_debug_modifier_func_oo(self, args, kwargs, 2); }

PyObject *python_nb_invert(PyObject *arg) { return python_debug_modifier(arg,0); }
PyObject *python_nb_neg(PyObject *arg) { return python_debug_modifier(arg,1); }
PyObject *python_nb_pos(PyObject *arg) { return python_debug_modifier(arg,2); }

#ifndef OPENSCAD_NOGUI
extern void  add_menuitem_trampoline(const char *menuname, const char *itemname, const char *callback);
PyObject *python_add_menuitem(PyObject *self, PyObject *args, PyObject *kwargs, int mode)
{
  char *kwlist[] = {"menuname","itemname","callback", NULL};
  const char *menuname = nullptr, *itemname = nullptr, *callback = nullptr;

  if (!PyArg_ParseTupleAndKeywords(args, kwargs, "sss", kwlist,
                                   &menuname, &itemname, &callback
                                   )) {
    PyErr_SetString(PyExc_TypeError, "Error during parsing add_menuitem");
    return NULL;
  }
  add_menuitem_trampoline(menuname, itemname, callback);
  return Py_None;
}
#endif

PyObject *python_model(PyObject *self, PyObject *args, PyObject *kwargs, int mode)
{
  char *kwlist[] = {NULL};

  if (!PyArg_ParseTupleAndKeywords(args, kwargs, "", kwlist)) {
    PyErr_SetString(PyExc_TypeError, "Error during parsing model");
    return NULL;
  }
  if(python_result_node == nullptr) return Py_None;
  return PyOpenSCADObjectFromNode(&PyOpenSCADType, python_result_node);
}

PyObject *python_modelpath(PyObject *self, PyObject *args, PyObject *kwargs, int mode)
{
  char *kwlist[] = {NULL};

  if (!PyArg_ParseTupleAndKeywords(args, kwargs, "", kwlist)) {
    PyErr_SetString(PyExc_TypeError, "Error during parsing model");
    return NULL;
  }
  return PyUnicode_FromString(python_scriptpath.c_str());
}

PyMethodDef PyOpenSCADFunctions[] = {
  {"edge", (PyCFunction) python_edge, METH_VARARGS | METH_KEYWORDS, "Create Edge."},
  {"square", (PyCFunction) python_square, METH_VARARGS | METH_KEYWORDS, "Create Square."},
  {"circle", (PyCFunction) python_circle, METH_VARARGS | METH_KEYWORDS, "Create Circle."},
  {"polygon", (PyCFunction) python_polygon, METH_VARARGS | METH_KEYWORDS, "Create Polygon."},
  {"spline", (PyCFunction) python_spline, METH_VARARGS | METH_KEYWORDS, "Create Spline."},
  {"text", (PyCFunction) python_text, METH_VARARGS | METH_KEYWORDS, "Create Text."},
  {"textmetrics", (PyCFunction) python_textmetrics, METH_VARARGS | METH_KEYWORDS, "Get textmetrics."},

  {"cube", (PyCFunction) python_cube, METH_VARARGS | METH_KEYWORDS, "Create Cube."},
  {"cylinder", (PyCFunction) python_cylinder, METH_VARARGS | METH_KEYWORDS, "Create Cylinder."},
  {"sphere", (PyCFunction) python_sphere, METH_VARARGS | METH_KEYWORDS, "Create Sphere."},
  {"polyhedron", (PyCFunction) python_polyhedron, METH_VARARGS | METH_KEYWORDS, "Create Polyhedron."},
#ifdef ENABLE_LIBFIVE  
  {"frep", (PyCFunction) python_frep, METH_VARARGS | METH_KEYWORDS, "Create F-Rep."},
  {"ifrep", (PyCFunction) python_ifrep, METH_VARARGS | METH_KEYWORDS, "Create Inverse F-Rep."},
#endif  

  {"translate", (PyCFunction) python_translate, METH_VARARGS | METH_KEYWORDS, "Move  Object."},
  {"right", (PyCFunction) python_right, METH_VARARGS | METH_KEYWORDS, "Move  Object."},
  {"left", (PyCFunction) python_left, METH_VARARGS | METH_KEYWORDS, "Move Left Object."},
  {"back", (PyCFunction) python_back, METH_VARARGS | METH_KEYWORDS, "Move Back Object."},
  {"front", (PyCFunction) python_front, METH_VARARGS | METH_KEYWORDS, "Move Front Object."},
  {"up", (PyCFunction) python_up, METH_VARARGS | METH_KEYWORDS, "Move Up Object."},
  {"down", (PyCFunction) python_down, METH_VARARGS | METH_KEYWORDS, "Move Down Object."},
  {"rotx", (PyCFunction) python_rotx, METH_VARARGS | METH_KEYWORDS, "Rotate X Object."},
  {"roty", (PyCFunction) python_roty, METH_VARARGS | METH_KEYWORDS, "Rotate Y Object."},
  {"rotz", (PyCFunction) python_rotz, METH_VARARGS | METH_KEYWORDS, "Rotate Z Object."},
  {"rotate", (PyCFunction) python_rotate, METH_VARARGS | METH_KEYWORDS, "Rotate Object."},
  {"scale", (PyCFunction) python_scale, METH_VARARGS | METH_KEYWORDS, "Scale Object."},
  {"mirror", (PyCFunction) python_mirror, METH_VARARGS | METH_KEYWORDS, "Mirror Object."},
  {"multmatrix", (PyCFunction) python_multmatrix, METH_VARARGS | METH_KEYWORDS, "Multmatrix Object."},
  {"divmatrix", (PyCFunction) python_divmatrix, METH_VARARGS | METH_KEYWORDS, "Divmatrix Object."},
  {"offset", (PyCFunction) python_offset, METH_VARARGS | METH_KEYWORDS, "Offset Object."},
#if defined(ENABLE_EXPERIMENTAL) && defined(ENABLE_CGAL)
  {"roof", (PyCFunction) python_roof, METH_VARARGS | METH_KEYWORDS, "Roof Object."},
#endif
  {"pull", (PyCFunction) python_pull, METH_VARARGS | METH_KEYWORDS, "Pull apart Object."},
  {"wrap", (PyCFunction) python_wrap, METH_VARARGS | METH_KEYWORDS, "Wrap Object around cylidner."},
  {"color", (PyCFunction) python_color, METH_VARARGS | METH_KEYWORDS, "Color Object."},
  {"output", (PyCFunction) python_output, METH_VARARGS | METH_KEYWORDS, "Output the result."},
  {"show", (PyCFunction) python_show, METH_VARARGS | METH_KEYWORDS, "Show the result."},
  {"separate", (PyCFunction) python_separate, METH_VARARGS | METH_KEYWORDS, "Split into separate parts."},
  {"export", (PyCFunction) python_export, METH_VARARGS | METH_KEYWORDS, "Export the result."},
  {"find_face", (PyCFunction) python_find_face, METH_VARARGS | METH_KEYWORDS, "find_face."},
  {"sitonto", (PyCFunction) python_sitonto, METH_VARARGS | METH_KEYWORDS, "sitonto"},

  {"linear_extrude", (PyCFunction) python_linear_extrude, METH_VARARGS | METH_KEYWORDS, "Linear_extrude Object."},
  {"rotate_extrude", (PyCFunction) python_rotate_extrude, METH_VARARGS | METH_KEYWORDS, "Rotate_extrude Object."},
  {"path_extrude", (PyCFunction) python_path_extrude, METH_VARARGS | METH_KEYWORDS, "Path_extrude Object."},
  {"skin", (PyCFunction) python_skin, METH_VARARGS | METH_KEYWORDS, "Path_extrude Object."},

  {"union", (PyCFunction) python_union, METH_VARARGS | METH_KEYWORDS, "Union Object."},
  {"difference", (PyCFunction) python_difference, METH_VARARGS | METH_KEYWORDS, "Difference Object."},
  {"intersection", (PyCFunction) python_intersection, METH_VARARGS | METH_KEYWORDS, "Intersection Object."},
  {"hull", (PyCFunction) python_hull, METH_VARARGS | METH_KEYWORDS, "Hull Object."},
  {"minkowski", (PyCFunction) python_minkowski, METH_VARARGS | METH_KEYWORDS, "Minkowski Object."},
  {"fill", (PyCFunction) python_fill, METH_VARARGS | METH_KEYWORDS, "Fill Object."},
  {"resize", (PyCFunction) python_resize, METH_VARARGS | METH_KEYWORDS, "Resize Object."},
  {"concat", (PyCFunction) python_concat, METH_VARARGS | METH_KEYWORDS, "Concatenate Object."},

  {"highlight", (PyCFunction) python_highlight, METH_VARARGS | METH_KEYWORDS, "Highlight Object."},
  {"background", (PyCFunction) python_background, METH_VARARGS | METH_KEYWORDS, "Background Object."},
  {"only", (PyCFunction) python_only, METH_VARARGS | METH_KEYWORDS, "Only Object."},

  {"projection", (PyCFunction) python_projection, METH_VARARGS | METH_KEYWORDS, "Projection Object."},
  {"surface", (PyCFunction) python_surface, METH_VARARGS | METH_KEYWORDS, "Surface Object."},
  {"texture", (PyCFunction) python_texture, METH_VARARGS | METH_KEYWORDS, "Include a texture."},
  {"mesh", (PyCFunction) python_mesh, METH_VARARGS | METH_KEYWORDS, "exports mesh."},
  {"faces", (PyCFunction) python_faces, METH_VARARGS | METH_KEYWORDS, "exports a list of faces."},
  {"edges", (PyCFunction) python_edges, METH_VARARGS | METH_KEYWORDS, "exports a list of edges from a face."},
  {"oversample", (PyCFunction) python_oversample, METH_VARARGS | METH_KEYWORDS, "oversample."},
  {"debug", (PyCFunction) python_debug, METH_VARARGS | METH_KEYWORDS, "debug a face."},
  {"fillet", (PyCFunction) python_fillet, METH_VARARGS | METH_KEYWORDS, "fillet."},

  {"group", (PyCFunction) python_group, METH_VARARGS | METH_KEYWORDS, "Group Object."},
  {"render", (PyCFunction) python_render, METH_VARARGS | METH_KEYWORDS, "Render Object."},
  {"osimport", (PyCFunction) python_import, METH_VARARGS | METH_KEYWORDS, "Import Object."},
  {"osuse", (PyCFunction) python_osuse, METH_VARARGS | METH_KEYWORDS, "Use OpenSCAD Library."},
  {"osinclude", (PyCFunction) python_osinclude, METH_VARARGS | METH_KEYWORDS, "Include OpenSCAD Library."},
  {"version", (PyCFunction) python_osversion, METH_VARARGS | METH_KEYWORDS, "Output openscad Version."},
  {"version_num", (PyCFunction) python_osversion_num, METH_VARARGS | METH_KEYWORDS, "Output openscad Version."},
  {"add_parameter", (PyCFunction) python_add_parameter, METH_VARARGS | METH_KEYWORDS, "Add Parameter for Customizer."},
  {"scad", (PyCFunction) python_scad, METH_VARARGS | METH_KEYWORDS, "Source OpenSCAD code."},
  {"align", (PyCFunction) python_align, METH_VARARGS | METH_KEYWORDS, "Align Object to another."},
#ifndef OPENSCAD_NOGUI  
  {"add_menuitem", (PyCFunction) python_add_menuitem, METH_VARARGS | METH_KEYWORDS, "Add Menuitem to the the openscad window."},
  {"nimport", (PyCFunction) python_nimport, METH_VARARGS | METH_KEYWORDS, "Import Networked Object."},
#endif  
  {"model", (PyCFunction) python_model, METH_VARARGS | METH_KEYWORDS, "Yield Model"},
  {"modelpath", (PyCFunction) python_modelpath, METH_VARARGS | METH_KEYWORDS, "Returns absolute Path to script"},
  {"marked", (PyCFunction) python_marked, METH_VARARGS | METH_KEYWORDS, "Create a marked value."},
  {NULL, NULL, 0, NULL}
};

#define	OO_METHOD_ENTRY(name,desc) \
  {#name, (PyCFunction) python_oo_##name, METH_VARARGS | METH_KEYWORDS, desc},

PyMethodDef PyOpenSCADMethods[] = {
  OO_METHOD_ENTRY(translate,"Move Object")
  OO_METHOD_ENTRY(rotate,"Rotate Object")	
  OO_METHOD_ENTRY(right,"Right Object")	
  OO_METHOD_ENTRY(left,"Left Object")	
  OO_METHOD_ENTRY(back,"Back Object")	
  OO_METHOD_ENTRY(front,"Front Object")	
  OO_METHOD_ENTRY(up,"Up Object")	
  OO_METHOD_ENTRY(down,"Lower Object")	

  OO_METHOD_ENTRY(union,"Union Object")	
  OO_METHOD_ENTRY(difference,"Difference Object")	
  OO_METHOD_ENTRY(intersection,"Intersection Object")

  OO_METHOD_ENTRY(rotx,"Rotx Object")	
  OO_METHOD_ENTRY(roty,"Roty Object")	
  OO_METHOD_ENTRY(rotz,"Rotz Object")	

  OO_METHOD_ENTRY(scale,"Scale Object")	
  OO_METHOD_ENTRY(mirror,"Mirror Object")	
  OO_METHOD_ENTRY(multmatrix,"Multmatrix Object")	
  OO_METHOD_ENTRY(divmatrix,"Divmatrix Object")	
  OO_METHOD_ENTRY(offset,"Offset Object")	
#if defined(ENABLE_EXPERIMENTAL) && defined(ENABLE_CGAL)
  OO_METHOD_ENTRY(roof,"Roof Object")	
#endif
  OO_METHOD_ENTRY(color,"Color Object")	
  OO_METHOD_ENTRY(separate,"Split into separate Objects")	
  OO_METHOD_ENTRY(export,"Export Object")	
  OO_METHOD_ENTRY(find_face,"Find Face")	
  OO_METHOD_ENTRY(sitonto,"Sit onto")	

  OO_METHOD_ENTRY(linear_extrude,"Linear_extrude Object")	
  OO_METHOD_ENTRY(rotate_extrude,"Rotate_extrude Object")	
  OO_METHOD_ENTRY(path_extrude,"Path_extrude Object")
  OO_METHOD_ENTRY(resize,"Resize Object")	

  OO_METHOD_ENTRY(mesh, "Mesh Object")	
  OO_METHOD_ENTRY(faces, "Create Faces list")	
  OO_METHOD_ENTRY(edges, "Create Edges list")	
  OO_METHOD_ENTRY(oversample,"Oversample Object")	
  OO_METHOD_ENTRY(debug,"Debug Object Faces")	
  OO_METHOD_ENTRY(fillet,"Fillet Object")	
  OO_METHOD_ENTRY(align,"Align Object to another")	

  OO_METHOD_ENTRY(highlight,"Highlight Object")	
  OO_METHOD_ENTRY(background,"Background Object")	
  OO_METHOD_ENTRY(only,"Only Object")	
  OO_METHOD_ENTRY(show,"Show Object")	
  OO_METHOD_ENTRY(projection,"Projection Object")	
  OO_METHOD_ENTRY(pull,"Pull Obejct apart")	
  OO_METHOD_ENTRY(wrap,"Wrap Object around Cylinder")	
  OO_METHOD_ENTRY(render,"Render Object")	
  {NULL, NULL, 0, NULL}
};

PyNumberMethods PyOpenSCADNumbers =
{
     python_nb_add,	//binaryfunc nb_add
     python_nb_subtract,//binaryfunc nb_subtract
     python_nb_mul,	//binaryfunc nb_multiply
     0,			//binaryfunc nb_remainder
     0,			//binaryfunc nb_divmod
     0,			//ternaryfunc nb_power
     python_nb_neg,	//unaryfunc nb_negative
     python_nb_pos,	//unaryfunc nb_positive
     0,			//unaryfunc nb_absolute
     0,			//inquiry nb_bool
     python_nb_invert,  //unaryfunc nb_invert
     0,			//binaryfunc nb_lshift
     0,			//binaryfunc nb_rshift
     python_nb_and,	//binaryfunc nb_and 
     python_nb_xor,      //binaryfunc nb_xor
     python_nb_or,	//binaryfunc nb_or 
     0,			//unaryfunc nb_int
     0,			//void *nb_reserved
     0,			//unaryfunc nb_float

     0,			//binaryfunc nb_inplace_add
     0,			//binaryfunc nb_inplace_subtract
     0,			//binaryfunc nb_inplace_multiply
     0,			//binaryfunc nb_inplace_remainder
     0,			//ternaryfunc nb_inplace_power
     0,			//binaryfunc nb_inplace_lshift
     0,			//binaryfunc nb_inplace_rshift
     0,			//binaryfunc nb_inplace_and
     0,			//binaryfunc nb_inplace_xor
     0,			//binaryfunc nb_inplace_or

     0,			//binaryfunc nb_floor_divide
     0,			//binaryfunc nb_true_divide
     0,			//binaryfunc nb_inplace_floor_divide
     0,			//binaryfunc nb_inplace_true_divide

     0,			//unaryfunc nb_index

     0,			//binaryfunc nb_matrix_multiply
     0			//binaryfunc nb_inplace_matrix_multiply
};

PyMappingMethods PyOpenSCADMapping =
{
  0,
  python__getitem__,
  python__setitem__
};
<|MERGE_RESOLUTION|>--- conflicted
+++ resolved
@@ -86,7 +86,6 @@
 
 //using namespace boost::assign; // bring 'operator+=()' into scope
 
-<<<<<<< HEAD
 
 // Colors extracted from https://drafts.csswg.org/css-color/ on 2015-08-02
 // CSS Color Module Level 4 - Editor’s Draft, 29 May 2015
@@ -137,8 +136,6 @@
   return PyDataObjectFromValue(&PyDataType, value);
 }
 
-=======
->>>>>>> bdd94c0b
 PyObject *python_cube(PyObject *self, PyObject *args, PyObject *kwargs)
 {
   DECLARE_INSTANCE
