/*
 *  OpenSCAD (www.openscad.org)
 *  Copyright (C) 2009-2011 Clifford Wolf <clifford@clifford.at> and
 *                          Marius Kintel <marius@kintel.net>
 *
 *  This program is free software; you can redistribute it and/or modify
 *  it under the terms of the GNU General Public License as published by
 *  the Free Software Foundation; either version 2 of the License, or
 *  (at your option) any later version.
 *
 *  As a special exception, you have permission to link this program
 *  with the CGAL library and distribute executables, as long as you
 *  follow the requirements of the GNU GPL in regard to all of the
 *  software in the executable aside from CGAL.
 *
 *  This program is distributed in the hope that it will be useful,
 *  but WITHOUT ANY WARRANTY; without even the implied warranty of
 *  MERCHANTABILITY or FITNESS FOR A PARTICULAR PURPOSE.  See the
 *  GNU General Public License for more details.
 *
 *  You should have received a copy of the GNU General Public License
 *  along with this program; if not, write to the Free Software
 *  Foundation, Inc., 59 Temple Place, Suite 330, Boston, MA  02111-1307  USA
 *
 */


#include <boost/format.hpp>
#include <boost/algorithm/string.hpp>
#include "linalg.h"
#include "export.h"
#include "GeometryUtils.h"
#include <Python.h>
#include "python/pyopenscad.h"
#include "core/primitives.h"
#include "core/CsgOpNode.h"
#include "core/ColorNode.h"
#include "core/ColorUtil.h"
<<<<<<< HEAD
#include "SourceFile.h"
#include "BuiltinContext.h"
#include <PolySetBuilder.h>
extern bool parse(SourceFile *& file, const std::string& text, const std::string& filename, const std::string& mainFile, int debug);

#include <python/pydata.h>
#ifdef ENABLE_LIBFIVE
#include "python/FrepNode.h"
#endif
#include "GeometryUtils.h"
=======
>>>>>>> ce6161cc
#include "core/TransformNode.h"
#include "core/LinearExtrudeNode.h"
#include "core/RotateExtrudeNode.h"
#include "core/PathExtrudeNode.h"
#include "core/PullNode.h"
#include "core/WrapNode.h"
#include "core/OversampleNode.h"
#include "core/DebugNode.h"
#include "core/FilletNode.h"
#include "core/SkinNode.h"
#include "core/ConcatNode.h"
#include "core/CgalAdvNode.h"
#include "Expression.h"
#include "core/RoofNode.h"
#include "core/RenderNode.h"
#include "core/SurfaceNode.h"
#include "core/TextNode.h"
#include "core/OffsetNode.h"
<<<<<<< HEAD
#include "core/TextureNode.h"
#include <hash.h>
#include <PolySetUtils.h>
#include "core/ProjectionNode.h"
#include "core/ImportNode.h"
#include <Tree.h>
#include <GeometryEvaluator.h>
=======
#include "core/ProjectionNode.h"
#include "core/ImportNode.h"
#include "core/Tree.h"
#include "geometry/PolySet.h"
#include "geometry/PolySetUtils.h"
#include "geometry/GeometryEvaluator.h"
>>>>>>> ce6161cc
#include "utils/degree_trig.h"
#include "printutils.h"
#include "io/fileutils.h"
#include "handle_dep.h"
#include <fstream>
#include <ostream>
#include <boost/functional/hash.hpp>
#include <ScopeContext.h>
#include "PlatformUtils.h"
#include <iostream>
#include <filesystem>

//using namespace boost::assign; // bring 'operator+=()' into scope


// Colors extracted from https://drafts.csswg.org/css-color/ on 2015-08-02
// CSS Color Module Level 4 - Editor’s Draft, 29 May 2015
extern std::unordered_map<std::string, Color4f> webcolors;

PyObject *python_cube(PyObject *self, PyObject *args, PyObject *kwargs)
{
  DECLARE_INSTANCE
  auto node = std::make_shared<CubeNode>(instance);

  char *kwlist[] = {"size", "center", NULL};
  PyObject *size = NULL;

  PyObject *center = NULL;


  if (!PyArg_ParseTupleAndKeywords(args, kwargs, "|OO", kwlist,
                                   &size,
                                   &center)){
    PyErr_SetString(PyExc_TypeError, "Error during parsing cube(size)");
    return NULL;
  }	  

  if (size != NULL) {
    if (python_vectorval(size, 3, 3, &(node->x), &(node->y), &(node->z))) {
      PyErr_SetString(PyExc_TypeError, "Invalid Cube dimensions");
      return NULL;
    }
  }
  if(node->x <= 0 || node->y <= 0 || node ->z <= 0) {
      PyErr_SetString(PyExc_TypeError, "Cube Dimensions must be positive");
      return NULL;
  }
  for(int i=0;i<3;i++) node->center[i] = 1;
  if (center == Py_False || center == NULL ) ;
  else if (center == Py_True){
    for(int i=0;i<3;i++) node->center[i] = 0;
  } else if(PyUnicode_Check(center)) {
    PyObject* centerval = PyUnicode_AsEncodedString(center, "utf-8", "~");
    const char *centerstr =  PyBytes_AS_STRING(centerval);
    if(centerstr == nullptr) {
      PyErr_SetString(PyExc_TypeError, "Cannot parse center code");
      return NULL;
    }
    if(strlen(centerstr) != 3) {
      PyErr_SetString(PyExc_TypeError, "Center code must be exactly 3 characters");
      return NULL;
    }
    for(int i=0;i<3;i++) {
      switch(centerstr[i]) {
        case '|': node->center[i] = 0; break;	      
        case '0': node->center[i] = 0; break;	      
        case ' ': node->center[i] = 0; break;	      
        case '_': node->center[i] = 0; break;	      

        case '>': node->center[i] = -1; break;	      
        case ']': node->center[i] = -1; break;	      
        case ')': node->center[i] = -1; break;	      
        case '+': node->center[i] = -1; break;	      

        case '<': node->center[i] = 1; break;	      
        case '[': node->center[i] = 1; break;	      
        case '(': node->center[i] = 1; break;	      
        case '-': node->center[i] = 1; break;	      

        default:		  
          PyErr_SetString(PyExc_TypeError, "Center code chars not recognized, must be + - or 0");
	  return NULL;
      }	      
    }
  } else {
      PyErr_SetString(PyExc_TypeError, "Unknown Value for center parameter");
      return NULL;
  }
  python_retrieve_pyname(node);
  return PyOpenSCADObjectFromNode(&PyOpenSCADType, node);
}

Vector3d sphereCalcIndInt(PyObject *func, Vector3d dir)
{
  dir.normalize();
  PyObject *dir_p= PyList_New(3);
  for(int i=0;i<3;i++)
    PyList_SetItem(dir_p,i,PyFloat_FromDouble(dir[i]));
  PyObject* args = PyTuple_Pack(1,dir_p);
  PyObject* len_p = PyObject_CallObject(func, args);
  double len=0;
  if(len_p == nullptr) {
	  return dir;
  }
  python_numberval(len_p, &len);
  return dir * len;
}

int sphereCalcInd(PolySetBuilder &builder, std::vector<Vector3d> &vertices, PyObject *func, Vector3d dir)
{
  dir = sphereCalcIndInt(func, dir);	
  unsigned int ind=builder.vertexIndex(dir);
  if(ind == vertices.size()) vertices.push_back(dir);
  return ind;
}

class SphereEdgeDb
{
        public:
		SphereEdgeDb(int a, int b) {
			ind1=(a<b)?a:b;
			ind2=(a>b)?a:b;
		}
                int ind1, ind2;
                int operator==(const SphereEdgeDb ref)
                {
                        if(this->ind1 == ref.ind1 && this->ind2 == ref.ind2) return 1;
                        return 0;
                }
};

unsigned int hash_value(const SphereEdgeDb& r) {
        unsigned int i;
        i=r.ind1 |(r.ind2<<16) ;
        return i;
}

int operator==(const SphereEdgeDb &t1, const SphereEdgeDb &t2) 
{
        if(t1.ind1 == t2.ind1 && t1.ind2 == t2.ind2) return 1;
        return 0;
}

int sphereCalcSplitInd(PolySetBuilder &builder, std::vector<Vector3d> &vertices, std::unordered_map<SphereEdgeDb, int, boost::hash<SphereEdgeDb> > &edges, PyObject *func, int ind1, int ind2)
{
  SphereEdgeDb edge(ind1, ind2);
  if(edges.count(edge) > 0) {
    return edges[edge];
  }
  int result = sphereCalcInd(builder, vertices, func, vertices[ind1]+vertices[ind2]);
  edges[edge]=result;
  return result;
}

std::unique_ptr<const Geometry> sphereCreateFuncGeometry(void *funcptr, double fs, int n)
{
  PyObject *func = (PyObject *) funcptr;
  std::unordered_map<SphereEdgeDb, int, boost::hash<SphereEdgeDb> > edges;

  PolySetBuilder builder;
  std::vector<Vector3d> vertices;

  int topind, botind, leftind, rightind, frontind, backind;
  leftind=sphereCalcInd(builder, vertices, func, Vector3d(-1,0,0));
  rightind=sphereCalcInd(builder, vertices, func, Vector3d(1,0,0));
  frontind=sphereCalcInd(builder, vertices, func, Vector3d(0,-1,0));
  backind=sphereCalcInd(builder, vertices, func, Vector3d(0,1,0));
  botind=sphereCalcInd(builder, vertices, func, Vector3d(0,0,-1));
  topind=sphereCalcInd(builder, vertices, func, Vector3d(0,0,1));

  std::vector<IndexedTriangle> triangles;
  std::vector<IndexedTriangle> tri_new;
  tri_new.push_back(IndexedTriangle(leftind, frontind, topind));
  tri_new.push_back(IndexedTriangle(frontind, rightind, topind));
  tri_new.push_back(IndexedTriangle(rightind, backind, topind));
  tri_new.push_back(IndexedTriangle(backind, leftind, topind));
  tri_new.push_back(IndexedTriangle(leftind, botind, frontind));
  tri_new.push_back(IndexedTriangle(frontind, botind, rightind));
  tri_new.push_back(IndexedTriangle(rightind, botind, backind));
  tri_new.push_back(IndexedTriangle(backind, botind, leftind));

  int round=0;
  unsigned int i1, i2, imid;
  Vector3d p1, p2, p3,pmin, pmax, pmid, pmid_test, dir1, dir2;
  double dist,ang,ang_test;
  do {
    triangles = tri_new;	  
    if(round == n) break;
    tri_new.clear();
    std::vector<int> midinds;
    for(const IndexedTriangle & tri: triangles) {
      int zeroang=0;	    
      unsigned int midind=-1;
      for(int i=0;i<3;i++) {
        i1=tri[i];
	i2=tri[(i+1)%3];
        SphereEdgeDb edge(i1, i2);
  	if(edges.count(edge) > 0) continue;
        dist=(vertices[i1]-vertices[i2]).norm();
	if(dist < fs) continue;
	p1=vertices[i1];
	p2=vertices[i2];
	pmin=p1;
	pmax=p2;
	pmid=(pmin+pmax)/2;
	pmid=sphereCalcIndInt(func, pmid);
	dir1=(pmid-p1).normalized();
	dir2=(p2-pmid).normalized();
	ang=acos(dir1.dot(dir2));
//	printf("ang=%g\n",ang*180/3.14);
        if(ang < 0.001) { zeroang++; continue; }
	do
	{
	  pmid_test=(pmin+pmid)/2;
	  pmid_test=sphereCalcIndInt(func, pmid_test);
	  dir1=(pmid_test-p1).normalized();
	  dir2=(p2-pmid_test).normalized();
	  ang_test=acos(dir1.dot(dir2));
	  if(ang_test > ang) {
		  pmax=pmid; ang=ang_test; pmid = pmid_test; 
		  if((pmax-pmin).norm() > fs) continue;
	  }

 	  pmid_test=(pmax+pmid)/2;
 	  pmid_test=sphereCalcIndInt(func, pmid_test);
	  dir1=(pmid_test-p1).normalized();
	  dir2=(p2-pmid_test).normalized();
	  ang_test=acos(dir1.dot(dir2));
	  if(ang_test > ang) {
		  pmin=pmid; ang=ang_test; pmid = pmid_test;
		  if((pmax-pmin).norm() > fs) continue;
	  }
	}
        while(0);	

  	imid=builder.vertexIndex(pmid);
        if(imid == vertices.size()) vertices.push_back(pmid);
	edges[edge]=imid;
      }
      if(zeroang == 3) {
	p1=vertices[tri[0]];
	p2=vertices[tri[1]];
	p3=vertices[tri[2]];
	pmid=(p1+p2+p3)/3.0;
	pmid=sphereCalcIndInt(func, pmid);
        Vector4d norm=calcTriangleNormal(vertices,{tri[0], tri[1], tri[2] });
	if(fabs(pmid.dot(norm.head<3>())- norm[3]) > 1e-3) {
  	  midind=builder.vertexIndex(pmid);
          if(midind == vertices.size()) vertices.push_back(pmid);
	}  
      }
      midinds.push_back(midind);
    }
    // create new triangles from split edges    
    int ind=0;
    for(const IndexedTriangle & tri: triangles) {

      int splitind[3];	    
      for(int i=0;i<3;i++) {
        SphereEdgeDb e(tri[i], tri[(i+1)%3]);
        splitind[i] = edges.count(e) > 0?edges[e]:-1;
      }

      if(midinds[ind] != -1) {
        for(int i=0;i<3;i++) {	     
          if(splitind[i] == -1) {		
            tri_new.push_back(IndexedTriangle(tri[i], tri[(i+1)%3], midinds[ind]));
	  }
	  else {
            tri_new.push_back(IndexedTriangle(tri[i], splitind[i], midinds[ind]));
            tri_new.push_back(IndexedTriangle(splitind[i], tri[(i+1)%3], midinds[ind]));
	  }  
	}  
        ind++;
        continue;	
      }

      int bucket= ((splitind[0]!= -1)?1:0) | ((splitind[1]!= -1)?2:0) | ((splitind[2]!= -1)?4:0) ;
      switch(bucket) {
          case 0:		
            tri_new.push_back(IndexedTriangle(tri[0], tri[1], tri[2]));
	    break;
	  case 1:
            tri_new.push_back(IndexedTriangle(tri[0], splitind[0], tri[2]));
            tri_new.push_back(IndexedTriangle(tri[2], splitind[0], tri[1]));
	    break;
	  case 2:
            tri_new.push_back(IndexedTriangle(tri[1], splitind[1], tri[0]));
            tri_new.push_back(IndexedTriangle(tri[0], splitind[1], tri[2]));
	    break;
	  case 3:
            tri_new.push_back(IndexedTriangle(tri[0], splitind[0], tri[2]));
            tri_new.push_back(IndexedTriangle(splitind[0], splitind[1],tri[2]));
            tri_new.push_back(IndexedTriangle(splitind[0], tri[1],splitind[1]));
	    break;
	  case 4:
            tri_new.push_back(IndexedTriangle(tri[2], splitind[2], tri[1]));
            tri_new.push_back(IndexedTriangle(tri[1], splitind[2], tri[0]));
	    break;
	  case 5:
            tri_new.push_back(IndexedTriangle(tri[0], splitind[0], splitind[2]));
            tri_new.push_back(IndexedTriangle(splitind[0], tri[2], splitind[2]));
            tri_new.push_back(IndexedTriangle(splitind[0], tri[1],tri[2]));
	    break;
	  case 6:
            tri_new.push_back(IndexedTriangle(tri[0], tri[1], splitind[2]));
            tri_new.push_back(IndexedTriangle(tri[1], splitind[1], splitind[2]));
            tri_new.push_back(IndexedTriangle(splitind[1], tri[2],splitind[2]));
	    break;
	  case 7:
            tri_new.push_back(IndexedTriangle(splitind[2], tri[0], splitind[0]));
            tri_new.push_back(IndexedTriangle(splitind[0], tri[1], splitind[1]));
            tri_new.push_back(IndexedTriangle(splitind[1], tri[2], splitind[2]));
            tri_new.push_back(IndexedTriangle(splitind[0], splitind[1], splitind[2]));
	    break;
      }
      ind++;
    }  
     
    round++;
  }
  while(tri_new.size() != triangles.size());
  for(const IndexedTriangle & tri: tri_new) {
    builder.appendPolygon({tri[0], tri[1], tri[2]});
  }
  auto ps = builder.build();
  return ps; 
}

PyObject *python_sphere(PyObject *self, PyObject *args, PyObject *kwargs)
{
  DECLARE_INSTANCE
  auto node = std::make_shared<SphereNode>(instance);

  char *kwlist[] = {"r", "d", "fn", "fa", "fs", NULL};
  double r = NAN;
  PyObject *rp = nullptr;
  double d = NAN;
  double fn = NAN, fa = NAN, fs = NAN;

  double vr = 1;

  if (!PyArg_ParseTupleAndKeywords(args, kwargs, "|Odddd", kwlist,
                                   &rp, &d, &fn, &fa, &fs
                                   )) {
    PyErr_SetString(PyExc_TypeError, "Error during parsing sphere(r|d)");
    return NULL;
  } 
  if(rp != nullptr) {
    if(python_numberval(rp, &r))
    if(rp->ob_type == &PyFunction_Type) node->r_func = rp;
  }
  if (!isnan(r)) {
    if(r <= 0) {
      PyErr_SetString(PyExc_TypeError, "Parameter r must be positive");
      return NULL;
    }	    
    vr = r;
    if(!isnan(d)) {
      PyErr_SetString(PyExc_TypeError, "Cant specify r and d at the same time for sphere");
      return NULL;
    }
  } 
  if (!isnan(d)) {
    if(d <= 0) {
      PyErr_SetString(PyExc_TypeError, "Parameter d must be positive");
      return NULL;
    }	    
    vr = d / 2.0;
  }

  get_fnas(node->fn, node->fa, node->fs);
  if (!isnan(fn)) node->fn = fn;
  if (!isnan(fa)) node->fa = fa;
  if (!isnan(fs)) node->fs = fs;

  node->r = vr;

  python_retrieve_pyname(node);
  return PyOpenSCADObjectFromNode(&PyOpenSCADType, node);
}

PyObject *python_cylinder(PyObject *self, PyObject *args, PyObject *kwargs)
{
  DECLARE_INSTANCE
  auto node = std::make_shared<CylinderNode>(instance);

  char *kwlist[] = {"h", "r1", "r2", "center",  "r", "d", "d1", "d2", "angle", "fn", "fa", "fs", NULL};
  double h = NAN;
  double r = NAN;
  double r1 = NAN;
  double r2 = NAN;
  double d = NAN;
  double d1 = NAN;
  double d2 = NAN;
  double angle = NAN;

  double fn = NAN, fa = NAN, fs = NAN;

  PyObject *center = NULL;
  double vr1 = 1, vr2 = 1, vh = 1;


  if (!PyArg_ParseTupleAndKeywords(args, kwargs, "|dddOdddddddd", kwlist, &h, &r1, &r2, &center, &r, &d, &d1, &d2, &angle,  &fn, &fa, &fs)) {
    PyErr_SetString(PyExc_TypeError, "Error during parsing cylinder(h,r|r1+r2|d1+d2)");
    return NULL;
  }

  if(h <= 0) {
    PyErr_SetString(PyExc_TypeError, "Cylinder height must be positive");
    return NULL;
  }
  vh = h;

  if(!isnan(d) && d <= 0) {
    PyErr_SetString(PyExc_TypeError, "Cylinder d must be positive");
    return NULL;
  }
  if(!isnan(r1) && r1 < 0) {
    PyErr_SetString(PyExc_TypeError, "Cylinder r1 must not be negative");
    return NULL;
  }
  if(!isnan(r2) && r2 < 0) {
    PyErr_SetString(PyExc_TypeError, "Cylinder r2 must not be negative");
    return NULL;
  }
  if(!isnan(d1) && d1 < 0) {
    PyErr_SetString(PyExc_TypeError, "Cylinder d1 must not be negative");
    return NULL;
  }
  if(!isnan(d2) && d2 < 0) {
    PyErr_SetString(PyExc_TypeError, "Cylinder d2 must not be negative");
    return NULL;
  }

  if (!isnan(r1) && !isnan(r2)) {
    vr1 = r1; vr2 = r2;
  } else if (!isnan(r1) && isnan(r2)) {
    vr1 = r1; vr2 = r1;
  } else if (!isnan(d1) && !isnan(d2)) {
    vr1 = d1 / 2.0; vr2 = d2 / 2.0;
  } else if (!isnan(r)) {
    vr1 = r; vr2 = r;
  } else if (!isnan(d)) {
    vr1 = d / 2.0; vr2 = d / 2.0;
  }

  if (!isnan(angle)) node->angle = angle;
  get_fnas(node->fn, node->fa, node->fs);
  if (!isnan(fn)) node->fn = fn;
  if (!isnan(fa)) node->fa = fa;
  if (!isnan(fs)) node->fs = fs;

  node->r1 = vr1;
  node->r2 = vr2;
  node->h = vh;

  if (center == Py_True) node->center = 1;
  else if (center == Py_False || center == NULL )  node->center = 0;
  else {
      PyErr_SetString(PyExc_TypeError, "Unknown Value for center parameter");
      return NULL;
  }

  python_retrieve_pyname(node);
  return PyOpenSCADObjectFromNode(&PyOpenSCADType, node);
}


PyObject *python_polyhedron(PyObject *self, PyObject *args, PyObject *kwargs)
{
  DECLARE_INSTANCE
  unsigned int i, j, pointIndex;
  auto node = std::make_shared<PolyhedronNode>(instance);

  char *kwlist[] = {"points", "faces", "convexity", "triangles", NULL};
  PyObject *points = NULL;
  PyObject *faces = NULL;
  int convexity = 2;
  PyObject *triangles = NULL;

  PyObject *element;
  Vector3d point;

  if (!PyArg_ParseTupleAndKeywords(args, kwargs, "O!O!|iO!", kwlist,
                                   &PyList_Type, &points,
                                   &PyList_Type, &faces,
                                   &convexity,
                                   &PyList_Type, &triangles
                                   )) {
	  PyErr_SetString(PyExc_TypeError, "Error during parsing polyhedron(points, faces)");
	  return NULL;
  } 

  if (points != NULL && PyList_Check(points)) {
    if(PyList_Size(points) == 0) {
      PyErr_SetString(PyExc_TypeError, "There must at least be one point in the polyhedron");
      return NULL;
    }
    for (i = 0; i < PyList_Size(points); i++) {
      element = PyList_GetItem(points, i);
      if (PyList_Check(element) && PyList_Size(element) == 3) {
        point[0] = PyFloat_AsDouble(PyList_GetItem(element, 0));
        point[1] = PyFloat_AsDouble(PyList_GetItem(element, 1));
        point[2] = PyFloat_AsDouble(PyList_GetItem(element, 2));
        node->points.push_back(point);
      } else {
        PyErr_SetString(PyExc_TypeError, "Coordinate must exactly contain 3 numbers");
        return NULL;
      }

    }
  } else {
    PyErr_SetString(PyExc_TypeError, "Polyhedron Points must be a list of coordinates");
    return NULL;
  }

  if (triangles != NULL) {
    faces = triangles;
//	LOG(message_group::Deprecated, inst->location(), parameters.documentRoot(), "polyhedron(triangles=[]) will be removed in future releases. Use polyhedron(faces=[]) instead.");
  }

  if (faces != NULL && PyList_Check(faces) ) {
    if(PyList_Size(faces) == 0) {
      PyErr_SetString(PyExc_TypeError, "must specify at least 1 face");
      return NULL;
    }
    for (i = 0; i < PyList_Size(faces); i++) {
      element = PyList_GetItem(faces, i);
      if (PyList_Check(element)) {
        IndexedFace face;
        for (j = 0; j < PyList_Size(element); j++) {
          pointIndex = PyLong_AsLong(PyList_GetItem(element, j));
	  if(pointIndex < 0 || pointIndex >= node->points.size()) {
    		PyErr_SetString(PyExc_TypeError, "Polyhedron Point Index out of range");
		    return NULL;
	  }
          face.push_back(pointIndex);
        }
        if (face.size() >= 3) {
          node->faces.push_back(std::move(face));
        } else {
    	  PyErr_SetString(PyExc_TypeError, "Polyhedron Face must sepcify at least 3 indices");
  	  return NULL;
	}

      } else {
    	PyErr_SetString(PyExc_TypeError, "Polyhedron Face must be a list of indices");
	return NULL;
      }
    }
  } else {
    PyErr_SetString(PyExc_TypeError, "Polyhedron faces must be a list of indices");
    return NULL;
  }


  node->convexity = convexity;
  if (node->convexity < 1) node->convexity = 1;

  python_retrieve_pyname(node);
  return PyOpenSCADObjectFromNode(&PyOpenSCADType, node);
}

#ifdef ENABLE_LIBFIVE
PyObject *python_frep(PyObject *self, PyObject *args, PyObject *kwargs)
{
  DECLARE_INSTANCE
  auto node = std::make_shared<FrepNode>(instance);
  PyObject *expression=NULL;
  PyObject *bmin=NULL, *bmax=NULL;
  double res=10;

  char *kwlist[] = {"exp","min","max","res", NULL};

  if (!PyArg_ParseTupleAndKeywords(args, kwargs, "OOO|d", kwlist,
                                   &expression,
				   &bmin, &bmax, &res
				   )) return NULL;

  python_vectorval(bmin, 3, 3, &(node->x1), &(node->y1), &(node->z1));
  python_vectorval(bmax, 3, 3, &(node->x2), &(node->y2), &(node->z2));
  node->res = res;

  if(expression->ob_type == &PyDataType) {
  	node->expression = expression;
  } else if(expression->ob_type == &PyFunction_Type) {
  	node->expression = expression;
  } else {
    PyErr_SetString(PyExc_TypeError, "Unknown frep expression type\n");
    return NULL;
  }

  python_retrieve_pyname(node);
  return PyOpenSCADObjectFromNode(&PyOpenSCADType, node);
}


PyObject *python_ifrep(PyObject *self, PyObject *args, PyObject *kwargs)
{
  DECLARE_INSTANCE
  PyObject *object = NULL;
  PyObject *dummydict;

  char *kwlist[] = {"obj", nullptr};
  std::shared_ptr<AbstractNode> child;

  if (!PyArg_ParseTupleAndKeywords(args, kwargs, "O!", kwlist,
                                   &PyOpenSCADType, &object
				   )) return NULL;

  child = PyOpenSCADObjectToNodeMulti(object,&dummydict);
  LeafNode *node = (LeafNode *)   child.get();
  const std::shared_ptr<const Geometry> geom = node->createGeometry();
  const std::shared_ptr<const PolySet> ps = std::dynamic_pointer_cast<const PolySet>(geom);
 
  return ifrep(ps);
}

#endif

PyObject *python_square(PyObject *self, PyObject *args, PyObject *kwargs)
{
  DECLARE_INSTANCE
  auto node = std::make_shared<SquareNode>(instance);

  char *kwlist[] = {"dim", "center", NULL};
  PyObject *dim = NULL;

  PyObject *center = NULL;
  double z=NAN;


  if (!PyArg_ParseTupleAndKeywords(args, kwargs, "|OO", kwlist,
                                   &dim,
                                   &center)) {
    PyErr_SetString(PyExc_TypeError, "Error during parsing square(dim)");
    return NULL;
  }
  if (dim != NULL) {
    if (python_vectorval(dim, 2, 2, &(node->x), &(node->y), &z)) {
      PyErr_SetString(PyExc_TypeError, "Invalid Square dimensions");
      return NULL;
    }
  }
  if (center == Py_True) node->center = 1;
  else if (center == Py_False || center == NULL )  node->center = 0;
  else {
      PyErr_SetString(PyExc_TypeError, "Unknown Value for center parameter");
      return NULL;
  }

  python_retrieve_pyname(node);
  return PyOpenSCADObjectFromNode(&PyOpenSCADType, node);
}

PyObject *python_circle(PyObject *self, PyObject *args, PyObject *kwargs)
{
  DECLARE_INSTANCE
  auto node = std::make_shared<CircleNode>(instance);

  char *kwlist[] = {"r", "d", "angle", "fn", "fa", "fs", NULL};
  double r = NAN;
  double d = NAN;
  double angle = NAN;
  double fn = NAN, fa = NAN, fs = NAN;

  double vr = 1;

  if (!PyArg_ParseTupleAndKeywords(args, kwargs, "|dddddd", kwlist, &r, &d, &angle, &fn, &fa, &fs)) {
    PyErr_SetString(PyExc_TypeError, "Error during parsing circle(r|d)");
    return NULL;
  }

  if (!isnan(r)) {
    if(r <= 0) {
      PyErr_SetString(PyExc_TypeError, "Parameter r must be positive");
      return NULL;
    }	    
    vr = r;
    if(!isnan(d)) {
      PyErr_SetString(PyExc_TypeError, "Cant specify r and d at the same time for circle");
      return NULL;
    }
  } 
  if (!isnan(d)) {
    if(d <= 0) {
      PyErr_SetString(PyExc_TypeError, "Parameter d must be positive");
      return NULL;
    }	    
    vr = d / 2.0;
  }

  if (!isnan(angle)) node->angle = angle;

  get_fnas(node->fn, node->fa, node->fs);
  if (!isnan(fn)) node->fn = fn;
  if (!isnan(fa)) node->fa = fa;
  if (!isnan(fs)) node->fs = fs;

  node->r = vr;


  python_retrieve_pyname(node);
  return PyOpenSCADObjectFromNode(&PyOpenSCADType, node);
}


PyObject *python_polygon(PyObject *self, PyObject *args, PyObject *kwargs)
{
  DECLARE_INSTANCE
  unsigned int i, j, pointIndex;
  auto node = std::make_shared<PolygonNode>(instance);

  char *kwlist[] = {"points", "paths", "convexity", NULL};
  PyObject *points = NULL;
  PyObject *paths = NULL;
  int convexity = 2;

  PyObject *element;
  Vector2d point;

  if (!PyArg_ParseTupleAndKeywords(args, kwargs, "O!|O!i", kwlist,
                                   &PyList_Type, &points,
                                   &PyList_Type, &paths,
                                   &convexity
                                   )) {
    PyErr_SetString(PyExc_TypeError, "Error during parsing polygon(points,paths)");
    return NULL;
  }

  if (points != NULL && PyList_Check(points) ) {
    if(PyList_Size(points) == 0) {
      PyErr_SetString(PyExc_TypeError, "There must at least be one point in the polygon");
      return NULL;
    }
    for (i = 0; i < PyList_Size(points); i++) {
      element = PyList_GetItem(points, i);
      if (PyList_Check(element) && PyList_Size(element) == 2) {
        point[0] = PyFloat_AsDouble(PyList_GetItem(element, 0));
        point[1] = PyFloat_AsDouble(PyList_GetItem(element, 1));
        node->points.push_back(point);
      } else {
        PyErr_SetString(PyExc_TypeError, "Coordinate must exactly contain 2 numbers");
        return NULL;
      }

    }
  } else {
    PyErr_SetString(PyExc_TypeError, "Polygon points must be a list of coordinates");
    return NULL;
  }

  if (paths != NULL && PyList_Check(paths) ) {
    if(PyList_Size(paths) == 0) {
      PyErr_SetString(PyExc_TypeError, "must specify at least 1 path when specified");
      return NULL;
    }
    for (i = 0; i < PyList_Size(paths); i++) {
      element = PyList_GetItem(paths, i);
      if (PyList_Check(element)) {
        std::vector<size_t> path;
        for (j = 0; j < PyList_Size(element); j++) {
          pointIndex = PyLong_AsLong(PyList_GetItem(element, j));
	  if(pointIndex < 0 || pointIndex >= node->points.size()) {
    		PyErr_SetString(PyExc_TypeError, "Polyhedron Point Index out of range");
		    return NULL;
	  }
          path.push_back(pointIndex);
        }
        node->paths.push_back(std::move(path));
      } else {
    	PyErr_SetString(PyExc_TypeError, "Polygon path must be a list of indices");
	return NULL;
      }
    }
  }

  node->convexity = convexity;
  if (node->convexity < 1) node->convexity = 1;

  python_retrieve_pyname(node);
  return PyOpenSCADObjectFromNode(&PyOpenSCADType, node);
}

PyObject *python_spline(PyObject *self, PyObject *args, PyObject *kwargs)
{
  DECLARE_INSTANCE
  unsigned int i;
  auto node = std::make_shared<SplineNode>(instance);

  char *kwlist[] = {"points", "fn", "fa", "fs", NULL};
  PyObject *points = NULL;
  double fn=0, fa=0, fs=0;

  PyObject *element;
  Vector2d point;

  if (!PyArg_ParseTupleAndKeywords(args, kwargs, "O!|ddd", kwlist,
                                   &PyList_Type, &points, &fn, &fa, &fs
                                   )) {
    PyErr_SetString(PyExc_TypeError, "Error during parsing spline(points)");
    return NULL;
  }

  if (points != NULL && PyList_Check(points) ) {
    if(PyList_Size(points) == 0) {
      PyErr_SetString(PyExc_TypeError, "There must at least be one point in the polygon");
      return NULL;
    }
    for (i = 0; i < PyList_Size(points); i++) {
      element = PyList_GetItem(points, i);
      if (PyList_Check(element) && PyList_Size(element) == 2) {
        point[0] = PyFloat_AsDouble(PyList_GetItem(element, 0));
        point[1] = PyFloat_AsDouble(PyList_GetItem(element, 1));
        node->points.push_back(point);
      } else {
        PyErr_SetString(PyExc_TypeError, "Coordinate must exactly contain 2 numbers");
        return NULL;
      }

    }
  } else {
    PyErr_SetString(PyExc_TypeError, "Polygon points must be a list of coordinates");
    return NULL;
  }
  node->fn=fn;
  node->fa=fa;
  node->fs=fs;

  python_retrieve_pyname(node);
  return PyOpenSCADObjectFromNode(&PyOpenSCADType, node);
}

int python_tomatrix(PyObject *pyt, Matrix4d &mat)
{
  if(pyt == nullptr) return 1;
  PyObject *row, *cell;
  double val;
  if(!PyList_Check(pyt)) return 1; // TODO crash wenn pyt eine funktion ist
  if(PyList_Size(pyt) != 4) return 1;
  for(int i=0;i<4;i++) {
    row=PyList_GetItem(pyt,i);
    if(!PyList_Check(row)) return 1;
    if(PyList_Size(row) != 4) return 1;
    for(int j=0;j<4;j++) {
      cell=PyList_GetItem(row,j);
      if(python_numberval(cell,&val)) return 1;
      mat(i,j)=val;
    }
  }
  return 0;
}
PyObject *python_frommatrix(const Matrix4d &mat) {
  PyObject *pyo=PyList_New(4);
  PyObject *row;
  for(int i=0;i<4;i++) {
    row=PyList_New(4);
    for(int j=0;j<4;j++)
      PyList_SetItem(row,j,PyFloat_FromDouble(mat(i,j)));
    PyList_SetItem(pyo,i,row);
//      Py_XDECREF(row);
  }
  return pyo;
}


PyObject *python_matrix_scale(PyObject *mat, Vector3d scalevec)
{
  Transform3d matrix=Transform3d::Identity();
  matrix.scale(scalevec);
  Matrix4d raw;
  if(python_tomatrix(mat, raw)) return nullptr;
  Vector3d n;
  for(int i=0;i<3;i++) {
    n =Vector3d(raw(0,i),raw(1,i),raw(2,i)); // TODO fix
    n = matrix * n;
    for(int j=0;j<3;j++) raw(j,i) = n[j];
  }  
  return python_frommatrix(raw);
}


PyObject *python_scale_sub(PyObject *obj, Vector3d scalevec)
{
  PyObject *mat = python_matrix_scale(obj, scalevec);
  if(mat != nullptr) return mat;

  DECLARE_INSTANCE
  std::shared_ptr<AbstractNode> child;
  auto node = std::make_shared<TransformNode>(instance, "scale");
  PyObject *child_dict;
  child = PyOpenSCADObjectToNodeMulti(obj,&child_dict);
  if (child == NULL) {
    PyErr_SetString(PyExc_TypeError, "Invalid type for Object in scale");
    return NULL;
  }
  node->matrix.scale(scalevec);
  node->setPyName(child->getPyName());
  node->children.push_back(child);
  PyObject *pyresult =  PyOpenSCADObjectFromNode(&PyOpenSCADType, node);
  if(child_dict != nullptr) {
    PyObject *key, *value;
    Py_ssize_t pos = 0;
     while(PyDict_Next(child_dict, &pos, &key, &value)) {
       PyObject *value1 = python_matrix_scale(value,scalevec);
       if(value1 != nullptr) PyDict_SetItem(((PyOpenSCADObject *) pyresult)->dict,key, value1);
       else PyDict_SetItem(((PyOpenSCADObject *) pyresult)->dict,key, value);
    }
  }
  return pyresult;

}

PyObject *python_scale_core(PyObject *obj, PyObject *val_v)
{
 
  double x=1, y=1, z=1;
  if (python_vectorval(val_v, 2, 3, &x, &y, &z)) {
    PyErr_SetString(PyExc_TypeError, "Invalid vector specifiaction in scale, use 1 to 3 ordinates.");
    return NULL;
  }
  Vector3d scalevec(x, y, z);

  if (OpenSCAD::rangeCheck) {
    if (scalevec[0] == 0 || scalevec[1] == 0 || scalevec[2] == 0 || !std::isfinite(scalevec[0])|| !std::isfinite(scalevec[1])|| !std::isfinite(scalevec[2])) {
//      LOG(message_group::Warning, instance->location(), parameters.documentRoot(), "scale(%1$s)", parameters["v"].toEchoStringNoThrow());
    }
  }

  return python_scale_sub(obj,scalevec);
}


PyObject *python_scale(PyObject *self, PyObject *args, PyObject *kwargs)
{
  char *kwlist[] = {"obj", "v", NULL};
  PyObject *obj = NULL;
  PyObject *val_v = NULL;
  if (!PyArg_ParseTupleAndKeywords(args, kwargs, "OO", kwlist,
                                   &obj,
                                   &val_v)) {
    PyErr_SetString(PyExc_TypeError, "Error during parsing scale(object, scale)");
    return NULL;
  }
  return python_scale_core(obj,val_v);
}

PyObject *python_oo_scale(PyObject *obj, PyObject *args, PyObject *kwargs)
{
  char *kwlist[] = {"v", NULL};
  PyObject *val_v = NULL;
  if (!PyArg_ParseTupleAndKeywords(args, kwargs, "O", kwlist,
                                   &val_v)) {
    PyErr_SetString(PyExc_TypeError, "Error during parsing scale(object, scale)");
    return NULL;
  }
  return python_scale_core(obj,val_v);
}
PyObject *python_matrix_rot(PyObject *mat, Matrix3d rotvec)
{
  Transform3d matrix=Transform3d::Identity();
  matrix.rotate(rotvec);
  Matrix4d raw;
  if(python_tomatrix(mat, raw)) return nullptr;
  Vector3d n;
  for(int i=0;i<4;i++) {
    n =Vector3d(raw(0,i),raw(1,i),raw(2,i));
    n = matrix * n;
    for(int j=0;j<3;j++) raw(j,i) = n[j];
  }  
  return python_frommatrix(raw);
}


PyObject *python_rotate_sub(PyObject *obj, Vector3d vec3, double angle)
{
  Matrix3d M;
  if(isnan(angle)) {	
    double sx = 0, sy = 0, sz = 0;
    double cx = 1, cy = 1, cz = 1;
    double a = 0.0;
    if(vec3[2] != 0) {
      a = vec3[2];
      sz = sin_degrees(a);
      cz = cos_degrees(a);
    }
    if(vec3[1] != 0) {
      a = vec3[1];
      sy = sin_degrees(a);
      cy = cos_degrees(a);
    }
    if(vec3[0] != 0) {
      a = vec3[0];
      sx = sin_degrees(a);
      cx = cos_degrees(a);
    }

    M << cy * cz,  cz *sx *sy - cx * sz,   cx *cz *sy + sx * sz,
      cy *sz,  cx *cz + sx * sy * sz,  -cz * sx + cx * sy * sz,
      -sy,       cy *sx,                  cx *cy;
  } else {
    M = angle_axis_degrees(angle, vec3);
  }
  PyObject *mat = python_matrix_rot(obj, M);
  if(mat != nullptr) return mat;

  DECLARE_INSTANCE
  auto node = std::make_shared<TransformNode>(instance, "rotate");

  PyObject *child_dict;
  std::shared_ptr<AbstractNode> child = PyOpenSCADObjectToNodeMulti(obj, &child_dict);
  if (child == NULL) {
    PyErr_SetString(PyExc_TypeError, "Invalid type for Object in rotate");
    return NULL;
  }
  node->matrix.rotate(M);
  node->setPyName(child->getPyName());

  node->children.push_back(child);
  PyObject *pyresult =  PyOpenSCADObjectFromNode(&PyOpenSCADType, node);
  if(child_dict != nullptr) {
    PyObject *key, *value;
    Py_ssize_t pos = 0;
     while(PyDict_Next(child_dict, &pos, &key, &value)) {
       PyObject *value1 = python_matrix_rot(value,M);
       if(value1 != nullptr) PyDict_SetItem(((PyOpenSCADObject *) pyresult)->dict,key, value1);
       else PyDict_SetItem(((PyOpenSCADObject *) pyresult)->dict,key, value);
    }
  }
  return pyresult;
}

PyObject *python_rotate_core(PyObject *obj, PyObject *val_a, PyObject *val_v)
{
  Vector3d vec3(0,0,0);
  double angle;
  if (val_a != nullptr && PyList_Check(val_a) && val_v == nullptr) {
    if(PyList_Size(val_a) >= 1) vec3[0]= PyFloat_AsDouble(PyList_GetItem(val_a, 0));
    if(PyList_Size(val_a) >= 2) vec3[1]= PyFloat_AsDouble(PyList_GetItem(val_a, 1));
    if(PyList_Size(val_a) >= 3) vec3[2]= PyFloat_AsDouble(PyList_GetItem(val_a, 2));
    return python_rotate_sub(obj, vec3, NAN);
  } else if (val_a != nullptr && val_v != nullptr && !python_numberval(val_a,&angle) && PyList_Check(val_v) && PyList_Size(val_v) == 3) {
    vec3[0]= PyFloat_AsDouble(PyList_GetItem(val_v, 0));
    vec3[1]= PyFloat_AsDouble(PyList_GetItem(val_v, 1));
    vec3[2]= PyFloat_AsDouble(PyList_GetItem(val_v, 2));
    return python_rotate_sub(obj, vec3, angle);
  }
  PyErr_SetString(PyExc_TypeError, "Invalid arguments to rotate()");
  return nullptr;
}

PyObject *python_rotate(PyObject *self, PyObject *args, PyObject *kwargs)
{
  char *kwlist[] = {"obj", "a", "v", nullptr};
  PyObject *val_a = nullptr;
  PyObject *val_v = nullptr;
  PyObject *obj = nullptr;
  if (!PyArg_ParseTupleAndKeywords(args, kwargs, "OO|O", kwlist, &obj, &val_a, &val_v)) {
    PyErr_SetString(PyExc_TypeError, "Error during parsing rotate(object, vec3)");
    return NULL;
  }
  return python_rotate_core(obj, val_a, val_v);
}

PyObject *python_oo_rotate(PyObject *obj, PyObject *args, PyObject *kwargs)
{
  char *kwlist[] = {"a", "v", nullptr};
  PyObject *val_a = nullptr;
  PyObject *val_v = nullptr;
  if (!PyArg_ParseTupleAndKeywords(args, kwargs, "O|O", kwlist, &val_a, &val_v)) {
    PyErr_SetString(PyExc_TypeError, "Error during parsing rotate(object, vec3)");
    return NULL;
  }
  return python_rotate_core(obj, val_a, val_v);
}


PyObject *python_matrix_mirror(PyObject *mat, Matrix4d m)
{
//  Transform3d matrix=Transform3d::Identity();
//  matrix.rotate(rotvec);
  Matrix4d raw;
  if(python_tomatrix(mat, raw)) return nullptr;
  Vector4d n;
  for(int i=0;i<3;i++) {
    n =Vector4d(raw(0,i),raw(1,i),raw(2,i),0);
    n = m * n;
    for(int j=0;j<3;j++) raw(j,i) = n[j];
  }  
  return python_frommatrix(raw);
}


PyObject *python_mirror_sub(PyObject *obj, Matrix4d &m)
{
  PyObject *mat = python_matrix_mirror(obj,m);
  if(mat != nullptr) return mat;

  DECLARE_INSTANCE
  auto node = std::make_shared<TransformNode>(instance, "mirror");
  node->matrix = m;
  PyObject *child_dict;
  std::shared_ptr<AbstractNode> child = PyOpenSCADObjectToNodeMulti(obj, &child_dict);
  if (child == NULL) {
    PyErr_SetString(PyExc_TypeError, "Invalid type for Object in mirror");
    return NULL;
  }
  node->children.push_back(child);
  node->setPyName(child->getPyName());
  PyObject *pyresult =  PyOpenSCADObjectFromNode(&PyOpenSCADType, node);
  if(child_dict != nullptr) {
    PyObject *key, *value;
    Py_ssize_t pos = 0;
     while(PyDict_Next(child_dict, &pos, &key, &value)) {
       PyObject *value1 = python_matrix_mirror(value,m);
       if(value1 != nullptr) PyDict_SetItem(((PyOpenSCADObject *) pyresult)->dict,key, value1);
       else PyDict_SetItem(((PyOpenSCADObject *) pyresult)->dict,key, value);
    }
  }
  return pyresult;
}

PyObject *python_mirror_core(PyObject *obj, PyObject *val_v)
{
  Vector3d mirrorvec;
  double x = 1.0, y = 0.0, z = 0.0;
  if (python_vectorval(val_v, 2, 3, &x, &y, &z)) {
    PyErr_SetString(PyExc_TypeError, "Invalid vector specifiaction in mirror");
    return NULL;
  }
  // x /= sqrt(x*x + y*y + z*z)
  // y /= sqrt(x*x + y*y + z*z)
  // z /= sqrt(x*x + y*y + z*z)
  Matrix4d m=Matrix4d::Identity();
  if (x != 0.0 || y != 0.0 || z != 0.0) {
    // skip using sqrt to normalize the vector since each element of matrix contributes it with two multiplied terms
    // instead just divide directly within each matrix element
    // simplified calculation leads to less float errors
    double a = x * x + y * y + z * z;

    m << 1 - 2 * x * x / a, -2 * y * x / a, -2 * z * x / a, 0,
      -2 * x * y / a, 1 - 2 * y * y / a, -2 * z * y / a, 0,
      -2 * x * z / a, -2 * y * z / a, 1 - 2 * z * z / a, 0,
      0, 0, 0, 1;
  }
  return python_mirror_sub(obj,m);
}

PyObject *python_mirror(PyObject *self, PyObject *args, PyObject *kwargs)
{
  char *kwlist[] = {"obj", "v", NULL};

  PyObject *obj = NULL;
  PyObject *val_v = NULL;
  if (!PyArg_ParseTupleAndKeywords(args, kwargs, "OO", kwlist,
                                   &obj,
                                   &val_v)) {
    PyErr_SetString(PyExc_TypeError, "Error during parsing mirror(object, vec3)");
    return NULL;
  }
  return python_mirror_core(obj, val_v);
}

PyObject *python_oo_mirror(PyObject *obj, PyObject *args, PyObject *kwargs)
{
  char *kwlist[] = {"v", NULL};

  PyObject *val_v = NULL;
  if (!PyArg_ParseTupleAndKeywords(args, kwargs, "O", kwlist,
                                   &val_v)) {
    PyErr_SetString(PyExc_TypeError, "Error during parsing mirror(object, vec3)");
    return NULL;
  }
  return python_mirror_core(obj, val_v);
}


PyObject *python_matrix_trans(PyObject *mat, Vector3d transvec)
{
  Matrix4d raw;
  if(python_tomatrix(mat, raw)) return nullptr;
  for(int i=0;i<3;i++) raw(i,3) += transvec[i];
  return python_frommatrix(raw);
}

PyObject *python_translate_sub(PyObject *obj, Vector3d translatevec)
{
  PyObject *child_dict;
  PyObject *mat = python_matrix_trans(obj,translatevec);
  if(mat != nullptr) return mat;

  DECLARE_INSTANCE
  auto node = std::make_shared<TransformNode>(instance, "translate");
  std::shared_ptr<AbstractNode> child;
  child = PyOpenSCADObjectToNodeMulti(obj, &child_dict);
  node->setPyName(child->getPyName());
  if (child == NULL) {
    PyErr_SetString(PyExc_TypeError, "Invalid type for Object in translate");
    return NULL;
  }
  node->matrix.translate(translatevec);

  node->children.push_back(child);
  PyObject *pyresult = PyOpenSCADObjectFromNode(&PyOpenSCADType, node);
  if(child_dict != nullptr) { // TODO dies ueberall
    PyObject *key, *value;
    Py_ssize_t pos = 0;
     while(PyDict_Next(child_dict, &pos, &key, &value)) {
       PyObject *value1 = python_matrix_trans(value,translatevec);
       if(value1 != nullptr) PyDict_SetItem(((PyOpenSCADObject *) pyresult)->dict,key, value1);
       else PyDict_SetItem(((PyOpenSCADObject *) pyresult)->dict,key, value);
    }
  }
  return pyresult;
}

PyObject *python_nb_sub_vec3(PyObject *arg1, PyObject *arg2, int mode);
PyObject *python_translate_core(PyObject *obj, PyObject *v) 
{
  if(v == nullptr) return obj;
  return  python_nb_sub_vec3(obj, v, 0);
}	

PyObject *python_translate(PyObject *self, PyObject *args, PyObject *kwargs)
{
  char *kwlist[] = {"obj", "v", NULL};
  PyObject *obj = NULL;
  PyObject *v = NULL;
  if (!PyArg_ParseTupleAndKeywords(args, kwargs, "O|O", kwlist, &obj, &v)) {
    PyErr_SetString(PyExc_TypeError, "Error during parsing translate(object,vec3)");
    return NULL;
  }
  return python_translate_core(obj,v);
}

PyObject *python_oo_translate(PyObject *obj, PyObject *args, PyObject *kwargs)
{
  char *kwlist[] = {"v", NULL};
  PyObject *v = NULL;
  if (!PyArg_ParseTupleAndKeywords(args, kwargs, "|O", kwlist, &v)) {
    PyErr_SetString(PyExc_TypeError, "Error during parsing translate(object,vec3)");
    return NULL;
  }
  return python_translate_core(obj,v);
}


PyObject *python_dir_sub_core(PyObject *obj, double arg, int mode)
{
  if(mode < 6)
  {
    Vector3d trans;
    switch(mode) {	  
      case 0: trans=Vector3d(arg,0,0); break;
      case 1: trans=Vector3d(-arg,0,0); break;
      case 2: trans=Vector3d(0,-arg,0); break;
      case 3: trans=Vector3d(0,arg,0); break;
      case 4: trans=Vector3d(0,0,-arg); break;
      case 5: trans=Vector3d(0,0,arg); break;
    }
    return python_translate_sub(obj, trans);
  }
  else 
  {
    Vector3d rot;
    switch(mode) {	  
      case 6: rot = Vector3d(arg,0,0); break;
      case 7: rot = Vector3d(0,arg,0); break;
      case 8: rot = Vector3d(0,0,arg); break;
    }		       
    return python_rotate_sub(obj, rot, NAN);
  }
}

PyObject *python_dir_sub(PyObject *self, PyObject *args, PyObject *kwargs,int mode)
{
  char *kwlist[] = {"obj", "v", NULL};
  PyObject *obj = NULL;
  double arg;
  if (!PyArg_ParseTupleAndKeywords(args, kwargs, "Od", kwlist,
                                   &obj,
                                   &arg
                                   )) {
    PyErr_SetString(PyExc_TypeError, "Error during parsing translate(object,vec3)");
    return NULL;
  }
  return python_dir_sub_core(obj,arg,mode);
}

PyObject *python_oo_dir_sub(PyObject *obj, PyObject *args, PyObject *kwargs,int mode)
{
  char *kwlist[] = {"v", NULL};
  double arg;
  if (!PyArg_ParseTupleAndKeywords(args, kwargs, "d", kwlist,
                                   &arg
                                   )) {
    PyErr_SetString(PyExc_TypeError, "Error during parsing translate(object,vec3)");
    return NULL;
  }
  return python_dir_sub_core(obj,arg,mode);
}

PyObject *python_right(PyObject *self, PyObject *args, PyObject *kwargs) { return python_dir_sub(self, args,kwargs, 0); }
PyObject *python_oo_right(PyObject *self, PyObject *args, PyObject *kwargs) { return python_oo_dir_sub(self, args,kwargs, 0); }
PyObject *python_left(PyObject *self, PyObject *args, PyObject *kwargs) { return python_dir_sub(self, args,kwargs, 1); }
PyObject *python_oo_left(PyObject *self, PyObject *args, PyObject *kwargs) { return python_oo_dir_sub(self, args,kwargs, 1); }
PyObject *python_front(PyObject *self, PyObject *args, PyObject *kwargs) { return python_dir_sub(self, args,kwargs, 2); }
PyObject *python_oo_front(PyObject *self, PyObject *args, PyObject *kwargs) { return python_oo_dir_sub(self, args,kwargs, 2); }
PyObject *python_back(PyObject *self, PyObject *args, PyObject *kwargs) { return python_dir_sub(self, args,kwargs, 3); }
PyObject *python_oo_back(PyObject *self, PyObject *args, PyObject *kwargs) { return python_oo_dir_sub(self, args,kwargs, 3); }
PyObject *python_down(PyObject *self, PyObject *args, PyObject *kwargs) { return python_dir_sub(self, args,kwargs, 4); }
PyObject *python_oo_down(PyObject *self, PyObject *args, PyObject *kwargs) { return python_oo_dir_sub(self, args,kwargs, 4); }
PyObject *python_up(PyObject *self, PyObject *args, PyObject *kwargs) { return python_dir_sub(self, args,kwargs, 5); }
PyObject *python_oo_up(PyObject *self, PyObject *args, PyObject *kwargs) { return python_oo_dir_sub(self, args,kwargs, 5); }
PyObject *python_rotx(PyObject *self, PyObject *args, PyObject *kwargs) { return python_dir_sub(self, args,kwargs, 6); }
PyObject *python_oo_rotx(PyObject *self, PyObject *args, PyObject *kwargs) { return python_oo_dir_sub(self, args,kwargs, 6); }
PyObject *python_roty(PyObject *self, PyObject *args, PyObject *kwargs) { return python_dir_sub(self, args,kwargs, 7); }
PyObject *python_oo_roty(PyObject *self, PyObject *args, PyObject *kwargs) { return python_oo_dir_sub(self, args,kwargs, 7); }
PyObject *python_rotz(PyObject *self, PyObject *args, PyObject *kwargs) { return python_dir_sub(self, args,kwargs, 8); }
PyObject *python_oo_rotz(PyObject *self, PyObject *args, PyObject *kwargs) { return python_oo_dir_sub(self, args,kwargs, 8); }

PyObject *python_multmatrix_sub(PyObject *pyobj, PyObject *pymat, int div)
{
  Matrix4d mat;
  if(!python_tomatrix(pymat, mat)) {
    double w = mat(3, 3);
    if (w != 1.0) mat = mat / w;
  } else {
    PyErr_SetString(PyExc_TypeError, "Matrix vector should be 4x4 array");
    return NULL;
  }

  Matrix4d objmat;
  if(!python_tomatrix(pyobj, objmat)){
    objmat = mat * objmat;
    return python_frommatrix(objmat);
  } 

  DECLARE_INSTANCE
  auto node = std::make_shared<TransformNode>(instance, "multmatrix");
  std::shared_ptr<AbstractNode> child;
  PyObject *child_dict;
  child = PyOpenSCADObjectToNodeMulti(pyobj, &child_dict);
  node->setPyName(child->getPyName());
  if (child == NULL) {
    PyErr_SetString(PyExc_TypeError, "Invalid type for Object in multmatrix");
    return NULL;
  }
 

  if(div) node->matrix = mat.inverse();
  else node->matrix = mat;
  node->children.push_back(child);
  PyObject *pyresult = PyOpenSCADObjectFromNode(&PyOpenSCADType, node);
  if(child_dict != nullptr ) { 
    PyObject *key, *value;
    Py_ssize_t pos = 0;
    while(PyDict_Next(child_dict, &pos, &key, &value)) {
      Matrix4d raw;
      if(python_tomatrix(value, raw)) return nullptr;
      PyObject *value1 = python_frommatrix(node->matrix * raw );
      if(value1 != nullptr) PyDict_SetItem(((PyOpenSCADObject *) pyresult)->dict,key, value1);
      else PyDict_SetItem(((PyOpenSCADObject *) pyresult)->dict,key, value);
    }
  }
  return pyresult;

}

PyObject *python_multmatrix(PyObject *self, PyObject *args, PyObject *kwargs)
{
  char *kwlist[] = {"obj", "m", NULL};
  PyObject *obj = NULL;
  PyObject *mat = NULL;
  if (!PyArg_ParseTupleAndKeywords(args, kwargs, "OO!", kwlist,
                                   &obj,
                                   &PyList_Type, &mat
                                   )) {
    PyErr_SetString(PyExc_TypeError, "Error during parsing multmatrix(object, vec16)");
    return NULL;
  }
  return python_multmatrix_sub(obj, mat,0);
}

PyObject *python_oo_multmatrix(PyObject *obj, PyObject *args, PyObject *kwargs)
{
  char *kwlist[] = {"m", NULL};
  PyObject *mat = NULL;
  if (!PyArg_ParseTupleAndKeywords(args, kwargs, "O!", kwlist,
                                   &PyList_Type, &mat
                                   )) {
    PyErr_SetString(PyExc_TypeError, "Error during parsing multmatrix(object, vec16)");
    return NULL;
  }
  return python_multmatrix_sub(obj, mat,0);
}

PyObject *python_divmatrix(PyObject *self, PyObject *args, PyObject *kwargs)
{
  char *kwlist[] = {"obj", "m", NULL};
  PyObject *obj = NULL;
  PyObject *mat = NULL;
  if (!PyArg_ParseTupleAndKeywords(args, kwargs, "OO!", kwlist,
                                   &obj,
                                   &PyList_Type, &mat
                                   )) {
    PyErr_SetString(PyExc_TypeError, "Error during parsing divmatrix(object, vec16)");
    return NULL;
  }
  return python_multmatrix_sub(obj, mat,1);
}

PyObject *python_oo_divmatrix(PyObject *obj, PyObject *args, PyObject *kwargs)
{
  char *kwlist[] = {"m", NULL};
  PyObject *mat = NULL;
  if (!PyArg_ParseTupleAndKeywords(args, kwargs, "O!", kwlist,
                                   &PyList_Type, &mat
                                   )) {
    PyErr_SetString(PyExc_TypeError, "Error during parsing divmatrix(object, vec16)");
    return NULL;
  }
  return python_multmatrix_sub(obj, mat,1);
}

PyObject *python_pull_core(PyObject *obj, PyObject *anchor, PyObject *dir)
{
  DECLARE_INSTANCE
  auto node = std::make_shared<PullNode>(instance);
  PyObject *dummydict;
  std::shared_ptr<AbstractNode> child = PyOpenSCADObjectToNodeMulti(obj, &dummydict);
  if (child == NULL) {
    PyErr_SetString(PyExc_TypeError, "Invalid type for  Object in translate\n");
    return NULL;
  }

  double x = 0, y = 0, z = 0;
  if (python_vectorval(anchor, 3, 3, &x, &y, &z)) {
    PyErr_SetString(PyExc_TypeError, "Invalid vector specifiaction in anchor\n");
    return NULL;
  }
  node->anchor = Vector3d(x,y,z);

  if (python_vectorval(dir, 3, 3, &x, &y, &z)) {
    PyErr_SetString(PyExc_TypeError, "Invalid vector specifiaction in dir\n");
    return NULL;
  }
  node->dir = Vector3d(x,y,z);

  node->children.push_back(child);
  return PyOpenSCADObjectFromNode(&PyOpenSCADType, node);
}

PyObject *python_pull(PyObject *self, PyObject *args, PyObject *kwargs)
{
  char *kwlist[] = {"obj", "src", "dst",NULL};
  PyObject *obj = NULL;
  PyObject *anchor = NULL;
  PyObject *dir = NULL;
  if (!PyArg_ParseTupleAndKeywords(args, kwargs, "OOO|", kwlist,
                                   &obj,
                                   &anchor,
				   &dir
                                   )) {
    PyErr_SetString(PyExc_TypeError, "error during parsing\n");
    return NULL;
  }
  return python_pull_core(obj, anchor, dir);
}

PyObject *python_oo_pull(PyObject *obj, PyObject *args, PyObject *kwargs)
{
  char *kwlist[] = {"src", "dst",NULL};
  PyObject *anchor = NULL;
  PyObject *dir = NULL;
  if (!PyArg_ParseTupleAndKeywords(args, kwargs, "OO|", kwlist,
                                   &anchor,
				   &dir
                                   )) {
    PyErr_SetString(PyExc_TypeError, "error during parsing\n");
    return NULL;
  }
  return python_pull_core(obj, anchor, dir);
}

PyObject *python_wrap_core(PyObject *obj, double r, double fn, double fa, double fs)
{
  DECLARE_INSTANCE
  auto node = std::make_shared<WrapNode>(instance);
  PyObject *dummydict;
  std::shared_ptr<AbstractNode> child = PyOpenSCADObjectToNodeMulti(obj, &dummydict);
  if (child == NULL) {
    PyErr_SetString(PyExc_TypeError, "Invalid type for  Object in Wrap\n");
    return NULL;
  }


  node->r = r;
  get_fnas(node->fn, node->fa, node->fs);
  if(!isnan(fn)) node->fn=fn;
  if(!isnan(fa)) node->fa=fa;
  if(!isnan(fs)) node->fs=fs;
  node->children.push_back(child);
  return PyOpenSCADObjectFromNode(&PyOpenSCADType, node);
}

PyObject *python_wrap(PyObject *self, PyObject *args, PyObject *kwargs)
{
  char *kwlist[] = {"obj", "r","fn","fa","fs", NULL};
  PyObject *obj = NULL;
  double r, fn, fa, fs;
  if (!PyArg_ParseTupleAndKeywords(args, kwargs, "Od|ddd", kwlist,
                                   &obj,
                                   &r, &fn, &fa, &fs
                                   )) {
    PyErr_SetString(PyExc_TypeError, "error during parsing wrap\n");
    return NULL;
  }
  return python_wrap_core(obj, r, fn,fa, fs);
}

PyObject *python_oo_wrap(PyObject *obj, PyObject *args, PyObject *kwargs)
{
  char *kwlist[] = {"r","fn","fa","fs",NULL};
  double r,fn=NAN,fa=NAN,fs=NAN;
  if (!PyArg_ParseTupleAndKeywords(args, kwargs, "d|ddd", kwlist,
                                   &r,&fn,&fa,&fs
                                   )) {
    PyErr_SetString(PyExc_TypeError, "error during parsing\n");
    return NULL;
  }
  return python_wrap_core(obj, r, fn, fa, fs);
}

PyObject *python_show_core(PyObject *obj)
{
  PyObject *child_dict;
  std::shared_ptr<AbstractNode> child = PyOpenSCADObjectToNodeMulti(obj, &child_dict);
  if (child == NULL) {
    PyErr_SetString(PyExc_TypeError, "Invalid type for Object in show");
    return NULL;
  }
  PyObject *key, *value;
  Py_ssize_t pos = 0;
  python_result_node = child;
  python_result_obj = obj;
  mapping_name.clear();
  mapping_code.clear();
  mapping_level.clear();
  python_build_hashmap(child,0);
  python_result_handle.clear();
  Matrix4d raw;
  SelectedObject sel;
  std::string varname=child->getPyName();
  if(child_dict != nullptr) {
    while(PyDict_Next(child_dict, &pos, &key, &value)) {
       if(python_tomatrix(value, raw)) continue;
       PyObject* value1 = PyUnicode_AsEncodedString(key, "utf-8", "~");
       const char *value_str =  PyBytes_AS_STRING(value1);
       sel.pt.clear();
       sel.pt.push_back(Vector3d(raw(0,3),raw(1,3),raw(2,3)));
       sel.pt.push_back(Vector3d(raw(0,0),raw(1,0),raw(2,0)));
       sel.pt.push_back(Vector3d(raw(0,1),raw(1,1),raw(2,1)));
       sel.pt.push_back(Vector3d(raw(0,2),raw(1,2),raw(2,2)));
       sel.type=SelectionType::SELECTION_HANDLE;
       sel.name=varname+"."+value_str;
       python_result_handle.push_back(sel);
    }
  }
  return Py_None;
}

PyObject *python_show(PyObject *self, PyObject *args, PyObject *kwargs)
{
  PyObject *obj = NULL;
  char *kwlist[] = {"obj", NULL};
  if (!PyArg_ParseTupleAndKeywords(args, kwargs, "O", kwlist,
                                   &obj
                                   ))  {
    PyErr_SetString(PyExc_TypeError, "Error during parsing output(object)");
    return NULL;
  }
  return python_show_core(obj);
}

PyObject *python_oo_show(PyObject *obj, PyObject *args, PyObject *kwargs)
{
  char *kwlist[] = {NULL};
  if (!PyArg_ParseTupleAndKeywords(args, kwargs, "", kwlist
                                   ))  {
    PyErr_SetString(PyExc_TypeError, "Error during parsing output(object)");
    return NULL;
  }
  return python_show_core(obj);
}

PyObject *python_output(PyObject *obj, PyObject *args, PyObject *kwargs){
  LOG(message_group::Deprecated, "output is deprecated, please use show() instead");
  return python_show(obj, args, kwargs);	
  
}

PyObject *python_oo_output(PyObject *obj, PyObject *args, PyObject *kwargs){
  LOG(message_group::Deprecated, "output is deprecated, please use show() instead");
  return python_oo_show(obj, args, kwargs);	
}


void Export3mfPartInfo::writeProps(void *obj) const
{
  if(this->props == nullptr) return;
  PyObject *prop = (PyObject *) this->props;
  if(!PyDict_Check(prop)) return;
  PyObject *key, *value;
  Py_ssize_t pos = 0;
  while (PyDict_Next(prop, &pos, &key, &value)) {
    PyObject* key1 = PyUnicode_AsEncodedString(key, "utf-8", "~");
    const char *key_str =  PyBytes_AS_STRING(key1);
    if(key_str == nullptr) continue;
    if(PyFloat_Check(value)) {
      writePropsFloat(obj, key_str,PyFloat_AsDouble(value));
    }
    if(PyLong_Check(value)) {
      writePropsLong(obj, key_str,PyLong_AsLong(value));
    }
    if(PyUnicode_Check(value)) {
      PyObject* val1 = PyUnicode_AsEncodedString(value, "utf-8", "~");
      const char *val_str =  PyBytes_AS_STRING(val1);
      writePropsString(obj, key_str,val_str);
    }
  }
}

void python_export_obj_att(std::ostream& output)
{
  PyObject *child_dict= nullptr;
  if(python_result_obj == nullptr) return;
  std::shared_ptr<AbstractNode> child = PyOpenSCADObjectToNodeMulti(python_result_obj, &child_dict);
  if(child_dict == nullptr) return;
  if(!PyDict_Check(child_dict)) return;
  PyObject *key, *value;
  Py_ssize_t pos = 0;
  while (PyDict_Next(child_dict, &pos, &key, &value)) {
    PyObject* key1 = PyUnicode_AsEncodedString(key, "utf-8", "~");
    const char *key_str =  PyBytes_AS_STRING(key1);
    if(key_str == nullptr) continue;

    if(PyLong_Check(value))  
      output <<  "# " << key_str << " = " << PyLong_AsLong(value) << "\n" ;

    if(PyFloat_Check(value))  
      output <<  "# " << key_str << " = " << PyFloat_AsDouble(value) << "\n" ;

    if(PyUnicode_Check(value)) {
      auto valuestr = std::string(PyUnicode_AsUTF8(value));
      output <<  "# " << key_str << " = \"" << valuestr << "\"\n" ;
    }  
  }

}	

PyObject *python_export_core(PyObject *obj, char *file)
{
  const auto path = fs::path(file);
  std::string suffix = path.has_extension() ? path.extension().generic_string().substr(1) : "";
  boost::algorithm::to_lower(suffix);
  python_result_obj = obj;

  FileFormat exportFileFormat = FileFormat::BINARY_STL;
  if (!fileformat::fromIdentifier(suffix, exportFileFormat)) {
    LOG("Invalid suffix %1$s. Defaulting to binary STL.", suffix);
  }

  std::vector<Export3mfPartInfo> export3mfPartInfos;
  std::vector<std::string>  names;

  PyObject *child_dict;
  std::shared_ptr<AbstractNode> child = PyOpenSCADObjectToNodeMulti(obj, &child_dict);
  if(child != nullptr ) {
    Tree tree(child, "parent");
    GeometryEvaluator geomevaluator(tree);
    Export3mfPartInfo info(geomevaluator.evaluateGeometry(*tree.root(), false), "OpenSCAD Model", nullptr);
    export3mfPartInfos.push_back(info);
  } else if(PyDict_Check(obj)) {
    PyObject *key, *value;
    Py_ssize_t pos = 0;
    while (PyDict_Next(obj, &pos, &key, &value)) {
      PyObject* value1 = PyUnicode_AsEncodedString(key, "utf-8", "~");
      const char *value_str =  PyBytes_AS_STRING(value1);
      if(value_str == nullptr) continue;
      std::shared_ptr<AbstractNode> child = PyOpenSCADObjectToNodeMulti(value, &child_dict);
      if(child == nullptr) continue;

      void *prop = nullptr;
      if(child_dict != nullptr && PyDict_Check(child_dict)) {
        PyObject *key = PyUnicode_FromStringAndSize("props_3mf",9);
        prop = PyDict_GetItem(child_dict, key);
      }
      Tree tree(child, "parent");
      GeometryEvaluator geomevaluator(tree);
      Export3mfPartInfo info(geomevaluator.evaluateGeometry(*tree.root(), false),value_str, prop);
      export3mfPartInfos.push_back(info);
    }
  }
  if ( export3mfPartInfos.size() == 0) {
    PyErr_SetString(PyExc_TypeError, "Object not recognized");
    return NULL;
  }  


  ExportInfo exportInfo = {.format = exportFileFormat, .sourceFilePath = file};
 
  if(exportFileFormat == FileFormat::_3MF) {
    std::ofstream fstream(file,  std::ios::out | std::ios::trunc | std::ios::binary);
    if (!fstream.is_open()) {
      LOG(_("Can't open file \"%1$s\" for export"), file);
      return nullptr;
    }
    export_3mf(export3mfPartInfos, fstream, exportInfo);
  }
  else{
    if(export3mfPartInfos.size() > 1) {
      LOG("This Format can at most export one object");
      return nullptr;
    }	    
    exportFileByName(export3mfPartInfos[0].geom, file, exportInfo);
  }
  return Py_None;
}

PyObject *python_export(PyObject *self, PyObject *args, PyObject *kwargs)
{
  PyObject *obj = NULL;
  char *file= nullptr;
  char *kwlist[] = {"obj", "file", NULL};
  if (!PyArg_ParseTupleAndKeywords(args, kwargs, "Os|O", kwlist,
                                   &obj,&file
                                   ))  {
    PyErr_SetString(PyExc_TypeError, "Error during parsing output(object)");
    return NULL;
  }
  return python_export_core(obj,file);
}


PyObject *python_oo_export(PyObject *obj, PyObject *args, PyObject *kwargs)
{
  char *kwlist[] = {"file", NULL};
  char *file = nullptr;
  if (!PyArg_ParseTupleAndKeywords(args, kwargs, "s", kwlist, &file
                                   ))  {
    PyErr_SetString(PyExc_TypeError, "Error during parsing output(object)");
    return NULL;
  }
  return python_export_core(obj, file);
}

PyObject *python_find_face_core(PyObject *obj, PyObject *vec_p)
{
  Vector3d vec;	
  double dummy;
  PyObject *child_dict;	  
  if(python_vectorval(vec_p, 3, 3, &vec[0], &vec[1], &vec[2], &dummy)) return Py_None;
  std::shared_ptr<AbstractNode> child = PyOpenSCADObjectToNodeMulti(obj, &child_dict);

  if(child == nullptr ) return Py_None;


  Tree tree(child, "");
  GeometryEvaluator geomevaluator(tree);
  std::shared_ptr<const Geometry> geom = geomevaluator.evaluateGeometry(*tree.root(), true);
  std::shared_ptr<const PolySet> ps = PolySetUtils::getGeometryAsPolySet(geom);

  double dmax=-1;
  Vector4d vectormax;
  for(auto ind: ps->indices) {
    Vector4d norm =calcTriangleNormal(ps->vertices,ind);
    double d=norm.head<3>().dot(vec);
    if(d > dmax) {
      dmax = d;	    
      vectormax=norm;
    }

  }
  PyObject *coord = PyList_New(4);
  for(int i=0;i<4;i++) 
    PyList_SetItem(coord, i, PyFloat_FromDouble(vectormax[i]));
  return coord;
}

PyObject *python_find_face(PyObject *self, PyObject *args, PyObject *kwargs)
{
  char *kwlist[] = {"obj", "vec", NULL};
  PyObject *obj = nullptr;
  PyObject *vec = nullptr;
  if (!PyArg_ParseTupleAndKeywords(args, kwargs, "OO", kwlist, &obj, &vec
                                   ))  {
    PyErr_SetString(PyExc_TypeError, "Error during parsing find_face(object)");
    return NULL;
  }
  return python_find_face_core(obj, vec);
}

PyObject *python_oo_find_face(PyObject *obj, PyObject *args, PyObject *kwargs)
{
  char *kwlist[] = {"vec", NULL};
  PyObject *vec = nullptr;
  if (!PyArg_ParseTupleAndKeywords(args, kwargs, "O", kwlist, &vec
                                   ))  {
    PyErr_SetString(PyExc_TypeError, "Error during parsing find_face(object)");
    return NULL;
  }
  return python_find_face_core(obj, vec);
}

PyObject *python_sitonto_core(PyObject *pyobj, PyObject *vecx_p, PyObject *vecy_p, PyObject *vecz_p)
{
  Vector4d vecx, vecy, vecz;
  Vector3d cut;
  if(python_vectorval(vecx_p, 3, 3, &vecx[0], &vecx[1], &vecx[2], &vecx[3])) return Py_None;
  if(python_vectorval(vecy_p, 3, 3, &vecy[0], &vecy[1], &vecy[2], &vecy[3])) return Py_None;
  if(python_vectorval(vecz_p, 3, 3, &vecz[0], &vecz[1], &vecz[2], &vecz[3])) return Py_None;

  if(cut_face_face_face(
			  vecx.head<3>()*vecx[3], vecx.head<3>(),
			  vecy.head<3>()*vecy[3], vecy.head<3>(),
			  vecz.head<3>()*vecz[3], vecz.head<3>(),
			  cut)) return Py_None;
  DECLARE_INSTANCE
  auto node = std::make_shared<TransformNode>(instance, "sitontonode");
  std::shared_ptr<AbstractNode> child;
  PyObject *dummydict;
  child = PyOpenSCADObjectToNodeMulti(pyobj, &dummydict);
  node->setPyName(child->getPyName());
  if (child == NULL) {
    PyErr_SetString(PyExc_TypeError, "Invalid type for Object in multmatrix");
    return NULL;
  }
  Matrix4d mat;
  Vector3d vecx_n = vecz.head<3>().cross(vecy.head<3>()).normalized();
  Vector3d vecy_n = vecx.head<3>().cross(vecz.head<3>()).normalized();
  if(vecx.head<3>().cross(vecy.head<3>()).dot(vecz.head<3>()) < 0){
    vecx_n = -vecx_n;
    vecy_n = -vecy_n;    
  }
  mat <<	vecx_n[0],vecy_n[0],vecz[0],cut[0],
		vecx_n[1],vecy_n[1],vecz[1],cut[1],
		vecx_n[2],vecy_n[2],vecz[2],cut[2],
		0,0,0      ,1;
 
  node->matrix = mat;
  node->children.push_back(child);
  return PyOpenSCADObjectFromNode(&PyOpenSCADType, node);
}

PyObject *python_sitonto(PyObject *self, PyObject *args, PyObject *kwargs)
{
  char *kwlist[] = {"obj", "vecz","vecx","vecy", NULL};
  PyObject *obj = nullptr;
  PyObject *vecx = nullptr;
  PyObject *vecy = nullptr;
  PyObject *vecz = nullptr;
  if (!PyArg_ParseTupleAndKeywords(args, kwargs, "OOOO", kwlist, &obj, &vecz, &vecx, &vecy
                                   ))  {
    PyErr_SetString(PyExc_TypeError, "Error during parsing sitonto(object)");
    return NULL;
  }
  return python_sitonto_core(obj, vecx, vecy, vecz);
}

PyObject *python_oo_sitonto(PyObject *obj, PyObject *args, PyObject *kwargs)
{
  char *kwlist[] = {"vecz"," vecx", "vecy",  NULL};
  PyObject *vecx = nullptr;
  PyObject *vecy = nullptr;
  PyObject *vecz = nullptr;
  if (!PyArg_ParseTupleAndKeywords(args, kwargs, "OOO", kwlist, &vecz, &vecx, &vecy
                                   ))  {
    PyErr_SetString(PyExc_TypeError, "Error during parsing sitonto(object)");
    return NULL;
  }
  return python_sitonto_core(obj, vecx, vecy, vecz);
}


PyObject *python__getitem__(PyObject *obj, PyObject *key)
{
  PyOpenSCADObject *self = (PyOpenSCADObject *) obj;
  if (self->dict == nullptr) {
    return nullptr;
  }
  PyObject *result = PyDict_GetItem(self->dict, key);
  if (result == NULL){
    PyObject *dummy_dict;
    std::shared_ptr<AbstractNode> node = PyOpenSCADObjectToNodeMulti(obj, &dummy_dict);
    PyObject* keyname = PyUnicode_AsEncodedString(key, "utf-8", "~");
    std::string keystr = PyBytes_AS_STRING(keyname);
    result = Py_None;
    if(keystr == "matrix") {
  	std::shared_ptr<const TransformNode> trans = std::dynamic_pointer_cast<const TransformNode>(node);
	if(trans != nullptr) {
          result = python_frommatrix(trans->matrix.matrix());
	}
    }
  }
  else Py_INCREF(result);
  return result;
}

int python__setitem__(PyObject *dict, PyObject *key, PyObject *v)
{
  PyOpenSCADObject *self = (PyOpenSCADObject *) dict;
  if (self->dict == NULL) {
    return 0;
  }
  Py_INCREF(v);
  PyDict_SetItem(self->dict, key, v);
  return 0;
}


PyObject *python_color_core(PyObject *obj, PyObject *color, double alpha, int textureind)
{
  PyObject *child_dict;
  std::shared_ptr<AbstractNode> child;
  child = PyOpenSCADObjectToNodeMulti(obj, &child_dict);
  if (child == NULL) {
    PyErr_SetString(PyExc_TypeError, "Invalid type for Object in color");
    return NULL;
  }
  DECLARE_INSTANCE
  auto node = std::make_shared<ColorNode>(instance);

  Vector4d col(0,0,0,alpha);
  if(!python_vectorval(color, 3, 4, &col[0], &col[1], &col[2], &col[3])) {
	  for(int i=0;i<4;i++) node->color[i] = col[i];
  }
  else if(PyUnicode_Check(color)) {
    PyObject* value = PyUnicode_AsEncodedString(color, "utf-8", "~");
    char *colorname =  PyBytes_AS_STRING(value);
    boost::algorithm::to_lower(colorname);
    if (webcolors.find(colorname) != webcolors.end()) {
      node->color = webcolors.at(colorname);
      node->color[3]=alpha;
    } else {
    // Try parsing it as a hex color such as "#rrggbb".
      const auto hexColor = OpenSCAD::parse_hex_color(colorname);
      if (hexColor) {
        node->color = *hexColor;
      } else {
	printf("Error created\n");
        PyErr_SetString(PyExc_TypeError, "Cannot parse color");
        return NULL;
      }
    }
  } else {
    PyErr_SetString(PyExc_TypeError, "Unknown color representation");
    return nullptr;
  }
	
  node->textureind=textureind;
  if(textureind != -1 && color == NULL) {
	node->color[0]=0.5;
	node->color[1]=0.5;
	node->color[2]=0.5;
  }
  node->children.push_back(child);

  PyObject *pyresult = PyOpenSCADObjectFromNode(&PyOpenSCADType, node);
  if(child_dict != nullptr ) {
    PyObject *key, *value;
    Py_ssize_t pos = 0;
     while(PyDict_Next(child_dict, &pos, &key, &value)) {
       PyDict_SetItem(((PyOpenSCADObject *) pyresult)->dict, key, value);
    }
  }
  return pyresult;

}

PyObject *python_color(PyObject *self, PyObject *args, PyObject *kwargs)
{
  char *kwlist[] = {"obj", "c", "alpha", "texture",NULL};
  PyObject *obj = NULL;
  PyObject *color = NULL;
  double alpha = 1.0;
  int textureind=-1;
  if (!PyArg_ParseTupleAndKeywords(args, kwargs, "O|Odi", kwlist,
                                   &obj,
                                   &color, &alpha, &textureind
                                   )) {
    PyErr_SetString(PyExc_TypeError, "error during parsing color");
    return NULL;
  }
  return python_color_core(obj, color, alpha, textureind);
}

PyObject *python_oo_color(PyObject *obj, PyObject *args, PyObject *kwargs)
{
  char *kwlist[] = {"c", "alpha", "texture",NULL};
  PyObject *color = NULL;
  double alpha = 1.0;
  int textureind=-1;
  if (!PyArg_ParseTupleAndKeywords(args, kwargs, "|Odi", kwlist,
                                   &color, &alpha, &textureind
                                   )) {
    PyErr_SetString(PyExc_TypeError, "error during parsing color");
    return NULL;
  }
  return python_color_core(obj, color, alpha, textureind);
}

typedef std::vector<int> intList;

PyObject *python_mesh_core(PyObject *obj, bool tessellate)
{
  PyObject *dummydict;
  std::shared_ptr<AbstractNode> child = PyOpenSCADObjectToNodeMulti(obj, &dummydict);
  if (child == NULL) {
    PyErr_SetString(PyExc_TypeError, "Invalid type for  Object in mesh \n");
    return NULL;
  }
  Tree tree(child, "");
  GeometryEvaluator geomevaluator(tree);
  std::shared_ptr<const Geometry> geom = geomevaluator.evaluateGeometry(*tree.root(), true);
  std::shared_ptr<const PolySet> ps = PolySetUtils::getGeometryAsPolySet(geom);


  if(ps != nullptr){
    if(tessellate == true) {
      ps = PolySetUtils::tessellate_faces(*ps);
    }
  // Now create Python Point array
    PyObject *ptarr = PyList_New(ps->vertices.size());  
    for(unsigned int i=0;i<ps->vertices.size();i++) {
      PyObject *coord = PyList_New(3);
      for(int j=0;j<3;j++) 
          PyList_SetItem(coord, j, PyFloat_FromDouble(ps->vertices[i][j]));
      PyList_SetItem(ptarr, i, coord);
      Py_XINCREF(coord);
    }
    Py_XINCREF(ptarr);
    // Now create Python Point array
    PyObject *polarr = PyList_New(ps->indices.size());  
    for(unsigned int i=0;i<ps->indices.size();i++) {
      PyObject *face = PyList_New(ps->indices[i].size());
      for(unsigned int j=0;j<ps->indices[i].size();j++) 
          PyList_SetItem(face, j, PyLong_FromLong(ps->indices[i][j]));
      PyList_SetItem(polarr, i, face);
      Py_XINCREF(face);
    }
    Py_XINCREF(polarr);

    PyObject *result = PyTuple_New(2);
    PyTuple_SetItem(result, 0, ptarr);
    PyTuple_SetItem(result, 1, polarr);

    return result;
  }  
  if (auto polygon2d = std::dynamic_pointer_cast<const Polygon2d>(geom)) {
    const std::vector<Outline2d> outlines =  polygon2d->outlines();
    PyObject *pyth_outlines = PyList_New(outlines.size());
    for(unsigned int i=0;i<outlines.size();i++) {
      const Outline2d &outline = outlines[i];	    
      PyObject *pyth_outline = PyList_New(outline.vertices.size());
      for(unsigned int j=0;j<outline.vertices.size();j++) {
        Vector2d pt = outline.vertices[j];	      
        PyObject *pyth_pt = PyList_New(2);
        for(int k=0;k<2;k++) 
          PyList_SetItem(pyth_pt, k, PyFloat_FromDouble(pt[k]));
        PyList_SetItem(pyth_outline, j, pyth_pt);
      }
      PyList_SetItem(pyth_outlines, i, pyth_outline);
    }
    return pyth_outlines;
  }
  return Py_None;
}

PyObject *python_mesh(PyObject *self, PyObject *args, PyObject *kwargs)
{
  char *kwlist[] = {"obj", "triangulate", NULL};
  PyObject *obj = NULL;
  PyObject *tess = NULL;
  if (!PyArg_ParseTupleAndKeywords(args, kwargs, "O|O", kwlist, &obj, &tess)) {
    PyErr_SetString(PyExc_TypeError, "error during parsing\n");
    return NULL;
  }
  return python_mesh_core(obj, tess == Py_True);
}

PyObject *python_oo_mesh(PyObject *obj, PyObject *args, PyObject *kwargs)
{
  char *kwlist[] = { "triangulate", NULL};
  PyObject *tess = NULL;
  if (!PyArg_ParseTupleAndKeywords(args, kwargs, "|O", kwlist, &tess)) {
    PyErr_SetString(PyExc_TypeError, "error during parsing\n");
    return NULL;
  }
  return python_mesh_core(obj, tess == Py_True);
}

PyObject *python_faces_core(PyObject *obj, bool tessellate)
{
  PyObject *dummydict;
  std::shared_ptr<AbstractNode> child = PyOpenSCADObjectToNodeMulti(obj, &dummydict);
  if (child == NULL) {
    PyErr_SetString(PyExc_TypeError, "Invalid type for  Object in faces \n");
    return NULL;
  }

  Tree tree(child, "");
  GeometryEvaluator geomevaluator(tree);
  std::shared_ptr<const Geometry> geom = geomevaluator.evaluateGeometry(*tree.root(), true);
  std::shared_ptr<const PolySet> ps = PolySetUtils::getGeometryAsPolySet(geom);


  if(ps != nullptr){
    if(tessellate == true) {
      ps = PolySetUtils::tessellate_faces(*ps);
    }

    PyObject *pyth_faces = PyList_New(ps->indices.size());

    for (size_t j=0;j<ps->indices.size();j++) {
      auto &face = ps->indices[j];	    
      if(face.size() < 3) continue;	    
      Vector3d zdir=calcTriangleNormal(ps->vertices,face).head<3>().normalized();
      // calc center of face
      Vector3d ptmin, ptmax;
      for(size_t i=0;i<face.size();i++) {
        Vector3d pt = ps->vertices[face[i]];
	for(int k=0;k<3;k++) {
	  if(i == 0 || pt[k] < ptmin[k]) ptmin[k]=pt[k];
	  if(i == 0 || pt[k] > ptmax[k]) ptmax[k]=pt[k];
	}  
      }
      Vector3d pt=Vector3d((ptmin[0]+ptmax[0])/2.0, (ptmin[1]+ptmax[1])/2.0,(ptmin[2]+ptmax[2])/2.0);
      Vector3d xdir = (ps->vertices[face[1]]-ps->vertices[face[0]]).normalized();
      Vector3d ydir = xdir.cross(zdir);

      Matrix4d mat;
      mat <<  xdir[0], ydir[0], zdir[0], pt[0],
              xdir[1], ydir[1], zdir[1], pt[1],
              xdir[2], ydir[2], zdir[2], pt[2],
              0      , 0      , 0      , 1;

      Matrix4d invmat = mat.inverse();       	    
      
      DECLARE_INSTANCE
      auto poly = std::make_shared<PolygonNode>(instance);
      for(size_t i=0;i<face.size();i++) {
        Vector3d pt = ps->vertices[face[i]];
        Vector4d pt4(pt[0], pt[1], pt[2], 1);
        pt4 = invmat * pt4 ;
        poly->points.push_back(pt4.head<2>());
      }
      {
        DECLARE_INSTANCE
        auto mult = std::make_shared<TransformNode>(instance,"multmatrix");
	mult->matrix = mat;
	mult->children.push_back(poly);

        PyObject *pyth_face = PyOpenSCADObjectFromNode(&PyOpenSCADType, mult);
        PyList_SetItem(pyth_faces, j, pyth_face);
      }

    }
    return  pyth_faces;
// do the magic here
  }  
  return Py_None;
}

PyObject *python_faces(PyObject *self, PyObject *args, PyObject *kwargs)
{
  char *kwlist[] = {"obj", "triangulate", NULL};
  PyObject *obj = NULL;
  PyObject *tess = NULL;
  if (!PyArg_ParseTupleAndKeywords(args, kwargs, "O|O", kwlist, &obj, &tess)) {
    PyErr_SetString(PyExc_TypeError, "error during parsing\n");
    return NULL;
  }
  return python_faces_core(obj, tess == Py_True);
}

PyObject *python_oo_faces(PyObject *obj, PyObject *args, PyObject *kwargs)
{
  char *kwlist[] = { "triangulate", NULL};
  PyObject *tess = NULL;
  if (!PyArg_ParseTupleAndKeywords(args, kwargs, "|O", kwlist, &tess)) {
    PyErr_SetString(PyExc_TypeError, "error during parsing\n");
    return NULL;
  }
  return python_faces_core(obj, tess == Py_True);
}

PyObject *python_oversample_core(PyObject *obj, int n, PyObject *round)
{
  PyObject *dummydict;
  std::shared_ptr<AbstractNode> child = PyOpenSCADObjectToNodeMulti(obj, &dummydict);
  if (child == NULL) {
    PyErr_SetString(PyExc_TypeError, "Invalid type for  Object in oversample \n");
    return NULL;
  }

  DECLARE_INSTANCE
  auto node = std::make_shared<OversampleNode>(instance);
  node->children.push_back(child);
  node->n = n;
  node->round=0;
  if(round == Py_True) node->round=1;

  return PyOpenSCADObjectFromNode(&PyOpenSCADType, node);
}

PyObject *python_oversample(PyObject *self, PyObject *args, PyObject *kwargs)
{
  int n=2;
  char *kwlist[] = {"obj", "n","round",NULL};
  PyObject *obj = NULL;
  PyObject *round= NULL;
  if (!PyArg_ParseTupleAndKeywords(args, kwargs, "Oi|O", kwlist, &obj,&n,&round)) {
    PyErr_SetString(PyExc_TypeError, "error during parsing\n");
    return NULL;
  }
  return python_oversample_core(obj,n,round);
}

PyObject *python_oo_oversample(PyObject *obj, PyObject *args, PyObject *kwargs)
{
  int n=2;
  char *kwlist[] = {"n","round",NULL};
  PyObject *round= NULL;
  if (!PyArg_ParseTupleAndKeywords(args, kwargs, "i|O", kwlist,&n,&round)) {
    PyErr_SetString(PyExc_TypeError, "error during parsing\n");
    return NULL;
  }
  return python_oversample_core(obj,n,round);
}

PyObject *python_debug_core(PyObject *obj, PyObject *faces)
{
  PyObject *dummydict;
  std::shared_ptr<AbstractNode> child = PyOpenSCADObjectToNodeMulti(obj, &dummydict);
  if (child == NULL) {
    PyErr_SetString(PyExc_TypeError, "Invalid type for  Object in debug \n");
    return NULL;
  }

  DECLARE_INSTANCE
  auto node = std::make_shared<DebugNode>(instance);
  node->children.push_back(child);
  if(faces != nullptr) {
    std::vector<int> intfaces = python_intlistval(faces);
    node->faces = intfaces;
  }  
  return PyOpenSCADObjectFromNode(&PyOpenSCADType, node);
}

PyObject *python_debug(PyObject *self, PyObject *args, PyObject *kwargs)
{
  char *kwlist[] = {"obj", "faces",NULL};
  PyObject *obj = NULL;
  PyObject *faces= NULL;
  if (!PyArg_ParseTupleAndKeywords(args, kwargs, "O|O", kwlist, &obj,&faces)) {
    PyErr_SetString(PyExc_TypeError, "error duing parsing\n");
    return NULL;
  }
  return python_debug_core(obj,faces);
}

PyObject *python_oo_debug(PyObject *self, PyObject *args, PyObject *kwargs)
{
  char *kwlist[] = {"faces",NULL};
  PyObject *faces= NULL;
  if (!PyArg_ParseTupleAndKeywords(args, kwargs, "|O", kwlist, &faces)) {
    PyErr_SetString(PyExc_TypeError, "error duing parsing\n");
    return NULL;
  }
  return python_debug_core(self,faces);
}


PyObject *python_fillet_core(PyObject *obj, double  r, int fn, PyObject *sel, double minang)
{
  PyObject *dummydict;
  DECLARE_INSTANCE
  auto node = std::make_shared<FilletNode>(instance);
  node->r = r;
  node->fn = fn;
  node->minang=minang;
  if (obj != nullptr) node->children.push_back(PyOpenSCADObjectToNodeMulti(obj, &dummydict));
  else {	 
    PyErr_SetString(PyExc_TypeError, "Invalid type for  Object in fillet \n");
    return NULL;
  }

  if(sel != nullptr) 
    node->children.push_back(PyOpenSCADObjectToNodeMulti(sel, &dummydict));

  return PyOpenSCADObjectFromNode(&PyOpenSCADType, node);
}

PyObject *python_fillet(PyObject *self, PyObject *args, PyObject *kwargs)
{
  double r=1.0;
  double fn=NAN;
  double minang=30;
  char *kwlist[] = {"obj", "r","sel","n", "minang", NULL};
  PyObject *obj = NULL;
  PyObject *sel = NULL;
  if (!PyArg_ParseTupleAndKeywords(args, kwargs, "Od|Odd", kwlist, &obj,&r,&sel,&fn,&minang)) {
    PyErr_SetString(PyExc_TypeError, "error during parsing\n");
    return NULL;
  }
  double dummy;
  if(isnan(fn)) get_fnas(fn, dummy, dummy);
  return python_fillet_core(obj,r,fn, sel, minang);
}

PyObject *python_oo_fillet(PyObject *obj, PyObject *args, PyObject *kwargs)
{
  double r=1.0;
  double fn=NAN;
  double minang=30;
  PyObject *sel = nullptr;
  char *kwlist[] = {"r","sel", "fn","minang", NULL};
  if (!PyArg_ParseTupleAndKeywords(args, kwargs, "d|Odd", kwlist,&r,&sel,&fn,&minang)) {
    PyErr_SetString(PyExc_TypeError, "error during parsing\n");
    return NULL;
  }
  double dummy;
  if(isnan(fn)) get_fnas(fn, dummy, dummy);
  return python_fillet_core(obj,r,fn,sel, minang);
}

PyObject *rotate_extrude_core(PyObject *obj,  int convexity, double scale, double angle, PyObject *twist, PyObject *origin, PyObject *offset, PyObject *vp, char *method, double fn, double fa, double fs)
{
  DECLARE_INSTANCE
  std::shared_ptr<AbstractNode> child;
  auto node = std::make_shared<RotateExtrudeNode>(instance);
  node->profile_func = NULL;
  node->twist_func = NULL;
  if(obj->ob_type == &PyFunction_Type) {
    Py_XINCREF(obj); // TODO there to decref it ?
    node->profile_func = obj;
    auto dummy_node = std::make_shared<SquareNode>(instance);
    node->children.push_back(dummy_node);
  } else {
    PyObject *dummydict;
    child = PyOpenSCADObjectToNodeMulti(obj, &dummydict);
    if(child == NULL) {
      PyErr_SetString(PyExc_TypeError,"Invalid type for  Object in rotate_extrude\n");
      return NULL;
    }
    node->children.push_back(child);
  }

  get_fnas(node->fn, node->fa, node->fs);
  if (!isnan(fn)) node->fn = fn;
  if (!isnan(fa)) node->fa = fa;
  if (!isnan(fs)) node->fs = fs;

  node->convexity = convexity;
  node->scale = scale;
  node->angle = angle;
  if(twist!= NULL) {
  if(twist->ob_type == &PyFunction_Type) {
       	       Py_XINCREF(twist); // TODO there to decref it ?
	       node->twist_func = twist;
       }
       else node->twist=PyFloat_AsDouble(twist);
  }

  if (origin != NULL && PyList_Check(origin) && PyList_Size(origin) == 2) {
    node->origin_x = PyFloat_AsDouble(PyList_GetItem(origin, 0));
    node->origin_y = PyFloat_AsDouble(PyList_GetItem(origin, 1));
  }
  if (offset != NULL && PyList_Check(offset) && PyList_Size(offset) == 2) {
    node->offset_x = PyFloat_AsDouble(PyList_GetItem(offset, 0));
    node->offset_y = PyFloat_AsDouble(PyList_GetItem(offset, 1));
  }
  double dummy;
  Vector3d v(0,0,0);
  if(vp != nullptr && !python_vectorval(vp,3, 3, &v[0],&v[1],&v[2],&dummy )){
  }
  node->v = v;	  
  if(method != nullptr) node->method=method; else node->method = "centered";

  if (node->convexity <= 0) node->convexity = 2;
  if (node->scale <= 0) node->scale = 1;
  if (node->angle <= -360)  node->angle = 360;

  return PyOpenSCADObjectFromNode(&PyOpenSCADType, node);
}

PyObject *python_rotate_extrude(PyObject *self, PyObject *args, PyObject *kwargs)
{
  PyObject *obj = NULL;
  int convexity = 1;
  double scale = 1.0;
  double angle = 360.0;
  PyObject *twist=NULL;
  PyObject *v = NULL;
  char *method = NULL;
  PyObject *origin = NULL;
  PyObject *offset = NULL;
  double fn = NAN, fa = NAN, fs = NAN;
  get_fnas(fn,fa,fs);
  char *kwlist[] = {"obj", "convexity", "scale", "angle", "twist", "origin", "offset", "v","method", "fn", "fa", "fs", NULL};
  if (!PyArg_ParseTupleAndKeywords(args, kwargs, "O|iddOOOOsddd", kwlist, 
                          &obj, &convexity, &scale, &angle, &twist, &origin, &offset, &v,&method, &fn,&fa,&fs))
    {

    PyErr_SetString(PyExc_TypeError, "Error during parsing rotate_extrude(object,...)");
    return NULL;
  }
  return rotate_extrude_core(obj, convexity, scale, angle, twist, origin, offset, v, method, fn, fa,fs);
}

PyObject *python_oo_rotate_extrude(PyObject *obj, PyObject *args, PyObject *kwargs)
{
  int convexity = 1;
  double scale = 1.0;
  double angle = 360.0;
  PyObject *twist=NULL;
  PyObject *origin = NULL;
  PyObject *offset = NULL;
  double fn = NAN, fa = NAN, fs = NAN;
  get_fnas(fn,fa,fs);
  PyObject *v = NULL;
  char *method = NULL;
  char *kwlist[] = {"convexity", "scale", "angle", "twist", "origin", "offset", "v","method", "fn", "fa", "fs", NULL};
  if (!PyArg_ParseTupleAndKeywords(args, kwargs, "|iddOOOOsddd", kwlist, 
			  &convexity, &scale, &angle, &twist, &origin, &offset,&v, &method, &fn,&fa,&fs))
   {

    PyErr_SetString(PyExc_TypeError, "error during parsing\n");
    return NULL;
  }
  return rotate_extrude_core(obj, convexity, scale, angle, twist, origin, offset, v, method, fn, fa,fs);
}

PyObject *linear_extrude_core(PyObject *obj, PyObject *height, int convexity, PyObject *origin, PyObject *scale, PyObject *center, int slices, int segments, PyObject *twist, double fn, double fa, double fs)
{
  DECLARE_INSTANCE
  std::shared_ptr<AbstractNode> child;
  auto node = std::make_shared<LinearExtrudeNode>(instance);

  node->profile_func = NULL;
  node->twist_func = NULL;
  get_fnas(node->fn, node->fa, node->fs);
  if(obj->ob_type == &PyFunction_Type) {
        Py_XINCREF(obj); // TODO there to decref it ?
	node->profile_func = obj;
	node->fn=2;
  	auto dummy_node = std::make_shared<SquareNode>(instance);
	node->children.push_back(dummy_node);
  } else {
  	  PyObject *dummydict;	  
	  child = PyOpenSCADObjectToNodeMulti(obj, &dummydict);
	  if(child == NULL) {
        	PyErr_SetString(PyExc_TypeError,"Invalid type for  Object in linear_extrude\n");
	   	return NULL;
	  }
	  node->children.push_back(child);
   }


  if (!isnan(fn)) node->fn = fn;
  if (!isnan(fa)) node->fa = fa;
  if (!isnan(fs)) node->fs = fs;

  Vector3d height_vec(0,0,0);
  double dummy;
  if(!python_numberval(height, &height_vec[2])) {
    node->height = height_vec;
  } else if(!python_vectorval(height, 3, 3, &height_vec[0], &height_vec[1], &height_vec[2], &dummy)) {
    node->height = height_vec;
    node->has_heightvector=true;
  }

  node->convexity = convexity;

  node->origin_x = 0.0; node->origin_y = 0.0;
  if (origin != NULL && PyList_Check(origin) && PyList_Size(origin) == 2) {
    node->origin_x = PyFloat_AsDouble(PyList_GetItem(origin, 0));
    node->origin_y = PyFloat_AsDouble(PyList_GetItem(origin, 1));
  }

  node->scale_x = 1.0; node->scale_y = 1.0;
  if (scale != NULL && PyList_Check(scale) && PyList_Size(scale) == 2) {
    node->scale_x = PyFloat_AsDouble(PyList_GetItem(scale, 0));
    node->scale_y = PyFloat_AsDouble(PyList_GetItem(scale, 1));
  }

  if (center == Py_True) node->center = 1;
  else if (center == Py_False || center == NULL )  node->center = 0;
  else {
      PyErr_SetString(PyExc_TypeError, "Unknown Value for center parameter");
      return NULL;
  }

  node->slices = slices;
  node->has_slices = slices != 1?1:0;

  node->segments = segments;
  node->has_segments = segments != 1?1:0;

  if(twist!= NULL) {
	if(twist->ob_type == &PyFunction_Type){
                Py_XINCREF(twist); // TODO there to decref it ?
	       	node->twist_func = twist;
	}
	else node->twist=PyFloat_AsDouble(twist);
	node->has_twist = 1;
  } else  node->has_twist=0;
  return PyOpenSCADObjectFromNode(&PyOpenSCADType,node);
}

PyObject *python_linear_extrude(PyObject *self, PyObject *args, PyObject *kwargs)
{
  PyObject *obj = NULL;
  PyObject *height = NULL;
  int convexity = 1;
  PyObject *origin = NULL;
  PyObject *scale = NULL;
  PyObject *center = NULL;
  int slices = 1;
  int segments = 0;
  PyObject *twist = NULL;
  double fn = NAN, fa = NAN, fs = NAN;

  char * kwlist[] ={"obj","height","convexity","origin","scale","center","slices","segments","twist","fn","fa","fs",NULL};
  if (!PyArg_ParseTupleAndKeywords(args, kwargs, "O|OiOOOiiOddd", kwlist, 
                                   &obj, &height, &convexity, &origin, &scale, &center, &slices, &segments, &twist, &fn, &fs, &fs))
   {
    PyErr_SetString(PyExc_TypeError,"error during parsing\n");
    return NULL;
  }

  return linear_extrude_core(obj,height, convexity, origin, scale, center, slices,segments,twist,fn,fa,fs);
}

PyObject *python_oo_linear_extrude(PyObject *obj, PyObject *args, PyObject *kwargs)
{
  PyObject *height = NULL;
  int convexity = 1;
  PyObject *origin = NULL;
  PyObject *scale = NULL;
  PyObject *center = NULL;
  int slices = 1;
  int segments = 0;
  PyObject *twist = NULL;
  double fn = NAN, fa = NAN, fs = NAN;

  char * kwlist[] ={"height","convexity","origin","scale","center","slices","segments","twist","fn","fa","fs",NULL};
  if (!PyArg_ParseTupleAndKeywords(args, kwargs, "|OiOOOiiOddd", kwlist, 
                                  &height, &convexity, &origin, &scale, &center, &slices, &segments, &twist, &fn, &fs, &fs))
   {
    PyErr_SetString(PyExc_TypeError,"error during parsing\n");
    return NULL;
  }

  return linear_extrude_core(obj,height, convexity, origin, scale, center, slices,segments,twist,fn,fa,fs);
}

PyObject *path_extrude_core(PyObject *obj, PyObject *path, PyObject *xdir, int convexity, PyObject *origin, PyObject *scale, PyObject *twist, PyObject *closed, PyObject *allow_intersect, double fn, double fa, double fs)
{
  DECLARE_INSTANCE
  std::shared_ptr<AbstractNode> child;
  auto node = std::make_shared<PathExtrudeNode>(instance);
  node->profile_func = NULL;
  node->twist_func = NULL;
  if(obj->ob_type == &PyFunction_Type) {
        Py_XINCREF(obj); // TODO there to decref it ?
	node->profile_func = obj;
  	auto dummy_node = std::make_shared<SquareNode>(instance);
	node->children.push_back(dummy_node);
  } else {
	  PyObject *dummydict;	  
	  child = PyOpenSCADObjectToNodeMulti(obj, &dummydict);
	  if(child == NULL) {
        	PyErr_SetString(PyExc_TypeError,"Invalid type for  Object in path_extrude\n");
	   	return NULL;
	  }
	  node->children.push_back(child);
   }
   if(path != NULL && PyList_Check(path) ) {
	   int n=PyList_Size(path);
	   for(int i=0;i<n;i++) {
	  	PyObject *point=PyList_GetItem(path, i);
		double x,y,z,w=0;
  		if(python_vectorval(point,3, 4, &x,&y,&z,&w )){
			PyErr_SetString(PyExc_TypeError,"Cannot parse vector in path_extrude path\n");
			return NULL;
		}
		Vector4d pt3d(x,y,z,w);
		if(i > 0 &&  node->path[i-1] == pt3d) continue; //  prevent double pts
		node ->path.push_back(pt3d);
	   }
   }
   node->xdir_x=1;
   node->xdir_y=0;
   node->xdir_z=0;
   node->closed=false;
   if (closed == Py_True) node->closed = true;
   if (allow_intersect == Py_True) node->allow_intersect = true;
   if(xdir != NULL) {
	   if(python_vectorval(xdir,3, 3, &(node->xdir_x), &(node->xdir_y),&(node->xdir_z))) {
    		PyErr_SetString(PyExc_TypeError,"error in path_extrude xdir parameter\n");
		return NULL;
	   }
   }
   if(fabs(node->xdir_x) < 0.001 && fabs(node->xdir_y) < 0.001 && fabs(node->xdir_z) < 0.001) {
    		PyErr_SetString(PyExc_TypeError,"error in path_extrude xdir parameter has zero size\n");
		return NULL;
   }

   get_fnas(node->fn,node->fa,node->fs);
   if(fn != -1) node->fn=fn;
   if(fa != -1) node->fa=fa;
   if(fs != -1) node->fs=fs;

  node->convexity=convexity;

  node->origin_x=0.0; node->origin_y=0.0;
  if(origin != NULL) {
	  double dummy;
	  if(python_vectorval(origin,2, 2, &(node->origin_x), &(node->origin_y), &dummy)) {
    		PyErr_SetString(PyExc_TypeError,"error in path_extrude origin parameter\n");
		return NULL;
	  }
  }

  node->scale_x=1.0; node->scale_y=1.0;
  if(scale != NULL) {
	  double dummy;
	  if(python_vectorval(scale,2, 2, &(node->scale_x), &(node->scale_y), &dummy)) {
    		PyErr_SetString(PyExc_TypeError,"error in path_extrude scale parameter\n");
		return NULL;
	  }
  }

  if(scale != NULL && PyList_Check(scale) && PyList_Size(scale) == 2) {
	  node->scale_x=PyFloat_AsDouble(PyList_GetItem(scale, 0));
	  node->scale_y=PyFloat_AsDouble(PyList_GetItem(scale, 1));
  }
  if(twist!= NULL) {
       if(twist->ob_type == &PyFunction_Type){
                Py_XINCREF(twist); // TODO there to decref it ?
	        node->twist_func = twist;
	}
       else node->twist=PyFloat_AsDouble(twist);
       node->has_twist = 1;
  } else  node->has_twist=0;

  return PyOpenSCADObjectFromNode(&PyOpenSCADType,node);
}

PyObject *python_path_extrude(PyObject *self, PyObject *args, PyObject *kwargs)
{
  PyObject *obj = NULL;
  int convexity=1;
  PyObject *origin=NULL;
  PyObject *scale=NULL;
  PyObject *path=NULL;
  PyObject *xdir=NULL;
  PyObject *closed=NULL;
  PyObject *allow_intersect=NULL;
  PyObject *twist=NULL;
  double fn=-1, fa=-1, fs=-1;

  char * kwlist[] ={"obj","path","xdir","convexity","origin","scale","twist","closed","fn","fa","fs",NULL};
  if (!PyArg_ParseTupleAndKeywords(args, kwargs, "OO!|O!iOOOOOddd", kwlist, 
                          &obj,
			  &PyList_Type, &path,
			  &PyList_Type,&xdir,
			  &convexity,
			  &origin,
			  &scale,
			  &twist,
			  &closed,
			  &allow_intersect,
			  &fn,&fs,&fs
                          )) {
        PyErr_SetString(PyExc_TypeError,"error during parsing\n");
        return NULL;
  }

  return path_extrude_core(obj, path, xdir, convexity, origin, scale, twist, closed, allow_intersect, fn, fa, fs);
}

PyObject *python_concat(PyObject *self, PyObject *args, PyObject *kwargs)
{
  DECLARE_INSTANCE
  int i;

  auto node = std::make_shared<ConcatNode>(instance);
  PyObject *obj;
  PyObject *child_dict = nullptr;	  
  PyObject *dummy_dict = nullptr;	  
  std::shared_ptr<AbstractNode> child;
  for (i = 0; i < PyTuple_Size(args);i++) {
    obj = PyTuple_GetItem(args, i);
    if(i == 0) child = PyOpenSCADObjectToNodeMulti(obj, &child_dict);
    else child = PyOpenSCADObjectToNodeMulti(obj, &dummy_dict);
    if(child != NULL) {
      node->children.push_back(child);
    } else {
        PyErr_SetString(PyExc_TypeError, "Error during concat. arguments must be solids");
	return nullptr;
    }
  }

  PyObject *pyresult =PyOpenSCADObjectFromNode(&PyOpenSCADType, node);
  if(child_dict != nullptr ) {
    PyObject *key, *value;
    Py_ssize_t pos = 0;
     while(PyDict_Next(child_dict, &pos, &key, &value)) {
       PyDict_SetItem(((PyOpenSCADObject *) pyresult)->dict, key, value);
    }
  }
  return pyresult;
}

PyObject *python_skin(PyObject *self, PyObject *args, PyObject *kwargs)
{
  DECLARE_INSTANCE
  int i;

  auto node = std::make_shared<SkinNode>(instance);
  PyObject *obj;
  PyObject *child_dict = nullptr;	  
  PyObject *dummy_dict = nullptr;	  
  std::shared_ptr<AbstractNode> child;
  if(kwargs != nullptr) {
    PyObject *key, *value;
    Py_ssize_t pos = 0;
    while (PyDict_Next(kwargs, &pos, &key, &value)) {
      PyObject* value1 = PyUnicode_AsEncodedString(key, "utf-8", "~");
      const char *value_str =  PyBytes_AS_STRING(value1);
      double tmp;
      if(value_str == nullptr) {
          PyErr_SetString(PyExc_TypeError, "Unkown parameter name in CSG.");
	  return nullptr;
      } else if(strcmp(value_str,"convexity") == 0) {
	      python_numberval(value,&tmp);
	      node->convexity=(int) tmp;
      } else if(strcmp(value_str,"align_angle") == 0) {
	      python_numberval(value,&tmp);
	      node->align_angle=tmp;
	      node->has_align_angle=true;
      } else if(strcmp(value_str,"segments") == 0) {
	      python_numberval(value,&tmp);
	      node->has_segments=true;
	      node->segments=(int)tmp;
      } else if(strcmp(value_str,"interpolate") == 0) {
	      python_numberval(value,&tmp);
	      node->has_interpolate=true;
	      node->interpolate=tmp;
      } else {
          PyErr_SetString(PyExc_TypeError, "Unkown parameter name in skin.");
	  return nullptr;
      }

    }	    
  }
  for (i = 0; i < PyTuple_Size(args);i++) {
    obj = PyTuple_GetItem(args, i);
    if(i == 0) child = PyOpenSCADObjectToNodeMulti(obj, &child_dict);
    else child = PyOpenSCADObjectToNodeMulti(obj, &dummy_dict);
    if(child != NULL) {
      node->children.push_back(child);
    } else {
        PyErr_SetString(PyExc_TypeError, "Error during skin. arguments must be solids or arrays.");
	return nullptr;
    }
  }

  PyObject *pyresult =PyOpenSCADObjectFromNode(&PyOpenSCADType, node);
  if(child_dict != nullptr ) {
    PyObject *key, *value;
    Py_ssize_t pos = 0;
     while(PyDict_Next(child_dict, &pos, &key, &value)) {
       PyDict_SetItem(((PyOpenSCADObject *) pyresult)->dict, key, value);
    }
  }
  return pyresult;
}



PyObject *python_oo_path_extrude(PyObject *obj, PyObject *args, PyObject *kwargs)
{
  int convexity=1;
  PyObject *origin=NULL;
  PyObject *scale=NULL;
  PyObject *path=NULL;
  PyObject *xdir=NULL;
  PyObject *closed=NULL;
  PyObject *allow_intersect=NULL;
  PyObject *twist=NULL;
  double fn=-1, fa=-1, fs=-1;

  char * kwlist[] ={"path","xdir","convexity","origin","scale","twist","closed","fn","fa","fs",NULL};
  if (!PyArg_ParseTupleAndKeywords(args, kwargs, "O!|O!iOOOOOddd", kwlist,
			  &PyList_Type, &path, &PyList_Type,&xdir, &convexity, &origin, &scale, &twist, &closed, &allow_intersect, &fn,&fs,&fs))
  {
        PyErr_SetString(PyExc_TypeError,"error during parsing\n");
        return NULL;
  }

  return path_extrude_core(obj, path, xdir, convexity, origin, scale, twist, closed, allow_intersect, fn, fa, fs);
}

PyObject *python_csg_sub(PyObject *self, PyObject *args, PyObject *kwargs, OpenSCADOperator mode)
{
  DECLARE_INSTANCE
  int i;

  auto node = std::make_shared<CsgOpNode>(instance, mode);
  node->r=0;
  node->fn=1;
  PyObject *obj;
  PyObject *child_dict = nullptr;	  
  PyObject *dummy_dict = nullptr;	  
  std::shared_ptr<AbstractNode> child;
  if(kwargs != nullptr) {
    PyObject *key, *value;
    Py_ssize_t pos = 0;
    while (PyDict_Next(kwargs, &pos, &key, &value)) {
      PyObject* value1 = PyUnicode_AsEncodedString(key, "utf-8", "~");
      const char *value_str =  PyBytes_AS_STRING(value1);
      if(value_str == nullptr) {
          PyErr_SetString(PyExc_TypeError, "Unkown parameter name in CSG.");
	  return nullptr;
      } else if(strcmp(value_str,"r") == 0) {
	      python_numberval(value,&(node->r));
      } else if(strcmp(value_str,"fn") == 0) {
	      double fn;
	      python_numberval(value,&fn);
	      node->fn=(int)fn;
      } else {
          PyErr_SetString(PyExc_TypeError, "Unkown parameter name in CSG.");
	  return nullptr;
      }

    }	    
  }
  for (i = 0; i < PyTuple_Size(args);i++) {
    obj = PyTuple_GetItem(args, i);
    if(i == 0) child = PyOpenSCADObjectToNodeMulti(obj, &child_dict);
    else child = PyOpenSCADObjectToNodeMulti(obj, &dummy_dict);
    if(child != NULL) {
      node->children.push_back(child);
    } else {
      switch(mode) {
        case OpenSCADOperator::UNION:	    
          PyErr_SetString(PyExc_TypeError, "Error during parsing union. arguments must be solids or arrays.");
	  return nullptr;
  	break;
        case OpenSCADOperator::DIFFERENCE:	    
          PyErr_SetString(PyExc_TypeError, "Error during parsing difference. arguments must be solids or arrays.");
	  return nullptr;
  	break;
        case OpenSCADOperator::INTERSECTION:	    
          PyErr_SetString(PyExc_TypeError, "Error during parsing intersection. arguments must be solids or arrays.");
	  return nullptr;
	  break;
        case OpenSCADOperator::MINKOWSKI:	    
      	  break;
        case OpenSCADOperator::HULL:	    
      	  break;
        case OpenSCADOperator::FILL:	    
      	  break;
        case OpenSCADOperator::RESIZE:	    
      	  break;
        case OpenSCADOperator::OFFSET:	    
      	  break;
      }
      return NULL;
    }
  }

  PyObject *pyresult =PyOpenSCADObjectFromNode(&PyOpenSCADType, node);
  if(child_dict != nullptr ) {
    PyObject *key, *value;
    Py_ssize_t pos = 0;
     while(PyDict_Next(child_dict, &pos, &key, &value)) {
       PyDict_SetItem(((PyOpenSCADObject *) pyresult)->dict, key, value);
    }
  }
  return pyresult;
}

PyObject *python_union(PyObject *self, PyObject *args, PyObject *kwargs)
{
  return python_csg_sub(self, args, kwargs, OpenSCADOperator::UNION);
}

PyObject *python_difference(PyObject *self, PyObject *args, PyObject *kwargs)
{
  return python_csg_sub(self, args, kwargs, OpenSCADOperator::DIFFERENCE);
}

PyObject *python_intersection(PyObject *self, PyObject *args, PyObject *kwargs)
{
  return python_csg_sub(self, args, kwargs, OpenSCADOperator::INTERSECTION);
}


PyObject *python_oo_csg_sub(PyObject *self, PyObject *args, PyObject *kwargs, OpenSCADOperator mode)
{
  DECLARE_INSTANCE
  int i;

  auto node = std::make_shared<CsgOpNode>(instance, mode);
  node->r=0;
  node->fn=1;


  PyObject *obj;
  PyObject *child_dict;	  
  PyObject *dummy_dict;	  
  std::shared_ptr<AbstractNode> child;

  child = PyOpenSCADObjectToNodeMulti(self, &child_dict);
  if(child != NULL) node->children.push_back(child);
  
  if(kwargs != nullptr) {
    PyObject *key, *value;
    Py_ssize_t pos = 0;
    while (PyDict_Next(kwargs, &pos, &key, &value)) {
      PyObject* value1 = PyUnicode_AsEncodedString(key, "utf-8", "~");
      const char *value_str =  PyBytes_AS_STRING(value1);
      if(value_str == nullptr) {
          PyErr_SetString(PyExc_TypeError, "Unkown parameter name in CSG.");
	  return nullptr;
      } else if(strcmp(value_str,"r") == 0) {
	      python_numberval(value,&(node->r));
      } else if(strcmp(value_str,"fn") == 0) {
	      double fn;
	      python_numberval(value,&fn);
	      node->fn=(int)fn;
      } else {
          PyErr_SetString(PyExc_TypeError, "Unkown parameter name in CSG.");
	  return nullptr;
      }

    }	    
  }
  for (i = 0; i < PyTuple_Size(args);i++) {
    obj = PyTuple_GetItem(args, i);
    if(i == 0) child = PyOpenSCADObjectToNodeMulti(obj, &child_dict);
    else child = PyOpenSCADObjectToNodeMulti(obj, &dummy_dict);
    if(child != NULL) {
      node->children.push_back(child);
    } else {
      switch(mode) {
        case OpenSCADOperator::UNION:	    
          PyErr_SetString(PyExc_TypeError, "Error during parsing union. arguments must be solids or arrays.");
  	break;
        case OpenSCADOperator::DIFFERENCE:	    
          PyErr_SetString(PyExc_TypeError, "Error during parsing difference. arguments must be solids or arrays.");
  	break;
        case OpenSCADOperator::INTERSECTION:	    
          PyErr_SetString(PyExc_TypeError, "Error during parsing intersection. arguments must be solids or arrays.");
	  break;
        case OpenSCADOperator::MINKOWSKI:	    
      	  break;
        case OpenSCADOperator::HULL:	    
      	  break;
        case OpenSCADOperator::FILL:	    
      	  break;
        case OpenSCADOperator::RESIZE:	    
      	  break;
        case OpenSCADOperator::OFFSET:	    
      	  break;
      }
      return NULL;
    }
  }

  PyObject *pyresult =PyOpenSCADObjectFromNode(&PyOpenSCADType, node);
  if(child_dict != nullptr ) {
    PyObject *key, *value;
    Py_ssize_t pos = 0;
     while(PyDict_Next(child_dict, &pos, &key, &value)) {
       PyDict_SetItem(((PyOpenSCADObject *) pyresult)->dict, key, value);
    }
  }
  return pyresult;
}


PyObject *python_oo_union(PyObject *self, PyObject *args, PyObject *kwargs)
{
  return python_oo_csg_sub(self, args, kwargs, OpenSCADOperator::UNION);
}

PyObject *python_oo_difference(PyObject *self, PyObject *args, PyObject *kwargs)
{
  return python_oo_csg_sub(self, args, kwargs, OpenSCADOperator::DIFFERENCE);
}

PyObject *python_oo_intersection(PyObject *self, PyObject *args, PyObject *kwargs)
{
  return python_oo_csg_sub(self, args, kwargs, OpenSCADOperator::INTERSECTION);
}

PyObject *python_nb_sub(PyObject *arg1, PyObject *arg2, OpenSCADOperator mode)
{
  DECLARE_INSTANCE
  std::shared_ptr<AbstractNode> child[2];
  PyObject *child_dict[2];	  

  if(arg1 == Py_None && mode == OpenSCADOperator::UNION) return arg2;
  if(arg2 == Py_None && mode == OpenSCADOperator::UNION) return arg1;
  if(arg2 == Py_None && mode == OpenSCADOperator::DIFFERENCE) return arg1;


  child[0] = PyOpenSCADObjectToNodeMulti(arg1, &child_dict[0]);
  if (child[0] == NULL) {
    PyErr_SetString(PyExc_TypeError, "invalid argument left to operator");
    return NULL;
  }
  child[1] = PyOpenSCADObjectToNodeMulti(arg2, &child_dict[1]);
  if (child[1] == NULL) {
    PyErr_SetString(PyExc_TypeError, "invalid argument right to operator");
    return NULL;
  }
  auto node = std::make_shared<CsgOpNode>(instance, mode);
  node->children.push_back(child[0]);
  node->children.push_back(child[1]);
  python_retrieve_pyname(node);
  PyObject *pyresult = PyOpenSCADObjectFromNode(&PyOpenSCADType, node);
  for(int i=0;i<2;i++) {
    if(child_dict[i] != nullptr) {
      std::string name=child[i]->getPyName();
      PyObject *key, *value;
      Py_ssize_t pos = 0;
      while(PyDict_Next(child_dict[i], &pos, &key, &value)) {
        if(name.size() > 0) {	      
          PyObject *key1=PyUnicode_AsEncodedString(key, "utf-8", "~");
          const char *key_str =  PyBytes_AS_STRING(key1);
          std::string handle_name=name+"_"+key_str;
          PyObject *key_mod = PyUnicode_FromStringAndSize(handle_name.c_str(),strlen(handle_name.c_str()));
          PyDict_SetItem(((PyOpenSCADObject *) pyresult)->dict,key_mod, value);
	} else if(i == 0) {
          PyDict_SetItem(((PyOpenSCADObject *) pyresult)->dict,key, value);
	}

      }
    }
  }  
  return pyresult;
}

PyObject *python_nb_sub_vec3(PyObject *arg1, PyObject *arg2, int mode) // 0: translate, 1: scale, 2: translateneg, 3=translate-exp
{
  DECLARE_INSTANCE
  std::shared_ptr<AbstractNode> child;
  PyObject *child_dict;	  

  child = PyOpenSCADObjectToNodeMulti(arg1, &child_dict);
  std::vector<Vector3d> vecs;
  if(mode == 3) {
    if(!PyList_Check(arg2)) {
      PyErr_SetString(PyExc_TypeError, "explode arg must be a list");
      return NULL;
    }
    int n=PyList_Size(arg2);
    if(PyList_Size(arg2) > 3) {
      PyErr_SetString(PyExc_TypeError, "explode arg list can have maximal 3 directions");
      return NULL;
    }
    double dmy;
    std::vector<float> vals[3];
    for(int i=0;i<3;i++) vals[i].push_back(0.0);
    for(int i=0;i<n;i++) {
      vals[i].clear();	    
      auto *item =PyList_GetItem(arg2,i);	    
      if (!python_numberval(item, &dmy)) vals[i].push_back(dmy);
      else if(PyList_Check(item)) {
        int m = PyList_Size(item);	      
	for(int j=0;j<m;j++) {
          auto *item1 =PyList_GetItem(item,j);	    
          if (!python_numberval(item1, &dmy)) vals[i].push_back(dmy);
	}  
      } else {
        PyErr_SetString(PyExc_TypeError, "Unknown explode spec");
        return NULL;
      }

    }
    for(auto z : vals[2])
      for(auto y : vals[1])
        for(auto x : vals[0])
          vecs.push_back(Vector3d(x,y,z));		
  } else vecs = python_vectors(arg2,2,3);

  if(mode == 0 && vecs.size() == 1) {
    PyObject *mat = python_matrix_trans(arg1,vecs[0]);
    if(mat != nullptr) return mat;
  }

  if (vecs.size() > 0) {
    if (child == NULL) {
      PyErr_SetString(PyExc_TypeError, "invalid argument left to operator");
      return NULL;
    }
    std::vector<std::shared_ptr<TransformNode>> nodes;
    for(size_t j=0;j<vecs.size();j++) {
      auto node = std::make_shared<TransformNode>(instance, "transform");
      if(mode == 0 || mode == 3) node->matrix.translate(vecs[j]);
      if(mode == 1) node->matrix.scale(vecs[j]);
      if(mode == 2) node->matrix.translate(-vecs[j]);
      node->children.push_back(child);
      nodes.push_back(node);
    }  
    if(nodes.size() == 1) {
      PyObject *pyresult = PyOpenSCADObjectFromNode(&PyOpenSCADType, nodes[0]);
      if(child_dict != nullptr ) { 
        PyObject *key, *value;
        Py_ssize_t pos = 0;
         while(PyDict_Next(child_dict, &pos, &key, &value)) {
           PyObject *value1 = python_matrix_trans(value,vecs[0]);
           if(value1 != nullptr) PyDict_SetItem(((PyOpenSCADObject *) pyresult)->dict,key, value1);
           else PyDict_SetItem(((PyOpenSCADObject *) pyresult)->dict,key, value);
        }
      }
      return pyresult;
    }
    else {
      auto node = std::make_shared<CsgOpNode>(instance, OpenSCADOperator::UNION);
      DECLARE_INSTANCE
      for(auto x : nodes) node->children.push_back(x);
      return PyOpenSCADObjectFromNode(&PyOpenSCADType, node);
    }  
  }
  PyErr_SetString(PyExc_TypeError, "invalid argument right to operator");
  return NULL;
}

PyObject *python_nb_add(PyObject *arg1, PyObject *arg2) { return python_nb_sub_vec3(arg1, arg2, 0); }  // translate
PyObject *python_nb_xor(PyObject *arg1, PyObject *arg2) { return python_nb_sub_vec3(arg1, arg2, 3); }
PyObject *python_nb_mul(PyObject *arg1, PyObject *arg2) { return python_nb_sub_vec3(arg1, arg2, 1); } // scale
PyObject *python_nb_or(PyObject *arg1, PyObject *arg2) { return python_nb_sub(arg1, arg2,  OpenSCADOperator::UNION); }
PyObject *python_nb_subtract(PyObject *arg1, PyObject *arg2)
{
  double dmy;	
  if(PyList_Check(arg2) && PyList_Size(arg2) > 0) {
    PyObject *sub = PyList_GetItem(arg2, 0);	  
    if (!python_numberval(sub, &dmy) || PyList_Check(sub)){
      return python_nb_sub_vec3(arg1, arg2, 2); 
    }
  }	  
  return python_nb_sub(arg1, arg2,  OpenSCADOperator::DIFFERENCE); // if its solid
}
PyObject *python_nb_and(PyObject *arg1, PyObject *arg2) { return python_nb_sub(arg1, arg2,  OpenSCADOperator::INTERSECTION); }

PyObject *python_csg_adv_sub(PyObject *self, PyObject *args, PyObject *kwargs, CgalAdvType mode)
{
  DECLARE_INSTANCE
  std::shared_ptr<AbstractNode> child;
  int i;
  PyObject *dummydict;	  

  auto node = std::make_shared<CgalAdvNode>(instance, mode);
  PyObject *obj;
  for (i = 0; i < PyTuple_Size(args);i++) {
    obj = PyTuple_GetItem(args, i);
    child = PyOpenSCADObjectToNodeMulti(obj, &dummydict);
    if(child != NULL) {
      node->children.push_back(child);
    } else {
      switch(mode) {
        case CgalAdvType::HULL:	    
          PyErr_SetString(PyExc_TypeError, "Error during parsing hull. arguments must be solids or arrays.");
  	  break;
        case CgalAdvType::FILL:	    
          PyErr_SetString(PyExc_TypeError, "Error during parsing fill. arguments must be solids or arrays.");
	  break;
        case CgalAdvType::RESIZE:	    
	  break;
        case CgalAdvType::MINKOWSKI:	    
	  break;
      }
      return NULL;
    }
  }

  return PyOpenSCADObjectFromNode(&PyOpenSCADType, node);
}

PyObject *python_minkowski(PyObject *self, PyObject *args, PyObject *kwargs)
{
  DECLARE_INSTANCE
  std::shared_ptr<AbstractNode> child;
  int i;
  int n;
  int convexity = 2;

  auto node = std::make_shared<CgalAdvNode>(instance, CgalAdvType::MINKOWSKI);
  char *kwlist[] = { "obj", "convexity", NULL };
  PyObject *objs = NULL;
  PyObject *obj;
  PyObject *dummydict;	  

  if (!PyArg_ParseTupleAndKeywords(args, kwargs, "O!|i", kwlist,
                                   &PyList_Type, &objs,
                                   &convexity
                                   )) {
    PyErr_SetString(PyExc_TypeError, "Error during parsing minkowski(object)");
    return NULL;
  }
  n = PyList_Size(objs);
  for (i = 0; i < n; i++) {
    obj = PyList_GetItem(objs, i);
    if (Py_TYPE(obj) == &PyOpenSCADType) {
     child = PyOpenSCADObjectToNode(obj, &dummydict);
     node->children.push_back(child);
    } else {
      PyErr_SetString(PyExc_TypeError, "minkowski input data must be shapes");
      return NULL;
    }
  }
  node->convexity = convexity;

  return PyOpenSCADObjectFromNode(&PyOpenSCADType, node);
}


PyObject *python_hull(PyObject *self, PyObject *args, PyObject *kwargs)
{
  return python_csg_adv_sub(self, args, kwargs, CgalAdvType::HULL);
}

PyObject *python_fill(PyObject *self, PyObject *args, PyObject *kwargs)
{
  return python_csg_adv_sub(self, args, kwargs, CgalAdvType::FILL);
}

PyObject *python_resize_core(PyObject *obj, PyObject *newsize, PyObject *autosize, int convexity)
{
  DECLARE_INSTANCE
  std::shared_ptr<AbstractNode> child;

  auto node = std::make_shared<CgalAdvNode>(instance, CgalAdvType::RESIZE);
  PyObject *dummydict;	  
  child = PyOpenSCADObjectToNodeMulti(obj, &dummydict);
  if (child == NULL) {
    PyErr_SetString(PyExc_TypeError, "Invalid type for Object in resize");
    return NULL;
  }

  if (newsize != NULL) {
    double x, y, z;
    if (python_vectorval(newsize, 3, 3, &x, &y, &z)) {
      PyErr_SetString(PyExc_TypeError, "Invalid resize dimensions");
      return NULL;
    }
    node->newsize[0] = x;
    node->newsize[1] = y;
    node->newsize[2] = z;
  }

  /* TODO what is that ?
     const auto& autosize = parameters["auto"];
     node->autosize << false, false, false;
     if (autosize.type() == Value::Type::VECTOR) {
     const auto& va = autosize.toVector();
     if (va.size() >= 1) node->autosize[0] = va[0].toBool();
     if (va.size() >= 2) node->autosize[1] = va[1].toBool();
     if (va.size() >= 3) node->autosize[2] = va[2].toBool();
     } else if (autosize.type() == Value::Type::BOOL) {
     node->autosize << autosize.toBool(), autosize.toBool(), autosize.toBool();
     }
   */

  node->children.push_back(child);
  node->convexity = convexity;

  return PyOpenSCADObjectFromNode(&PyOpenSCADType, node);
}

PyObject *python_resize(PyObject *self, PyObject *args, PyObject *kwargs)
{
  char *kwlist[] = { "obj", "newsize", "auto", "convexity", NULL };
  PyObject *obj;
  PyObject *newsize = NULL;
  PyObject *autosize = NULL;
  int convexity = 2;

  if (!PyArg_ParseTupleAndKeywords(args, kwargs, "O|O!O!i", kwlist,
                                   &obj,
                                   &PyList_Type, &newsize,
                                   &PyList_Type, &autosize,
                                   &convexity
                                   )) {
    PyErr_SetString(PyExc_TypeError, "Error during parsing resize(object,vec3)");
    return NULL;
  }
  return python_resize_core(obj, newsize, autosize, convexity);
}  

PyObject *python_oo_resize(PyObject *obj, PyObject *args, PyObject *kwargs)
{
  char *kwlist[] = {"newsize", "auto", "convexity", NULL };
  PyObject *newsize = NULL;
  PyObject *autosize = NULL;
  int convexity = 2;

  if (!PyArg_ParseTupleAndKeywords(args, kwargs, "|O!O!i", kwlist,
                                   &PyList_Type, &newsize,
                                   &PyList_Type, &autosize,
                                   &convexity
                                   )) {
    PyErr_SetString(PyExc_TypeError, "Error during parsing resize(object,vec3)");
    return NULL;
  }
  return python_resize_core(obj, newsize, autosize, convexity);
}  

PyObject *python_roof_core(PyObject *obj, const char *method, int convexity,double fn,double  fa,double fs)
{	
  DECLARE_INSTANCE
  std::shared_ptr<AbstractNode> child;
  auto node = std::make_shared<RoofNode>(instance);
  PyObject *dummydict;	  
  child = PyOpenSCADObjectToNodeMulti(obj, &dummydict);
  if (child == NULL) {
    PyErr_SetString(PyExc_TypeError, "Invalid type for Object in roof");
    return NULL;
  }

  get_fnas(node->fn, node->fa, node->fs);
  if (!isnan(fn)) node->fn = fn;
  if (!isnan(fa)) node->fa = fa;
  if (!isnan(fs)) node->fs = fs;

  node->fa = std::max(node->fa, 0.01);
  node->fs = std::max(node->fs, 0.01);
  if (node->fn > 0) {
    node->fa = 360.0 / node->fn;
    node->fs = 0.0;
  }

  if (method == NULL) {
    node->method = "voronoi";
  } else {
    node->method = method;
    // method can only be one of...
    if (node->method != "voronoi" && node->method != "straight") {
//      LOG(message_group::Warning, inst->location(), parameters.documentRoot(),
//          "Unknown roof method '" + node->method + "'. Using 'voronoi'.");
      node->method = "voronoi";
    }
  }

  double tmp_convexity = convexity;
  node->convexity = static_cast<int>(tmp_convexity);
  if (node->convexity <= 0) node->convexity = 1;

  node->children.push_back(child);
  return PyOpenSCADObjectFromNode(&PyOpenSCADType, node);
}

PyObject *python_roof(PyObject *self, PyObject *args, PyObject *kwargs)
{
  double fn = NAN, fa = NAN, fs = NAN;
  char *kwlist[] = {"obj", "method", "convexity", "fn", "fa", "fs", NULL};
  PyObject *obj = NULL;
  const char *method = NULL;
  int convexity = 2;
  if (!PyArg_ParseTupleAndKeywords(args, kwargs, "O|sdddd", kwlist,
                                   &obj,
                                   &method, convexity,
                                   &fn, &fa, &fs
                                   )) {
    PyErr_SetString(PyExc_TypeError, "Error during parsing roof(object)");
    return NULL;
  }
  return python_roof_core(obj, method, convexity, fn, fa, fs);
}

PyObject *python_oo_roof(PyObject *obj, PyObject *args, PyObject *kwargs)
{
  double fn = NAN, fa = NAN, fs = NAN;
  char *kwlist[] = {"method", "convexity", "fn", "fa", "fs", NULL};
  const char *method = NULL;
  int convexity = 2;
  if (!PyArg_ParseTupleAndKeywords(args, kwargs, "|sdddd", kwlist,
                                   &method, convexity,
                                   &fn, &fa, &fs
                                   )) {
    PyErr_SetString(PyExc_TypeError, "Error during parsing roof(object)");
    return NULL;
  }
  return python_roof_core(obj, method, convexity, fn, fa, fs);
}

PyObject *python_render_core(PyObject *obj, int convexity)
{
  DECLARE_INSTANCE
  auto node = std::make_shared<RenderNode>(instance);

  PyObject *dummydict;	  
  std::shared_ptr<AbstractNode> child = PyOpenSCADObjectToNode(obj, &dummydict);
  node->convexity = convexity;
  node->children.push_back(child);
  return PyOpenSCADObjectFromNode(&PyOpenSCADType, node);
}

PyObject *python_render(PyObject *self, PyObject *args, PyObject *kwargs)
{
  char *kwlist[] = {"obj", "convexity", NULL};
  PyObject *obj = NULL;
  long convexity = 2;
  if (!PyArg_ParseTupleAndKeywords(args, kwargs, "O!|i", kwlist,
                                   &PyOpenSCADType, &obj,
                                   &convexity
                                   )) {
    PyErr_SetString(PyExc_TypeError, "Error during parsing render(object)");
    return NULL;
  }
  return python_render_core(obj, convexity);
}

PyObject *python_oo_render(PyObject *obj, PyObject *args, PyObject *kwargs)
{
  char *kwlist[] = {"convexity", NULL};
  long convexity = 2;
  if (!PyArg_ParseTupleAndKeywords(args, kwargs, "|i", kwlist,
                                   &convexity
                                   )) {
    PyErr_SetString(PyExc_TypeError, "Error during parsing render(object)");
    return NULL;
  }
  return python_render_core(obj, convexity);
}

PyObject *python_surface_core(const char *file, PyObject *center, PyObject *invert, int convexity)
{
  DECLARE_INSTANCE
  std::shared_ptr<AbstractNode> child;

  auto node = std::make_shared<SurfaceNode>(instance);

  std::string fileval = file == NULL ? "" : file;
  std::string filename = lookup_file(fileval, instance->location().filePath().parent_path().string(), "");
  node->filename = filename;
  handle_dep(fs::path(filename).generic_string());

  if (center == Py_True) node->center = 1;
  else if (center == Py_False || center == NULL )  node->center = 0;
  else {
      PyErr_SetString(PyExc_TypeError, "Unknown Value for center parameter");
      return NULL;
  }
  node->convexity = 2;
  if (invert  == Py_True)  node->invert = 1;
  else if (center == Py_False || center == NULL )  node->center = 0;
  else {
      PyErr_SetString(PyExc_TypeError, "Unknown Value for invert parameter");
      return NULL;
  }

  return PyOpenSCADObjectFromNode(&PyOpenSCADType, node);
}

PyObject *python_surface(PyObject *self, PyObject *args, PyObject *kwargs)
{
  char *kwlist[] = {"file", "center", "convexity", "invert", NULL};
  const char *file = NULL;
  PyObject *center = NULL;
  PyObject *invert = NULL;
  long convexity = 2;
  if (!PyArg_ParseTupleAndKeywords(args, kwargs, "s|OlO", kwlist,
                                   &file, &center, &convexity
                                   )) {
    PyErr_SetString(PyExc_TypeError, "Error during parsing surface(object)");
    return NULL;
  }

  return python_surface_core(file, center, invert, convexity);
}

PyObject *python_text(PyObject *self, PyObject *args, PyObject *kwargs)
{
  DECLARE_INSTANCE
  auto node = std::make_shared<TextNode>(instance);

  char *kwlist[] = {"text", "size", "font", "spacing", "direction", "language", "script", "halign", "valign", "fn", "fa", "fs", NULL};

  double size = 1.0, spacing = 1.0;
  double fn = NAN, fa = NAN, fs = NAN;

  get_fnas(fn, fa, fs);

  const char *text = "", *font = NULL, *direction = "ltr", *language = "en", *script = "latin", *valign = "baseline", *halign = "left";

  if (!PyArg_ParseTupleAndKeywords(args, kwargs, "s|dsdsssssddd", kwlist,
                                   &text, &size, &font,
                                   &spacing, &direction, &language,
                                   &script, &halign, &valign,
                                   &fn, &fa, &fs
                                   )) {
    PyErr_SetString(PyExc_TypeError, "Error during parsing text(string, ...))");
    return NULL;
  }

  node->params.set_fn(fn);
  node->params.set_fa(fa);
  node->params.set_fs(fs);
  node->params.set_size(size);
  if (text != NULL) node->params.set_text(text);
  node->params.set_spacing(spacing);
  if (font != NULL) node->params.set_font(font);
  if (direction != NULL) node->params.set_direction(direction);
  if (language != NULL) node->params.set_language(language);
  if (script != NULL) node->params.set_script(script);
  if (valign != NULL) node->params.set_halign(halign);
  if (halign != NULL) node->params.set_valign(valign);
  node->params.set_loc(instance->location());

/*
   node->params.set_documentPath(session->documentRoot());
   }
 */
   node->params.detect_properties();

  return PyOpenSCADObjectFromNode(&PyOpenSCADType, node);
}

PyObject *python_texture(PyObject *self, PyObject *args, PyObject *kwargs)
{
  DECLARE_INSTANCE

  char *kwlist[] = {"file", "uv", NULL};
  char *texturename = NULL;
  double uv=10.0;
  if (!PyArg_ParseTupleAndKeywords(args, kwargs, "s|f", kwlist,
                                   &texturename,&uv
                                   )) {
    PyErr_SetString(PyExc_TypeError, "error during parsing texture");
    return NULL;
  }
  TextureUV txt(texturename, uv);
  textures.push_back(txt);
  return Py_None;
}

PyObject *python_textmetrics(PyObject *self, PyObject *args, PyObject *kwargs)
{
  DECLARE_INSTANCE
  auto node = std::make_shared<TextNode>(instance);

  char *kwlist[] = {"text", "size", "font", "spacing", "direction", "language", "script", "halign", "valign", NULL};

  double size = 1.0, spacing = 1.0;

  const char *text = "", *font = NULL, *direction = "ltr", *language = "en", *script = "latin", *valign = "baseline", *halign = "left";

  if (!PyArg_ParseTupleAndKeywords(args, kwargs, "s|dsdsssss", kwlist,
                                   &text, &size, &font,
                                   &spacing, &direction, &language,
                                   &script, &valign, &halign
                                   )) {
    PyErr_SetString(PyExc_TypeError, "Error during parsing textmetrics");
    return NULL;
  }

  FreetypeRenderer::Params ftparams;

  ftparams.set_size(size);
  if (text != NULL) ftparams.set_text(text);
  ftparams.set_spacing(spacing);
  if (font != NULL) ftparams.set_font(font);
  if (direction != NULL) ftparams.set_direction(direction);
  if (language != NULL) ftparams.set_language(language);
  if (script != NULL) ftparams.set_script(script);
  if (valign != NULL) ftparams.set_halign(halign);
  if (halign != NULL) ftparams.set_valign(valign);
  ftparams.set_loc(instance->location());

  FreetypeRenderer::TextMetrics metrics(ftparams);
  if (!metrics.ok) {
    PyErr_SetString(PyExc_TypeError, "Invalid Metric");
    return NULL;
  }
  PyObject *offset = PyList_New(2);
  PyList_SetItem(offset, 0, PyFloat_FromDouble(metrics.x_offset));
  PyList_SetItem(offset, 1, PyFloat_FromDouble(metrics.y_offset));

  PyObject *advance = PyList_New(2);
  PyList_SetItem(advance, 0, PyFloat_FromDouble(metrics.advance_x));
  PyList_SetItem(advance, 1, PyFloat_FromDouble(metrics.advance_y));

  PyObject *position = PyList_New(2);
  PyList_SetItem(position, 0, PyFloat_FromDouble(metrics.bbox_x));
  PyList_SetItem(position, 1, PyFloat_FromDouble(metrics.bbox_y));

  PyObject *dims = PyList_New(2);
  PyList_SetItem(dims, 0, PyFloat_FromDouble(metrics.bbox_w));
  PyList_SetItem(dims, 1, PyFloat_FromDouble(metrics.bbox_h));

  PyObject *dict;
  dict = PyDict_New();
  PyDict_SetItemString(dict, "ascent", PyFloat_FromDouble(metrics.ascent));
  PyDict_SetItemString(dict, "descent", PyFloat_FromDouble(metrics.descent));
  PyDict_SetItemString(dict, "offset", offset);
  PyDict_SetItemString(dict, "advance", advance);
  PyDict_SetItemString(dict, "position", position);
  PyDict_SetItemString(dict, "size", dims);
  return (PyObject *)dict;
}

PyObject *python_osversion(PyObject *self, PyObject *args, PyObject *kwargs)
{

  char *kwlist[] = {NULL};
  if (!PyArg_ParseTupleAndKeywords(args, kwargs, "", kwlist)) {
    PyErr_SetString(PyExc_TypeError, "Error during parsing version()");
    return NULL;
  }

  PyObject *version = PyList_New(3);
  PyList_SetItem(version, 0, PyFloat_FromDouble(OPENSCAD_YEAR));
  PyList_SetItem(version, 1, PyFloat_FromDouble(OPENSCAD_MONTH));
#ifdef OPENSCAD_DAY
  PyList_SetItem(version, 2, PyFloat_FromDouble(OPENSCAD_DAY));
#else
  PyList_SetItem(version, 2, PyFloat_FromDouble(0));
#endif

  return version;
}


PyObject *python_osversion_num(PyObject *self, PyObject *args, PyObject *kwargs)
{

  char *kwlist[] = {NULL};
  if (!PyArg_ParseTupleAndKeywords(args, kwargs, "", kwlist)) {
    PyErr_SetString(PyExc_TypeError, "Error during parsing version_num()");
    return NULL;
  }

  double version = OPENSCAD_YEAR * 10000 + OPENSCAD_MONTH * 100;
#ifdef OPENSCAD_DAY
  version += OPENSCAD_DAY;
#endif
  return PyFloat_FromDouble(version);
}


PyObject *python_offset_core(PyObject *obj,double r, double delta, PyObject *chamfer, double fn, double fa, double fs)
{
  DECLARE_INSTANCE
  auto node = std::make_shared<OffsetNode>(instance);

  PyObject *dummydict;	  
  std::shared_ptr<AbstractNode> child = PyOpenSCADObjectToNodeMulti(obj, &dummydict);
  if (child == NULL) {
    PyErr_SetString(PyExc_TypeError, "Invalid type for Object in offset");
    return NULL;
  }

  get_fnas(node->fn, node->fa, node->fs);
  if (!isnan(fn)) node->fn = fn;
  if (!isnan(fa)) node->fa = fa;
  if (!isnan(fs)) node->fs = fs;


  node->delta = 1;
  node->chamfer = false;
  node->join_type = Clipper2Lib::JoinType::Round;
  if (!isnan(r)) {
    node->delta = r;
  } else if (!isnan(delta)) {
    node->delta = delta;
    node->join_type = Clipper2Lib::JoinType::Miter;
    if (chamfer == Py_True) {
      node->chamfer = true;
      node->join_type = Clipper2Lib::JoinType::Square;
    }
    else if (chamfer == Py_False || chamfer == NULL )  node->chamfer = 0;
    else {
        PyErr_SetString(PyExc_TypeError, "Unknown Value for chamfer parameter");
        return NULL;
    }
  }
  node->children.push_back(child);
  return PyOpenSCADObjectFromNode(&PyOpenSCADType, node);
}

PyObject *python_offset(PyObject *self, PyObject *args, PyObject *kwargs)
{
  char *kwlist[] = {"obj", "r", "delta", "chamfer", "fn", "fa", "fs", NULL};
  PyObject *obj = NULL;
  double r = NAN, delta = NAN;
  PyObject *chamfer = NULL;
  double fn = NAN, fa = NAN, fs = NAN;
  if (!PyArg_ParseTupleAndKeywords(args, kwargs, "Od|dOddd", kwlist,
                                   &obj,
                                   &r, &delta, &chamfer,
                                   &fn, &fa, &fs
                                   )) {
    PyErr_SetString(PyExc_TypeError, "Error during parsing offset(object,r)");
    return NULL;
  }
  return python_offset_core(obj,r, delta, chamfer, fn, fa, fs);
}

PyObject *python_oo_offset(PyObject *obj, PyObject *args, PyObject *kwargs)
{
  char *kwlist[] = {"r", "delta", "chamfer", "fn", "fa", "fs", NULL};
  double r = NAN, delta = NAN;
  PyObject *chamfer = NULL;
  double fn = NAN, fa = NAN, fs = NAN;
  if (!PyArg_ParseTupleAndKeywords(args, kwargs, "d|dOddd", kwlist,
                                   &r, &delta, &chamfer,
                                   &fn, &fa, &fs
                                   )) {
    PyErr_SetString(PyExc_TypeError, "Error during parsing offset(object,r)");
    return NULL;
  }
  return python_offset_core(obj,r, delta, chamfer, fn, fa, fs);
}

PyObject *python_projection_core(PyObject *obj, const char *cutmode, int convexity)
{
  DECLARE_INSTANCE
  auto node = std::make_shared<ProjectionNode>(instance);
  PyObject *dummydict;	  
  std::shared_ptr<AbstractNode> child = PyOpenSCADObjectToNodeMulti(obj, &dummydict);
  if (child == NULL) {
    PyErr_SetString(PyExc_TypeError, "Invalid type for Object in projection");
    return NULL;
  }

  node->convexity = convexity;
  node->cut_mode = 0;
  if (cutmode != NULL && !strcasecmp(cutmode, "cut")) node->cut_mode = 1;

  node->children.push_back(child);
  return PyOpenSCADObjectFromNode(&PyOpenSCADType, node);
}

PyObject *python_projection(PyObject *self, PyObject *args, PyObject *kwargs)
{
  char *kwlist[] = {"obj", "cut", "convexity", NULL};
  PyObject *obj = NULL;
  const char *cutmode = NULL;
  long convexity = 2;
  if (!PyArg_ParseTupleAndKeywords(args, kwargs, "O|sl", kwlist,
                                   &obj,
                                   &cutmode, &convexity
                                   )) {
    PyErr_SetString(PyExc_TypeError, "Error during parsing projection(object)");
    return NULL;
  }
  return python_projection_core(obj, cutmode, convexity);
}

PyObject *python_oo_projection(PyObject *obj, PyObject *args, PyObject *kwargs)
{
  char *kwlist[] = {"cut", "convexity", NULL};
  const char *cutmode = NULL;
  long convexity = 2;
  if (!PyArg_ParseTupleAndKeywords(args, kwargs, "|sl", kwlist,
                                   &cutmode, &convexity
                                   )) {
    PyErr_SetString(PyExc_TypeError, "Error during parsing projection(object)");
    return NULL;
  }
  return python_projection_core(obj, cutmode, convexity);
}

PyObject *python_group(PyObject *self, PyObject *args, PyObject *kwargs)
{
  DECLARE_INSTANCE
  std::shared_ptr<AbstractNode> child;

  auto node = std::make_shared<GroupNode>(instance);

  char *kwlist[] = {"obj", NULL};
  PyObject *obj = NULL;
  PyObject *dummydict;	  
  if (!PyArg_ParseTupleAndKeywords(args, kwargs, "O!", kwlist,
                                   &PyOpenSCADType, &obj
                                   )) {
    PyErr_SetString(PyExc_TypeError, "Error during parsing group(group)");
    return NULL;
  }
  child = PyOpenSCADObjectToNode(obj, &dummydict);

  node->children.push_back(child);
  return PyOpenSCADObjectFromNode(&PyOpenSCADType, node);
}

PyObject *python_align_core(PyObject *obj, PyObject *pyrefmat, PyObject *pydstmat)
{
  if(obj->ob_type != &PyOpenSCADType) {
    PyErr_SetString(PyExc_TypeError, "Must specify Object as 1st parameter");
    return nullptr;
  }
  PyObject *child_dict=nullptr;	  
  std::shared_ptr<AbstractNode> dstnode = PyOpenSCADObjectToNode(obj, &child_dict);
  if(dstnode == nullptr) {
    PyErr_SetString(PyExc_TypeError, "Invalid align object");
    return Py_None;
  }
  DECLARE_INSTANCE
  auto multmatnode = std::make_shared<TransformNode>(instance, "align");
  multmatnode->children.push_back(dstnode);
  Matrix4d mat;
  Matrix4d MT=Matrix4d::Identity();

  if(!python_tomatrix(pyrefmat, mat)) MT = MT * mat;	  
  if(!python_tomatrix(pydstmat, mat)) MT = MT * mat.inverse();	  

  multmatnode -> matrix = MT ;
  multmatnode->setPyName(dstnode->getPyName());

  PyObject *pyresult =PyOpenSCADObjectFromNode(&PyOpenSCADType, multmatnode);
  if(child_dict != nullptr) {
    PyObject *key, *value;
    Py_ssize_t pos = 0;
     while(PyDict_Next(child_dict, &pos, &key, &value)) {
//       PyObject* value1 = PyUnicode_AsEncodedString(key, "utf-8", "~");
//       const char *value_str =  PyBytes_AS_STRING(value1);
       if(!python_tomatrix(value, mat)){
         mat = MT * mat;
         PyDict_SetItem(((PyOpenSCADObject *) pyresult)->dict,key, python_frommatrix(mat));
       } else PyDict_SetItem(((PyOpenSCADObject *) pyresult)->dict,key, value);
    }
  }
  return pyresult;
}

PyObject *python_align(PyObject *self, PyObject *args, PyObject *kwargs)
{
  char *kwlist[] = {"obj","refmat","objmat",NULL};
  PyObject *obj=NULL;
  PyObject *pyrefmat=NULL;
  PyObject *pyobjmat=NULL;
  if (!PyArg_ParseTupleAndKeywords(args, kwargs, "OO|O", kwlist,
                                   &obj, 
				   &pyrefmat,
				   &pyobjmat
                                   )) {
    PyErr_SetString(PyExc_TypeError, "Error during align");
    return NULL;
  }
  return python_align_core(obj, pyrefmat, pyobjmat);
}

PyObject *python_oo_align(PyObject *obj, PyObject *args, PyObject *kwargs)
{
  char *kwlist[] = {"refmat","objmat",NULL};
  PyObject *pyrefmat=NULL;
  PyObject *pyobjmat=NULL;
  if (!PyArg_ParseTupleAndKeywords(args, kwargs, "O|O", kwlist,
				   &pyrefmat,
				   &pyobjmat
                                   )) {
    PyErr_SetString(PyExc_TypeError, "Error during align");
    return NULL;
  }
  return python_align_core(obj, pyrefmat, pyobjmat);
}

PyObject *do_import_python(PyObject *self, PyObject *args, PyObject *kwargs, ImportType type)
{
  DECLARE_INSTANCE
  char *kwlist[] = {"file", "layer", "convexity", "origin", "scale", "width", "height", "filename", "center", "dpi", "id", NULL};
  double fn = NAN, fa = NAN, fs = NAN;

  std::string filename;
  const char *v = NULL, *layer = NULL,  *id = NULL;
  PyObject *center = NULL;
  int convexity = 2;
  double scale = 1.0, width = 1, height = 1, dpi = 1.0;
  PyObject *origin = NULL;
  if (!PyArg_ParseTupleAndKeywords(args, kwargs, "s|slO!dddsfOddd", kwlist,
                                   &v,
                                   &layer,
                                   &convexity,
                                   &PyList_Type, origin,
                                   &scale,
                                   &width, &height,
                                   &center, &dpi, &id,
                                   &fn, &fa, &fs

                                   )) {
    PyErr_SetString(PyExc_TypeError, "Error during parsing osimport(filename)");
    return NULL;
  }

#ifdef _WIN32
  std::string cur_dir = ".";
#else 
#ifdef __APPLE__
    std::string cur_dir = ".";
#else
  std::string cur_dir = get_current_dir_name();
#endif
#endif  
  filename = lookup_file(v == NULL ? "" : v, cur_dir, instance->location().filePath().parent_path().string());
  if (!filename.empty()) handle_dep(filename);
  ImportType actualtype = type;
  if (actualtype == ImportType::UNKNOWN) {
    std::string extraw = fs::path(filename).extension().generic_string();
    std::string ext = boost::algorithm::to_lower_copy(extraw);
    if (ext == ".stl") actualtype = ImportType::STL;
    else if (ext == ".off") actualtype = ImportType::OFF;
    else if (ext == ".dxf") actualtype = ImportType::DXF;
    else if (ext == ".nef3") actualtype = ImportType::NEF3;
    else if (ext == ".3mf") actualtype = ImportType::_3MF;
    else if (ext == ".amf") actualtype = ImportType::AMF;
    else if (ext == ".svg") actualtype = ImportType::SVG;
    else if (ext == ".stp") actualtype = ImportType::STEP;
    else if (ext == ".step") actualtype = ImportType::STEP;
  }

  auto node = std::make_shared<ImportNode>(instance, actualtype);

  get_fnas(node->fn, node->fa, node->fs);
  if (!isnan(fn)) node->fn = fn;
  if (!isnan(fa)) node->fa = fa;
  if (!isnan(fs)) node->fs = fs;

  node->filename = filename;

  if (layer != NULL) node->layer = layer;
  if (id != NULL) node->id = id;
  node->convexity = convexity;
  if (node->convexity <= 0) node->convexity = 1;


  if (origin != NULL && PyList_Check(origin) && PyList_Size(origin) == 2) {
    node->origin_x = PyFloat_AsDouble(PyList_GetItem(origin, 0));
    node->origin_y = PyFloat_AsDouble(PyList_GetItem(origin, 1));
  }

  node->center = 0;
  if (center == Py_True) node->center = 1;

  node->scale = scale;
  if (node->scale <= 0) node->scale = 1;

  node->dpi = ImportNode::SVG_DEFAULT_DPI;
  double val = dpi;
  if (val < 0.001) {
    PyErr_SetString(PyExc_TypeError, "Invalid dpi value giving");
    return NULL;
  } else {
    node->dpi = val;
  }

  node->width = width;
  node->height = height;
  return PyOpenSCADObjectFromNode(&PyOpenSCADType, node);
}

PyObject *python_import(PyObject *self, PyObject *args, PyObject *kwargs) {
  return do_import_python(self, args, kwargs, ImportType::UNKNOWN);
}


extern int curl_download(std::string url, std::string path);

PyObject *python_nimport(PyObject *self, PyObject *args, PyObject *kwargs)
{
  static bool called_already=false;	
  char *kwlist[] = {"url", NULL};
  const char *c_url = nullptr;
  if (!PyArg_ParseTupleAndKeywords(args, kwargs, "s", kwlist,
                                   &c_url)) {
    PyErr_SetString(PyExc_TypeError, "Error during parsing nimport(filename)");
    return NULL;
  }
  if(c_url == nullptr) return Py_None;

  std::string url = c_url;
  std::string filename , path, importcode;
  filename = url.substr(url.find_last_of("/") + 1);
  importcode = "from "+filename.substr(0,filename.find_last_of("."))+" import *";

  path =PlatformUtils::userLibraryPath() + "/" + filename;
  bool do_download=false; 
  if(!called_already) {
    do_download=true;	  
  }
  called_already=true; // TODO per file 
  std::ifstream f(path.c_str());
  if(!f.good()) {
    do_download=true;	  
  }

  // TODO download
  if(do_download) {
    curl_download(url, path);	  
	  
  }

  PyRun_SimpleString(importcode.c_str());
  return Py_None;
}

PyObject *python_str(PyObject *self) {
  std::ostringstream stream;
  PyObject *dummydict;	  
  std::shared_ptr<AbstractNode> node=PyOpenSCADObjectToNode(self, &dummydict);
  if(node != nullptr)
    stream << "OpenSCAD (" << (int) node->index() << ")";
  else
    stream << "Invalid OpenSCAD Object";

  return PyUnicode_FromStringAndSize(stream.str().c_str(),stream.str().size());
}

PyObject *python_add_parameter(PyObject *self, PyObject *args, PyObject *kwargs, ImportType type)
{
  char *kwlist[] = {"name", "default", NULL};
  char *name = NULL;
  PyObject *value = NULL;
  if (!PyArg_ParseTupleAndKeywords(args, kwargs, "sO", kwlist,
                                   &name,
                                   &value
                                   )) {
    PyErr_SetString(PyExc_TypeError, "Error during parsing add_parameter(name,defval)");
    return NULL;
  }
  bool found = false;
  std::shared_ptr<Literal> lit;
  if(value == Py_True) {
    lit = std::make_shared<Literal>(true,Location::NONE);
    found=true;
  } else if(value == Py_False) {
    lit = std::make_shared<Literal>(false,Location::NONE);
    found=true;
  } else if(PyFloat_Check(value)) {
    lit  = std::make_shared<Literal>(PyFloat_AsDouble(value),Location::NONE);
    found=true;
  }
  else if(PyLong_Check(value)){
    lit = std::make_shared<Literal>(PyLong_AsLong(value)*1.0,Location::NONE);
    found=true;
  }
  else if(PyUnicode_Check(value)){
    PyObject* value1 = PyUnicode_AsEncodedString(value, "utf-8", "~");
    const char *value_str =  PyBytes_AS_STRING(value1);
    lit = std::make_shared<Literal>(value_str,Location::NONE);
    found=true;
  }

  if(found){
    AnnotationList annotationList;
//    annotationList.push_back(Annotation("Parameter",std::make_shared<Literal>("Parameter")));
//    annotationList.push_back(Annotation("Description",std::make_shared<Literal>("Description")));
//    annotationList.push_back(Annotation("Group",std::make_shared<Literal>("Group")));
    auto assignment = std::make_shared<Assignment>(name,lit);
//    assignment->addAnnotations(&annotationList);
    customizer_parameters.push_back(assignment);
    PyObject *value_effective = value;
    for(unsigned int i=0;i<customizer_parameters_finished.size();i++) {
      if(customizer_parameters_finished[i]->getName() == name)
      {
        auto expr = customizer_parameters_finished[i]->getExpr();
        const auto &lit=std::dynamic_pointer_cast<Literal>(expr);
	if(lit != nullptr) {
	  if(lit->isDouble()) value_effective=PyFloat_FromDouble(lit->toDouble());
          if(lit->isString()) value_effective=PyUnicode_FromString(lit->toString().c_str());
	  }  
      }
    }
    PyObject *maindict = PyModule_GetDict(pythonMainModule.get());
    PyDict_SetItemString(maindict, name,value_effective);

  }
  return Py_None;
}

PyObject *python_scad(PyObject *self, PyObject *args, PyObject *kwargs)
{
  DECLARE_INSTANCE
  char *kwlist[] = {"code", NULL};
  const char *code = NULL;
  if (!PyArg_ParseTupleAndKeywords(args, kwargs, "s", kwlist,
                                   &code
                                   )) {
    PyErr_SetString(PyExc_TypeError, "Error during parsing scad(code)");
    return NULL;
  }

  SourceFile *parsed_file = NULL;
  if(!parse(parsed_file, code, "python", "python", false)) {
    PyErr_SetString(PyExc_TypeError, "Error in SCAD code");
    return Py_None;
  }
  parsed_file->handleDependencies(true);

  EvaluationSession session{"python"};
  ContextHandle<BuiltinContext> builtin_context{Context::create<BuiltinContext>(&session)};
  std::shared_ptr<const FileContext> file_context;
  std::shared_ptr<AbstractNode> resultnode = parsed_file->instantiate(*builtin_context, &file_context);
  resultnode = resultnode->clone(); // instmod will go out of scope
  delete parsed_file;
  parsed_file = nullptr;
  return PyOpenSCADObjectFromNode(&PyOpenSCADType,resultnode);
}

PyObject *python_osuse_include(int mode, PyObject *self, PyObject *args, PyObject *kwargs)
{
  DECLARE_INSTANCE
  auto empty = std::make_shared<CubeNode>(instance);
  char *kwlist[] = {"file", NULL};
  const char *file = NULL;
  std::ostringstream stream;
  if (!PyArg_ParseTupleAndKeywords(args, kwargs, "s", kwlist,
                                   &file
                                   )) {
    if(mode) PyErr_SetString(PyExc_TypeError, "Error during parsing osinclude(path)");
    else PyErr_SetString(PyExc_TypeError, "Error during parsing osuse(path)");
    return NULL;
  }
  const std::string filename = lookup_file(file, ".",".");
  stream << "include <" << filename << ">\n";

  SourceFile *source;
  if(!parse(source, stream.str(), "python", "python", false)) {
    PyErr_SetString(PyExc_TypeError, "Error in SCAD code");
    return Py_None;
  }
  if(mode == 0) source->scope.moduleInstantiations.clear();	  
  source->handleDependencies(true);

  EvaluationSession *session = new EvaluationSession("python");
  ContextHandle<BuiltinContext> builtin_context{Context::create<BuiltinContext>(session)};

  std::shared_ptr<const FileContext> osinclude_context;
  std::shared_ptr<AbstractNode> resultnode = source->instantiate(*builtin_context, &osinclude_context); // TODO keine globakle var, kollision!

  LocalScope scope = source->scope;
  PyOpenSCADObject *result = (PyOpenSCADObject *) PyOpenSCADObjectFromNode(&PyOpenSCADType, empty); 

  for(auto mod : source->scope.modules) { // copy modules
    std::shared_ptr<UserModule> usmod = mod.second;
    InstantiableModule m;
//    m.defining_context=osinclude_context;
//    m.module=mod.second.get();
//    boost::optional<InstantiableModule> res(m);
    PyDict_SetItemString(result->dict, mod.first.c_str(),PyDataObjectFromModule(&PyDataType, filename, mod.first ));
  }

 for(auto fun : source->scope.functions) { // copy functions
    std::shared_ptr<UserFunction> usfunc = fun.second; // install lambda functions ?
//    printf("%s\n",fun.first.c_str());
//    InstantiableModule m;
//    m.defining_context=osinclude_context;
//    m.module=mod.second.get();
//    boost::optional<InstantiableModule> res(m);
//    PyDict_SetItemString(result->dict, mod.first.c_str(),PyDataObjectFromModule(&PyDataType, res ));
  }

  for(auto ass : source->scope.assignments) { // copy assignments
//    printf("Var %s\n",ass->getName().c_str());						   
    const std::shared_ptr<Expression> expr = ass->getExpr();
    Value val = expr->evaluate(osinclude_context);
    if(val.isDefined()) {
      PyObject *res= python_fromopenscad(std::move(val));
      PyDict_SetItemString(result->dict, ass->getName().c_str(),res);
    }
  }
 // SourceFileCache::instance()->clear();
  return (PyObject *) result;
}

PyObject *python_osuse(PyObject *self, PyObject *args, PyObject *kwargs)
{
  return python_osuse_include(0,self, args, kwargs);
}

PyObject *python_osinclude(PyObject *self, PyObject *args, PyObject *kwargs)
{
  return python_osuse_include(1,self, args, kwargs);
}

PyObject *python_debug_modifier(PyObject *arg,int mode) {
  DECLARE_INSTANCE
  PyObject *dummydict;
  auto child = PyOpenSCADObjectToNode(arg, &dummydict);
  switch(mode){
    case 0:	  instance->tag_highlight=true; break; // #
    case 1:	  instance->tag_background=true; break; // %
    case 2:	  instance->tag_root=true; break; // ! 
  }
  auto node = std::make_shared<CsgOpNode>(instance, OpenSCADOperator::UNION);
  node->children.push_back(child);
  return PyOpenSCADObjectFromNode(&PyOpenSCADType, node); // TODO 1st loswerden
}

PyObject *python_debug_modifier_func(PyObject *self, PyObject *args, PyObject *kwargs, int mode)
{
  char *kwlist[] = {"obj", NULL};
  PyObject *obj = NULL;
  if (!PyArg_ParseTupleAndKeywords(args, kwargs, "O!", kwlist,
                                   &PyOpenSCADType, &obj
                                   )) {
    PyErr_SetString(PyExc_TypeError, "Error during parsing group(group)");
    return NULL;
  }
  return python_debug_modifier(obj, mode);
}

PyObject *python_debug_modifier_func_oo(PyObject *obj, PyObject *args, PyObject *kwargs, int mode)
{
  char *kwlist[] = { NULL};
  if (!PyArg_ParseTupleAndKeywords(args, kwargs, "", kwlist)) {
    PyErr_SetString(PyExc_TypeError, "Error during parsing group(group)");
    return NULL;
  }
  return python_debug_modifier(obj, mode);
}
PyObject *python_highlight(PyObject *self, PyObject *args, PyObject *kwargs)
{ return python_debug_modifier_func(self, args, kwargs, 0); }
PyObject *python_oo_highlight(PyObject *self, PyObject *args, PyObject *kwargs)
{ return python_debug_modifier_func_oo(self, args, kwargs, 0); }
PyObject *python_background(PyObject *self, PyObject *args, PyObject *kwargs)
{ return python_debug_modifier_func(self, args, kwargs, 1); }
PyObject *python_oo_background(PyObject *self, PyObject *args, PyObject *kwargs)
{ return python_debug_modifier_func_oo(self, args, kwargs, 1); }
PyObject *python_only(PyObject *self, PyObject *args, PyObject *kwargs)
{ return python_debug_modifier_func(self, args, kwargs, 2); }
PyObject *python_oo_only(PyObject *self, PyObject *args, PyObject *kwargs)
{ return python_debug_modifier_func_oo(self, args, kwargs, 2); }

PyObject *python_nb_invert(PyObject *arg) { return python_debug_modifier(arg,0); }
PyObject *python_nb_neg(PyObject *arg) { return python_debug_modifier(arg,1); }
PyObject *python_nb_pos(PyObject *arg) { return python_debug_modifier(arg,2); }

#ifndef ENABLE_PIP
extern void  add_menuitem_trampoline(const char *menuname, const char *itemname, const char *callback);
PyObject *python_add_menuitem(PyObject *self, PyObject *args, PyObject *kwargs, int mode)
{
  char *kwlist[] = {"menuname","itemname","callback", NULL};
  const char *menuname = nullptr, *itemname = nullptr, *callback = nullptr;

  if (!PyArg_ParseTupleAndKeywords(args, kwargs, "sss", kwlist,
                                   &menuname, &itemname, &callback
                                   )) {
    PyErr_SetString(PyExc_TypeError, "Error during parsing add_menuitem");
    return NULL;
  }
  add_menuitem_trampoline(menuname, itemname, callback);
  return Py_None;
}
#endif

PyObject *python_model(PyObject *self, PyObject *args, PyObject *kwargs, int mode)
{
  char *kwlist[] = {NULL};

  if (!PyArg_ParseTupleAndKeywords(args, kwargs, "", kwlist)) {
    PyErr_SetString(PyExc_TypeError, "Error during parsing model");
    return NULL;
  }
  if(python_result_node == nullptr) return Py_None;
  return PyOpenSCADObjectFromNode(&PyOpenSCADType, python_result_node);
}

PyMethodDef PyOpenSCADFunctions[] = {
  {"square", (PyCFunction) python_square, METH_VARARGS | METH_KEYWORDS, "Create Square."},
  {"circle", (PyCFunction) python_circle, METH_VARARGS | METH_KEYWORDS, "Create Circle."},
  {"polygon", (PyCFunction) python_polygon, METH_VARARGS | METH_KEYWORDS, "Create Polygon."},
  {"spline", (PyCFunction) python_spline, METH_VARARGS | METH_KEYWORDS, "Create Spline."},
  {"text", (PyCFunction) python_text, METH_VARARGS | METH_KEYWORDS, "Create Text."},
  {"textmetrics", (PyCFunction) python_textmetrics, METH_VARARGS | METH_KEYWORDS, "Get textmetrics."},

  {"cube", (PyCFunction) python_cube, METH_VARARGS | METH_KEYWORDS, "Create Cube."},
  {"cylinder", (PyCFunction) python_cylinder, METH_VARARGS | METH_KEYWORDS, "Create Cylinder."},
  {"sphere", (PyCFunction) python_sphere, METH_VARARGS | METH_KEYWORDS, "Create Sphere."},
  {"polyhedron", (PyCFunction) python_polyhedron, METH_VARARGS | METH_KEYWORDS, "Create Polyhedron."},
#ifdef ENABLE_LIBFIVE  
  {"frep", (PyCFunction) python_frep, METH_VARARGS | METH_KEYWORDS, "Create F-Rep."},
  {"ifrep", (PyCFunction) python_ifrep, METH_VARARGS | METH_KEYWORDS, "Create Inverse F-Rep."},
#endif  

  {"translate", (PyCFunction) python_translate, METH_VARARGS | METH_KEYWORDS, "Move  Object."},
  {"right", (PyCFunction) python_right, METH_VARARGS | METH_KEYWORDS, "Move  Object."},
  {"left", (PyCFunction) python_left, METH_VARARGS | METH_KEYWORDS, "Move Left Object."},
  {"back", (PyCFunction) python_back, METH_VARARGS | METH_KEYWORDS, "Move Back Object."},
  {"front", (PyCFunction) python_front, METH_VARARGS | METH_KEYWORDS, "Move Front Object."},
  {"up", (PyCFunction) python_up, METH_VARARGS | METH_KEYWORDS, "Move Up Object."},
  {"down", (PyCFunction) python_down, METH_VARARGS | METH_KEYWORDS, "Move Down Object."},
  {"rotx", (PyCFunction) python_rotx, METH_VARARGS | METH_KEYWORDS, "Rotate X Object."},
  {"roty", (PyCFunction) python_roty, METH_VARARGS | METH_KEYWORDS, "Rotate Y Object."},
  {"rotz", (PyCFunction) python_rotz, METH_VARARGS | METH_KEYWORDS, "Rotate Z Object."},
  {"rotate", (PyCFunction) python_rotate, METH_VARARGS | METH_KEYWORDS, "Rotate Object."},
  {"scale", (PyCFunction) python_scale, METH_VARARGS | METH_KEYWORDS, "Scale Object."},
  {"mirror", (PyCFunction) python_mirror, METH_VARARGS | METH_KEYWORDS, "Mirror Object."},
  {"multmatrix", (PyCFunction) python_multmatrix, METH_VARARGS | METH_KEYWORDS, "Multmatrix Object."},
  {"divmatrix", (PyCFunction) python_divmatrix, METH_VARARGS | METH_KEYWORDS, "Divmatrix Object."},
  {"offset", (PyCFunction) python_offset, METH_VARARGS | METH_KEYWORDS, "Offset Object."},
  {"roof", (PyCFunction) python_roof, METH_VARARGS | METH_KEYWORDS, "Roof Object."},
  {"pull", (PyCFunction) python_pull, METH_VARARGS | METH_KEYWORDS, "Pull apart Object."},
  {"wrap", (PyCFunction) python_wrap, METH_VARARGS | METH_KEYWORDS, "Wrap Object around cylidner."},
  {"color", (PyCFunction) python_color, METH_VARARGS | METH_KEYWORDS, "Color Object."},
  {"output", (PyCFunction) python_output, METH_VARARGS | METH_KEYWORDS, "Output the result."},
  {"show", (PyCFunction) python_show, METH_VARARGS | METH_KEYWORDS, "Show the result."},
  {"export", (PyCFunction) python_export, METH_VARARGS | METH_KEYWORDS, "Export the result."},
  {"find_face", (PyCFunction) python_find_face, METH_VARARGS | METH_KEYWORDS, "find_face."},
  {"sitonto", (PyCFunction) python_sitonto, METH_VARARGS | METH_KEYWORDS, "sitonto"},

  {"linear_extrude", (PyCFunction) python_linear_extrude, METH_VARARGS | METH_KEYWORDS, "Linear_extrude Object."},
  {"rotate_extrude", (PyCFunction) python_rotate_extrude, METH_VARARGS | METH_KEYWORDS, "Rotate_extrude Object."},
  {"path_extrude", (PyCFunction) python_path_extrude, METH_VARARGS | METH_KEYWORDS, "Path_extrude Object."},
  {"skin", (PyCFunction) python_skin, METH_VARARGS | METH_KEYWORDS, "Path_extrude Object."},

  {"union", (PyCFunction) python_union, METH_VARARGS | METH_KEYWORDS, "Union Object."},
  {"difference", (PyCFunction) python_difference, METH_VARARGS | METH_KEYWORDS, "Difference Object."},
  {"intersection", (PyCFunction) python_intersection, METH_VARARGS | METH_KEYWORDS, "Intersection Object."},
  {"hull", (PyCFunction) python_hull, METH_VARARGS | METH_KEYWORDS, "Hull Object."},
  {"minkowski", (PyCFunction) python_minkowski, METH_VARARGS | METH_KEYWORDS, "Minkowski Object."},
  {"fill", (PyCFunction) python_fill, METH_VARARGS | METH_KEYWORDS, "Fill Object."},
  {"resize", (PyCFunction) python_resize, METH_VARARGS | METH_KEYWORDS, "Resize Object."},
  {"concat", (PyCFunction) python_concat, METH_VARARGS | METH_KEYWORDS, "Concatenate Object."},

  {"highlight", (PyCFunction) python_highlight, METH_VARARGS | METH_KEYWORDS, "Highlight Object."},
  {"background", (PyCFunction) python_background, METH_VARARGS | METH_KEYWORDS, "Background Object."},
  {"only", (PyCFunction) python_only, METH_VARARGS | METH_KEYWORDS, "Only Object."},

  {"projection", (PyCFunction) python_projection, METH_VARARGS | METH_KEYWORDS, "Projection Object."},
  {"surface", (PyCFunction) python_surface, METH_VARARGS | METH_KEYWORDS, "Surface Object."},
  {"texture", (PyCFunction) python_texture, METH_VARARGS | METH_KEYWORDS, "Include a texture."},
  {"mesh", (PyCFunction) python_mesh, METH_VARARGS | METH_KEYWORDS, "exports mesh."},
  {"faces", (PyCFunction) python_faces, METH_VARARGS | METH_KEYWORDS, "exports a list of faces."},
  {"oversample", (PyCFunction) python_oversample, METH_VARARGS | METH_KEYWORDS, "oversample."},
  {"debug", (PyCFunction) python_debug, METH_VARARGS | METH_KEYWORDS, "debug a face."},
  {"fillet", (PyCFunction) python_fillet, METH_VARARGS | METH_KEYWORDS, "fillet."},

  {"group", (PyCFunction) python_group, METH_VARARGS | METH_KEYWORDS, "Group Object."},
  {"render", (PyCFunction) python_render, METH_VARARGS | METH_KEYWORDS, "Render Object."},
  {"osimport", (PyCFunction) python_import, METH_VARARGS | METH_KEYWORDS, "Import Object."},
  {"nimport", (PyCFunction) python_nimport, METH_VARARGS | METH_KEYWORDS, "Import Networked Object."},
  {"osuse", (PyCFunction) python_osuse, METH_VARARGS | METH_KEYWORDS, "Use OpenSCAD Library."},
  {"osinclude", (PyCFunction) python_osinclude, METH_VARARGS | METH_KEYWORDS, "Include OpenSCAD Library."},
  {"version", (PyCFunction) python_osversion, METH_VARARGS | METH_KEYWORDS, "Output openscad Version."},
  {"version_num", (PyCFunction) python_osversion_num, METH_VARARGS | METH_KEYWORDS, "Output openscad Version."},
  {"add_parameter", (PyCFunction) python_add_parameter, METH_VARARGS | METH_KEYWORDS, "Add Parameter for Customizer."},
  {"scad", (PyCFunction) python_scad, METH_VARARGS | METH_KEYWORDS, "Source OpenSCAD code."},
  {"align", (PyCFunction) python_align, METH_VARARGS | METH_KEYWORDS, "Align Object to another."},
#ifndef ENABLE_PIP  
  {"add_menuitem", (PyCFunction) python_add_menuitem, METH_VARARGS | METH_KEYWORDS, "Add Menuitem to the the openscad window."},
#endif  
  {"model", (PyCFunction) python_model, METH_VARARGS | METH_KEYWORDS, "Yield Model"},
  {NULL, NULL, 0, NULL}
};

#define	OO_METHOD_ENTRY(name,desc) \
  {#name, (PyCFunction) python_oo_##name, METH_VARARGS | METH_KEYWORDS, desc},

PyMethodDef PyOpenSCADMethods[] = {
  OO_METHOD_ENTRY(translate,"Move Object")
  OO_METHOD_ENTRY(rotate,"Rotate Object")	
  OO_METHOD_ENTRY(right,"Right Object")	
  OO_METHOD_ENTRY(left,"Left Object")	
  OO_METHOD_ENTRY(back,"Back Object")	
  OO_METHOD_ENTRY(front,"Front Object")	
  OO_METHOD_ENTRY(up,"Up Object")	
  OO_METHOD_ENTRY(down,"Lower Object")	

  OO_METHOD_ENTRY(union,"Union Object")	
  OO_METHOD_ENTRY(difference,"Difference Object")	
  OO_METHOD_ENTRY(intersection,"Intersection Object")

  OO_METHOD_ENTRY(rotx,"Rotx Object")	
  OO_METHOD_ENTRY(roty,"Roty Object")	
  OO_METHOD_ENTRY(rotz,"Rotz Object")	

  OO_METHOD_ENTRY(scale,"Scale Object")	
  OO_METHOD_ENTRY(mirror,"Mirror Object")	
  OO_METHOD_ENTRY(multmatrix,"Multmatrix Object")	
  OO_METHOD_ENTRY(divmatrix,"Divmatrix Object")	
  OO_METHOD_ENTRY(offset,"Offset Object")	
  OO_METHOD_ENTRY(roof,"Roof Object")	
  OO_METHOD_ENTRY(color,"Color Object")	
  OO_METHOD_ENTRY(export,"Export Object")	
  OO_METHOD_ENTRY(find_face,"Find Face")	
  OO_METHOD_ENTRY(sitonto,"Sit onto")	

  OO_METHOD_ENTRY(linear_extrude,"Linear_extrude Object")	
  OO_METHOD_ENTRY(rotate_extrude,"Rotate_extrude Object")	
  OO_METHOD_ENTRY(path_extrude,"Path_extrude Object")
  OO_METHOD_ENTRY(resize,"Resize Object")	

  OO_METHOD_ENTRY(mesh, "Mesh Object")	
  OO_METHOD_ENTRY(faces, "Create Faces list")	
  OO_METHOD_ENTRY(oversample,"Oversample Object")	
  OO_METHOD_ENTRY(debug,"Debug Object Faces")	
  OO_METHOD_ENTRY(fillet,"Fillet Object")	
  OO_METHOD_ENTRY(align,"Align Object to another")	

  OO_METHOD_ENTRY(highlight,"Highlight Object")	
  OO_METHOD_ENTRY(background,"Background Object")	
  OO_METHOD_ENTRY(only,"Only Object")	
  OO_METHOD_ENTRY(show,"Show Object")	
  OO_METHOD_ENTRY(projection,"Projection Object")	
  OO_METHOD_ENTRY(pull,"Pull Obejct apart")	
  OO_METHOD_ENTRY(wrap,"Wrap Object around Cylinder")	
  OO_METHOD_ENTRY(render,"Render Object")	
  {NULL, NULL, 0, NULL}
};

PyNumberMethods PyOpenSCADNumbers =
{
     python_nb_add,	//binaryfunc nb_add
     python_nb_subtract,//binaryfunc nb_subtract
     python_nb_mul,	//binaryfunc nb_multiply
     0,			//binaryfunc nb_remainder
     0,			//binaryfunc nb_divmod
     0,			//ternaryfunc nb_power
     python_nb_neg,	//unaryfunc nb_negative
     python_nb_pos,	//unaryfunc nb_positive
     0,			//unaryfunc nb_absolute
     0,			//inquiry nb_bool
     python_nb_invert,  //unaryfunc nb_invert
     0,			//binaryfunc nb_lshift
     0,			//binaryfunc nb_rshift
     python_nb_and,	//binaryfunc nb_and 
     python_nb_xor,      //binaryfunc nb_xor
     python_nb_or,	//binaryfunc nb_or 
     0,			//unaryfunc nb_int
     0,			//void *nb_reserved
     0,			//unaryfunc nb_float

     0,			//binaryfunc nb_inplace_add
     0,			//binaryfunc nb_inplace_subtract
     0,			//binaryfunc nb_inplace_multiply
     0,			//binaryfunc nb_inplace_remainder
     0,			//ternaryfunc nb_inplace_power
     0,			//binaryfunc nb_inplace_lshift
     0,			//binaryfunc nb_inplace_rshift
     0,			//binaryfunc nb_inplace_and
     0,			//binaryfunc nb_inplace_xor
     0,			//binaryfunc nb_inplace_or

     0,			//binaryfunc nb_floor_divide
     0,			//binaryfunc nb_true_divide
     0,			//binaryfunc nb_inplace_floor_divide
     0,			//binaryfunc nb_inplace_true_divide

     0,			//unaryfunc nb_index

     0,			//binaryfunc nb_matrix_multiply
     0			//binaryfunc nb_inplace_matrix_multiply
};

PyMappingMethods PyOpenSCADMapping =
{
  0,
  python__getitem__,
  python__setitem__
};
<|MERGE_RESOLUTION|>--- conflicted
+++ resolved
@@ -36,7 +36,6 @@
 #include "core/CsgOpNode.h"
 #include "core/ColorNode.h"
 #include "core/ColorUtil.h"
-<<<<<<< HEAD
 #include "SourceFile.h"
 #include "BuiltinContext.h"
 #include <PolySetBuilder.h>
@@ -47,8 +46,6 @@
 #include "python/FrepNode.h"
 #endif
 #include "GeometryUtils.h"
-=======
->>>>>>> ce6161cc
 #include "core/TransformNode.h"
 #include "core/LinearExtrudeNode.h"
 #include "core/RotateExtrudeNode.h"
@@ -67,22 +64,14 @@
 #include "core/SurfaceNode.h"
 #include "core/TextNode.h"
 #include "core/OffsetNode.h"
-<<<<<<< HEAD
 #include "core/TextureNode.h"
 #include <hash.h>
-#include <PolySetUtils.h>
-#include "core/ProjectionNode.h"
-#include "core/ImportNode.h"
-#include <Tree.h>
-#include <GeometryEvaluator.h>
-=======
+#include "geometry/PolySetUtils.h"
 #include "core/ProjectionNode.h"
 #include "core/ImportNode.h"
 #include "core/Tree.h"
 #include "geometry/PolySet.h"
-#include "geometry/PolySetUtils.h"
 #include "geometry/GeometryEvaluator.h"
->>>>>>> ce6161cc
 #include "utils/degree_trig.h"
 #include "printutils.h"
 #include "io/fileutils.h"
@@ -738,7 +727,6 @@
   python_retrieve_pyname(node);
   return PyOpenSCADObjectFromNode(&PyOpenSCADType, node);
 }
-
 PyObject *python_circle(PyObject *self, PyObject *args, PyObject *kwargs)
 {
   DECLARE_INSTANCE
@@ -789,8 +777,6 @@
   python_retrieve_pyname(node);
   return PyOpenSCADObjectFromNode(&PyOpenSCADType, node);
 }
-
-
 PyObject *python_polygon(PyObject *self, PyObject *args, PyObject *kwargs)
 {
   DECLARE_INSTANCE
@@ -1017,6 +1003,7 @@
 }
 
 
+
 PyObject *python_scale(PyObject *self, PyObject *args, PyObject *kwargs)
 {
   char *kwlist[] = {"obj", "v", NULL};
@@ -1163,8 +1150,6 @@
 
 PyObject *python_matrix_mirror(PyObject *mat, Matrix4d m)
 {
-//  Transform3d matrix=Transform3d::Identity();
-//  matrix.rotate(rotvec);
   Matrix4d raw;
   if(python_tomatrix(mat, raw)) return nullptr;
   Vector4d n;
@@ -1259,7 +1244,6 @@
   }
   return python_mirror_core(obj, val_v);
 }
-
 
 PyObject *python_matrix_trans(PyObject *mat, Vector3d transvec)
 {
@@ -3080,7 +3064,6 @@
   return pyresult;
 }
 
-
 PyObject *python_oo_union(PyObject *self, PyObject *args, PyObject *kwargs)
 {
   return python_oo_csg_sub(self, args, kwargs, OpenSCADOperator::UNION);
@@ -3122,7 +3105,7 @@
   node->children.push_back(child[1]);
   python_retrieve_pyname(node);
   PyObject *pyresult = PyOpenSCADObjectFromNode(&PyOpenSCADType, node);
-  for(int i=0;i<2;i++) {
+  for(int i=1;i>=0;i--) {
     if(child_dict[i] != nullptr) {
       std::string name=child[i]->getPyName();
       PyObject *key, *value;
@@ -3317,6 +3300,7 @@
 
   return PyOpenSCADObjectFromNode(&PyOpenSCADType, node);
 }
+
 
 
 PyObject *python_hull(PyObject *self, PyObject *args, PyObject *kwargs)
