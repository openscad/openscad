--- conflicted
+++ resolved
@@ -32,7 +32,6 @@
 #include "GeometryUtils.h"
 #include <Python.h>
 #include "src/python/pyopenscad.h"
-<<<<<<< HEAD
 #include "SourceFile.h"
 #include "BuiltinContext.h"
 #include <PolySetBuilder.h>
@@ -43,11 +42,6 @@
 #include "src/python/FrepNode.h"
 #endif
 #include "GeometryUtils.h"
-=======
-#include "src/core/CsgOpNode.h"
-#include "src/core/TransformNode.h"
-
->>>>>>> 5623229d
 #include "src/core/primitives.h"
 #include "TransformNode.h"
 #include "RotateExtrudeNode.h"
@@ -169,39 +163,9 @@
   python_retrieve_pyname(node);
   return PyOpenSCADObjectFromNode(&PyOpenSCADType, node);
 }
-PyObject *python_nb_sub_vec3(PyObject *arg1, PyObject *arg2, int mode);
-PyObject *python_translate_core(PyObject *obj, PyObject *v) 
-{
-  if(v == nullptr) return obj;
-  return  python_nb_sub_vec3(obj, v, 0);
-}	
-
-PyObject *python_translate(PyObject *self, PyObject *args, PyObject *kwargs)
-{
-  char *kwlist[] = {"obj", "v", NULL};
-  PyObject *obj = NULL;
-  PyObject *v = NULL;
-  if (!PyArg_ParseTupleAndKeywords(args, kwargs, "O|O", kwlist, &obj, &v)) {
-    PyErr_SetString(PyExc_TypeError, "Error during parsing translate(object,vec3)");
-    return NULL;
-  }
-  return python_translate_core(obj,v);
-}
-
-PyObject *python_oo_translate(PyObject *obj, PyObject *args, PyObject *kwargs)
-{
-  char *kwlist[] = {"v", NULL};
-  PyObject *v = NULL;
-  if (!PyArg_ParseTupleAndKeywords(args, kwargs, "|O", kwlist, &v)) {
-    PyErr_SetString(PyExc_TypeError, "Error during parsing translate(object,vec3)");
-    return NULL;
-  }
-  return python_translate_core(obj,v);
-}
 
 Vector3d sphereCalcIndInt(PyObject *func, Vector3d dir)
 {
-<<<<<<< HEAD
   dir.normalize();
   PyObject *dir_p= PyList_New(3);
   for(int i=0;i<3;i++)
@@ -454,11 +418,6 @@
                                    &rp, &d, &fn, &fa, &fs
                                    )) {
     PyErr_SetString(PyExc_TypeError, "Error during parsing sphere(r|d)");
-=======
-  std::shared_ptr<AbstractNode> child = PyOpenSCADObjectToNodeMulti(obj);
-  if (child == NULL) {
-    PyErr_SetString(PyExc_TypeError, "Invalid type for Object in output");
->>>>>>> 5623229d
     return NULL;
   } 
   if(rp != nullptr) {
@@ -581,7 +540,6 @@
   return PyOpenSCADObjectFromNode(&PyOpenSCADType, node);
 }
 
-<<<<<<< HEAD
 
 PyObject *python_polyhedron(PyObject *self, PyObject *args, PyObject *kwargs)
 {
@@ -4428,7 +4386,7 @@
   {"wrap", (PyCFunction) python_wrap, METH_VARARGS | METH_KEYWORDS, "Wrap Object around cylidner."},
   {"color", (PyCFunction) python_color, METH_VARARGS | METH_KEYWORDS, "Color Object."},
   {"output", (PyCFunction) python_output, METH_VARARGS | METH_KEYWORDS, "Output the result."},
-  {"show", (PyCFunction) python_show, METH_VARARGS | METH_KEYWORDS, Show the result."},
+  {"show", (PyCFunction) python_show, METH_VARARGS | METH_KEYWORDS, "Show the result."},
   {"export", (PyCFunction) python_export, METH_VARARGS | METH_KEYWORDS, "Export the result."},
   {"find_face", (PyCFunction) python_find_face, METH_VARARGS | METH_KEYWORDS, "find_face."},
   {"sitonto", (PyCFunction) python_sitonto, METH_VARARGS | METH_KEYWORDS, "sitonto"},
@@ -4475,226 +4433,6 @@
   {"add_menuitem", (PyCFunction) python_add_menuitem, METH_VARARGS | METH_KEYWORDS, "Add Menuitem to the the openscad window."},
 #endif  
   {"model", (PyCFunction) python_model, METH_VARARGS | METH_KEYWORDS, "Yield Model"},
-=======
-PyObject *python_oo_show(PyObject *obj, PyObject *args, PyObject *kwargs)
-{
-  char *kwlist[] = {NULL};
-  if (!PyArg_ParseTupleAndKeywords(args, kwargs, "", kwlist
-                                   ))  {
-    PyErr_SetString(PyExc_TypeError, "Error during parsing output(object)");
-    return NULL;
-  }
-  return python_show_core(obj);
-}
-
-PyObject *python_csg_sub(PyObject *self, PyObject *args, PyObject *kwargs, OpenSCADOperator mode)
-{
-  DECLARE_INSTANCE
-  int i;
-
-  auto node = std::make_shared<CsgOpNode>(instance, mode);
-  PyObject *obj;
-  std::shared_ptr<AbstractNode> child;
-  for (i = 0; i < PyTuple_Size(args);i++) {
-    obj = PyTuple_GetItem(args, i);
-    if(i == 0) child = PyOpenSCADObjectToNodeMulti(obj);
-    else child = PyOpenSCADObjectToNodeMulti(obj);
-    if(child != NULL) {
-      node->children.push_back(child);
-    } else {
-      switch(mode) {
-        case OpenSCADOperator::UNION:	    
-          PyErr_SetString(PyExc_TypeError, "Error during parsing union. arguments must be solids or arrays.");
-	  return nullptr;
-  	break;
-        case OpenSCADOperator::DIFFERENCE:	    
-          PyErr_SetString(PyExc_TypeError, "Error during parsing difference. arguments must be solids or arrays.");
-	  return nullptr;
-  	break;
-        case OpenSCADOperator::INTERSECTION:	    
-          PyErr_SetString(PyExc_TypeError, "Error during parsing intersection. arguments must be solids or arrays.");
-	  return nullptr;
-	  break;
-        case OpenSCADOperator::MINKOWSKI:	    
-      	  break;
-        case OpenSCADOperator::HULL:	    
-      	  break;
-        case OpenSCADOperator::FILL:	    
-      	  break;
-        case OpenSCADOperator::RESIZE:	    
-      	  break;
-      }
-      return NULL;
-    }
-  }
-
-  PyObject *pyresult =PyOpenSCADObjectFromNode(&PyOpenSCADType, node);
-  return pyresult;
-}
-
-PyObject *python_union(PyObject *self, PyObject *args, PyObject *kwargs)
-{
-  return python_csg_sub(self, args, kwargs, OpenSCADOperator::UNION);
-}
-
-PyObject *python_difference(PyObject *self, PyObject *args, PyObject *kwargs)
-{
-  return python_csg_sub(self, args, kwargs, OpenSCADOperator::DIFFERENCE);
-}
-
-PyObject *python_intersection(PyObject *self, PyObject *args, PyObject *kwargs)
-{
-  return python_csg_sub(self, args, kwargs, OpenSCADOperator::INTERSECTION);
-}
-
-
-PyObject *python_oo_csg_sub(PyObject *self, PyObject *args, PyObject *kwargs, OpenSCADOperator mode)
-{
-  DECLARE_INSTANCE
-  int i;
-
-  auto node = std::make_shared<CsgOpNode>(instance, mode);
-
-
-  PyObject *obj;
-  std::shared_ptr<AbstractNode> child;
-
-  child = PyOpenSCADObjectToNodeMulti(self);
-  if(child != NULL) node->children.push_back(child);
-  
-  for (i = 0; i < PyTuple_Size(args);i++) {
-    obj = PyTuple_GetItem(args, i);
-    if(i == 0) child = PyOpenSCADObjectToNodeMulti(obj);
-    else child = PyOpenSCADObjectToNodeMulti(obj);
-    if(child != NULL) {
-      node->children.push_back(child);
-    } else {
-      switch(mode) {
-        case OpenSCADOperator::UNION:	    
-          PyErr_SetString(PyExc_TypeError, "Error during parsing union. arguments must be solids or arrays.");
-  	break;
-        case OpenSCADOperator::DIFFERENCE:	    
-          PyErr_SetString(PyExc_TypeError, "Error during parsing difference. arguments must be solids or arrays.");
-  	break;
-        case OpenSCADOperator::INTERSECTION:	    
-          PyErr_SetString(PyExc_TypeError, "Error during parsing intersection. arguments must be solids or arrays.");
-	  break;
-        case OpenSCADOperator::MINKOWSKI:	    
-      	  break;
-        case OpenSCADOperator::HULL:	    
-      	  break;
-        case OpenSCADOperator::FILL:	    
-      	  break;
-        case OpenSCADOperator::RESIZE:	    
-      	  break;
-      }
-      return NULL;
-    }
-  }
-
-  PyObject *pyresult =PyOpenSCADObjectFromNode(&PyOpenSCADType, node);
-  return pyresult;
-}
-
-PyObject *python_oo_union(PyObject *self, PyObject *args, PyObject *kwargs)
-{
-  return python_oo_csg_sub(self, args, kwargs, OpenSCADOperator::UNION);
-}
-
-PyObject *python_oo_difference(PyObject *self, PyObject *args, PyObject *kwargs)
-{
-  return python_oo_csg_sub(self, args, kwargs, OpenSCADOperator::DIFFERENCE);
-}
-
-PyObject *python_oo_intersection(PyObject *self, PyObject *args, PyObject *kwargs)
-{
-  return python_oo_csg_sub(self, args, kwargs, OpenSCADOperator::INTERSECTION);
-}
-
-PyObject *python_nb_sub(PyObject *arg1, PyObject *arg2, OpenSCADOperator mode)
-{
-  DECLARE_INSTANCE
-  std::shared_ptr<AbstractNode> child[2];
-
-  if(arg1 == Py_None && mode == OpenSCADOperator::UNION) return arg2;
-  if(arg2 == Py_None && mode == OpenSCADOperator::UNION) return arg1;
-  if(arg2 == Py_None && mode == OpenSCADOperator::DIFFERENCE) return arg1;
-
-
-  child[0] = PyOpenSCADObjectToNodeMulti(arg1);
-  if (child[0] == NULL) {
-    PyErr_SetString(PyExc_TypeError, "invalid argument left to operator");
-    return NULL;
-  }
-  child[1] = PyOpenSCADObjectToNodeMulti(arg2);
-  if (child[1] == NULL) {
-    PyErr_SetString(PyExc_TypeError, "invalid argument right to operator");
-    return NULL;
-  }
-  auto node = std::make_shared<CsgOpNode>(instance, mode);
-  node->children.push_back(child[0]);
-  node->children.push_back(child[1]);
-  PyObject *pyresult = PyOpenSCADObjectFromNode(&PyOpenSCADType, node);
-  return pyresult;
-}
-
-PyObject *python_nb_sub_vec3(PyObject *arg1, PyObject *arg2, int mode) // 0: translate, 1: scale, 2: translateneg, 3=translate-exp
-{
-  DECLARE_INSTANCE
-  std::shared_ptr<AbstractNode> child;
-
-  child = PyOpenSCADObjectToNodeMulti(arg1);
-  std::vector<Vector3d> vecs;
-		
-  vecs = python_vectors(arg2,2,3);
-
-    if (vecs.size() > 0) {
-    if (child == NULL) {
-      PyErr_SetString(PyExc_TypeError, "invalid argument left to operator");
-      return NULL;
-    }
-    std::vector<std::shared_ptr<TransformNode>> nodes;
-    for(size_t j=0;j<vecs.size();j++) {
-      auto node = std::make_shared<TransformNode>(instance, "transform");
-      if(mode == 0 || mode == 3) node->matrix.translate(vecs[j]);
-      if(mode == 1) node->matrix.scale(vecs[j]);
-      if(mode == 2) node->matrix.translate(-vecs[j]);
-      node->children.push_back(child);
-      nodes.push_back(node);
-    }  
-    if(nodes.size() == 1) {
-      PyObject *pyresult = PyOpenSCADObjectFromNode(&PyOpenSCADType, nodes[0]);
-      return pyresult;
-    }
-  }
-  PyErr_SetString(PyExc_TypeError, "invalid argument right to operator");
-  return NULL;
-}
-
-PyObject *python_nb_add(PyObject *arg1, PyObject *arg2) { return python_nb_sub_vec3(arg1, arg2, 0); }  // translate
-PyObject *python_nb_mul(PyObject *arg1, PyObject *arg2) { return python_nb_sub_vec3(arg1, arg2, 1); } // scale
-PyObject *python_nb_or(PyObject *arg1, PyObject *arg2) { return python_nb_sub(arg1, arg2,  OpenSCADOperator::UNION); }
-PyObject *python_nb_subtract(PyObject *arg1, PyObject *arg2)
-{
-  double dmy;	
-  if(PyList_Check(arg2) && PyList_Size(arg2) > 0) {
-    PyObject *sub = PyList_GetItem(arg2, 0);	  
-    if (!python_numberval(sub, &dmy) || PyList_Check(sub)){
-      return python_nb_sub_vec3(arg1, arg2, 2); 
-    }
-  }	  
-  return python_nb_sub(arg1, arg2,  OpenSCADOperator::DIFFERENCE); // if its solid
-}
-PyObject *python_nb_and(PyObject *arg1, PyObject *arg2) { return python_nb_sub(arg1, arg2,  OpenSCADOperator::INTERSECTION); }
-
-PyMethodDef PyOpenSCADFunctions[] = {
-  {"cube", (PyCFunction) python_cube, METH_VARARGS | METH_KEYWORDS, "Create Cube."},
-  {"translate", (PyCFunction) python_translate, METH_VARARGS | METH_KEYWORDS, "Move  Object."},
-  {"show", (PyCFunction) python_show, METH_VARARGS | METH_KEYWORDS, "Show the result."},
-  {"union", (PyCFunction) python_union, METH_VARARGS | METH_KEYWORDS, "Union Object."},
-  {"difference", (PyCFunction) python_difference, METH_VARARGS | METH_KEYWORDS, "Difference Object."},
-  {"intersection", (PyCFunction) python_intersection, METH_VARARGS | METH_KEYWORDS, "Intersection Object."},
->>>>>>> 5623229d
   {NULL, NULL, 0, NULL}
 };
 
@@ -4702,7 +4440,6 @@
   {#name, (PyCFunction) python_oo_##name, METH_VARARGS | METH_KEYWORDS, desc},
 
 PyMethodDef PyOpenSCADMethods[] = {
-<<<<<<< HEAD
 
   OO_METHOD_ENTRY(translate,"Move Object")	
   OO_METHOD_ENTRY(right,"Right Object")	
@@ -4808,56 +4545,4 @@
   0,
   python__getitem__,
   python__setitem__
-=======
-  OO_METHOD_ENTRY(translate,"Move Object")	
-  OO_METHOD_ENTRY(union,"Union Object")	
-  OO_METHOD_ENTRY(difference,"Difference Object")	
-  OO_METHOD_ENTRY(intersection,"Intersection Object")	
-  OO_METHOD_ENTRY(show,"Show Object")	
-  {NULL, NULL, 0, NULL}
->>>>>>> 5623229d
 };
-
-PyNumberMethods PyOpenSCADNumbers =
-{
-     python_nb_add,	//binaryfunc nb_add
-     python_nb_subtract,//binaryfunc nb_subtract
-     python_nb_mul,	//binaryfunc nb_multiply
-     0,			//binaryfunc nb_remainder
-     0,			//binaryfunc nb_divmod
-     0,			//ternaryfunc nb_power
-     0,			//unaryfunc nb_negative
-     0,			//unaryfunc nb_positive
-     0,			//unaryfunc nb_absolute
-     0,			//inquiry nb_bool
-     0,			  //unaryfunc nb_invert
-     0,			//binaryfunc nb_lshift
-     0,			//binaryfunc nb_rshift
-     python_nb_and,	//binaryfunc nb_and 
-     0,			//binaryfunc nb_xor
-     python_nb_or,	//binaryfunc nb_or 
-     0,			//unaryfunc nb_int
-     0,			//void *nb_reserved
-     0,			//unaryfunc nb_float
-
-     0,			//binaryfunc nb_inplace_add
-     0,			//binaryfunc nb_inplace_subtract
-     0,			//binaryfunc nb_inplace_multiply
-     0,			//binaryfunc nb_inplace_remainder
-     0,			//ternaryfunc nb_inplace_power
-     0,			//binaryfunc nb_inplace_lshift
-     0,			//binaryfunc nb_inplace_rshift
-     0,			//binaryfunc nb_inplace_and
-     0,			//binaryfunc nb_inplace_xor
-     0,			//binaryfunc nb_inplace_or
-
-     0,			//binaryfunc nb_floor_divide
-     0,			//binaryfunc nb_true_divide
-     0,			//binaryfunc nb_inplace_floor_divide
-     0,			//binaryfunc nb_inplace_true_divide
-
-     0,			//unaryfunc nb_index
-
-     0,			//binaryfunc nb_matrix_multiply
-     0			//binaryfunc nb_inplace_matrix_multiply
-};
