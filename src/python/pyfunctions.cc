--- conflicted
+++ resolved
@@ -4395,11 +4395,7 @@
                                    &r, &delta, &chamfer,
                                    &fn, &fa, &fs
                                    )) {
-<<<<<<< HEAD
-    PyErr_SetString(PyExc_TypeError, "Error during parsing offset(object,r, delta)");
-=======
     PyErr_SetString(PyExc_TypeError, "Error during parsing offset(object,r,delta)");
->>>>>>> 721d8bc0
     return NULL;
   }
   return python_offset_core(obj,r, delta, chamfer, fn, fa, fs);
@@ -4415,11 +4411,7 @@
                                    &r, &delta, &chamfer,
                                    &fn, &fa, &fs
                                    )) {
-<<<<<<< HEAD
-    PyErr_SetString(PyExc_TypeError, "Error during parsing offset(object,r, delta)");
-=======
     PyErr_SetString(PyExc_TypeError, "Error during parsing offset(object,r,delta)");
->>>>>>> 721d8bc0
     return NULL;
   }
   return python_offset_core(obj,r, delta, chamfer, fn, fa, fs);
