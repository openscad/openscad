/*
 *  OpenSCAD (www.openscad.org)
 *  Copyright (C) 2009-2011 Clifford Wolf <clifford@clifford.at> and
 *                          Marius Kintel <marius@kintel.net>
 *
 *  This program is free software; you can redistribute it and/or modify
 *  it under the terms of the GNU General Public License as published by
 *  the Free Software Foundation; either version 2 of the License, or
 *  (at your option) any later version.
 *
 *  As a special exception, you have permission to link this program
 *  with the CGAL library and distribute executables, as long as you
 *  follow the requirements of the GNU GPL in regard to all of the
 *  software in the executable aside from CGAL.
 *
 *  This program is distributed in the hope that it will be useful,
 *  but WITHOUT ANY WARRANTY; without even the implied warranty of
 *  MERCHANTABILITY or FITNESS FOR A PARTICULAR PURPOSE.  See the
 *  GNU General Public License for more details.
 *
 *  You should have received a copy of the GNU General Public License
 *  along with this program; if not, write to the Free Software
 *  Foundation, Inc., 59 Temple Place, Suite 330, Boston, MA  02111-1307  USA
 *
 */

#include <boost/format.hpp>
#include <boost/algorithm/string.hpp>
#include "linalg.h"
#include "export.h"
#include "GeometryUtils.h"
#include <Python.h>
#include "pyfunctions.h"
#include "python/pyopenscad.h"
#include "core/primitives.h"
#include "core/CsgOpNode.h"
#include "core/ColorNode.h"
#include "core/ColorUtil.h"
#include "SourceFile.h"
#include "BuiltinContext.h"
#include <PolySetBuilder.h>
#include "genlang/genlang.h"
extern bool parse(SourceFile *& file, const std::string& text, const std::string& filename,
                  const std::string& mainFile, int debug);

#include <python/pydata.h>
#ifdef ENABLE_LIBFIVE
#include "python/FrepNode.h"
#endif
#include "GeometryUtils.h"
#include "core/TransformNode.h"
#include "core/LinearExtrudeNode.h"
#include "core/RotateExtrudeNode.h"
#include "core/PathExtrudeNode.h"
#include "core/PullNode.h"
#include "core/WrapNode.h"
#include "core/OversampleNode.h"
#include "core/DebugNode.h"
#include "core/RepairNode.h"
#include "core/FilletNode.h"
#include "core/SkinNode.h"
#include "core/ConcatNode.h"
#include "core/CgalAdvNode.h"
#include "Expression.h"
#include "core/RoofNode.h"
#include "core/RenderNode.h"
#include "core/SurfaceNode.h"
#include "core/TextNode.h"
#include "core/OffsetNode.h"
#include <hash.h>
#include "geometry/PolySetUtils.h"
#include "core/ProjectionNode.h"
#include "core/ImportNode.h"
#include "core/Tree.h"
#include "geometry/PolySet.h"
#include "geometry/GeometryEvaluator.h"
#include "utils/degree_trig.h"
#include "printutils.h"
#include "io/fileutils.h"
#include "handle_dep.h"
#include <fstream>
#include <ostream>
#include <boost/functional/hash.hpp>
#include <ScopeContext.h>
#include "PlatformUtils.h"
#include <iostream>
#include <filesystem>

// using namespace boost::assign; // bring 'operator+=()' into scope

// Colors extracted from https://drafts.csswg.org/css-color/ on 2015-08-02
// CSS Color Module Level 4 - Editor’s Draft, 29 May 2015
extern std::unordered_map<std::string, Color4f> webcolors;

PyObject *python_edge(PyObject *self, PyObject *args, PyObject *kwargs)
{
  DECLARE_INSTANCE
  auto node = std::make_shared<EdgeNode>(instance);

  char *kwlist[] = {"size", "center", NULL};
  double size = 1;

  PyObject *center = NULL;

  if (!PyArg_ParseTupleAndKeywords(args, kwargs, "|dO", kwlist, &size, &center)) {
    PyErr_SetString(PyExc_TypeError, "Error during parsing edge(size)");
    return NULL;
  }

  if (size < 0) {
    PyErr_SetString(PyExc_TypeError, "Edge Length must be positive");
    return NULL;
  }
  node->size = size;
  if (center == Py_False || center == NULL)
    ;
  else if (center == Py_True) {
    node->center = true;
  }
  return PyOpenSCADObjectFromNode(&PyOpenSCADType, node);
}

PyObject *python_marked(PyObject *self, PyObject *args, PyObject *kwargs)
{
  DECLARE_INSTANCE
  auto node = std::make_shared<EdgeNode>(instance);

  char *kwlist[] = {"value", NULL};
  double value = 0.0;

  if (!PyArg_ParseTupleAndKeywords(args, kwargs, "d", kwlist, &value)) {
    PyErr_SetString(PyExc_TypeError, "Error during parsing marked(value)");
    return NULL;
  }
  return PyDataObjectFromValue(&PyDataType, value);
}

PyObject *python_cube(PyObject *self, PyObject *args, PyObject *kwargs)
{
  DECLARE_INSTANCE
  auto node = std::make_shared<CubeNode>(instance);

  char *kwlist[] = {"size", "center", NULL};
  PyObject *size = NULL;

  PyObject *center = NULL;

  if (!PyArg_ParseTupleAndKeywords(args, kwargs, "|OO", kwlist, &size, &center)) {
    PyErr_SetString(PyExc_TypeError, "Error during parsing cube(size)");
    return NULL;
  }

  if (size != NULL) {
    if (python_vectorval(size, 3, 3, &(node->dim[0]), &(node->dim[1]), &(node->dim[2]), nullptr,
                         &(node->dragflags))) {
      PyErr_SetString(PyExc_TypeError, "Invalid Cube dimensions");
      return NULL;
    }
  }
  if (node->dim[0] <= 0 || node->dim[1] <= 0 || node->dim[2] <= 0) {
    PyErr_SetString(PyExc_TypeError, "Cube Dimensions must be positive");
    return NULL;
  }
  for (int i = 0; i < 3; i++) node->center[i] = 1;
  if (center == Py_False || center == NULL)
    ;
  else if (center == Py_True) {
    for (int i = 0; i < 3; i++) node->center[i] = 0;
  } else if (PyUnicode_Check(center)) {
    PyObject *centerval = PyUnicode_AsEncodedString(center, "utf-8", "~");
    const char *centerstr = PyBytes_AS_STRING(centerval);
    if (centerstr == nullptr) {
      PyErr_SetString(PyExc_TypeError, "Cannot parse center code");
      return NULL;
    }
    if (strlen(centerstr) != 3) {
      PyErr_SetString(PyExc_TypeError, "Center code must be exactly 3 characters");
      return NULL;
    }
    for (int i = 0; i < 3; i++) {
      switch (centerstr[i]) {
      case '|': node->center[i] = 0; break;
      case '0': node->center[i] = 0; break;
      case ' ': node->center[i] = 0; break;
      case '_': node->center[i] = 0; break;

      case '>': node->center[i] = -1; break;
      case ']': node->center[i] = -1; break;
      case ')': node->center[i] = -1; break;
      case '+': node->center[i] = -1; break;

      case '<': node->center[i] = 1; break;
      case '[': node->center[i] = 1; break;
      case '(': node->center[i] = 1; break;
      case '-': node->center[i] = 1; break;

      default:
        PyErr_SetString(PyExc_TypeError, "Center code chars not recognized, must be + - or 0");
        return NULL;
      }
    }
  } else {
    PyErr_SetString(PyExc_TypeError, "Unknown Value for center parameter");
    return NULL;
  }
  python_retrieve_pyname(node);
  return PyOpenSCADObjectFromNode(&PyOpenSCADType, node);
}

int sphereCalcIndInt(PyObject *func, Vector3d& dir)
{
  dir.normalize();
  PyObject *dir_p = PyList_New(3);
  for (int i = 0; i < 3; i++) PyList_SetItem(dir_p, i, PyFloat_FromDouble(dir[i]));
  PyObject *args = PyTuple_Pack(1, dir_p);
  PyObject *len_p = PyObject_CallObject(func, args);
  double len = 0;
  if (len_p == nullptr) {
    std::string errorstr;
    python_catch_error(errorstr);
    PyErr_SetString(PyExc_TypeError, errorstr.c_str());
    LOG(message_group::Error, errorstr.c_str());
    return 1;
  }
  python_numberval(len_p, &len);
  dir *= len;
  return 0;
}

int sphereCalcInd(PolySetBuilder& builder, std::vector<Vector3d>& vertices, PyObject *func, Vector3d dir)
{
  std::string errorstr;
  if (sphereCalcIndInt(func, dir)) return -1;  // TODO fix
  unsigned int ind = builder.vertexIndex(dir);
  if (ind == vertices.size()) vertices.push_back(dir);
  return ind;
}

class SphereEdgeDb
{
public:
  SphereEdgeDb(int a, int b)
  {
    ind1 = (a < b) ? a : b;
    ind2 = (a > b) ? a : b;
  }
  int ind1, ind2;
  int operator==(const SphereEdgeDb ref)
  {
    if (this->ind1 == ref.ind1 && this->ind2 == ref.ind2) return 1;
    return 0;
  }
};

unsigned int hash_value(const SphereEdgeDb& r)
{
  unsigned int i;
  i = r.ind1 | (r.ind2 << 16);
  return i;
}

int operator==(const SphereEdgeDb& t1, const SphereEdgeDb& t2)
{
  if (t1.ind1 == t2.ind1 && t1.ind2 == t2.ind2) return 1;
  return 0;
}

int sphereCalcSplitInd(PolySetBuilder& builder, std::vector<Vector3d>& vertices,
                       std::unordered_map<SphereEdgeDb, int, boost::hash<SphereEdgeDb>>& edges,
                       PyObject *func, int ind1, int ind2)
{
  SphereEdgeDb edge(ind1, ind2);
  if (edges.count(edge) > 0) {
    return edges[edge];
  }
  int result = sphereCalcInd(builder, vertices, func, vertices[ind1] + vertices[ind2]);
  if (result != -1) edges[edge] = result;
  return result;
}

std::unique_ptr<const Geometry> sphereCreateFuncGeometry(void *funcptr, double fs, int n)
{
  PyObject *func = (PyObject *)funcptr;
  std::unordered_map<SphereEdgeDb, int, boost::hash<SphereEdgeDb>> edges;

  PolySetBuilder builder;
  std::vector<Vector3d> vertices;

  int topind, botind, leftind, rightind, frontind, backind;
  leftind = sphereCalcInd(builder, vertices, func, Vector3d(-1, 0, 0));
  if (leftind < 0) return builder.build();
  rightind = sphereCalcInd(builder, vertices, func, Vector3d(1, 0, 0));
  frontind = sphereCalcInd(builder, vertices, func, Vector3d(0, -1, 0));
  backind = sphereCalcInd(builder, vertices, func, Vector3d(0, 1, 0));
  botind = sphereCalcInd(builder, vertices, func, Vector3d(0, 0, -1));
  topind = sphereCalcInd(builder, vertices, func, Vector3d(0, 0, 1));
  if (rightind < 0 || frontind < 0 || backind < 0 || botind < 0 || topind < 0) return builder.build();

  std::vector<IndexedTriangle> triangles;
  std::vector<IndexedTriangle> tri_new;
  tri_new.push_back(IndexedTriangle(leftind, frontind, topind));
  tri_new.push_back(IndexedTriangle(frontind, rightind, topind));
  tri_new.push_back(IndexedTriangle(rightind, backind, topind));
  tri_new.push_back(IndexedTriangle(backind, leftind, topind));
  tri_new.push_back(IndexedTriangle(leftind, botind, frontind));
  tri_new.push_back(IndexedTriangle(frontind, botind, rightind));
  tri_new.push_back(IndexedTriangle(rightind, botind, backind));
  tri_new.push_back(IndexedTriangle(backind, botind, leftind));

  int round = 0;
  unsigned int i1, i2, imid;
  Vector3d p1, p2, p3, pmin, pmax, pmid, pmid_test, dir1, dir2;
  double dist, ang, ang_test;
  do {
    triangles = tri_new;
    if (round == n) break;
    tri_new.clear();
    std::vector<int> midinds;
    for (const IndexedTriangle& tri : triangles) {
      int zeroang = 0;
      unsigned int midind = -1;
      for (int i = 0; i < 3; i++) {
        i1 = tri[i];
        i2 = tri[(i + 1) % 3];
        SphereEdgeDb edge(i1, i2);
        if (edges.count(edge) > 0) continue;
        dist = (vertices[i1] - vertices[i2]).norm();
        if (dist < fs) continue;
        p1 = vertices[i1];
        p2 = vertices[i2];
        pmin = p1;
        pmax = p2;
        pmid = (pmin + pmax) / 2;
        if (sphereCalcIndInt(func, pmid)) return builder.build();
        dir1 = (pmid - p1).normalized();
        dir2 = (p2 - pmid).normalized();
        ang = acos(dir1.dot(dir2));
        //	printf("ang=%g\n",ang*180/3.14);
        if (ang < 0.001) {
          zeroang++;
          continue;
        }
        do {
          pmid_test = (pmin + pmid) / 2;
          if (sphereCalcIndInt(func, pmid_test)) return builder.build();
          dir1 = (pmid_test - p1).normalized();
          dir2 = (p2 - pmid_test).normalized();
          ang_test = acos(dir1.dot(dir2));
          if (ang_test > ang) {
            pmax = pmid;
            ang = ang_test;
            pmid = pmid_test;
            if ((pmax - pmin).norm() > fs) continue;
          }

          pmid_test = (pmax + pmid) / 2;
          if (sphereCalcIndInt(func, pmid_test)) return builder.build();
          dir1 = (pmid_test - p1).normalized();
          dir2 = (p2 - pmid_test).normalized();
          ang_test = acos(dir1.dot(dir2));
          if (ang_test > ang) {
            pmin = pmid;
            ang = ang_test;
            pmid = pmid_test;
            if ((pmax - pmin).norm() > fs) continue;
          }
        } while (0);

        imid = builder.vertexIndex(pmid);
        if (imid == vertices.size()) vertices.push_back(pmid);
        edges[edge] = imid;
      }
      if (zeroang == 3) {
        p1 = vertices[tri[0]];
        p2 = vertices[tri[1]];
        p3 = vertices[tri[2]];
        pmid = (p1 + p2 + p3) / 3.0;
        if (sphereCalcIndInt(func, pmid)) return builder.build();
        Vector4d norm = calcTriangleNormal(vertices, {tri[0], tri[1], tri[2]});
        if (fabs(pmid.dot(norm.head<3>()) - norm[3]) > 1e-3) {
          midind = builder.vertexIndex(pmid);
          if (midind == vertices.size()) vertices.push_back(pmid);
        }
      }
      midinds.push_back(midind);
    }
    // create new triangles from split edges
    int ind = 0;
    for (const IndexedTriangle& tri : triangles) {
      int splitind[3];
      for (int i = 0; i < 3; i++) {
        SphereEdgeDb e(tri[i], tri[(i + 1) % 3]);
        splitind[i] = edges.count(e) > 0 ? edges[e] : -1;
      }

      if (midinds[ind] != -1) {
        for (int i = 0; i < 3; i++) {
          if (splitind[i] == -1) {
            tri_new.push_back(IndexedTriangle(tri[i], tri[(i + 1) % 3], midinds[ind]));
          } else {
            tri_new.push_back(IndexedTriangle(tri[i], splitind[i], midinds[ind]));
            tri_new.push_back(IndexedTriangle(splitind[i], tri[(i + 1) % 3], midinds[ind]));
          }
        }
        ind++;
        continue;
      }

      int bucket =
        ((splitind[0] != -1) ? 1 : 0) | ((splitind[1] != -1) ? 2 : 0) | ((splitind[2] != -1) ? 4 : 0);
      switch (bucket) {
      case 0: tri_new.push_back(IndexedTriangle(tri[0], tri[1], tri[2])); break;
      case 1:
        tri_new.push_back(IndexedTriangle(tri[0], splitind[0], tri[2]));
        tri_new.push_back(IndexedTriangle(tri[2], splitind[0], tri[1]));
        break;
      case 2:
        tri_new.push_back(IndexedTriangle(tri[1], splitind[1], tri[0]));
        tri_new.push_back(IndexedTriangle(tri[0], splitind[1], tri[2]));
        break;
      case 3:
        tri_new.push_back(IndexedTriangle(tri[0], splitind[0], tri[2]));
        tri_new.push_back(IndexedTriangle(splitind[0], splitind[1], tri[2]));
        tri_new.push_back(IndexedTriangle(splitind[0], tri[1], splitind[1]));
        break;
      case 4:
        tri_new.push_back(IndexedTriangle(tri[2], splitind[2], tri[1]));
        tri_new.push_back(IndexedTriangle(tri[1], splitind[2], tri[0]));
        break;
      case 5:
        tri_new.push_back(IndexedTriangle(tri[0], splitind[0], splitind[2]));
        tri_new.push_back(IndexedTriangle(splitind[0], tri[2], splitind[2]));
        tri_new.push_back(IndexedTriangle(splitind[0], tri[1], tri[2]));
        break;
      case 6:
        tri_new.push_back(IndexedTriangle(tri[0], tri[1], splitind[2]));
        tri_new.push_back(IndexedTriangle(tri[1], splitind[1], splitind[2]));
        tri_new.push_back(IndexedTriangle(splitind[1], tri[2], splitind[2]));
        break;
      case 7:
        tri_new.push_back(IndexedTriangle(splitind[2], tri[0], splitind[0]));
        tri_new.push_back(IndexedTriangle(splitind[0], tri[1], splitind[1]));
        tri_new.push_back(IndexedTriangle(splitind[1], tri[2], splitind[2]));
        tri_new.push_back(IndexedTriangle(splitind[0], splitind[1], splitind[2]));
        break;
      }
      ind++;
    }

    round++;
  } while (tri_new.size() != triangles.size());
  for (const IndexedTriangle& tri : tri_new) {
    builder.appendPolygon({tri[0], tri[1], tri[2]});
  }
  auto ps = builder.build();

  int done = 0;
  round = 0;
  do {
    done = 0;
    auto edge_db = createEdgeDb(ps->indices);
    for (size_t i = 0; i < ps->indices.size(); i++) {
      auto& tri = ps->indices[i];
      if (tri[0] == tri[1] || tri[0] == tri[2] || tri[1] == tri[2]) continue;
      for (int j = 0; j < 3; j++) {
        int i1 = tri[j];
        int i2 = tri[(j + 1) % 3];
        double l1 = (ps->vertices[i1] - ps->vertices[i2]).norm();
        EdgeKey ek(tri[j], tri[(j + 1) % 3]);
        if (edge_db.count(ek) != 0) {
          auto ev = edge_db.at(ek);
          int face_o, pos_o;
          if (i2 > i1) {
            face_o = ev.faceb;
            pos_o = ev.posb;
          } else {
            face_o = ev.facea;
            pos_o = ev.posa;
          }
          if (face_o == -1 || pos_o == -1) continue;
          auto& tri_oth = ps->indices[face_o];
          double l2 = (ps->vertices[tri[(j + 2) % 3]] - ps->vertices[tri_oth[(pos_o + 2) % 3]]).norm();
          if (l2 < l1) {
            Vector3d norm = calcTriangleNormal(ps->vertices, tri).head<3>();
            Vector3d norm_oth = calcTriangleNormal(ps->vertices, tri_oth).head<3>();

            auto tri_ = tri;
            auto tri_oth_ = tri_oth;

            tri_[(j + 1) % 3] = tri_oth[(pos_o + 2) % 3];
            for (int k = 0; k < 3; k++)
              if (tri_oth[k] == i1) tri_oth_[k] = tri[(j + 2) % 3];
            // reorganize

            Vector3d norm_ = calcTriangleNormal(ps->vertices, tri_).head<3>();
            Vector3d norm_oth_ = calcTriangleNormal(ps->vertices, tri_oth_).head<3>();

            if (norm.dot(norm_) > 0 && norm_oth.dot(norm_oth_) > 0) {
              tri = tri_;
              tri_oth = tri_oth_;

              for (int k = 0; k < 3; k++) {
                edge_db.erase(EdgeKey(tri[k], tri[(k + 1) % 3]));
                edge_db.erase(EdgeKey(tri_oth[k], tri_oth[(k + 1) % 3]));
              }
              done++;
              break;  // dont proceed with
            }
          }
        }
      }
    }
    for (size_t i = 0; i < ps->indices.size(); i++) {
      auto& tri = ps->indices[i];
      if (tri[0] == tri[1] && tri[0] == tri[2]) {
        ps->indices.erase(ps->indices.begin() + i);
        i--;
      }
    }
    round++;
  } while (done > 0);  //  && round < 3);

  return ps;
}

PyObject *python_sphere(PyObject *self, PyObject *args, PyObject *kwargs)
{
  DECLARE_INSTANCE
  auto node = std::make_shared<SphereNode>(instance);

  char *kwlist[] = {"r", "d", "fn", "fa", "fs", NULL};
  double r = NAN;
  PyObject *rp = nullptr;
  double d = NAN;
  double fn = NAN, fa = NAN, fs = NAN;

  double vr = 1;

  if (!PyArg_ParseTupleAndKeywords(args, kwargs, "|Odddd", kwlist, &rp, &d, &fn, &fa, &fs)) {
    PyErr_SetString(PyExc_TypeError, "Error during parsing sphere(r|d)");
    return NULL;
  }
  if (rp != nullptr) {
    if (python_numberval(rp, &r, &(node->dragflags), 1))
      if (rp->ob_type == &PyFunction_Type) node->r_func = rp;
  }
  if (!isnan(r)) {
    if (r <= 0) {
      PyErr_SetString(PyExc_TypeError, "Parameter r must be positive");
      return NULL;
    }
    vr = r;
    if (!isnan(d)) {
      PyErr_SetString(PyExc_TypeError, "Cant specify r and d at the same time for sphere");
      return NULL;
    }
  }
  if (!isnan(d)) {
    if (d <= 0) {
      PyErr_SetString(PyExc_TypeError, "Parameter d must be positive");
      return NULL;
    }
    vr = d / 2.0;
  }

  get_fnas(node->fn, node->fa, node->fs);
  if (!isnan(fn)) node->fn = fn;
  if (!isnan(fa)) node->fa = fa;
  if (!isnan(fs)) node->fs = fs;

  node->r = vr;

  python_retrieve_pyname(node);
  return PyOpenSCADObjectFromNode(&PyOpenSCADType, node);
}

PyObject *python_cylinder(PyObject *self, PyObject *args, PyObject *kwargs)
{
  DECLARE_INSTANCE
  auto node = std::make_shared<CylinderNode>(instance);

  char *kwlist[] = {"h", "r1", "r2", "center", "r", "d", "d1", "d2", "angle", "fn", "fa", "fs", NULL};
  PyObject *h_ = nullptr;
  PyObject *r_ = nullptr;
  double r1 = NAN;
  double r2 = NAN;
  double d = NAN;
  double d1 = NAN;
  double d2 = NAN;
  double angle = NAN;

  double fn = NAN, fa = NAN, fs = NAN;

  PyObject *center = NULL;
  double vr1 = 1, vr2 = 1, vh = 1;

  if (!PyArg_ParseTupleAndKeywords(args, kwargs, "|OddOOddddddd", kwlist, &h_, &r1, &r2, &center, &r_,
                                   &d, &d1, &d2, &angle, &fn, &fa, &fs)) {
    PyErr_SetString(PyExc_TypeError, "Error during parsing cylinder(h,r|r1+r2|d1+d2)");
    return NULL;
  }
  double r = NAN;
  double h = NAN;

  python_numberval(r_, &r, &(node->dragflags), 1);
  python_numberval(h_, &h, &(node->dragflags), 2);

  if (h <= 0) {
    PyErr_SetString(PyExc_TypeError, "Cylinder height must be positive");
    return NULL;
  }
  vh = h;

  if (!isnan(d) && d <= 0) {
    PyErr_SetString(PyExc_TypeError, "Cylinder d must be positive");
    return NULL;
  }
  if (!isnan(r1) && r1 < 0) {
    PyErr_SetString(PyExc_TypeError, "Cylinder r1 must not be negative");
    return NULL;
  }
  if (!isnan(r2) && r2 < 0) {
    PyErr_SetString(PyExc_TypeError, "Cylinder r2 must not be negative");
    return NULL;
  }
  if (!isnan(d1) && d1 < 0) {
    PyErr_SetString(PyExc_TypeError, "Cylinder d1 must not be negative");
    return NULL;
  }
  if (!isnan(d2) && d2 < 0) {
    PyErr_SetString(PyExc_TypeError, "Cylinder d2 must not be negative");
    return NULL;
  }

  if (!isnan(r1) && !isnan(r2)) {
    vr1 = r1;
    vr2 = r2;
  } else if (!isnan(r1) && isnan(r2)) {
    vr1 = r1;
    vr2 = r1;
  } else if (!isnan(d1) && !isnan(d2)) {
    vr1 = d1 / 2.0;
    vr2 = d2 / 2.0;
  } else if (!isnan(r)) {
    vr1 = r;
    vr2 = r;
  } else if (!isnan(d)) {
    vr1 = d / 2.0;
    vr2 = d / 2.0;
  }

  if (!isnan(angle)) node->angle = angle;
  get_fnas(node->fn, node->fa, node->fs);
  if (!isnan(fn)) node->fn = fn;
  if (!isnan(fa)) node->fa = fa;
  if (!isnan(fs)) node->fs = fs;

  node->r1 = vr1;
  node->r2 = vr2;
  node->h = vh;

  if (center == Py_True) node->center = 1;
  else if (center == Py_False || center == NULL) node->center = 0;
  else {
    PyErr_SetString(PyExc_TypeError, "Unknown Value for center parameter");
    return NULL;
  }

  python_retrieve_pyname(node);
  return PyOpenSCADObjectFromNode(&PyOpenSCADType, node);
}

PyObject *python_polyhedron(PyObject *self, PyObject *args, PyObject *kwargs)
{
  DECLARE_INSTANCE
  unsigned int i, j, pointIndex;
  auto node = std::make_shared<PolyhedronNode>(instance);

  char *kwlist[] = {"points", "faces", "convexity", "triangles", "colors", NULL};
  PyObject *points = NULL;
  PyObject *faces = NULL;
  int convexity = 2;
  PyObject *triangles = NULL;
  PyObject *colors = NULL;

  PyObject *element;
  Vector3d point;

  if (!PyArg_ParseTupleAndKeywords(args, kwargs, "O!O!|iO!O!", kwlist, &PyList_Type, &points,
                                   &PyList_Type, &faces, &convexity, &PyList_Type, &triangles,
                                   &PyList_Type, &colors)) {
    PyErr_SetString(PyExc_TypeError,
                    "Error during parsing polyhedron(points, faces, convexity, triangles, colors)");
    return NULL;
  }

  if (points != NULL && PyList_Check(points)) {
    if (PyList_Size(points) == 0) {
      PyErr_SetString(PyExc_TypeError, "There must at least be one point in the polyhedron");
      return NULL;
    }
    for (i = 0; i < PyList_Size(points); i++) {
      element = PyList_GetItem(points, i);
      if (PyList_Check(element) && PyList_Size(element) == 3) {
        point[0] = PyFloat_AsDouble(PyList_GetItem(element, 0));
        point[1] = PyFloat_AsDouble(PyList_GetItem(element, 1));
        point[2] = PyFloat_AsDouble(PyList_GetItem(element, 2));
        node->points.push_back(point);
      } else {
        PyErr_SetString(PyExc_TypeError, "Coordinate must exactly contain 3 numbers");
        return NULL;
      }
    }
  } else {
    PyErr_SetString(PyExc_TypeError, "Polyhedron Points must be a list of coordinates");
    return NULL;
  }

  if (triangles != NULL) {
    faces = triangles;
    //	LOG(message_group::Deprecated, inst->location(), parameters.documentRoot(),
    //"polyhedron(triangles=[]) will be removed in future releases. Use polyhedron(faces=[]) instead.");
  }

  if (faces != NULL && PyList_Check(faces)) {
    if (PyList_Size(faces) == 0) {
      PyErr_SetString(PyExc_TypeError, "must specify at least 1 face");
      return NULL;
    }
    for (i = 0; i < PyList_Size(faces); i++) {
      element = PyList_GetItem(faces, i);
      if (PyList_Check(element)) {
        IndexedFace face;
        for (j = 0; j < PyList_Size(element); j++) {
          pointIndex = PyLong_AsLong(PyList_GetItem(element, j));
          if (pointIndex < 0 || pointIndex >= node->points.size()) {
            PyErr_SetString(PyExc_TypeError, "Polyhedron Point Index out of range");
            return NULL;
          }
          face.push_back(pointIndex);
        }
        if (face.size() >= 3) {
          node->faces.push_back(std::move(face));
        } else {
          PyErr_SetString(PyExc_TypeError, "Polyhedron Face must sepcify at least 3 indices");
          return NULL;
        }

      } else {
        PyErr_SetString(PyExc_TypeError, "Polyhedron Face must be a list of indices");
        return NULL;
      }
    }
  } else {
    PyErr_SetString(PyExc_TypeError, "Polyhedron faces must be a list of indices");
    return NULL;
  }

  if (colors != NULL && PyList_Check(colors)) {
    if ((size_t) PyList_Size(colors) != node->faces.size()) {
      PyErr_SetString(PyExc_TypeError, "when specified must match number of faces");
      return NULL;
    }
    for (i = 0; i < PyList_Size(colors); i++) {
      element = PyList_GetItem(colors, i);
      if (PyList_Check(element) && PyList_Size(element) == 3) {
        Vector4f color(0, 0, 0, 1.0);
        for (j = 0; j < 3; j++) {
          color[j] = PyFloat_AsDouble(PyList_GetItem(element, j));
        }
        int colind = -1;
        int ind = 0;
        for (auto& c : node->colors) {
          if (c == color) {
            colind = ind;
            break;
          }
          ind++;
        }
        if (colind == -1) {
          colind = node->colors.size();
          node->colors.push_back(color);
        }
        node->color_indices.push_back(colind);
      } else {
        PyErr_SetString(PyExc_TypeError, "Face Color must be a list with 3 values");
        return NULL;
      }
    }
  }

  node->convexity = convexity;
  if (node->convexity < 1) node->convexity = 1;

  python_retrieve_pyname(node);
  return PyOpenSCADObjectFromNode(&PyOpenSCADType, node);
}

#ifdef ENABLE_LIBFIVE
PyObject *python_frep(PyObject *self, PyObject *args, PyObject *kwargs)
{
  DECLARE_INSTANCE
  auto node = std::make_shared<FrepNode>(instance);
  PyObject *expression = NULL;
  PyObject *bmin = NULL, *bmax = NULL;
  double res = 10;

  char *kwlist[] = {"exp", "min", "max", "res", NULL};

  if (!PyArg_ParseTupleAndKeywords(args, kwargs, "OOO|d", kwlist, &expression, &bmin, &bmax, &res))
    return NULL;

  python_vectorval(bmin, 3, 3, &(node->x1), &(node->y1), &(node->z1));
  python_vectorval(bmax, 3, 3, &(node->x2), &(node->y2), &(node->z2));
  node->res = res;

  if (expression->ob_type == &PyDataType) {
    node->expression = expression;
  } else if (expression->ob_type == &PyFunction_Type) {
    node->expression = expression;
  } else {
    PyErr_SetString(PyExc_TypeError, "Unknown frep expression type\n");
    return NULL;
  }

  python_retrieve_pyname(node);
  return PyOpenSCADObjectFromNode(&PyOpenSCADType, node);
}

PyObject *python_ifrep(PyObject *self, PyObject *args, PyObject *kwargs)
{
  DECLARE_INSTANCE
  PyObject *object = NULL;
  PyObject *dummydict;

  char *kwlist[] = {"obj", nullptr};
  std::shared_ptr<AbstractNode> child;

  if (!PyArg_ParseTupleAndKeywords(args, kwargs, "O!", kwlist, &PyOpenSCADType, &object)) return NULL;

  child = PyOpenSCADObjectToNodeMulti(object, &dummydict);
  LeafNode *node = (LeafNode *)child.get();
  const std::shared_ptr<const Geometry> geom = node->createGeometry();
  const std::shared_ptr<const PolySet> ps = std::dynamic_pointer_cast<const PolySet>(geom);

  return ifrep(ps);
}

#endif

PyObject *python_square(PyObject *self, PyObject *args, PyObject *kwargs)
{
  DECLARE_INSTANCE
  auto node = std::make_shared<SquareNode>(instance);

  char *kwlist[] = {"dim", "center", NULL};
  PyObject *dim = NULL;

  PyObject *center = NULL;
  double z = NAN;

  if (!PyArg_ParseTupleAndKeywords(args, kwargs, "|OO", kwlist, &dim, &center)) {
    PyErr_SetString(PyExc_TypeError, "Error during parsing square(dim)");
    return NULL;
  }
  if (dim != NULL) {
    if (python_vectorval(dim, 2, 2, &(node->x), &(node->y), &z)) {
      PyErr_SetString(PyExc_TypeError, "Invalid Square dimensions");
      return NULL;
    }
  }
  if (center == Py_True) node->center = 1;
  else if (center == Py_False || center == NULL) node->center = 0;
  else {
    PyErr_SetString(PyExc_TypeError, "Unknown Value for center parameter");
    return NULL;
  }

  python_retrieve_pyname(node);
  return PyOpenSCADObjectFromNode(&PyOpenSCADType, node);
}

PyObject *python_circle(PyObject *self, PyObject *args, PyObject *kwargs)
{
  DECLARE_INSTANCE
  auto node = std::make_shared<CircleNode>(instance);

  char *kwlist[] = {"r", "d", "angle", "fn", "fa", "fs", NULL};
  double r = NAN;
  double d = NAN;
  double angle = NAN;
  double fn = NAN, fa = NAN, fs = NAN;

  double vr = 1;

  if (!PyArg_ParseTupleAndKeywords(args, kwargs, "|dddddd", kwlist, &r, &d, &angle, &fn, &fa, &fs)) {
    PyErr_SetString(PyExc_TypeError, "Error during parsing circle(r|d)");
    return NULL;
  }

  if (!isnan(r)) {
    if (r <= 0) {
      PyErr_SetString(PyExc_TypeError, "Parameter r must be positive");
      return NULL;
    }
    vr = r;
    if (!isnan(d)) {
      PyErr_SetString(PyExc_TypeError, "Cant specify r and d at the same time for circle");
      return NULL;
    }
  }
  if (!isnan(d)) {
    if (d <= 0) {
      PyErr_SetString(PyExc_TypeError, "Parameter d must be positive");
      return NULL;
    }
    vr = d / 2.0;
  }

  if (!isnan(angle)) node->angle = angle;

  get_fnas(node->fn, node->fa, node->fs);
  if (!isnan(fn)) node->fn = fn;
  if (!isnan(fa)) node->fa = fa;
  if (!isnan(fs)) node->fs = fs;

  node->r = vr;

  python_retrieve_pyname(node);
  return PyOpenSCADObjectFromNode(&PyOpenSCADType, node);
}

PyObject *python_polygon(PyObject *self, PyObject *args, PyObject *kwargs)
{
  DECLARE_INSTANCE
  unsigned int i, j, pointIndex;
  auto node = std::make_shared<PolygonNode>(instance);

  char *kwlist[] = {"points", "paths", "convexity", NULL};
  PyObject *points = NULL;
  PyObject *paths = NULL;
  int convexity = 2;

  PyObject *element;
  Vector3d point;

  if (!PyArg_ParseTupleAndKeywords(args, kwargs, "O!|O!i", kwlist, &PyList_Type, &points, &PyList_Type,
                                   &paths, &convexity)) {
    PyErr_SetString(PyExc_TypeError, "Error during parsing polygon(points,paths)");
    return NULL;
  }

  if (points != NULL && PyList_Check(points)) {
    if (PyList_Size(points) == 0) {
      PyErr_SetString(PyExc_TypeError, "There must at least be one point in the polygon");
      return NULL;
    }
    for (i = 0; i < PyList_Size(points); i++) {
      element = PyList_GetItem(points, i);
      point[2] = 0;  // default no radius
      if (python_vectorval(element, 2, 3, &point[0], &point[1], &point[2])) {
        PyErr_SetString(PyExc_TypeError, "Coordinate must contain 2 or 3 numbers");
        return NULL;
      }
      node->points.push_back(point);
    }
  } else {
    PyErr_SetString(PyExc_TypeError, "Polygon points must be a list of coordinates");
    return NULL;
  }

  if (paths != NULL && PyList_Check(paths)) {
    if (PyList_Size(paths) == 0) {
      PyErr_SetString(PyExc_TypeError, "must specify at least 1 path when specified");
      return NULL;
    }
    for (i = 0; i < PyList_Size(paths); i++) {
      element = PyList_GetItem(paths, i);
      if (PyList_Check(element)) {
        std::vector<size_t> path;
        for (j = 0; j < PyList_Size(element); j++) {
          pointIndex = PyLong_AsLong(PyList_GetItem(element, j));
          if (pointIndex < 0 || pointIndex >= node->points.size()) {
            PyErr_SetString(PyExc_TypeError, "Polyhedron Point Index out of range");
            return NULL;
          }
          path.push_back(pointIndex);
        }
        node->paths.push_back(std::move(path));
      } else {
        PyErr_SetString(PyExc_TypeError, "Polygon path must be a list of indices");
        return NULL;
      }
    }
  }

  node->convexity = convexity;
  if (node->convexity < 1) node->convexity = 1;

  python_retrieve_pyname(node);
  return PyOpenSCADObjectFromNode(&PyOpenSCADType, node);
}

PyObject *python_spline(PyObject *self, PyObject *args, PyObject *kwargs)
{
  DECLARE_INSTANCE
  unsigned int i;
  auto node = std::make_shared<SplineNode>(instance);

  char *kwlist[] = {"points", "fn", "fa", "fs", NULL};
  PyObject *points = NULL;
  double fn = 0, fa = 0, fs = 0;

  PyObject *element;
  Vector2d point;

  if (!PyArg_ParseTupleAndKeywords(args, kwargs, "O!|ddd", kwlist, &PyList_Type, &points, &fn, &fa,
                                   &fs)) {
    PyErr_SetString(PyExc_TypeError, "Error during parsing spline(points)");
    return NULL;
  }

  if (points != NULL && PyList_Check(points)) {
    if (PyList_Size(points) == 0) {
      PyErr_SetString(PyExc_TypeError, "There must at least be one point in the polygon");
      return NULL;
    }
    for (i = 0; i < PyList_Size(points); i++) {
      element = PyList_GetItem(points, i);
      if (PyList_Check(element) && PyList_Size(element) == 2) {
        point[0] = PyFloat_AsDouble(PyList_GetItem(element, 0));
        point[1] = PyFloat_AsDouble(PyList_GetItem(element, 1));
        node->points.push_back(point);
      } else {
        PyErr_SetString(PyExc_TypeError, "Coordinate must exactly contain 2 numbers");
        return NULL;
      }
    }
  } else {
    PyErr_SetString(PyExc_TypeError, "Polygon points must be a list of coordinates");
    return NULL;
  }
  node->fn = fn;
  node->fa = fa;
  node->fs = fs;

  python_retrieve_pyname(node);
  return PyOpenSCADObjectFromNode(&PyOpenSCADType, node);
}

int python_tomatrix(PyObject *pyt, Matrix4d& mat)
{
  if (pyt == nullptr) return 1;
  PyObject *row, *cell;
  double val;
  if (!PyList_Check(pyt)) return 1;
  if (PyList_Size(pyt) != 4) return 1;
  for (int i = 0; i < 4; i++) {
    row = PyList_GetItem(pyt, i);
    if (!PyList_Check(row)) return 1;
    if (PyList_Size(row) != 4) return 1;
    for (int j = 0; j < 4; j++) {
      cell = PyList_GetItem(row, j);
      if (python_numberval(cell, &val)) return 1;
      mat(i, j) = val;
    }
  }
  return 0;
}

int python_tovector(PyObject *pyt, Vector3d& vec)
{
  if (pyt == nullptr) return 1;
  PyObject *cell;
  double val;
  if (!PyList_Check(pyt)) return 1;
  if (PyList_Size(pyt) != 3) return 1;
  for (int i = 0; i < 3; i++) {
    cell = PyList_GetItem(pyt, i);
    if (python_numberval(cell, &val)) return 1;
    vec[i] = val;
  }
  return 0;
}

PyObject *python_frommatrix(const Matrix4d& mat)
{
  PyObject *pyo = PyList_New(4);
  PyObject *row;
  for (int i = 0; i < 4; i++) {
    row = PyList_New(4);
    for (int j = 0; j < 4; j++) PyList_SetItem(row, j, PyFloat_FromDouble(mat(i, j)));
    PyList_SetItem(pyo, i, row);
    //      Py_XDECREF(row);
  }
  return pyo;
}

PyObject *python_fromvector(const Vector3d vec)
{
  PyObject *res = PyList_New(3);
  for (int i = 0; i < 3; i++) PyList_SetItem(res, i, PyFloat_FromDouble(vec[i]));
  return res;
}

PyObject *python_number_scale(PyObject *pynum, Vector3d scalevec, int vecs)
{
  Matrix4d mat;
  if (!python_tomatrix(pynum, mat)) {
    Transform3d matrix = Transform3d::Identity();
    matrix.scale(scalevec);
    Vector3d n;
    for (int i = 0; i < vecs; i++) {
      n = Vector3d(mat(0, i), mat(1, i), mat(2, i));
      n = matrix * n;
      for (int j = 0; j < 3; j++) mat(j, i) = n[j];
    }
    return python_frommatrix(mat);
  }
  Vector3d vec;
  if (!python_tovector(pynum, vec)) {
    for (int i = 0; i < 3; i++) vec[i] *= scalevec[i];
    return python_fromvector(vec);
  }
  return nullptr;
}

PyObject *python_scale_sub(PyObject *obj, Vector3d scalevec)
{
  PyObject *mat = python_number_scale(obj, scalevec, 4);
  if (mat != nullptr) return mat;

  DECLARE_INSTANCE
  std::shared_ptr<AbstractNode> child;
  auto node = std::make_shared<TransformNode>(instance, "scale");
  PyObject *child_dict;
  PyTypeObject *type = PyOpenSCADObjectType(obj);
  child = PyOpenSCADObjectToNodeMulti(obj, &child_dict);
  if (child == NULL) {
    PyErr_SetString(PyExc_TypeError, "Invalid type for Object in scale");
    return NULL;
  }
  node->matrix.scale(scalevec);
  node->setPyName(child->getPyName());
  node->children.push_back(child);
  PyObject *pyresult = PyOpenSCADObjectFromNode(type, node);
  if (child_dict != nullptr) {
    PyObject *key, *value;
    Py_ssize_t pos = 0;
    while (PyDict_Next(child_dict, &pos, &key, &value)) {
      PyObject *value1 = python_number_scale(value, scalevec, 4);
      if (value1 != nullptr) PyDict_SetItem(((PyOpenSCADObject *)pyresult)->dict, key, value1);
      else PyDict_SetItem(((PyOpenSCADObject *)pyresult)->dict, key, value);
    }
  }
  return pyresult;
}

PyObject *python_scale_core(PyObject *obj, PyObject *val_v)
{
  double x = 1, y = 1, z = 1;
  if (python_vectorval(val_v, 2, 3, &x, &y, &z)) {
    PyErr_SetString(PyExc_TypeError, "Invalid vector specifiaction in scale, use 1 to 3 ordinates.");
    return NULL;
  }
  Vector3d scalevec(x, y, z);

  if (OpenSCAD::rangeCheck) {
    if (scalevec[0] == 0 || scalevec[1] == 0 || scalevec[2] == 0 || !std::isfinite(scalevec[0]) ||
        !std::isfinite(scalevec[1]) || !std::isfinite(scalevec[2])) {
      //      LOG(message_group::Warning, instance->location(), parameters.documentRoot(), "scale(%1$s)",
      //      parameters["v"].toEchoStringNoThrow());
    }
  }

  return python_scale_sub(obj, scalevec);
}

PyObject *python_scale(PyObject *self, PyObject *args, PyObject *kwargs)
{
  char *kwlist[] = {"obj", "v", NULL};
  PyObject *obj = NULL;
  PyObject *val_v = NULL;
  if (!PyArg_ParseTupleAndKeywords(args, kwargs, "OO", kwlist, &obj, &val_v)) {
    PyErr_SetString(PyExc_TypeError, "Error during parsing scale(object, scale)");
    return NULL;
  }
  return python_scale_core(obj, val_v);
}

PyObject *python_oo_scale(PyObject *obj, PyObject *args, PyObject *kwargs)
{
  char *kwlist[] = {"v", NULL};
  PyObject *val_v = NULL;
  if (!PyArg_ParseTupleAndKeywords(args, kwargs, "O", kwlist, &val_v)) {
    PyErr_SetString(PyExc_TypeError, "Error during parsing scale(object, scale)");
    return NULL;
  }
  return python_scale_core(obj, val_v);
}

PyObject *python_explode(PyObject *self, PyObject *args, PyObject *kwargs)
{
  char *kwlist[] = {"obj", "v", NULL};
  PyObject *obj = NULL;
  PyObject *val_v = NULL;
  if (!PyArg_ParseTupleAndKeywords(args, kwargs, "OO", kwlist, &obj, &val_v)) {
    PyErr_SetString(PyExc_TypeError, "Error during parsing explode(object, list)");
    return NULL;
  }
  return python_nb_sub_vec3(obj, val_v, 3); 
}

PyObject *python_oo_explode(PyObject *obj, PyObject *args, PyObject *kwargs)
{
  char *kwlist[] = {"v", NULL};
  PyObject *val_v = NULL;
  if (!PyArg_ParseTupleAndKeywords(args, kwargs, "O", kwlist, &val_v)) {
    PyErr_SetString(PyExc_TypeError, "Error during parsing explode(object, list)");
    return NULL;
  }
  return python_nb_sub_vec3(obj, val_v, 3); 
}

PyObject *python_number_rot(PyObject *mat, Matrix3d rotvec, int vecs)
{
  Transform3d matrix = Transform3d::Identity();
  matrix.rotate(rotvec);
  Matrix4d raw;
  if (python_tomatrix(mat, raw)) return nullptr;
  Vector3d n;
  for (int i = 0; i < vecs; i++) {
    n = Vector3d(raw(0, i), raw(1, i), raw(2, i));
    n = matrix * n;
    for (int j = 0; j < 3; j++) raw(j, i) = n[j];
  }
  return python_frommatrix(raw);
}

PyObject *python_rotate_sub(PyObject *obj, Vector3d vec3, double angle, int dragflags)
{
  Matrix3d M;
  if (isnan(angle)) {
    double sx = 0, sy = 0, sz = 0;
    double cx = 1, cy = 1, cz = 1;
    double a = 0.0;
    if (vec3[2] != 0) {
      a = vec3[2];
      sz = sin_degrees(a);
      cz = cos_degrees(a);
    }
    if (vec3[1] != 0) {
      a = vec3[1];
      sy = sin_degrees(a);
      cy = cos_degrees(a);
    }
    if (vec3[0] != 0) {
      a = vec3[0];
      sx = sin_degrees(a);
      cx = cos_degrees(a);
    }

    M << cy * cz, cz * sx * sy - cx * sz, cx * cz * sy + sx * sz, cy * sz, cx * cz + sx * sy * sz,
      -cz * sx + cx * sy * sz, -sy, cy * sx, cx * cy;
  } else {
    M = angle_axis_degrees(angle, vec3);
  }
  PyObject *mat = python_number_rot(obj, M, 4);
  if (mat != nullptr) return mat;

  DECLARE_INSTANCE
  auto node = std::make_shared<TransformNode>(instance, "rotate");
  node->dragflags = dragflags;

  PyObject *child_dict;
  std::shared_ptr<AbstractNode> child = PyOpenSCADObjectToNodeMulti(obj, &child_dict);
  PyTypeObject *type = PyOpenSCADObjectType(obj);
  if (child == NULL) {
    PyErr_SetString(PyExc_TypeError, "Invalid type for Object in rotate");
    return NULL;
  }
  node->matrix.rotate(M);
  node->setPyName(child->getPyName());

  node->children.push_back(child);
  PyObject *pyresult = PyOpenSCADObjectFromNode(type, node);
  if (child_dict != nullptr) {
    PyObject *key, *value;
    Py_ssize_t pos = 0;
    while (PyDict_Next(child_dict, &pos, &key, &value)) {
      PyObject *value1 = python_number_rot(value, M, 4);
      if (value1 != nullptr) PyDict_SetItem(((PyOpenSCADObject *)pyresult)->dict, key, value1);
      else PyDict_SetItem(((PyOpenSCADObject *)pyresult)->dict, key, value);
    }
  }
  return pyresult;
}

PyObject *python_rotate_core(PyObject *obj, PyObject *val_a, PyObject *val_v)
{
  Vector3d vec3(0, 0, 0);
  double angle;
  int dragflags = 0;
  if (val_a != nullptr && PyList_Check(val_a) && val_v == nullptr) {
    python_vectorval(val_a, 1, 3, &(vec3[0]), &(vec3[1]), &(vec3[2]), nullptr, &dragflags);
    return python_rotate_sub(obj, vec3, NAN, dragflags);
  } else if (val_a != nullptr && val_v != nullptr && !python_numberval(val_a, &angle) &&
             PyList_Check(val_v) && PyList_Size(val_v) == 3) {
    vec3[0] = PyFloat_AsDouble(PyList_GetItem(val_v, 0));
    vec3[1] = PyFloat_AsDouble(PyList_GetItem(val_v, 1));
    vec3[2] = PyFloat_AsDouble(PyList_GetItem(val_v, 2));
    return python_rotate_sub(obj, vec3, angle, dragflags);
  }
  PyErr_SetString(PyExc_TypeError, "Invalid arguments to rotate()");
  return nullptr;
}

PyObject *python_rotate(PyObject *self, PyObject *args, PyObject *kwargs)
{
  char *kwlist[] = {"obj", "a", "v", nullptr};
  PyObject *val_a = nullptr;
  PyObject *val_v = nullptr;
  PyObject *obj = nullptr;
  if (!PyArg_ParseTupleAndKeywords(args, kwargs, "OO|O", kwlist, &obj, &val_a, &val_v)) {
    PyErr_SetString(PyExc_TypeError, "Error during parsing rotate(object, vec3)");
    return NULL;
  }
  return python_rotate_core(obj, val_a, val_v);
}

PyObject *python_oo_rotate(PyObject *obj, PyObject *args, PyObject *kwargs)
{
  char *kwlist[] = {"a", "v", nullptr};
  PyObject *val_a = nullptr;
  PyObject *val_v = nullptr;
  if (!PyArg_ParseTupleAndKeywords(args, kwargs, "O|O", kwlist, &val_a, &val_v)) {
    PyErr_SetString(PyExc_TypeError, "Error during parsing rotate(object, vec3)");
    return NULL;
  }
  return python_rotate_core(obj, val_a, val_v);
}

PyObject *python_number_mirror(PyObject *mat, Matrix4d m, int vecs)
{
  Matrix4d raw;
  if (python_tomatrix(mat, raw)) return nullptr;
  Vector4d n;
  for (int i = 0; i < vecs; i++) {
    n = Vector4d(raw(0, i), raw(1, i), raw(2, i), 0);
    n = m * n;
    for (int j = 0; j < 3; j++) raw(j, i) = n[j];
  }
  return python_frommatrix(raw);
}

PyObject *python_mirror_sub(PyObject *obj, Matrix4d& m)
{
  PyObject *mat = python_number_mirror(obj, m, 4);
  if (mat != nullptr) return mat;

  DECLARE_INSTANCE
  auto node = std::make_shared<TransformNode>(instance, "mirror");
  node->matrix = m;
  PyObject *child_dict;
  PyTypeObject *type = PyOpenSCADObjectType(obj);
  std::shared_ptr<AbstractNode> child = PyOpenSCADObjectToNodeMulti(obj, &child_dict);
  if (child == NULL) {
    PyErr_SetString(PyExc_TypeError, "Invalid type for Object in mirror");
    return NULL;
  }
  node->children.push_back(child);
  node->setPyName(child->getPyName());
  PyObject *pyresult = PyOpenSCADObjectFromNode(type, node);
  if (child_dict != nullptr) {
    PyObject *key, *value;
    Py_ssize_t pos = 0;
    while (PyDict_Next(child_dict, &pos, &key, &value)) {
      PyObject *value1 = python_number_mirror(value, m, 4);
      if (value1 != nullptr) PyDict_SetItem(((PyOpenSCADObject *)pyresult)->dict, key, value1);
      else PyDict_SetItem(((PyOpenSCADObject *)pyresult)->dict, key, value);
    }
  }
  return pyresult;
}

PyObject *python_mirror_core(PyObject *obj, PyObject *val_v)
{
  Vector3d mirrorvec;
  double x = 1.0, y = 0.0, z = 0.0;
  if (python_vectorval(val_v, 2, 3, &x, &y, &z)) {
    PyErr_SetString(PyExc_TypeError, "Invalid vector specifiaction in mirror");
    return NULL;
  }
  // x /= sqrt(x*x + y*y + z*z)
  // y /= sqrt(x*x + y*y + z*z)
  // z /= sqrt(x*x + y*y + z*z)
  Matrix4d m = Matrix4d::Identity();
  if (x != 0.0 || y != 0.0 || z != 0.0) {
    // skip using sqrt to normalize the vector since each element of matrix contributes it with two
    // multiplied terms instead just divide directly within each matrix element simplified calculation
    // leads to less float errors
    double a = x * x + y * y + z * z;

    m << 1 - 2 * x * x / a, -2 * y * x / a, -2 * z * x / a, 0, -2 * x * y / a, 1 - 2 * y * y / a,
      -2 * z * y / a, 0, -2 * x * z / a, -2 * y * z / a, 1 - 2 * z * z / a, 0, 0, 0, 0, 1;
  }
  return python_mirror_sub(obj, m);
}

PyObject *python_mirror(PyObject *self, PyObject *args, PyObject *kwargs)
{
  char *kwlist[] = {"obj", "v", NULL};

  PyObject *obj = NULL;
  PyObject *val_v = NULL;
  if (!PyArg_ParseTupleAndKeywords(args, kwargs, "OO", kwlist, &obj, &val_v)) {
    PyErr_SetString(PyExc_TypeError, "Error during parsing mirror(object, vec3)");
    return NULL;
  }
  return python_mirror_core(obj, val_v);
}

PyObject *python_oo_mirror(PyObject *obj, PyObject *args, PyObject *kwargs)
{
  char *kwlist[] = {"v", NULL};

  PyObject *val_v = NULL;
  if (!PyArg_ParseTupleAndKeywords(args, kwargs, "O", kwlist, &val_v)) {
    PyErr_SetString(PyExc_TypeError, "Error during parsing mirror(object, vec3)");
    return NULL;
  }
  return python_mirror_core(obj, val_v);
}

PyObject *python_number_trans(PyObject *pynum, Vector3d transvec, int vecs)
{
  Matrix4d mat;
  if (!python_tomatrix(pynum, mat)) {
    for (int i = 0; i < 3; i++) mat(i, 3) += transvec[i];
    return python_frommatrix(mat);
  }

  Vector3d vec;
  if (!python_tovector(pynum, vec)) {
    return python_fromvector(vec + transvec);
  }

  return nullptr;
}

PyObject *python_translate_sub(PyObject *obj, Vector3d translatevec, int dragflags)
{
  PyObject *child_dict;
  PyObject *mat = python_number_trans(obj, translatevec, 4);
  if (mat != nullptr) return mat;

  DECLARE_INSTANCE
  auto node = std::make_shared<TransformNode>(instance, "translate");
  std::shared_ptr<AbstractNode> child;
  PyTypeObject *type = PyOpenSCADObjectType(obj);
  child = PyOpenSCADObjectToNodeMulti(obj, &child_dict);
  node->setPyName(child->getPyName());
  node->dragflags = dragflags;
  if (child == NULL) {
    PyErr_SetString(PyExc_TypeError, "Invalid type for Object in translate");
    return NULL;
  }
  node->matrix.translate(translatevec);

  node->children.push_back(child);
  PyObject *pyresult = PyOpenSCADObjectFromNode(type, node);
  if (child_dict != nullptr) {  // TODO dies ueberall
    PyObject *key, *value;
    Py_ssize_t pos = 0;
    while (PyDict_Next(child_dict, &pos, &key, &value)) {
      PyObject *value1 = python_number_trans(value, translatevec, 4);
      if (value1 != nullptr) PyDict_SetItem(((PyOpenSCADObject *)pyresult)->dict, key, value1);
      else PyDict_SetItem(((PyOpenSCADObject *)pyresult)->dict, key, value);
    }
  }
  return pyresult;
}

PyObject *python_translate_core(PyObject *obj, PyObject *v) { return python_nb_sub_vec3(obj, v, 0); }

PyObject *python_translate(PyObject *self, PyObject *args, PyObject *kwargs)
{
  char *kwlist[] = {"obj", "v", NULL};
  PyObject *obj = NULL;
  PyObject *v = NULL;
  if (!PyArg_ParseTupleAndKeywords(args, kwargs, "O|O", kwlist, &obj, &v)) {
    PyErr_SetString(PyExc_TypeError, "Error during parsing translate(object,vec3)");
    return NULL;
  }
  return python_translate_core(obj, v);
}

PyObject *python_oo_translate(PyObject *obj, PyObject *args, PyObject *kwargs)
{
  char *kwlist[] = {"v", NULL};
  PyObject *v = NULL;
  if (!PyArg_ParseTupleAndKeywords(args, kwargs, "|O", kwlist, &v)) {
    PyErr_SetString(PyExc_TypeError, "Error during parsing translate(object,vec3)");
    return NULL;
  }
  return python_translate_core(obj, v);
}

PyObject *python_dir_sub_core(PyObject *obj, double arg, int mode)
{
  if (mode < 6) {
    Vector3d trans;
    switch (mode) {
    case 0: trans = Vector3d(arg, 0, 0); break;
    case 1: trans = Vector3d(-arg, 0, 0); break;
    case 2: trans = Vector3d(0, -arg, 0); break;
    case 3: trans = Vector3d(0, arg, 0); break;
    case 4: trans = Vector3d(0, 0, -arg); break;
    case 5: trans = Vector3d(0, 0, arg); break;
    }
    return python_translate_sub(obj, trans, 0);
  } else {
    Vector3d rot;
    switch (mode) {
    case 6: rot = Vector3d(arg, 0, 0); break;
    case 7: rot = Vector3d(0, arg, 0); break;
    case 8: rot = Vector3d(0, 0, arg); break;
    }
    return python_rotate_sub(obj, rot, NAN, 0);
  }
}

PyObject *python_dir_sub(PyObject *self, PyObject *args, PyObject *kwargs, int mode)
{
  char *kwlist[] = {"obj", "v", NULL};
  PyObject *obj = NULL;
  double arg;
  if (!PyArg_ParseTupleAndKeywords(args, kwargs, "Od", kwlist, &obj, &arg)) {
    PyErr_SetString(PyExc_TypeError, "Error during parsing translate(object,vec3)");
    return NULL;
  }
  return python_dir_sub_core(obj, arg, mode);
}

PyObject *python_oo_dir_sub(PyObject *obj, PyObject *args, PyObject *kwargs, int mode)
{
  char *kwlist[] = {"v", NULL};
  double arg;
  if (!PyArg_ParseTupleAndKeywords(args, kwargs, "d", kwlist, &arg)) {
    PyErr_SetString(PyExc_TypeError, "Error during parsing translate(object,vec3)");
    return NULL;
  }
  return python_dir_sub_core(obj, arg, mode);
}

PyObject *python_right(PyObject *self, PyObject *args, PyObject *kwargs)
{
  return python_dir_sub(self, args, kwargs, 0);
}

PyObject *python_oo_right(PyObject *self, PyObject *args, PyObject *kwargs)
{
  return python_oo_dir_sub(self, args, kwargs, 0);
}

PyObject *python_left(PyObject *self, PyObject *args, PyObject *kwargs)
{
  return python_dir_sub(self, args, kwargs, 1);
}

PyObject *python_oo_left(PyObject *self, PyObject *args, PyObject *kwargs)
{
  return python_oo_dir_sub(self, args, kwargs, 1);
}

PyObject *python_front(PyObject *self, PyObject *args, PyObject *kwargs)
{
  return python_dir_sub(self, args, kwargs, 2);
}

PyObject *python_oo_front(PyObject *self, PyObject *args, PyObject *kwargs)
{
  return python_oo_dir_sub(self, args, kwargs, 2);
}

PyObject *python_back(PyObject *self, PyObject *args, PyObject *kwargs)
{
  return python_dir_sub(self, args, kwargs, 3);
}

PyObject *python_oo_back(PyObject *self, PyObject *args, PyObject *kwargs)
{
  return python_oo_dir_sub(self, args, kwargs, 3);
}

PyObject *python_down(PyObject *self, PyObject *args, PyObject *kwargs)
{
  return python_dir_sub(self, args, kwargs, 4);
}

PyObject *python_oo_down(PyObject *self, PyObject *args, PyObject *kwargs)
{
  return python_oo_dir_sub(self, args, kwargs, 4);
}

PyObject *python_up(PyObject *self, PyObject *args, PyObject *kwargs)
{
  return python_dir_sub(self, args, kwargs, 5);
}

PyObject *python_oo_up(PyObject *self, PyObject *args, PyObject *kwargs)
{
  return python_oo_dir_sub(self, args, kwargs, 5);
}

PyObject *python_rotx(PyObject *self, PyObject *args, PyObject *kwargs)
{
  return python_dir_sub(self, args, kwargs, 6);
}

PyObject *python_oo_rotx(PyObject *self, PyObject *args, PyObject *kwargs)
{
  return python_oo_dir_sub(self, args, kwargs, 6);
}

PyObject *python_roty(PyObject *self, PyObject *args, PyObject *kwargs)
{
  return python_dir_sub(self, args, kwargs, 7);
}

PyObject *python_oo_roty(PyObject *self, PyObject *args, PyObject *kwargs)
{
  return python_oo_dir_sub(self, args, kwargs, 7);
}

PyObject *python_rotz(PyObject *self, PyObject *args, PyObject *kwargs)
{
  return python_dir_sub(self, args, kwargs, 8);
}

PyObject *python_oo_rotz(PyObject *self, PyObject *args, PyObject *kwargs)
{
  return python_oo_dir_sub(self, args, kwargs, 8);
}

PyObject *python_math_sub1(PyObject *self, PyObject *args, PyObject *kwargs, int mode)
{
  char *kwlist[] = {"value", NULL};
  double arg;
  double result = 0;
  if (!PyArg_ParseTupleAndKeywords(args, kwargs, "d", kwlist, &arg)) {
    PyErr_SetString(PyExc_TypeError, "Error during parsing math function");
    return NULL;
  }
  switch (mode) {
  case 0: result = sin(arg * G_PI / 180.0); break;
  case 1: result = cos(arg * G_PI / 180.0); break;
  case 2: result = tan(arg * G_PI / 180.0); break;
  case 3: result = asin(arg) * 180.0 / G_PI; break;
  case 4: result = acos(arg) * 180.0 / G_PI; break;
  case 5: result = atan(arg) * 180.0 / G_PI; break;
  }
  return PyFloat_FromDouble(result);
}

PyObject *python_math_sub2(PyObject *self, PyObject *args, PyObject *kwargs, int mode)
{
  int dragflags = 0;
  char *kwlist[] = {"vec1", "vec2", NULL};
  PyObject *obj1 = nullptr;
  PyObject *obj2 = nullptr;
  Vector3d vec31(0, 0, 0);
  Vector3d vec32(0, 0, 0);
  if (!PyArg_ParseTupleAndKeywords(args, kwargs, "OO", kwlist, &obj1, &obj2)) {
    PyErr_SetString(PyExc_TypeError, "Error during parsing norm(vec3)");
    return NULL;
  }
  python_vectorval(obj1, 1, 3, &(vec31[0]), &(vec31[1]), &(vec31[2]), nullptr, &dragflags);
  python_vectorval(obj2, 1, 3, &(vec32[0]), &(vec32[1]), &(vec32[2]), nullptr, &dragflags);

  switch (mode) {
  case 0: return PyFloat_FromDouble(vec31.dot(vec32)); break;
  case 1:
    return python_fromvector(vec31.cross(vec32));
    break;
  }
  return Py_None;
}

PyObject *python_sin(PyObject *self, PyObject *args, PyObject *kwargs)
{
  return python_math_sub1(self, args, kwargs, 0);
}

PyObject *python_cos(PyObject *self, PyObject *args, PyObject *kwargs)
{
  return python_math_sub1(self, args, kwargs, 1);
}

PyObject *python_tan(PyObject *self, PyObject *args, PyObject *kwargs)
{
  return python_math_sub1(self, args, kwargs, 2);
}

PyObject *python_asin(PyObject *self, PyObject *args, PyObject *kwargs)
{
  return python_math_sub1(self, args, kwargs, 3);
}

PyObject *python_acos(PyObject *self, PyObject *args, PyObject *kwargs)
{
  return python_math_sub1(self, args, kwargs, 4);
}

PyObject *python_atan(PyObject *self, PyObject *args, PyObject *kwargs)
{
  return python_math_sub1(self, args, kwargs, 5);
}

PyObject *python_dot(PyObject *self, PyObject *args, PyObject *kwargs)
{
  return python_math_sub2(self, args, kwargs, 0);
}

PyObject *python_cross(PyObject *self, PyObject *args, PyObject *kwargs)
{
  return python_math_sub2(self, args, kwargs, 1);
}

PyObject *python_norm(PyObject *self, PyObject *args, PyObject *kwargs)
{
  int dragflags = 0;
  char *kwlist[] = {"vec", NULL};
  double result = 0;
  PyObject *obj = nullptr;
  Vector3d vec3(0, 0, 0);
  if (!PyArg_ParseTupleAndKeywords(args, kwargs, "O", kwlist, &obj)) {
    PyErr_SetString(PyExc_TypeError, "Error during parsing norm(vec3)");
    return NULL;
  }
  python_vectorval(obj, 1, 3, &(vec3[0]), &(vec3[1]), &(vec3[2]), nullptr, &dragflags);

  result = sqrt(vec3[0] * vec3[0] + vec3[1] * vec3[1] + vec3[2] * vec3[2]);
  return PyFloat_FromDouble(result);
}

PyObject *python_multmatrix_sub(PyObject *pyobj, PyObject *pymat, int div)
{
  Matrix4d mat;
  if (!python_tomatrix(pymat, mat)) {
    double w = mat(3, 3);
    if (w != 1.0) mat = mat / w;
  } else {
    PyErr_SetString(PyExc_TypeError, "Matrix vector should be 4x4 array");
    return NULL;
  }
  if (div) {
    auto tmp = mat.inverse().eval();
    mat = tmp;
  }

  Matrix4d objmat;
  if (!python_tomatrix(pyobj, objmat)) {
    objmat = mat * objmat;
    return python_frommatrix(objmat);
  }

  DECLARE_INSTANCE
  auto node = std::make_shared<TransformNode>(instance, "multmatrix");
  std::shared_ptr<AbstractNode> child;
  PyObject *child_dict;
  PyTypeObject *type = PyOpenSCADObjectType(pyobj);
  child = PyOpenSCADObjectToNodeMulti(pyobj, &child_dict);
  node->setPyName(child->getPyName());
  if (child == NULL) {
    PyErr_SetString(PyExc_TypeError, "Invalid type for Object in multmatrix");
    return NULL;
  }

  node->matrix = mat;
  node->children.push_back(child);
  PyObject *pyresult = PyOpenSCADObjectFromNode(type, node);
  if (child_dict != nullptr) {
    PyObject *key, *value;
    Py_ssize_t pos = 0;
    while (PyDict_Next(child_dict, &pos, &key, &value)) {
      Matrix4d raw;
      if (python_tomatrix(value, raw)) return nullptr;
      PyObject *value1 = python_frommatrix(node->matrix * raw);
      if (value1 != nullptr) PyDict_SetItem(((PyOpenSCADObject *)pyresult)->dict, key, value1);
      else PyDict_SetItem(((PyOpenSCADObject *)pyresult)->dict, key, value);
    }
  }
  return pyresult;
}

PyObject *python_multmatrix(PyObject *self, PyObject *args, PyObject *kwargs)
{
  char *kwlist[] = {"obj", "m", NULL};
  PyObject *obj = NULL;
  PyObject *mat = NULL;
  if (!PyArg_ParseTupleAndKeywords(args, kwargs, "OO!", kwlist, &obj, &PyList_Type, &mat)) {
    PyErr_SetString(PyExc_TypeError, "Error during parsing multmatrix(object, vec16)");
    return NULL;
  }
  return python_multmatrix_sub(obj, mat, 0);
}

PyObject *python_oo_multmatrix(PyObject *obj, PyObject *args, PyObject *kwargs)
{
  char *kwlist[] = {"m", NULL};
  PyObject *mat = NULL;
  if (!PyArg_ParseTupleAndKeywords(args, kwargs, "O!", kwlist, &PyList_Type, &mat)) {
    PyErr_SetString(PyExc_TypeError, "Error during parsing multmatrix(object, vec16)");
    return NULL;
  }
  return python_multmatrix_sub(obj, mat, 0);
}

PyObject *python_divmatrix(PyObject *self, PyObject *args, PyObject *kwargs)
{
  char *kwlist[] = {"obj", "m", NULL};
  PyObject *obj = NULL;
  PyObject *mat = NULL;
  if (!PyArg_ParseTupleAndKeywords(args, kwargs, "OO!", kwlist, &obj, &PyList_Type, &mat)) {
    PyErr_SetString(PyExc_TypeError, "Error during parsing divmatrix(object, vec16)");
    return NULL;
  }
  return python_multmatrix_sub(obj, mat, 1);
}

PyObject *python_oo_divmatrix(PyObject *obj, PyObject *args, PyObject *kwargs)
{
  char *kwlist[] = {"m", NULL};
  PyObject *mat = NULL;
  if (!PyArg_ParseTupleAndKeywords(args, kwargs, "O!", kwlist, &PyList_Type, &mat)) {
    PyErr_SetString(PyExc_TypeError, "Error during parsing divmatrix(object, vec16)");
    return NULL;
  }
  return python_multmatrix_sub(obj, mat, 1);
}

PyObject *python_pull_core(PyObject *obj, PyObject *anchor, PyObject *dir)
{
  DECLARE_INSTANCE
  auto node = std::make_shared<PullNode>(instance);
  PyObject *dummydict;
  PyTypeObject *type = PyOpenSCADObjectType(obj);
  std::shared_ptr<AbstractNode> child = PyOpenSCADObjectToNodeMulti(obj, &dummydict);
  if (child == NULL) {
    PyErr_SetString(PyExc_TypeError, "Invalid type for  Object in translate\n");
    return NULL;
  }

  double x = 0, y = 0, z = 0;
  if (python_vectorval(anchor, 3, 3, &x, &y, &z)) {
    PyErr_SetString(PyExc_TypeError, "Invalid vector specifiaction in anchor\n");
    return NULL;
  }
  node->anchor = Vector3d(x, y, z);

  if (python_vectorval(dir, 3, 3, &x, &y, &z)) {
    PyErr_SetString(PyExc_TypeError, "Invalid vector specifiaction in dir\n");
    return NULL;
  }
  node->dir = Vector3d(x, y, z);

  node->children.push_back(child);
  return PyOpenSCADObjectFromNode(type, node);
}

PyObject *python_pull(PyObject *self, PyObject *args, PyObject *kwargs)
{
  char *kwlist[] = {"obj", "src", "dst", NULL};
  PyObject *obj = NULL;
  PyObject *anchor = NULL;
  PyObject *dir = NULL;
  if (!PyArg_ParseTupleAndKeywords(args, kwargs, "OOO|", kwlist, &obj, &anchor, &dir)) {
    PyErr_SetString(PyExc_TypeError, "error during parsing\n");
    return NULL;
  }
  return python_pull_core(obj, anchor, dir);
}

PyObject *python_oo_pull(PyObject *obj, PyObject *args, PyObject *kwargs)
{
  char *kwlist[] = {"src", "dst", NULL};
  PyObject *anchor = NULL;
  PyObject *dir = NULL;
  if (!PyArg_ParseTupleAndKeywords(args, kwargs, "OO|", kwlist, &anchor, &dir)) {
    PyErr_SetString(PyExc_TypeError, "error during parsing\n");
    return NULL;
  }
  return python_pull_core(obj, anchor, dir);
}

PyObject *python_wrap_core(PyObject *obj, PyObject *target, double r, double d, double fn, double fa,
                           double fs)
{
  DECLARE_INSTANCE
  auto node = std::make_shared<WrapNode>(instance);

  PyObject *dummydict;
  PyTypeObject *type = PyOpenSCADObjectType(obj);
  std::shared_ptr<AbstractNode> child = PyOpenSCADObjectToNodeMulti(obj, &dummydict);
  if (child == NULL) {
    PyErr_SetString(PyExc_TypeError, "Invalid type for  Object in Wrap\n");
    return NULL;
  }

  if (!python_numberval(target, &node->r)) {
    node->shape = nullptr;
  } else if (target != nullptr &&
             PyObject_IsInstance(target, reinterpret_cast<PyObject *>(&PyOpenSCADType))) {
    std::shared_ptr<AbstractNode> abstr = ((PyOpenSCADObject *)target)->node;
    node->shape = abstr;
  } else if (!isnan(r)) {
    node->r = r;
    node->shape = nullptr;
  } else if (!isnan(d)) {
    node->r = d / 2.0;
    node->shape = nullptr;
  } else {
    PyErr_SetString(PyExc_TypeError, "wrapping object must bei either Polygon or cylinder radius\n");
    return NULL;
  }

  get_fnas(node->fn, node->fa, node->fs);
  if (!isnan(fn)) node->fn = fn;
  if (!isnan(fa)) node->fa = fa;
  if (!isnan(fs)) node->fs = fs;
  node->children.push_back(child);
  return PyOpenSCADObjectFromNode(type, node);
}

PyObject *python_wrap(PyObject *self, PyObject *args, PyObject *kwargs)
{
  char *kwlist[] = {"obj", "target", "r", "d", "fn", "fa", "fs", NULL};
  PyObject *obj = NULL, *target = NULL;
  double fn, fa, fs;
  double r = NAN, d = NAN;
  if (!PyArg_ParseTupleAndKeywords(args, kwargs, "O|Oddddd", kwlist, &obj, &target, &r, &d, &fn, &fa,
                                   &fs)) {
    PyErr_SetString(PyExc_TypeError, "error during parsing wrap\n");
    return NULL;
  }
  return python_wrap_core(obj, target, r, d, fn, fa, fs);
}

PyObject *python_oo_wrap(PyObject *obj, PyObject *args, PyObject *kwargs)
{
  char *kwlist[] = {"target", "r", "d", "fn", "fa", "fs", NULL};
  double fn = NAN, fa = NAN, fs = NAN;
  PyObject *target = NULL;
  double r = NAN, d = NAN;
  if (!PyArg_ParseTupleAndKeywords(args, kwargs, "|Oddddd", kwlist, &target, &r, &d, &fn, &fa, &fs)) {
    PyErr_SetString(PyExc_TypeError, "error during parsing wrap\n");
    return NULL;
  }
  std::vector<double> xsteps;
  xsteps.push_back(4);
  xsteps.push_back(6);

  return python_wrap_core(obj, target, r, d, fn, fa, fs);
}

PyObject *python_show_core(PyObject *obj)
{
  python_result_obj = obj;
  PyObject *child_dict = nullptr;
  std::shared_ptr<AbstractNode> child = PyOpenSCADObjectToNodeMulti(obj, &child_dict);
  if (child == NULL) {
    PyErr_SetString(PyExc_TypeError, "Invalid type for Object in show");
    return NULL;
  }
  if(child == void_node) {
    return nullptr; 
  }

  if(child == full_node) {
    PyErr_SetString(PyExc_TypeError, "Cannot display infinite space");
    return nullptr;
  }

  PyObject *key, *value;
  Py_ssize_t pos = 0;
  python_build_hashmap(child, 0);
  std::string varname = child->getPyName();
  if (child_dict != nullptr) {
    while (PyDict_Next(child_dict, &pos, &key, &value)) {
      Matrix4d raw;
      if (python_tomatrix(value, raw)) continue;
      PyObject *value1 = PyUnicode_AsEncodedString(key, "utf-8", "~");
      const char *value_str = PyBytes_AS_STRING(value1);
      SelectedObject sel;
      sel.pt.clear();
      sel.pt.push_back(Vector3d(raw(0, 3), raw(1, 3), raw(2, 3)));
      sel.pt.push_back(Vector3d(raw(0, 0), raw(1, 0), raw(2, 0)));
      sel.pt.push_back(Vector3d(raw(0, 1), raw(1, 1), raw(2, 1)));
      sel.pt.push_back(Vector3d(raw(0, 2), raw(1, 2), raw(2, 2)));
      sel.type = SelectionType::SELECTION_HANDLE;
      sel.name = varname + "." + value_str;
      python_result_handle.push_back(sel);
    }
  }
  shows.push_back(child);
  Py_INCREF(obj);
  return obj;
}

PyObject *python_show(PyObject *self, PyObject *args, PyObject *kwargs)
{
  PyObject *obj = NULL;
  char *kwlist[] = {"obj", NULL};
  if (!PyArg_ParseTupleAndKeywords(args, kwargs, "O", kwlist, &obj)) {
    PyErr_SetString(PyExc_TypeError, "Error during parsing output(object)");
    return NULL;
  }
  return python_show_core(obj);
}

PyObject *python_oo_show(PyObject *obj, PyObject *args, PyObject *kwargs)
{
  char *kwlist[] = {NULL};
  if (!PyArg_ParseTupleAndKeywords(args, kwargs, "", kwlist)) {
    PyErr_SetString(PyExc_TypeError, "Error during parsing output(object)");
    return NULL;
  }
  return python_show_core(obj);
}

PyObject *python_output(PyObject *obj, PyObject *args, PyObject *kwargs)
{
  LOG(message_group::Deprecated, "output is deprecated, please use show() instead");
  return python_show(obj, args, kwargs);
}

PyObject *python_oo_output(PyObject *obj, PyObject *args, PyObject *kwargs)
{
  LOG(message_group::Deprecated, "output is deprecated, please use show() instead");
  return python_oo_show(obj, args, kwargs);
}

void Export3mfPartInfo::writeProps(void *obj) const
{
  if (this->props == nullptr) return;
  PyObject *prop = (PyObject *)this->props;
  if (!PyDict_Check(prop)) return;
  PyObject *key, *value;
  Py_ssize_t pos = 0;
  while (PyDict_Next(prop, &pos, &key, &value)) {
    PyObject *key1 = PyUnicode_AsEncodedString(key, "utf-8", "~");
    const char *key_str = PyBytes_AS_STRING(key1);
    if (key_str == nullptr) continue;
    if (PyFloat_Check(value)) {
      writePropsFloat(obj, key_str, PyFloat_AsDouble(value));
    }
    if (PyLong_Check(value)) {
      writePropsLong(obj, key_str, PyLong_AsLong(value));
    }
    if (PyUnicode_Check(value)) {
      PyObject *val1 = PyUnicode_AsEncodedString(value, "utf-8", "~");
      const char *val_str = PyBytes_AS_STRING(val1);
      writePropsString(obj, key_str, val_str);
    }
  }
}

void python_export_obj_att(std::ostream& output)
{
  PyObject *child_dict = nullptr;
  if (python_result_obj == nullptr) return;
  std::shared_ptr<AbstractNode> child = PyOpenSCADObjectToNodeMulti(python_result_obj, &child_dict);
  if (child_dict == nullptr) return;
  if (!PyDict_Check(child_dict)) return;
  PyObject *key, *value;
  Py_ssize_t pos = 0;
  while (PyDict_Next(child_dict, &pos, &key, &value)) {
    PyObject *key1 = PyUnicode_AsEncodedString(key, "utf-8", "~");
    const char *key_str = PyBytes_AS_STRING(key1);
    if (key_str == nullptr) continue;

    if (PyLong_Check(value)) output << "# " << key_str << " = " << PyLong_AsLong(value) << "\n";

    if (PyFloat_Check(value)) output << "# " << key_str << " = " << PyFloat_AsDouble(value) << "\n";

    if (PyUnicode_Check(value)) {
      auto valuestr = std::string(PyUnicode_AsUTF8(value));
      output << "# " << key_str << " = \"" << valuestr << "\"\n";
    }
  }
}

PyObject *python_export_core(PyObject *obj, char *file)
{
  std::string filename;
  if(python_scriptpath.string().size() > 0) filename  = lookup_file(file, python_scriptpath.parent_path().u8string(), "."); // TODO problem hbier
  else filename = file;														   
  const auto path = fs::path(filename);
  std::string suffix = path.has_extension() ? path.extension().generic_string().substr(1) : "";
  boost::algorithm::to_lower(suffix);
  python_result_obj = obj;

  FileFormat exportFileFormat = FileFormat::BINARY_STL;
  if (!fileformat::fromIdentifier(suffix, exportFileFormat)) {
    LOG("Invalid suffix %1$s. Defaulting to binary STL.", suffix);
  }

  std::vector<Export3mfPartInfo> export3mfPartInfos;
  std::vector<std::string> names;

  PyObject *child_dict;
  std::shared_ptr<AbstractNode> child = PyOpenSCADObjectToNodeMulti(obj, &child_dict);
  if (child != nullptr) {
    Tree tree(child, "parent");
    GeometryEvaluator geomevaluator(tree);
    Export3mfPartInfo info(geomevaluator.evaluateGeometry(*tree.root(), false), "OpenSCAD Model",
                           nullptr);
    export3mfPartInfos.push_back(info);
  } else if (PyDict_Check(obj)) {
    PyObject *key, *value;
    Py_ssize_t pos = 0;
    while (PyDict_Next(obj, &pos, &key, &value)) {
      PyObject *value1 = PyUnicode_AsEncodedString(key, "utf-8", "~");
      const char *value_str = PyBytes_AS_STRING(value1);
      if (value_str == nullptr) continue;
      std::shared_ptr<AbstractNode> child = PyOpenSCADObjectToNodeMulti(value, &child_dict);
      if (child == nullptr) continue;

      void *prop = nullptr;
      if (child_dict != nullptr && PyDict_Check(child_dict)) {
        PyObject *key = PyUnicode_FromStringAndSize("props_3mf", 9);
        prop = PyDict_GetItem(child_dict, key);
      }
      Tree tree(child, "parent");
      GeometryEvaluator geomevaluator(tree);
      Export3mfPartInfo info(geomevaluator.evaluateGeometry(*tree.root(), false), value_str, prop);
      export3mfPartInfos.push_back(info);
    }
  }
  if (export3mfPartInfos.size() == 0) {
    PyErr_SetString(PyExc_TypeError, "Object not recognized");
    return NULL;
  }

  Export3mfOptions options3mf;
  options3mf.decimalPrecision = 6;
  options3mf.color = "#f9d72c";
  ExportInfo exportInfo = {.format = exportFileFormat,
                           .sourceFilePath = file,
                           .options3mf = std::make_shared<Export3mfOptions>(options3mf)};

  if (exportFileFormat == FileFormat::_3MF) {
    std::ofstream fstream(file, std::ios::out | std::ios::trunc | std::ios::binary);
    if (!fstream.is_open()) {
      PyErr_SetString(PyExc_TypeError, "Can't write export file");
      return nullptr;
    }
    export_3mf(export3mfPartInfos, fstream, exportInfo);
  } else {
    if (export3mfPartInfos.size() > 1) {
      PyErr_SetString(PyExc_TypeError, "This Format can at most export one object");
      return nullptr;
    }
    exportFileByName(export3mfPartInfos[0].geom, file, exportInfo);
  }
  return Py_None;
}

PyObject *python_export(PyObject *self, PyObject *args, PyObject *kwargs)
{
  PyObject *obj = NULL;
  char *file = nullptr;
  char *kwlist[] = {"obj", "file", NULL};
  if (!PyArg_ParseTupleAndKeywords(args, kwargs, "Os|O", kwlist, &obj, &file)) {
    PyErr_SetString(PyExc_TypeError, "Error during parsing output(object)");
    return NULL;
  }
  return python_export_core(obj, file);
}

PyObject *python_oo_export(PyObject *obj, PyObject *args, PyObject *kwargs)
{
  char *kwlist[] = {"file", NULL};
  char *file = nullptr;
  if (!PyArg_ParseTupleAndKeywords(args, kwargs, "s", kwlist, &file)) {
    PyErr_SetString(PyExc_TypeError, "Error during parsing output(object)");
    return NULL;
  }
  return python_export_core(obj, file);
}

PyObject *python_find_face_core(PyObject *obj, PyObject *vec_p)
{
  Vector3d vec;
  double dummy;
  PyObject *child_dict;
  if (python_vectorval(vec_p, 3, 3, &vec[0], &vec[1], &vec[2], &dummy)) return Py_None;
  std::shared_ptr<AbstractNode> child = PyOpenSCADObjectToNodeMulti(obj, &child_dict);

  if (child == nullptr) return Py_None;

  Tree tree(child, "");
  GeometryEvaluator geomevaluator(tree);
  std::shared_ptr<const Geometry> geom = geomevaluator.evaluateGeometry(*tree.root(), true);
  std::shared_ptr<const PolySet> ps = PolySetUtils::getGeometryAsPolySet(geom);

  double dmax = -1;
  Vector4d vectormax;
  for (auto ind : ps->indices) {
    Vector4d norm = calcTriangleNormal(ps->vertices, ind);
    double d = norm.head<3>().dot(vec);
    if (d > dmax) {
      dmax = d;
      vectormax = norm;
    }
  }
  PyObject *coord = PyList_New(4);
  for (int i = 0; i < 4; i++) PyList_SetItem(coord, i, PyFloat_FromDouble(vectormax[i]));
  return coord;
}

PyObject *python_find_face(PyObject *self, PyObject *args, PyObject *kwargs)
{
  char *kwlist[] = {"obj", "vec", NULL};
  PyObject *obj = nullptr;
  PyObject *vec = nullptr;
  if (!PyArg_ParseTupleAndKeywords(args, kwargs, "OO", kwlist, &obj, &vec)) {
    PyErr_SetString(PyExc_TypeError, "Error during parsing find_face(object)");
    return NULL;
  }
  return python_find_face_core(obj, vec);
}

PyObject *python_oo_find_face(PyObject *obj, PyObject *args, PyObject *kwargs)
{
  char *kwlist[] = {"vec", NULL};
  PyObject *vec = nullptr;
  if (!PyArg_ParseTupleAndKeywords(args, kwargs, "O", kwlist, &vec)) {
    PyErr_SetString(PyExc_TypeError, "Error during parsing find_face(object)");
    return NULL;
  }
  return python_find_face_core(obj, vec);
}

PyObject *python_sitonto_core(PyObject *pyobj, PyObject *vecx_p, PyObject *vecy_p, PyObject *vecz_p)
{
  Vector4d vecx, vecy, vecz;
  Vector3d cut;
  if (python_vectorval(vecx_p, 3, 3, &vecx[0], &vecx[1], &vecx[2], &vecx[3])) return Py_None;
  if (python_vectorval(vecy_p, 3, 3, &vecy[0], &vecy[1], &vecy[2], &vecy[3])) return Py_None;
  if (python_vectorval(vecz_p, 3, 3, &vecz[0], &vecz[1], &vecz[2], &vecz[3])) return Py_None;

  if (cut_face_face_face(vecx.head<3>() * vecx[3], vecx.head<3>(), vecy.head<3>() * vecy[3],
                         vecy.head<3>(), vecz.head<3>() * vecz[3], vecz.head<3>(), cut))
    return Py_None;
  DECLARE_INSTANCE
  auto node = std::make_shared<TransformNode>(instance, "sitontonode");
  std::shared_ptr<AbstractNode> child;
  PyObject *dummydict;
  PyTypeObject *type = PyOpenSCADObjectType(pyobj);
  child = PyOpenSCADObjectToNodeMulti(pyobj, &dummydict);
  node->setPyName(child->getPyName());
  if (child == NULL) {
    PyErr_SetString(PyExc_TypeError, "Invalid type for Object in multmatrix");
    return NULL;
  }
  Matrix4d mat;
  Vector3d vecx_n = vecz.head<3>().cross(vecy.head<3>()).normalized();
  Vector3d vecy_n = vecx.head<3>().cross(vecz.head<3>()).normalized();
  if (vecx.head<3>().cross(vecy.head<3>()).dot(vecz.head<3>()) < 0) {
    vecx_n = -vecx_n;
    vecy_n = -vecy_n;
  }
  mat << vecx_n[0], vecy_n[0], vecz[0], cut[0], vecx_n[1], vecy_n[1], vecz[1], cut[1], vecx_n[2],
    vecy_n[2], vecz[2], cut[2], 0, 0, 0, 1;

  node->matrix = mat;
  node->children.push_back(child);
  return PyOpenSCADObjectFromNode(type, node);
}

PyObject *python_sitonto(PyObject *self, PyObject *args, PyObject *kwargs)
{
  char *kwlist[] = {"obj", "vecz", "vecx", "vecy", NULL};
  PyObject *obj = nullptr;
  PyObject *vecx = nullptr;
  PyObject *vecy = nullptr;
  PyObject *vecz = nullptr;
  if (!PyArg_ParseTupleAndKeywords(args, kwargs, "OOOO", kwlist, &obj, &vecz, &vecx, &vecy)) {
    PyErr_SetString(PyExc_TypeError, "Error during parsing sitonto(object)");
    return NULL;
  }
  return python_sitonto_core(obj, vecx, vecy, vecz);
}

PyObject *python_oo_sitonto(PyObject *obj, PyObject *args, PyObject *kwargs)
{
  char *kwlist[] = {"vecz", " vecx", "vecy", NULL};
  PyObject *vecx = nullptr;
  PyObject *vecy = nullptr;
  PyObject *vecz = nullptr;
  if (!PyArg_ParseTupleAndKeywords(args, kwargs, "OOO", kwlist, &vecz, &vecx, &vecy)) {
    PyErr_SetString(PyExc_TypeError, "Error during parsing sitonto(object)");
    return NULL;
  }
  return python_sitonto_core(obj, vecx, vecy, vecz);
}

PyObject *python__getitem__(PyObject *obj, PyObject *key)
{
  PyOpenSCADObject *self = (PyOpenSCADObject *)obj;
  if (self->dict == nullptr) {
    return nullptr;
  }
  PyObject *result = PyDict_GetItem(self->dict, key);
  if (result == NULL) {
    PyObject *keyname = PyUnicode_AsEncodedString(key, "utf-8", "~");
    if (keyname == nullptr) return nullptr;
    std::string keystr = PyBytes_AS_STRING(keyname);
    result = Py_None;
    if (keystr == "matrix") {
      PyObject *dummy_dict;
      std::shared_ptr<AbstractNode> node = PyOpenSCADObjectToNode(obj, &dummy_dict);
      std::shared_ptr<const TransformNode> trans = std::dynamic_pointer_cast<const TransformNode>(node);
      Matrix4d matrix = Matrix4d::Identity();
      if (trans != nullptr) matrix = trans->matrix.matrix();
      result = python_frommatrix(matrix);
    } else if (keystr == "size") {
      PyObject *bbox;
      bbox = python_bbox_core(obj);
      if (bbox == Py_None) {
        return Py_None;
      }
      PyObject *negative_ones = Py_BuildValue("[f,f,f]", -1.0, -1.0, -1.0);
      if (!negative_ones) {
        return Py_None;
      }
      PyObject *size = python_nb_sub_vec3(PyTuple_GetItem(bbox, 1),
                                          python_scale_core(PyTuple_GetItem(bbox, 0), negative_ones), 0);
      Py_DECREF(negative_ones);
      Py_INCREF(size);
      return size;
    }
  } else Py_INCREF(result);
  return result;
}

int python__setitem__(PyObject *dict, PyObject *key, PyObject *v)
{
  PyOpenSCADObject *self = (PyOpenSCADObject *)dict;
  if (self->dict == NULL) {
    return 0;
  }
  Py_INCREF(v);
  PyDict_SetItem(self->dict, key, v);
  return 0;
}

PyObject *python_color_core(PyObject *obj, PyObject *color, double alpha)
{
  PyObject *child_dict;
  std::shared_ptr<AbstractNode> child;
  PyTypeObject *type = PyOpenSCADObjectType(obj);
  child = PyOpenSCADObjectToNodeMulti(obj, &child_dict);
  if (child == NULL) {
    PyErr_SetString(PyExc_TypeError, "Invalid type for Object in color");
    return NULL;
  }
  DECLARE_INSTANCE
  auto node = std::make_shared<ColorNode>(instance);

  Vector4d col(0, 0, 0, alpha);
  if (!python_vectorval(color, 3, 4, &col[0], &col[1], &col[2], &col[3])) {
    node->color.setRgba(float(col[0]), float(col[1]), float(col[2]), float(col[3]));
  } else if (PyUnicode_Check(color)) {
    PyObject *value = PyUnicode_AsEncodedString(color, "utf-8", "~");
    char *colorname = PyBytes_AS_STRING(value);
    const auto color = OpenSCAD::parse_color(colorname);
    if (color) {
      node->color = *color;
      node->color.setAlpha(alpha);
    } else {
      PyErr_SetString(PyExc_TypeError, "Cannot parse color");
      return NULL;
    }
  } else {
    PyErr_SetString(PyExc_TypeError, "Unknown color representation");
    return nullptr;
  }

  node->textureind = -1;
  node->children.push_back(child);

  PyObject *pyresult = PyOpenSCADObjectFromNode(type, node);
  if (child_dict != nullptr) {
    PyObject *key, *value;
    Py_ssize_t pos = 0;
    while (PyDict_Next(child_dict, &pos, &key, &value)) {
      PyDict_SetItem(((PyOpenSCADObject *)pyresult)->dict, key, value);
    }
  }
  return pyresult;
}

PyObject *python_color(PyObject *self, PyObject *args, PyObject *kwargs)
{
  char *kwlist[] = {"obj", "c", "alpha", NULL};
  PyObject *obj = NULL;
  PyObject *color = NULL;
  double alpha = 1.0;
  if (!PyArg_ParseTupleAndKeywords(args, kwargs, "O|Odi", kwlist, &obj, &color, &alpha)) {
    PyErr_SetString(PyExc_TypeError, "error during parsing color");
    return NULL;
  }
  return python_color_core(obj, color, alpha);
}

PyObject *python_oo_color(PyObject *obj, PyObject *args, PyObject *kwargs)
{
  char *kwlist[] = {"c", "alpha", NULL};
  PyObject *color = NULL;
  double alpha = 1.0;
  if (!PyArg_ParseTupleAndKeywords(args, kwargs, "|Od", kwlist, &color, &alpha)) {
    PyErr_SetString(PyExc_TypeError, "error during parsing color");
    return NULL;
  }
  return python_color_core(obj, color, alpha);
}

typedef std::vector<int> intList;

PyObject *python_mesh_core(PyObject *obj, bool tessellate)
{
  PyObject *dummydict;
  std::shared_ptr<AbstractNode> child = PyOpenSCADObjectToNodeMulti(obj, &dummydict);
  if (child == NULL) {
    PyErr_SetString(PyExc_TypeError, "Invalid type for  Object in mesh \n");
    return NULL;
  }
  Tree tree(child, "");
  GeometryEvaluator geomevaluator(tree);
  std::shared_ptr<const Geometry> geom = geomevaluator.evaluateGeometry(*tree.root(), true);
  std::shared_ptr<const PolySet> ps = PolySetUtils::getGeometryAsPolySet(geom);

  if (ps != nullptr) {
    if (tessellate == true) {
      ps = PolySetUtils::tessellate_faces(*ps);
    }
    // Now create Python Point array
    PyObject *ptarr = PyList_New(ps->vertices.size());
    for (unsigned int i = 0; i < ps->vertices.size(); i++) {
      PyObject *coord = PyList_New(3);
      for (int j = 0; j < 3; j++) PyList_SetItem(coord, j, PyFloat_FromDouble(ps->vertices[i][j]));
      PyList_SetItem(ptarr, i, coord);
      Py_XINCREF(coord);
    }
    Py_XINCREF(ptarr);
    // Now create Python Point array
    PyObject *polarr = PyList_New(ps->indices.size());
    for (unsigned int i = 0; i < ps->indices.size(); i++) {
      PyObject *face = PyList_New(ps->indices[i].size());
      for (unsigned int j = 0; j < ps->indices[i].size(); j++)
        PyList_SetItem(face, j, PyLong_FromLong(ps->indices[i][j]));
      PyList_SetItem(polarr, i, face);
      Py_XINCREF(face);
    }
    Py_XINCREF(polarr);

    PyObject *result = PyTuple_New(2);
    PyTuple_SetItem(result, 0, ptarr);
    PyTuple_SetItem(result, 1, polarr);

    return result;
  }
  if (auto polygon2d = std::dynamic_pointer_cast<const Polygon2d>(geom)) {
    const std::vector<Outline2d> outlines = polygon2d->outlines();
    PyObject *pyth_outlines = PyList_New(outlines.size());
    for (unsigned int i = 0; i < outlines.size(); i++) {
      const Outline2d& outline = outlines[i];
      PyObject *pyth_outline = PyList_New(outline.vertices.size());
      for (unsigned int j = 0; j < outline.vertices.size(); j++) {
        Vector2d pt = outline.vertices[j];
        PyObject *pyth_pt = PyList_New(2);
        for (int k = 0; k < 2; k++) PyList_SetItem(pyth_pt, k, PyFloat_FromDouble(pt[k]));
        PyList_SetItem(pyth_outline, j, pyth_pt);
      }
      PyList_SetItem(pyth_outlines, i, pyth_outline);
    }
    return pyth_outlines;
  }
  return Py_None;
}

PyObject *python_mesh(PyObject *self, PyObject *args, PyObject *kwargs)
{
  char *kwlist[] = {"obj", "triangulate", NULL};
  PyObject *obj = NULL;
  PyObject *tess = NULL;
  if (!PyArg_ParseTupleAndKeywords(args, kwargs, "O|O", kwlist, &obj, &tess)) {
    PyErr_SetString(PyExc_TypeError, "error during parsing\n");
    return NULL;
  }
  return python_mesh_core(obj, tess == Py_True);
}

PyObject *python_oo_mesh(PyObject *obj, PyObject *args, PyObject *kwargs)
{
  char *kwlist[] = {"triangulate", NULL};
  PyObject *tess = NULL;
  if (!PyArg_ParseTupleAndKeywords(args, kwargs, "|O", kwlist, &tess)) {
    PyErr_SetString(PyExc_TypeError, "error during parsing\n");
    return NULL;
  }
  return python_mesh_core(obj, tess == Py_True);
}

PyObject *python_bbox_core(PyObject *obj)
{
  PyObject *dummydict;
  std::shared_ptr<AbstractNode> child = PyOpenSCADObjectToNodeMulti(obj, &dummydict);
  if (child == NULL) {
    PyErr_SetString(PyExc_TypeError, "Invalid type for  Object in bbox \n");
    return NULL;
  }
  Tree tree(child, "");
  GeometryEvaluator geomevaluator(tree);
  std::shared_ptr<const Geometry> geom = geomevaluator.evaluateGeometry(*tree.root(), true);
  std::shared_ptr<const PolySet> ps = PolySetUtils::getGeometryAsPolySet(geom);

  if (ps != nullptr && ps->vertices.size() > 0) {
    Vector3d pmin = ps->vertices[0];
    Vector3d pmax = pmin;
    for (const auto& pt : ps->vertices) {
      for (int i = 0; i < 3; i++) {
        if (pt[i] > pmax[i]) pmax[i] = pt[i];
        if (pt[i] < pmin[i]) pmin[i] = pt[i];
      }
    }
    // Now create Python Vectors
    PyObject *ptmin = PyList_New(3);
    PyObject *ptmax = PyList_New(3);
    for (int i = 0; i < 3; i++) {
      PyList_SetItem(ptmin, i, PyFloat_FromDouble(pmin[i]));
      PyList_SetItem(ptmax, i, PyFloat_FromDouble(pmax[i]));
    }
    Py_XINCREF(ptmin);
    Py_XINCREF(ptmax);

    PyObject *result = PyTuple_New(2);
    PyTuple_SetItem(result, 0, ptmin);
    PyTuple_SetItem(result, 1, ptmax);
    return result;
  }
  return Py_None;
}

PyObject *python_bbox(PyObject *self, PyObject *args, PyObject *kwargs)
{
  char *kwlist[] = {"obj", NULL};
  PyObject *obj = NULL;
  if (!PyArg_ParseTupleAndKeywords(args, kwargs, "O", kwlist, &obj)) {
    PyErr_SetString(PyExc_TypeError, "error during parsing\n");
    return NULL;
  }
  return python_bbox_core(obj);
}

PyObject *python_oo_bbox(PyObject *obj, PyObject *args, PyObject *kwargs)
{
  char *kwlist[] = {NULL};
  if (!PyArg_ParseTupleAndKeywords(args, kwargs, "", kwlist)) {
    PyErr_SetString(PyExc_TypeError, "error during parsing\n");
    return NULL;
  }
  return python_bbox_core(obj);
}

PyObject *python_separate_core(PyObject *obj)
{
  PyObject *dummydict;
  PyTypeObject *type = PyOpenSCADObjectType(obj);
  std::shared_ptr<AbstractNode> child = PyOpenSCADObjectToNodeMulti(obj, &dummydict);
  if (child == NULL) {
    PyErr_SetString(PyExc_TypeError, "Invalid type for  Object in separate \n");
    return NULL;
  }
  Tree tree(child, "");
  GeometryEvaluator geomevaluator(tree);
  std::shared_ptr<const Geometry> geom = geomevaluator.evaluateGeometry(*tree.root(), true);
  std::shared_ptr<const PolySet> ps = PolySetUtils::getGeometryAsPolySet(geom);

  if (ps != nullptr) {
    // setup databases
    intList empty_list;
    std::vector<intList> pt2tri;

    std::vector<int> vert_db;
    for (size_t i = 0; i < ps->vertices.size(); i++) {
      vert_db.push_back(-1);
      pt2tri.push_back(empty_list);
    }

    std::vector<int> tri_db;
    for (size_t i = 0; i < ps->indices.size(); i++) {
      tri_db.push_back(-1);
      for (auto ind : ps->indices[i]) pt2tri[ind].push_back(i);
    }

    // now sort for objects
    int obj_num = 0;
    for (size_t i = 0; i < vert_db.size(); i++) {
      if (vert_db[i] != -1) continue;
      std::vector<int> vert_todo;
      vert_todo.push_back(i);
      while (vert_todo.size() > 0) {
        int vert_ind = vert_todo[vert_todo.size() - 1];
        vert_todo.pop_back();
        if (vert_db[vert_ind] != -1) continue;
        vert_db[vert_ind] = obj_num;
        for (int tri_ind : pt2tri[vert_ind]) {
          if (tri_db[tri_ind] != -1) continue;
          tri_db[tri_ind] = obj_num;
          for (int vert1_ind : ps->indices[tri_ind]) {
            if (vert_db[vert1_ind] != -1) continue;
            vert_todo.push_back(vert1_ind);
          }
        }
      }
      obj_num++;
    }

    PyObject *objects = PyList_New(obj_num);
    for (int i = 0; i < obj_num; i++) {
      // create a polyhedron for each
      DECLARE_INSTANCE
      auto node = std::make_shared<PolyhedronNode>(instance);
      node->convexity = 2;
      std::vector<int> vert_map;
      for (size_t j = 0; j < ps->vertices.size(); j++) {
        if (vert_db[j] == i) {
          vert_map.push_back(node->points.size());
          node->points.push_back(ps->vertices[j]);
        } else vert_map.push_back(-1);
      }
      for (size_t j = 0; j < ps->indices.size(); j++) {
        if (tri_db[j] == i) {
          IndexedFace face_map;
          for (auto ind : ps->indices[j]) {
            face_map.push_back(vert_map[ind]);
          }
          std::reverse(face_map.begin(), face_map.end());
          node->faces.push_back(face_map);
        }
      }
      PyList_SetItem(objects, i, PyOpenSCADObjectFromNode(type, node));
    }
    return objects;
  }
  return Py_None;
}

PyObject *python_separate(PyObject *self, PyObject *args, PyObject *kwargs)
{
  char *kwlist[] = {"obj", NULL};
  PyObject *obj = NULL;
  if (!PyArg_ParseTupleAndKeywords(args, kwargs, "O", kwlist, &obj)) {
    PyErr_SetString(PyExc_TypeError, "error during parsing\n");
    return NULL;
  }
  return python_separate_core(obj);
}

PyObject *python_oo_separate(PyObject *obj, PyObject *args, PyObject *kwargs)
{
  char *kwlist[] = {NULL};
  if (!PyArg_ParseTupleAndKeywords(args, kwargs, "", kwlist)) {
    PyErr_SetString(PyExc_TypeError, "error during parsing\n");
    return NULL;
  }
  return python_separate_core(obj);
}

PyObject *python_edges_core(PyObject *obj)
{
  PyObject *dummydict;
  PyTypeObject *type = PyOpenSCADObjectType(obj);
  std::shared_ptr<AbstractNode> child = PyOpenSCADObjectToNodeMulti(obj, &dummydict);
  if (child == NULL) {
    PyErr_SetString(PyExc_TypeError, "Invalid type for  Object in faces \n");
    return NULL;
  }

  Tree tree(child, "");
  GeometryEvaluator geomevaluator(tree);
  std::shared_ptr<const Geometry> geom = geomevaluator.evaluateGeometry(*tree.root(), true);
  const std::shared_ptr<const Polygon2d> poly = std::dynamic_pointer_cast<const Polygon2d>(geom);
  if (poly == nullptr) return Py_None;
  int edgenum = 0;
  Vector3d zdir(0, 0, 0);
  Transform3d trans = poly->getTransform3d();
  for (auto ol : poly->untransformedOutlines()) {
    int n = ol.vertices.size();
    for (int i = 0; i < n; i++) {
      Vector3d p1 = trans * Vector3d(ol.vertices[i][0], ol.vertices[i][1], 0);
      Vector3d p2 = trans * Vector3d(ol.vertices[(i + 1) % n][0], ol.vertices[(i + 1) % n][1], 0);
      Vector3d p3 = trans * Vector3d(ol.vertices[(i + 2) % n][0], ol.vertices[(i + 2) % n][1], 0);
      zdir += (p1 - p2).cross(p2 - p3);
    }
    edgenum += n;
  }
  zdir.normalize();
  PyObject *pyth_edges = PyList_New(edgenum);
  int ind = 0;

  for (auto ol : poly->untransformedOutlines()) {
    int n = ol.vertices.size();
    for (int i = 0; i < n; i++) {
      Vector3d p1 = trans * Vector3d(ol.vertices[i][0], ol.vertices[i][1], 0);
      Vector3d p2 = trans * Vector3d(ol.vertices[(i + 1) % n][0], ol.vertices[(i + 1) % n][1], 0);
      Vector3d pt = (p1 + p2) / 2.0;
      Vector3d xdir = (p2 - p1).normalized();
      Vector3d ydir = xdir.cross(zdir).normalized();

      Matrix4d mat;
      mat << xdir[0], ydir[0], zdir[0], pt[0], xdir[1], ydir[1], zdir[1], pt[1], xdir[2], ydir[2],
        zdir[2], pt[2], 0, 0, 0, 1;

      DECLARE_INSTANCE
      auto edge = std::make_shared<EdgeNode>(instance);
      edge->size = (p2 - p1).norm();
      edge->center = true;
      {
        DECLARE_INSTANCE
        auto mult = std::make_shared<TransformNode>(instance, "multmatrix");
        mult->matrix = mat;
        mult->children.push_back(edge);

        PyObject *pyth_edge = PyOpenSCADObjectFromNode(type, mult);
        PyList_SetItem(pyth_edges, ind++, pyth_edge);
      }
    }
  }
  return pyth_edges;
}

PyObject *python_edges(PyObject *self, PyObject *args, PyObject *kwargs)
{
  char *kwlist[] = {"obj", NULL};
  PyObject *obj = NULL;
  if (!PyArg_ParseTupleAndKeywords(args, kwargs, "O", kwlist, &obj)) {
    PyErr_SetString(PyExc_TypeError, "error during parsing\n");
    return NULL;
  }
  return python_edges_core(obj);
}

PyObject *python_oo_edges(PyObject *obj, PyObject *args, PyObject *kwargs)
{
  char *kwlist[] = {NULL};
  if (!PyArg_ParseTupleAndKeywords(args, kwargs, "", kwlist)) {
    PyErr_SetString(PyExc_TypeError, "error during parsing\n");
    return NULL;
  }
  return python_edges_core(obj);
}

PyObject *python_faces_core(PyObject *obj, bool tessellate)
{
  PyObject *dummydict;
  PyTypeObject *type = PyOpenSCADObjectType(obj);
  std::shared_ptr<AbstractNode> child = PyOpenSCADObjectToNodeMulti(obj, &dummydict);
  if (child == NULL) {
    PyErr_SetString(PyExc_TypeError, "Invalid type for  Object in faces \n");
    return NULL;
  }

  Tree tree(child, "");
  GeometryEvaluator geomevaluator(tree);
  std::shared_ptr<const Geometry> geom = geomevaluator.evaluateGeometry(*tree.root(), true);
  std::shared_ptr<const PolySet> ps = PolySetUtils::getGeometryAsPolySet(geom);

  if (ps != nullptr) {
    PolygonIndices inds;
    std::vector<int> face_parents;
    if (tessellate == true) {
      ps = PolySetUtils::tessellate_faces(*ps);
      inds = ps->indices;
      for (size_t i = 0; i < inds.size(); i++) face_parents.push_back(-1);
    } else {
      std::vector<Vector4d> normals, new_normals;
      normals = calcTriangleNormals(ps->vertices, ps->indices);
      inds = mergeTriangles(ps->indices, normals, new_normals, face_parents, ps->vertices);
    }
    int resultlen = 0, resultiter = 0;
    for (size_t i = 0; i < face_parents.size(); i++)
      if (face_parents[i] == -1) resultlen++;

    PyObject *pyth_faces = PyList_New(resultlen);

    for (size_t j = 0; j < inds.size(); j++) {
      if (face_parents[j] != -1) continue;
      auto& face = inds[j];
      if (face.size() < 3) continue;
      Vector3d zdir = calcTriangleNormal(ps->vertices, face).head<3>().normalized();
      // calc center of face
      Vector3d ptmin, ptmax;
      for (size_t i = 0; i < face.size(); i++) {
        Vector3d pt = ps->vertices[face[i]];
        for (int k = 0; k < 3; k++) {
          if (i == 0 || pt[k] < ptmin[k]) ptmin[k] = pt[k];
          if (i == 0 || pt[k] > ptmax[k]) ptmax[k] = pt[k];
        }
      }
      Vector3d pt =
        Vector3d((ptmin[0] + ptmax[0]) / 2.0, (ptmin[1] + ptmax[1]) / 2.0, (ptmin[2] + ptmax[2]) / 2.0);
      Vector3d xdir = (ps->vertices[face[1]] - ps->vertices[face[0]]).normalized();
      Vector3d ydir = zdir.cross(xdir);

      Matrix4d mat;
      mat << xdir[0], ydir[0], zdir[0], pt[0], xdir[1], ydir[1], zdir[1], pt[1], xdir[2], ydir[2],
        zdir[2], pt[2], 0, 0, 0, 1;

      Matrix4d invmat = mat.inverse();

      DECLARE_INSTANCE
      auto poly = std::make_shared<PolygonNode>(instance);
      std::vector<size_t> path;
      for (size_t i = 0; i < face.size(); i++) {
        Vector3d pt = ps->vertices[face[i]];
        Vector4d pt4(pt[0], pt[1], pt[2], 1);
        pt4 = invmat * pt4;
        path.push_back(poly->points.size());
        Vector3d pt3 = pt4.head<3>();
        pt3[2] = 0;  // no radius
        poly->points.push_back(pt3);
      }

      // xdir should be parallel to the longest edge
      int n = poly->points.size();
      Vector3d maxline(0, 0, 0);
      for (int i = 0; i < n; i++) {
        Vector3d line = poly->points[(i + 1) % n] - poly->points[i];
        if (line.norm() > maxline.norm()) maxline = line;
      }
      double arcshift = atan2(maxline[1], maxline[0]);
      Vector3d newpt(0, 0, 0);
      for (auto& pt : poly->points) {
        newpt[0] = pt[0] * cos(-arcshift) - pt[1] * sin(-arcshift);
        newpt[1] = pt[0] * sin(-arcshift) + pt[1] * cos(-arcshift);
        pt = newpt;
      }

      poly->paths.push_back(path);

      // check if there are holes
      for (size_t k = 0; k < inds.size(); k++) {
        if ((size_t) face_parents[k] == j) {
          auto& hole = inds[k];

          std::vector<size_t> path;
          for (size_t i = 0; i < hole.size(); i++) {
            Vector3d pt = ps->vertices[hole[i]];
            Vector4d pt4(pt[0], pt[1], pt[2], 1);
            pt4 = invmat * pt4;
            path.push_back(poly->points.size());
            Vector3d pt3 = pt4.head<3>();
            newpt[0] = pt3[0] * cos(-arcshift) - pt3[1] * sin(-arcshift);
            newpt[1] = pt3[0] * sin(-arcshift) + pt3[1] * cos(-arcshift);
            poly->points.push_back(newpt);
          }
          poly->paths.push_back(path);
        }
      }
      {
        DECLARE_INSTANCE
        auto mult = std::make_shared<TransformNode>(instance, "multmatrix");
        // mat um arcshift drehen
        Vector3d xvec(mat(0, 0), mat(1, 0), mat(2, 0));
        Vector3d yvec(mat(0, 1), mat(1, 1), mat(2, 1));

        // rotate xvec
        mat(0, 0) = xvec[0] * cos(arcshift) + yvec[0] * sin(arcshift);
        mat(1, 0) = xvec[1] * cos(arcshift) + yvec[1] * sin(arcshift);
        mat(2, 0) = xvec[2] * cos(arcshift) + yvec[2] * sin(arcshift);

        // rotate yvec
        mat(0, 1) = yvec[0] * cos(arcshift) - xvec[0] * sin(arcshift);
        mat(1, 1) = yvec[1] * cos(arcshift) - xvec[1] * sin(arcshift);
        mat(2, 1) = yvec[2] * cos(arcshift) - xvec[2] * sin(arcshift);

        mult->matrix = mat;
        mult->children.push_back(poly);

        PyObject *pyth_face = PyOpenSCADObjectFromNode(type, mult);
        PyList_SetItem(pyth_faces, resultiter++, pyth_face);
      }
    }
    return pyth_faces;
  }
  return Py_None;
}

PyObject *python_faces(PyObject *self, PyObject *args, PyObject *kwargs)
{
  char *kwlist[] = {"obj", "triangulate", NULL};
  PyObject *obj = NULL;
  PyObject *tess = NULL;
  if (!PyArg_ParseTupleAndKeywords(args, kwargs, "O|O", kwlist, &obj, &tess)) {
    PyErr_SetString(PyExc_TypeError, "error during parsing\n");
    return NULL;
  }
  return python_faces_core(obj, tess == Py_True);
}

PyObject *python_oo_faces(PyObject *obj, PyObject *args, PyObject *kwargs)
{
  char *kwlist[] = {"triangulate", NULL};
  PyObject *tess = NULL;
  if (!PyArg_ParseTupleAndKeywords(args, kwargs, "|O", kwlist, &tess)) {
    PyErr_SetString(PyExc_TypeError, "error during parsing\n");
    return NULL;
  }
  return python_faces_core(obj, tess == Py_True);
}

PyObject *python_oversample_core(PyObject *obj, int n, PyObject *round)
{
  PyObject *dummydict;
  PyTypeObject *type = PyOpenSCADObjectType(obj);
  std::shared_ptr<AbstractNode> child = PyOpenSCADObjectToNodeMulti(obj, &dummydict);
  if (child == NULL) {
    PyErr_SetString(PyExc_TypeError, "Invalid type for  Object in oversample \n");
    return NULL;
  }

  DECLARE_INSTANCE
  auto node = std::make_shared<OversampleNode>(instance);
  node->children.push_back(child);
  node->n = n;
  node->round = 0;
  if (round == Py_True) node->round = 1;

  return PyOpenSCADObjectFromNode(type, node);
}

PyObject *python_oversample(PyObject *self, PyObject *args, PyObject *kwargs)
{
  int n = 2;
  char *kwlist[] = {"obj", "n", "round", NULL};
  PyObject *obj = NULL;
  PyObject *round = NULL;
  if (!PyArg_ParseTupleAndKeywords(args, kwargs, "Oi|O", kwlist, &obj, &n, &round)) {
    PyErr_SetString(PyExc_TypeError, "error during parsing\n");
    return NULL;
  }
  return python_oversample_core(obj, n, round);
}

PyObject *python_oo_oversample(PyObject *obj, PyObject *args, PyObject *kwargs)
{
  int n = 2;
  char *kwlist[] = {"n", "round", NULL};
  PyObject *round = NULL;
  if (!PyArg_ParseTupleAndKeywords(args, kwargs, "i|O", kwlist, &n, &round)) {
    PyErr_SetString(PyExc_TypeError, "error during parsing\n");
    return NULL;
  }
  return python_oversample_core(obj, n, round);
}

PyObject *python_debug_core(PyObject *obj, PyObject *faces)
{
  PyObject *dummydict;
  PyTypeObject *type = PyOpenSCADObjectType(obj);
  std::shared_ptr<AbstractNode> child = PyOpenSCADObjectToNodeMulti(obj, &dummydict);
  if (child == NULL) {
    PyErr_SetString(PyExc_TypeError, "Invalid type for  Object in debug \n");
    return NULL;
  }

  DECLARE_INSTANCE
  auto node = std::make_shared<DebugNode>(instance);
  node->children.push_back(child);
  if (faces != nullptr) {
    std::vector<int> intfaces = python_intlistval(faces);
    node->faces = intfaces;
  }
  return PyOpenSCADObjectFromNode(type, node);
}

PyObject *python_debug(PyObject *self, PyObject *args, PyObject *kwargs)
{
  char *kwlist[] = {"obj", "faces", NULL};
  PyObject *obj = NULL;
  PyObject *faces = NULL;
  if (!PyArg_ParseTupleAndKeywords(args, kwargs, "O|O", kwlist, &obj, &faces)) {
    PyErr_SetString(PyExc_TypeError, "error duing parsing\n");
    return NULL;
  }
  return python_debug_core(obj, faces);
}

PyObject *python_oo_debug(PyObject *self, PyObject *args, PyObject *kwargs)
{
  char *kwlist[] = {"faces", NULL};
  PyObject *faces = NULL;
  if (!PyArg_ParseTupleAndKeywords(args, kwargs, "|O", kwlist, &faces)) {
    PyErr_SetString(PyExc_TypeError, "error duing parsing\n");
    return NULL;
  }
  return python_debug_core(self, faces);
}

PyObject *python_repair_core(PyObject *obj, PyObject *color)
{
  PyObject *dummydict;
  PyTypeObject *type = PyOpenSCADObjectType(obj);
  std::shared_ptr<AbstractNode> child = PyOpenSCADObjectToNode(obj, &dummydict);
  if (child == NULL) {
    PyErr_SetString(PyExc_TypeError, "Invalid type for  Object in repair \n");
    return NULL;
  }

  DECLARE_INSTANCE
  auto node = std::make_shared<RepairNode>(instance);
  node->children.push_back(child);
  if (color != nullptr) {
    Vector4d col(0, 0, 0, 1.0);
    if (!python_vectorval(color, 3, 4, &col[0], &col[1], &col[2], &col[3])) {
      node->color.setRgba(float(col[0]), float(col[1]), float(col[2]), float(col[3]));
    } else if (PyUnicode_Check(color)) {
      PyObject *value = PyUnicode_AsEncodedString(color, "utf-8", "~");
      char *colorname = PyBytes_AS_STRING(value);
      const auto color = OpenSCAD::parse_color(colorname);
      if (color) {
        node->color = *color;
        node->color.setAlpha(1.0);
      } else {
        PyErr_SetString(PyExc_TypeError, "Cannot parse color");
        return NULL;
      }
    } else {
      PyErr_SetString(PyExc_TypeError, "Unknown color representation");
      return nullptr;
    }
  }
  return PyOpenSCADObjectFromNode(type, node);
}

PyObject *python_repair(PyObject *self, PyObject *args, PyObject *kwargs)
{
  char *kwlist[] = {"obj", "color", NULL};
  PyObject *obj = NULL;
  PyObject *color = NULL;
  if (!PyArg_ParseTupleAndKeywords(args, kwargs, "O|O", kwlist, &obj, &color)) {
    PyErr_SetString(PyExc_TypeError, "error duing parsing\n");
    return NULL;
  }
  return python_repair_core(obj, color);
}

PyObject *python_oo_repair(PyObject *self, PyObject *args, PyObject *kwargs)
{
  char *kwlist[] = {"color", NULL};
  PyObject *color = NULL;
  if (!PyArg_ParseTupleAndKeywords(args, kwargs, "|O", kwlist, &color)) {
    PyErr_SetString(PyExc_TypeError, "error duing parsing\n");
    return NULL;
  }
  return python_repair_core(self, color);
}

PyObject *python_fillet_core(PyObject *obj, double r, int fn, PyObject *sel, double minang)
{
  PyObject *dummydict;
  DECLARE_INSTANCE
  auto node = std::make_shared<FilletNode>(instance);
  PyTypeObject *type = &PyOpenSCADType;
  node->r = r;
  node->fn = fn;
  node->minang = minang;
  if (obj != nullptr) {
    type = PyOpenSCADObjectType(obj);
    node->children.push_back(PyOpenSCADObjectToNodeMulti(obj, &dummydict));
  } else {
    PyErr_SetString(PyExc_TypeError, "Invalid type for  Object in fillet \n");
    return NULL;
  }

  if (sel != nullptr) {
    type = PyOpenSCADObjectType(sel);
    auto child = PyOpenSCADObjectToNodeMulti(sel, &dummydict);
    if (child != nullptr) node->children.push_back(child);
  }

  return PyOpenSCADObjectFromNode(type, node);
}

PyObject *python_fillet(PyObject *self, PyObject *args, PyObject *kwargs)
{
  double r = 1.0;
  double fn = NAN;
  double minang = 30;
  char *kwlist[] = {"obj", "r", "sel", "fn", "minang", NULL};
  PyObject *obj = NULL;
  PyObject *sel = NULL;
  if (!PyArg_ParseTupleAndKeywords(args, kwargs, "Od|Odd", kwlist, &obj, &r, &sel, &fn, &minang)) {
    PyErr_SetString(PyExc_TypeError, "error during parsing\n");
    return NULL;
  }
  double dummy;
  if (isnan(fn)) get_fnas(fn, dummy, dummy);
  return python_fillet_core(obj, r, fn, sel, minang);
}

PyObject *python_oo_fillet(PyObject *obj, PyObject *args, PyObject *kwargs)
{
  double r = 1.0;
  double fn = NAN;
  double minang = 30;
  PyObject *sel = nullptr;
  char *kwlist[] = {"r", "sel", "fn", "minang", NULL};
  if (!PyArg_ParseTupleAndKeywords(args, kwargs, "d|Odd", kwlist, &r, &sel, &fn, &minang)) {
    PyErr_SetString(PyExc_TypeError, "error during parsing\n");
    return NULL;
  }
  double dummy;
  if (isnan(fn)) get_fnas(fn, dummy, dummy);
  return python_fillet_core(obj, r, fn, sel, minang);
}

PyObject *rotate_extrude_core(PyObject *obj, int convexity, double scale, double angle, PyObject *twist,
                              PyObject *origin, PyObject *offset, PyObject *vp, char *method, double fn,
                              double fa, double fs)
{
  DECLARE_INSTANCE
  std::shared_ptr<AbstractNode> child;
  auto node = std::make_shared<RotateExtrudeNode>(instance);
  PyTypeObject *type = &PyOpenSCADType;
  node->profile_func = NULL;
  node->twist_func = NULL;
  if (obj->ob_type == &PyFunction_Type) {
    Py_XINCREF(obj);  // TODO there to decref it ?
    node->profile_func = obj;
    auto dummy_node = std::make_shared<SquareNode>(instance);
    node->children.push_back(dummy_node);
  } else {
    PyObject *dummydict;
    type = PyOpenSCADObjectType(obj);
    child = PyOpenSCADObjectToNodeMulti(obj, &dummydict);
    if (child == NULL) {
      PyErr_SetString(PyExc_TypeError, "Invalid type for  Object in rotate_extrude\n");
      return NULL;
    }
    node->children.push_back(child);
  }

  get_fnas(node->fn, node->fa, node->fs);
  if (!isnan(fn)) node->fn = fn;
  if (!isnan(fa)) node->fa = fa;
  if (!isnan(fs)) node->fs = fs;

  node->convexity = convexity;
<<<<<<< HEAD
  node->scale = scale;
  node->angle = angle;
  if (twist != NULL) {
    if (twist->ob_type == &PyFunction_Type) {
      Py_XINCREF(twist);  // TODO there to decref it ?
      node->twist_func = twist;
    } else node->twist = PyFloat_AsDouble(twist);
  }
=======
  node->angle = angle;
>>>>>>> 1eda422d

  if (origin != NULL && PyList_Check(origin) && PyList_Size(origin) == 2) {
    node->origin_x = PyFloat_AsDouble(PyList_GetItem(origin, 0));
    node->origin_y = PyFloat_AsDouble(PyList_GetItem(origin, 1));
  }
  if (offset != NULL && PyList_Check(offset) && PyList_Size(offset) == 2) {
    node->offset_x = PyFloat_AsDouble(PyList_GetItem(offset, 0));
    node->offset_y = PyFloat_AsDouble(PyList_GetItem(offset, 1));
  }
  double dummy;
  Vector3d v(0, 0, 0);
  if (vp != nullptr && !python_vectorval(vp, 3, 3, &v[0], &v[1], &v[2], &dummy)) {
  }
  node->v = v;
  if (method != nullptr) node->method = method;
  else node->method = "centered";

  if (node->convexity <= 0) node->convexity = 2;
  if (node->scale <= 0) node->scale = 1;
  if (node->angle <= -360) node->angle = 360;

  return PyOpenSCADObjectFromNode(type, node);
}

PyObject *python_rotate_extrude(PyObject *self, PyObject *args, PyObject *kwargs)
{
  PyObject *obj = NULL;
  int convexity = 1;
  double scale = 1.0;
  double angle = 360.0;
  PyObject *twist = NULL;
  PyObject *v = NULL;
  char *method = NULL;
  PyObject *origin = NULL;
  PyObject *offset = NULL;
  double fn = NAN, fa = NAN, fs = NAN;
  get_fnas(fn, fa, fs);
  char *kwlist[] = {"obj", "convexity", "scale", "angle", "twist", "origin", "offset",
                    "v",   "method",    "fn",    "fa",    "fs",    NULL};
  if (!PyArg_ParseTupleAndKeywords(args, kwargs, "O|iddOOOOsddd", kwlist, &obj, &convexity, &scale,
                                   &angle, &twist, &origin, &offset, &v, &method, &fn, &fa, &fs)) {
    PyErr_SetString(PyExc_TypeError, "Error during parsing rotate_extrude(object,...)");
    return NULL;
  }
  return rotate_extrude_core(obj, convexity, scale, angle, twist, origin, offset, v, method, fn, fa, fs);
}

PyObject *python_oo_rotate_extrude(PyObject *obj, PyObject *args, PyObject *kwargs)
{
  int convexity = 1;
  double scale = 1.0;
  double angle = 360.0;
  PyObject *twist = NULL;
  PyObject *origin = NULL;
  PyObject *offset = NULL;
  double fn = NAN, fa = NAN, fs = NAN;
  get_fnas(fn, fa, fs);
  PyObject *v = NULL;
  char *method = NULL;
  char *kwlist[] = {"convexity", "scale",  "angle", "twist", "origin", "offset",
                    "v",         "method", "fn",    "fa",    "fs",     NULL};
  if (!PyArg_ParseTupleAndKeywords(args, kwargs, "|iddOOOOsddd", kwlist, &convexity, &scale, &angle,
                                   &twist, &origin, &offset, &v, &method, &fn, &fa, &fs)) {
    PyErr_SetString(PyExc_TypeError, "error during parsing\n");
    return NULL;
  }
  return rotate_extrude_core(obj, convexity, scale, angle, twist, origin, offset, v, method, fn, fa, fs);
}

PyObject *linear_extrude_core(PyObject *obj, PyObject *height, int convexity, PyObject *origin,
                              PyObject *scale, PyObject *center, int slices, int segments,
                              PyObject *twist, double fn, double fa, double fs)
{
  DECLARE_INSTANCE
  std::shared_ptr<AbstractNode> child;
  auto node = std::make_shared<LinearExtrudeNode>(instance);
  PyTypeObject *type = &PyOpenSCADType;

  node->profile_func = NULL;
  node->twist_func = NULL;
  get_fnas(node->fn, node->fa, node->fs);
  if (obj->ob_type == &PyFunction_Type) {
    Py_XINCREF(obj);  // TODO there to decref it ?
    node->profile_func = obj;
    node->fn = 2;
    auto dummy_node = std::make_shared<SquareNode>(instance);
    node->children.push_back(dummy_node);
  } else {
    PyObject *dummydict;
    type = PyOpenSCADObjectType(obj);
    child = PyOpenSCADObjectToNodeMulti(obj, &dummydict);
    if (child == NULL) {
      PyErr_SetString(PyExc_TypeError, "Invalid type for  Object in linear_extrude\n");
      return NULL;
    }
    node->children.push_back(child);
  }

  if (!isnan(fn)) node->fn = fn;
  if (!isnan(fa)) node->fa = fa;
  if (!isnan(fs)) node->fs = fs;

  Vector3d height_vec(0, 0, 0);
  double dummy;
  if (!python_numberval(height, &height_vec[2])) {
    node->height = height_vec;
  } else if (!python_vectorval(height, 3, 3, &height_vec[0], &height_vec[1], &height_vec[2], &dummy)) {
    node->height = height_vec;
    node->has_heightvector = true;
  } else {
    PyErr_SetString(PyExc_TypeError, "Height must be either a number or a vector\n");
    return NULL;
  }

  node->convexity = convexity;

  node->origin_x = 0.0;
  node->origin_y = 0.0;
  if (origin != NULL && PyList_Check(origin) && PyList_Size(origin) == 2) {
    node->origin_x = PyFloat_AsDouble(PyList_GetItem(origin, 0));
    node->origin_y = PyFloat_AsDouble(PyList_GetItem(origin, 1));
  }

  node->scale_x = 1.0;
  node->scale_y = 1.0;
  if (scale != NULL && PyList_Check(scale) && PyList_Size(scale) == 2) {
    node->scale_x = PyFloat_AsDouble(PyList_GetItem(scale, 0));
    node->scale_y = PyFloat_AsDouble(PyList_GetItem(scale, 1));
  }

  if (center == Py_True) node->center = 1;
  else if (center == Py_False || center == NULL) node->center = 0;
  else {
    PyErr_SetString(PyExc_TypeError, "Unknown Value for center parameter");
    return NULL;
  }

  node->slices = slices;
  node->has_slices = slices != 1 ? 1 : 0;

  node->segments = segments;
  node->has_segments = segments != 1 ? 1 : 0;

  if (twist != NULL) {
    if (twist->ob_type == &PyFunction_Type) {
      Py_XINCREF(twist);  // TODO there to decref it ?
      node->twist_func = twist;
    } else node->twist = PyFloat_AsDouble(twist);
    node->has_twist = 1;
  } else node->has_twist = 0;
  return PyOpenSCADObjectFromNode(type, node);
}

PyObject *python_linear_extrude(PyObject *self, PyObject *args, PyObject *kwargs)
{
  PyObject *obj = NULL;
  PyObject *height = NULL;
  int convexity = 1;
  PyObject *origin = NULL;
  PyObject *scale = NULL;
  PyObject *center = NULL;
  int slices = 1;
  int segments = 0;
  PyObject *twist = NULL;
  double fn = NAN, fa = NAN, fs = NAN;

  char *kwlist[] = {"obj",      "height", "convexity", "origin", "scale", "center", "slices",
                    "segments", "twist",  "fn",        "fa",     "fs",    NULL};
  if (!PyArg_ParseTupleAndKeywords(args, kwargs, "O|OiOOOiiOddd", kwlist, &obj, &height, &convexity,
                                   &origin, &scale, &center, &slices, &segments, &twist, &fn, &fs,
                                   &fs)) {
    PyErr_SetString(PyExc_TypeError, "error during parsing\n");
    return NULL;
  }

  return linear_extrude_core(obj, height, convexity, origin, scale, center, slices, segments, twist, fn,
                             fa, fs);
}

PyObject *python_oo_linear_extrude(PyObject *obj, PyObject *args, PyObject *kwargs)
{
  PyObject *height = NULL;
  int convexity = 1;
  PyObject *origin = NULL;
  PyObject *scale = NULL;
  PyObject *center = NULL;
  int slices = 1;
  int segments = 0;
  PyObject *twist = NULL;
  double fn = NAN, fa = NAN, fs = NAN;

  char *kwlist[] = {"height",   "convexity", "origin", "scale", "center", "slices",
                    "segments", "twist",     "fn",     "fa",    "fs",     NULL};
  if (!PyArg_ParseTupleAndKeywords(args, kwargs, "|OiOOOiiOddd", kwlist, &height, &convexity, &origin,
                                   &scale, &center, &slices, &segments, &twist, &fn, &fs, &fs)) {
    PyErr_SetString(PyExc_TypeError, "error during parsing\n");
    return NULL;
  }

  return linear_extrude_core(obj, height, convexity, origin, scale, center, slices, segments, twist, fn,
                             fa, fs);
}

PyObject *path_extrude_core(PyObject *obj, PyObject *path, PyObject *xdir, int convexity,
                            PyObject *origin, PyObject *scale, PyObject *twist, PyObject *closed,
                            PyObject *allow_intersect, double fn, double fa, double fs)
{
  DECLARE_INSTANCE
  std::shared_ptr<AbstractNode> child;
  auto node = std::make_shared<PathExtrudeNode>(instance);
  PyTypeObject *type = &PyOpenSCADType;
  node->profile_func = NULL;
  node->twist_func = NULL;
  if (obj->ob_type == &PyFunction_Type) {
    Py_XINCREF(obj);  // TODO there to decref it ?
    node->profile_func = obj;
    auto dummy_node = std::make_shared<SquareNode>(instance);
    node->children.push_back(dummy_node);
  } else {
    PyObject *dummydict;
    type = PyOpenSCADObjectType(obj);
    child = PyOpenSCADObjectToNodeMulti(obj, &dummydict);
    if (child == NULL) {
      PyErr_SetString(PyExc_TypeError, "Invalid type for  Object in path_extrude\n");
      return NULL;
    }
    node->children.push_back(child);
  }
  if (path != NULL && PyList_Check(path)) {
    int n = PyList_Size(path);
    for (int i = 0; i < n; i++) {
      PyObject *point = PyList_GetItem(path, i);
      double x, y, z, w = 0;
      if (python_vectorval(point, 3, 4, &x, &y, &z, &w)) {
        PyErr_SetString(PyExc_TypeError, "Cannot parse vector in path_extrude path\n");
        return NULL;
      }
      Vector4d pt3d(x, y, z, w);
      if (i > 0 && node->path[i - 1] == pt3d) continue;  //  prevent double pts
      node->path.push_back(pt3d);
    }
  }
  node->xdir_x = 1;
  node->xdir_y = 0;
  node->xdir_z = 0;
  node->closed = false;
  if (closed == Py_True) node->closed = true;
  if (allow_intersect == Py_True) node->allow_intersect = true;
  if (xdir != NULL) {
    if (python_vectorval(xdir, 3, 3, &(node->xdir_x), &(node->xdir_y), &(node->xdir_z))) {
      PyErr_SetString(PyExc_TypeError, "error in path_extrude xdir parameter\n");
      return NULL;
    }
  }
  if (fabs(node->xdir_x) < 0.001 && fabs(node->xdir_y) < 0.001 && fabs(node->xdir_z) < 0.001) {
    PyErr_SetString(PyExc_TypeError, "error in path_extrude xdir parameter has zero size\n");
    return NULL;
  }

  get_fnas(node->fn, node->fa, node->fs);
  if (fn != -1) node->fn = fn;
  if (fa != -1) node->fa = fa;
  if (fs != -1) node->fs = fs;

  node->convexity = convexity;

  node->origin_x = 0.0;
  node->origin_y = 0.0;
  if (origin != NULL) {
    double dummy;
    if (python_vectorval(origin, 2, 2, &(node->origin_x), &(node->origin_y), &dummy)) {
      PyErr_SetString(PyExc_TypeError, "error in path_extrude origin parameter\n");
      return NULL;
    }
  }

  node->scale_x = 1.0;
  node->scale_y = 1.0;
  if (scale != NULL) {
    double dummy;
    if (python_vectorval(scale, 2, 2, &(node->scale_x), &(node->scale_y), &dummy)) {
      PyErr_SetString(PyExc_TypeError, "error in path_extrude scale parameter\n");
      return NULL;
    }
  }

  if (scale != NULL && PyList_Check(scale) && PyList_Size(scale) == 2) {
    node->scale_x = PyFloat_AsDouble(PyList_GetItem(scale, 0));
    node->scale_y = PyFloat_AsDouble(PyList_GetItem(scale, 1));
  }
  if (twist != NULL) {
    if (twist->ob_type == &PyFunction_Type) {
      Py_XINCREF(twist);  // TODO there to decref it ?
      node->twist_func = twist;
    } else node->twist = PyFloat_AsDouble(twist);
    node->has_twist = 1;
  } else node->has_twist = 0;

  return PyOpenSCADObjectFromNode(type, node);
}

PyObject *python_path_extrude(PyObject *self, PyObject *args, PyObject *kwargs)
{
  PyObject *obj = NULL;
  int convexity = 1;
  PyObject *origin = NULL;
  PyObject *scale = NULL;
  PyObject *path = NULL;
  PyObject *xdir = NULL;
  PyObject *closed = NULL;
  PyObject *allow_intersect = NULL;
  PyObject *twist = NULL;
  double fn = -1, fa = -1, fs = -1;

  char *kwlist[] = {"obj",   "path",   "xdir", "convexity", "origin", "scale",
                    "twist", "closed", "fn",   "fa",        "fs",     NULL};
  if (!PyArg_ParseTupleAndKeywords(args, kwargs, "OO!|O!iOOOOOddd", kwlist, &obj, &PyList_Type, &path,
                                   &PyList_Type, &xdir, &convexity, &origin, &scale, &twist, &closed,
                                   &allow_intersect, &fn, &fs, &fs)) {
    PyErr_SetString(PyExc_TypeError, "error during parsing\n");
    return NULL;
  }

  return path_extrude_core(obj, path, xdir, convexity, origin, scale, twist, closed, allow_intersect, fn,
                           fa, fs);
}

PyObject *python_concat(PyObject *self, PyObject *args, PyObject *kwargs)
{
  DECLARE_INSTANCE
  int i;

  auto node = std::make_shared<ConcatNode>(instance);
  PyObject *obj;
  PyObject *obj1;
  PyObject *child_dict = nullptr;
  std::shared_ptr<AbstractNode> child;
  PyTypeObject *type = &PyOpenSCADType;
  // dont do union in any circumstance
  for (i = 0; i < PyTuple_Size(args); i++) {
    obj = PyTuple_GetItem(args, i);
    if (PyObject_IsInstance(obj, reinterpret_cast<PyObject *>(&PyOpenSCADType))) {
      type = PyOpenSCADObjectType(obj);
      node->children.push_back(((PyOpenSCADObject *)obj)->node);
    } else if (PyList_Check(obj)) {
      for (int j = 0; j < PyList_Size(obj); j++) {
        obj1 = PyList_GetItem(obj, j);
        if (PyObject_IsInstance(obj1, reinterpret_cast<PyObject *>(&PyOpenSCADType))) {
          type = PyOpenSCADObjectType(obj1);
          node->children.push_back(((PyOpenSCADObject *)obj1)->node);
        } else {
          PyErr_SetString(PyExc_TypeError, "Error during concat. arguments must be solids");
          return nullptr;
        }
      }
    } else {
      PyErr_SetString(PyExc_TypeError, "Error during concat. arguments must be solids");
      return nullptr;
    }
  }

  PyObject *pyresult = PyOpenSCADObjectFromNode(type, node);
  if (child_dict != nullptr) {
    PyObject *key, *value;
    Py_ssize_t pos = 0;
    while (PyDict_Next(child_dict, &pos, &key, &value)) {
      PyDict_SetItem(((PyOpenSCADObject *)pyresult)->dict, key, value);
    }
  }
  return pyresult;
}

PyObject *python_skin(PyObject *self, PyObject *args, PyObject *kwargs)
{
  DECLARE_INSTANCE
  int i;

  auto node = std::make_shared<SkinNode>(instance);
  PyTypeObject *type = &PyOpenSCADType;
  PyObject *obj;
  PyObject *child_dict = nullptr;
  PyObject *dummy_dict = nullptr;
  std::shared_ptr<AbstractNode> child;
  if (kwargs != nullptr) {
    PyObject *key, *value;
    Py_ssize_t pos = 0;
    while (PyDict_Next(kwargs, &pos, &key, &value)) {
      PyObject *value1 = PyUnicode_AsEncodedString(key, "utf-8", "~");
      const char *value_str = PyBytes_AS_STRING(value1);
      double tmp;
      if (value_str == nullptr) {
        PyErr_SetString(PyExc_TypeError, "Unkown parameter name in CSG.");
        return nullptr;
      } else if (strcmp(value_str, "convexity") == 0) {
        python_numberval(value, &tmp);
        node->convexity = (int)tmp;
      } else if (strcmp(value_str, "align_angle") == 0) {
        python_numberval(value, &tmp);
        node->align_angle = tmp;
        node->has_align_angle = true;
      } else if (strcmp(value_str, "segments") == 0) {
        python_numberval(value, &tmp);
        node->has_segments = true;
        node->segments = (int)tmp;
      } else if (strcmp(value_str, "interpolate") == 0) {
        python_numberval(value, &tmp);
        node->has_interpolate = true;
        node->interpolate = tmp;
      } else {
        PyErr_SetString(PyExc_TypeError, "Unkown parameter name in skin.");
        return nullptr;
      }
    }
  }
  for (i = 0; i < PyTuple_Size(args); i++) {
    obj = PyTuple_GetItem(args, i);
    if (i == 0) {
      type = PyOpenSCADObjectType(obj);
      child = PyOpenSCADObjectToNodeMulti(obj, &child_dict);
    } else child = PyOpenSCADObjectToNodeMulti(obj, &dummy_dict);
    if (child != NULL) {
      node->children.push_back(child);
    } else {
      PyErr_SetString(PyExc_TypeError, "Error during skin. arguments must be solids or arrays.");
      return nullptr;
    }
  }

  PyObject *pyresult = PyOpenSCADObjectFromNode(type, node);
  if (child_dict != nullptr) {
    PyObject *key, *value;
    Py_ssize_t pos = 0;
    while (PyDict_Next(child_dict, &pos, &key, &value)) {
      PyDict_SetItem(((PyOpenSCADObject *)pyresult)->dict, key, value);
    }
  }
  return pyresult;
}

PyObject *python_oo_path_extrude(PyObject *obj, PyObject *args, PyObject *kwargs)
{
  int convexity = 1;
  PyObject *origin = NULL;
  PyObject *scale = NULL;
  PyObject *path = NULL;
  PyObject *xdir = NULL;
  PyObject *closed = NULL;
  PyObject *allow_intersect = NULL;
  PyObject *twist = NULL;
  double fn = -1, fa = -1, fs = -1;

  char *kwlist[] = {"path",   "xdir", "convexity", "origin", "scale", "twist",
                    "closed", "fn",   "fa",        "fs",     NULL};
  if (!PyArg_ParseTupleAndKeywords(args, kwargs, "O!|O!iOOOOOddd", kwlist, &PyList_Type, &path,
                                   &PyList_Type, &xdir, &convexity, &origin, &scale, &twist, &closed,
                                   &allow_intersect, &fn, &fs, &fs)) {
    PyErr_SetString(PyExc_TypeError, "error during parsing\n");
    return NULL;
  }

  return path_extrude_core(obj, path, xdir, convexity, origin, scale, twist, closed, allow_intersect, fn,
                           fa, fs);
}

PyObject *python_csg_core(std::shared_ptr<CsgOpNode> &node, const std::vector<std::shared_ptr<AbstractNode>> &childs)
{
  PyTypeObject *type = &PyOpenSCADType;
  for(size_t i=0;i<childs.size();i++ ) {	
    const auto &child = childs[i];	  
    if (child.get() == void_node.get()) {
      if(node->type == OpenSCADOperator::DIFFERENCE && i == 0) return PyOpenSCADObjectFromNode(type, void_node);
      if(node->type == OpenSCADOperator::INTERSECTION) return PyOpenSCADObjectFromNode(type, void_node);
    } else if (child.get() == full_node.get()) {
      if(node->type == OpenSCADOperator::UNION) return PyOpenSCADObjectFromNode(type, full_node);
      if(node->type == OpenSCADOperator::DIFFERENCE) { 
        if(i == 0) return PyOpenSCADObjectFromNode(type, full_node); // eigentlich negativ
	  else return PyOpenSCADObjectFromNode(type, void_node);
      }
    } else node->children.push_back(child);
  }  
  return PyOpenSCADObjectFromNode(type, node);
}
	
PyObject *python_csg_sub(PyObject *self, PyObject *args, PyObject *kwargs, OpenSCADOperator mode)
{
  DECLARE_INSTANCE
  int i;
  auto node = std::make_shared<CsgOpNode>(instance, mode);
  node->r = 0;
  node->fn = 1;
  PyObject *obj;
  std::vector<PyObject *> child_dict;
  std::shared_ptr<AbstractNode> child;
  if (kwargs != nullptr) {
    PyObject *key, *value;
    Py_ssize_t pos = 0;
    while (PyDict_Next(kwargs, &pos, &key, &value)) {
      PyObject *value1 = PyUnicode_AsEncodedString(key, "utf-8", "~");
      const char *value_str = PyBytes_AS_STRING(value1);
      if (value_str == nullptr) {
        PyErr_SetString(PyExc_TypeError, "Unkown parameter name in CSG.");
        return nullptr;
      } else if (strcmp(value_str, "r") == 0) {
        python_numberval(value, &(node->r));
      } else if (strcmp(value_str, "fn") == 0) {
        double fn;
        python_numberval(value, &fn);
        node->fn = (int)fn;
      } else {
        PyErr_SetString(PyExc_TypeError, "Unkown parameter name in CSG.");
        return nullptr;
      }
    }
  }
  std::vector<std::shared_ptr<AbstractNode>> child_solid;
  for (i = 0; i < PyTuple_Size(args); i++) {
    obj = PyTuple_GetItem(args, i);
    PyObject *dict = nullptr;
    child = PyOpenSCADObjectToNodeMulti(obj, &dict);
    if (dict != nullptr) {
      child_dict.push_back(dict);
    }
    if (child != NULL) {
      child_solid.push_back(child);
    } else {
      switch (mode) {
        case OpenSCADOperator::UNION:
          PyErr_SetString(PyExc_TypeError,
                        "Error during parsing union. arguments must be solids or arrays.");
          return nullptr;
          break;
        case OpenSCADOperator::DIFFERENCE:
          PyErr_SetString(PyExc_TypeError,
                        "Error during parsing difference. arguments must be solids or arrays.");
          return nullptr;
          break;
        case OpenSCADOperator::INTERSECTION:
          PyErr_SetString(PyExc_TypeError,
                        "Error during parsing intersection. arguments must be solids or arrays.");
          return nullptr;
          break;
        case OpenSCADOperator::MINKOWSKI: break;
        case OpenSCADOperator::HULL:      break;
        case OpenSCADOperator::FILL:      break;
        case OpenSCADOperator::RESIZE:    break;
        case OpenSCADOperator::OFFSET:    break;
      }
      return NULL;
    }
  }
  PyObject *pyresult = python_csg_core(node, child_solid);

  for (int i = child_dict.size() - 1; i >= 0; i--)  // merge from back  to give 1st child most priority
  {
    auto& dict = child_dict[i];
    if (dict == nullptr) continue;
    PyObject *key, *value;
    Py_ssize_t pos = 0;
    while (PyDict_Next(dict, &pos, &key, &value)) {
      PyDict_SetItem(((PyOpenSCADObject *)pyresult)->dict, key, value);
    }
  }
  return pyresult;
}

PyObject *python_union(PyObject *self, PyObject *args, PyObject *kwargs)
{
  return python_csg_sub(self, args, kwargs, OpenSCADOperator::UNION);
}

PyObject *python_difference(PyObject *self, PyObject *args, PyObject *kwargs)
{
  return python_csg_sub(self, args, kwargs, OpenSCADOperator::DIFFERENCE);
}

PyObject *python_intersection(PyObject *self, PyObject *args, PyObject *kwargs)
{
  return python_csg_sub(self, args, kwargs, OpenSCADOperator::INTERSECTION);
}

PyObject *python_oo_csg_sub(PyObject *self, PyObject *args, PyObject *kwargs, OpenSCADOperator mode)
{
  DECLARE_INSTANCE
  int i;

  auto node = std::make_shared<CsgOpNode>(instance, mode);
  node->r = 0;
  node->fn = 1;

  PyObject *obj;
  std::vector<PyObject *> child_dict;
  std::shared_ptr<AbstractNode> child;
  PyObject *dict;

  dict = nullptr;
  child = PyOpenSCADObjectToNodeMulti(self, &dict);
  if (child != NULL) {
    node->children.push_back(child);
    child_dict.push_back(dict);
  }

  if (kwargs != nullptr) {
    PyObject *key, *value;
    Py_ssize_t pos = 0;
    while (PyDict_Next(kwargs, &pos, &key, &value)) {
      PyObject *value1 = PyUnicode_AsEncodedString(key, "utf-8", "~");
      const char *value_str = PyBytes_AS_STRING(value1);
      if (value_str == nullptr) {
        PyErr_SetString(PyExc_TypeError, "Unkown parameter name in CSG.");
        return nullptr;
      } else if (strcmp(value_str, "r") == 0) {
        python_numberval(value, &(node->r));
      } else if (strcmp(value_str, "fn") == 0) {
        double fn;
        python_numberval(value, &fn);
        node->fn = (int)fn;
      } else {
        PyErr_SetString(PyExc_TypeError, "Unkown parameter name in CSG.");
        return nullptr;
      }
    }
  }
  std::vector<std::shared_ptr<AbstractNode>> child_solid;
  for (i = 0; i < PyTuple_Size(args); i++) {
    obj = PyTuple_GetItem(args, i);
    child = PyOpenSCADObjectToNodeMulti(obj, &dict);
    child_dict.push_back(dict);
    if (child != NULL) {
      child_solid.push_back(child);   
    } else {
      switch (mode) {
      case OpenSCADOperator::UNION:
        PyErr_SetString(PyExc_TypeError,
                        "Error during parsing union. arguments must be solids or arrays.");
        break;
      case OpenSCADOperator::DIFFERENCE:
        PyErr_SetString(PyExc_TypeError,
                        "Error during parsing difference. arguments must be solids or arrays.");
        break;
      case OpenSCADOperator::INTERSECTION:
        PyErr_SetString(PyExc_TypeError,
                        "Error during parsing intersection. arguments must be solids or arrays.");
        break;
      case OpenSCADOperator::MINKOWSKI: break;
      case OpenSCADOperator::HULL:      break;
      case OpenSCADOperator::FILL:      break;
      case OpenSCADOperator::RESIZE:    break;
      case OpenSCADOperator::OFFSET:    break;
      }
      return NULL;
    }
  }

  PyObject *pyresult = python_csg_core(node, child_solid);
  for (int i = child_dict.size() - 1; i >= 0; i--)  // merge from back  to give 1st child most priority
  {
    auto& dict = child_dict[i];
    if (dict == nullptr) continue;
    PyObject *key, *value;
    Py_ssize_t pos = 0;
    while (PyDict_Next(dict, &pos, &key, &value)) {
      PyDict_SetItem(((PyOpenSCADObject *)pyresult)->dict, key, value);
    }
  }
  return pyresult;
}

PyObject *python_oo_union(PyObject *self, PyObject *args, PyObject *kwargs)
{
  return python_oo_csg_sub(self, args, kwargs, OpenSCADOperator::UNION);
}

PyObject *python_oo_difference(PyObject *self, PyObject *args, PyObject *kwargs)
{
  return python_oo_csg_sub(self, args, kwargs, OpenSCADOperator::DIFFERENCE);
}

PyObject *python_oo_intersection(PyObject *self, PyObject *args, PyObject *kwargs)
{
  return python_oo_csg_sub(self, args, kwargs, OpenSCADOperator::INTERSECTION);
}

PyObject *python_nb_sub(PyObject *arg1, PyObject *arg2, OpenSCADOperator mode)
{
  DECLARE_INSTANCE
  std::vector<std::shared_ptr<AbstractNode>> child;
  std::vector<PyObject *> child_dict;

  if (arg1 == Py_None && mode == OpenSCADOperator::UNION) return arg2;
  if (arg2 == Py_None && mode == OpenSCADOperator::UNION) return arg1;
  if (arg2 == Py_None && mode == OpenSCADOperator::DIFFERENCE) return arg1;


  for (int i = 0; i < 2; i++) {
    PyObject *dict;
    dict = nullptr;
    auto solid = PyOpenSCADObjectToNodeMulti(i == 1 ? arg2 : arg1, &dict);
    child_dict.push_back(dict);
    if(solid != nullptr) child.push_back(solid);
    else {
      PyErr_SetString(PyExc_TypeError, "invalid argument left to operator");
      return NULL;
    }
  }
  auto node = std::make_shared<CsgOpNode>(instance, mode);
  PyObject *pyresult = python_csg_core(node, child);

  python_retrieve_pyname(node);
  for (int i = 1; i >= 0; i--) {
    if (child_dict[i] != nullptr) {
      std::string name = child[i]->getPyName();
      PyObject *key, *value;
      Py_ssize_t pos = 0;
      while (PyDict_Next(child_dict[i], &pos, &key, &value)) {
        if (name.size() > 0) {
          PyObject *key1 = PyUnicode_AsEncodedString(key, "utf-8", "~");
          const char *key_str = PyBytes_AS_STRING(key1);
          std::string handle_name = name + "_" + key_str;
          PyObject *key_mod =
            PyUnicode_FromStringAndSize(handle_name.c_str(), strlen(handle_name.c_str()));
          PyDict_SetItem(((PyOpenSCADObject *)pyresult)->dict, key_mod, value);
        } else PyDict_SetItem(((PyOpenSCADObject *)pyresult)->dict, key, value);

      }

    }
  }
  return pyresult;
}

PyObject *python_nb_sub_vec3(PyObject *arg1, PyObject *arg2,
                             int mode)  // 0: translate, 1: scale, 2: translateneg, 3=translate-exp
{
  DECLARE_INSTANCE
  std::shared_ptr<AbstractNode> child;
  PyObject *child_dict;

  PyTypeObject *type = PyOpenSCADObjectType(arg1);
  child = PyOpenSCADObjectToNodeMulti(arg1, &child_dict);
  if (arg2 == nullptr) return PyOpenSCADObjectFromNode(type, child);
  std::vector<Vector3d> vecs;
  int dragflags = 0;
  if (mode == 3) {
    if (!PyList_Check(arg2)) {
      PyErr_SetString(PyExc_TypeError, "explode arg must be a list");
      return NULL;
    }
    int n = PyList_Size(arg2);
    if (PyList_Size(arg2) > 3) {
      PyErr_SetString(PyExc_TypeError, "explode arg list can have maximal 3 directions");
      return NULL;
    }
    double dmy;
    std::vector<float> vals[3];
    for (int i = 0; i < 3; i++) vals[i].push_back(0.0);
    for (int i = 0; i < n; i++) {
      vals[i].clear();
      auto *item = PyList_GetItem(arg2, i);  // TODO fix here
      if (!python_numberval(item, &dmy, &dragflags, 1 << i)) vals[i].push_back(dmy);
      else if (PyList_Check(item)) {
        int m = PyList_Size(item);
        for (int j = 0; j < m; j++) {
          auto *item1 = PyList_GetItem(item, j);
          if (!python_numberval(item1, &dmy)) vals[i].push_back(dmy);
        }
      } else {
        PyErr_SetString(PyExc_TypeError, "Unknown explode spec");
        return NULL;
      }
    }
    for (auto z : vals[2])
      for (auto y : vals[1])
        for (auto x : vals[0]) vecs.push_back(Vector3d(x, y, z));
  } else vecs = python_vectors(arg2, 2, 3, &dragflags);

  if (mode == 0 && vecs.size() == 1) {  // translate on numbers
    PyObject *mat = python_number_trans(arg1, vecs[0], 4);
    if (mat != nullptr) return mat;
  }

  if (vecs.size() > 0) {
    if (child == NULL) {
      PyErr_SetString(PyExc_TypeError, "invalid argument left to operator");
      return NULL;
    }
    std::vector<std::shared_ptr<TransformNode>> nodes;
    for (size_t j = 0; j < vecs.size(); j++) {
      std::shared_ptr<TransformNode> node;
      switch (mode) {
      case 0:
      case 3:
        node = std::make_shared<TransformNode>(instance, "translate");
        node->matrix.translate(vecs[j]);
        break;
      case 1:
        node = std::make_shared<TransformNode>(instance, "scale");
        node->matrix.scale(vecs[j]);
        break;
      case 2:
        node = std::make_shared<TransformNode>(instance, "translate");
        node->matrix.translate(-vecs[j]);
        break;
      }
      node->children.push_back(child);
      nodes.push_back(node);
    }
    if (nodes.size() == 1) {
      nodes[0]->dragflags = dragflags;
      PyObject *pyresult = PyOpenSCADObjectFromNode(type, nodes[0]);
      if (child_dict != nullptr) {
        PyObject *key, *value;
        Py_ssize_t pos = 0;
        while (PyDict_Next(child_dict, &pos, &key, &value)) {
          PyObject *value1 = python_number_trans(value, vecs[0], 4);
          if (value1 != nullptr) PyDict_SetItem(((PyOpenSCADObject *)pyresult)->dict, key, value1);
          else PyDict_SetItem(((PyOpenSCADObject *)pyresult)->dict, key, value);
        }
      }
      return pyresult;
    } else {
      auto node = std::make_shared<CsgOpNode>(instance, OpenSCADOperator::UNION);
      DECLARE_INSTANCE
      for (auto x : nodes) node->children.push_back(x->clone());
      return PyOpenSCADObjectFromNode(type, node);
    }
  }
  PyErr_SetString(PyExc_TypeError, "invalid argument right to operator");
  return NULL;
}

PyObject *python_nb_add(PyObject *arg1, PyObject *arg2)
{
  return python_nb_sub_vec3(arg1, arg2, 0);
}  // translate

PyObject *python_nb_xor(PyObject *arg1, PyObject *arg2) {
  PyObject *dummy_dict;
  if (PyObject_IsInstance(arg2, reinterpret_cast<PyObject *>(&PyOpenSCADType))) {
    auto node1 = PyOpenSCADObjectToNode(arg1, &dummy_dict);
    auto node2 = PyOpenSCADObjectToNode(arg2, &dummy_dict);
    if(node1 == nullptr || node2 == nullptr) {
      PyErr_SetString(PyExc_TypeError,
       "Error during parsing hull. arguments must be solids.");
      return nullptr;
    }
    DECLARE_INSTANCE
    std::shared_ptr<AbstractNode> child;
    auto node = std::make_shared<CgalAdvNode>(instance, CgalAdvType::HULL);
    node->children.push_back(node1);
    node->children.push_back(node2);
    return PyOpenSCADObjectFromNode(&PyOpenSCADType, node);
  }
  return python_nb_sub_vec3(arg1, arg2, 3);
}

PyObject *python_nb_remainder(PyObject *arg1, PyObject *arg2) {
  PyObject *dummy_dict;
  auto node1 = PyOpenSCADObjectToNode(arg1, &dummy_dict);
  auto node2 = PyOpenSCADObjectToNode(arg2, &dummy_dict);
  if(node1 == nullptr || node2 == nullptr) {
    PyErr_SetString(PyExc_TypeError,
     "Error during parsing hull. arguments must be solids.");
    return nullptr;
  }
  DECLARE_INSTANCE
  std::shared_ptr<AbstractNode> child;
  auto node = std::make_shared<CgalAdvNode>(instance, CgalAdvType::MINKOWSKI);
  node->children.push_back(node1);
  node->children.push_back(node2);
  return PyOpenSCADObjectFromNode(&PyOpenSCADType, node);
}

PyObject *python_nb_mul(PyObject *arg1, PyObject *arg2)
{
  return python_nb_sub_vec3(arg1, arg2, 1);
}  // scale

PyObject *python_nb_or(PyObject *arg1, PyObject *arg2)
{
  return python_nb_sub(arg1, arg2, OpenSCADOperator::UNION);
}

PyObject *python_nb_subtract(PyObject *arg1, PyObject *arg2)
{
  double dmy;
  if (PyList_Check(arg2) && PyList_Size(arg2) > 0) {
    PyObject *sub = PyList_GetItem(arg2, 0);
    if (!python_numberval(sub, &dmy) || PyList_Check(sub)) {
      return python_nb_sub_vec3(arg1, arg2, 2);
    }
  }
  return python_nb_sub(arg1, arg2, OpenSCADOperator::DIFFERENCE);  // if its solid
}

PyObject *python_nb_and(PyObject *arg1, PyObject *arg2)
{
  return python_nb_sub(arg1, arg2, OpenSCADOperator::INTERSECTION);
}

PyObject *python_nb_matmult(PyObject *arg1, PyObject *arg2) {
  return python_multmatrix_sub(arg1, arg2, 0);
}

PyObject *python_csg_adv_sub(PyObject *self, PyObject *args, PyObject *kwargs, CgalAdvType mode)
{
  DECLARE_INSTANCE
  std::shared_ptr<AbstractNode> child;
  PyTypeObject *type = &PyOpenSCADType;
  int i;
  PyObject *dummydict;

  auto node = std::make_shared<CgalAdvNode>(instance, mode);
  PyObject *obj;
  for (i = 0; i < PyTuple_Size(args); i++) {
    obj = PyTuple_GetItem(args, i);
    type = PyOpenSCADObjectType(obj);
    child = PyOpenSCADObjectToNodeMulti(obj, &dummydict);
    if (child != NULL) {
      node->children.push_back(child);
    } else {
      switch (mode) {
      case CgalAdvType::HULL:
        PyErr_SetString(PyExc_TypeError,
                        "Error during parsing hull. arguments must be solids or arrays.");
        break;
      case CgalAdvType::FILL:
        PyErr_SetString(PyExc_TypeError,
                        "Error during parsing fill. arguments must be solids or arrays.");
        break;
      case CgalAdvType::RESIZE:    break;
      case CgalAdvType::MINKOWSKI: break;
      }
      return NULL;
    }
  }

  return PyOpenSCADObjectFromNode(type, node);
}

PyObject *python_minkowski(PyObject *self, PyObject *args, PyObject *kwargs)
{
  DECLARE_INSTANCE
  std::shared_ptr<AbstractNode> child;
  int convexity = 2;

  auto node = std::make_shared<CgalAdvNode>(instance, CgalAdvType::MINKOWSKI);
  char *kwlist[] = {"obj1", "obj2", "convexity", NULL};
  PyObject *obj1, *obj2;
  PyObject *dummydict;

  if (!PyArg_ParseTupleAndKeywords(args, kwargs, "OO|i", kwlist, &obj1, &obj2, &convexity)) {
    PyErr_SetString(PyExc_TypeError, "Error during parsing minkowski(object1, object2[, convexity])");
    return NULL;
  }
  PyTypeObject *type = PyOpenSCADObjectType(obj1);
  child = PyOpenSCADObjectToNodeMulti(obj1, &dummydict);
  node->children.push_back(child);

  child = PyOpenSCADObjectToNodeMulti(obj2, &dummydict);
  node->children.push_back(child);

  node->convexity = convexity;

  return PyOpenSCADObjectFromNode(type, node);
}

PyObject *python_hull(PyObject *self, PyObject *args, PyObject *kwargs)
{
  return python_csg_adv_sub(self, args, kwargs, CgalAdvType::HULL);
}

PyObject *python_fill(PyObject *self, PyObject *args, PyObject *kwargs)
{
  return python_csg_adv_sub(self, args, kwargs, CgalAdvType::FILL);
}

PyObject *python_resize_core(PyObject *obj, PyObject *newsize, PyObject *autosize, int convexity)
{
  DECLARE_INSTANCE
  std::shared_ptr<AbstractNode> child;

  auto node = std::make_shared<CgalAdvNode>(instance, CgalAdvType::RESIZE);
  PyObject *dummydict;
  PyTypeObject *type = PyOpenSCADObjectType(obj);
  child = PyOpenSCADObjectToNodeMulti(obj, &dummydict);
  if (child == NULL) {
    PyErr_SetString(PyExc_TypeError, "Invalid type for Object in resize");
    return NULL;
  }

  if (newsize != NULL) {
    double x, y, z;
    if (python_vectorval(newsize, 3, 3, &x, &y, &z)) {
      PyErr_SetString(PyExc_TypeError, "Invalid resize dimensions");
      return NULL;
    }
    node->newsize[0] = x;
    node->newsize[1] = y;
    node->newsize[2] = z;
  }

  /* TODO what is that ?
     const auto& autosize = parameters["auto"];
     node->autosize << false, false, false;
     if (autosize.type() == Value::Type::VECTOR) {
     const auto& va = autosize.toVector();
     if (va.size() >= 1) node->autosize[0] = va[0].toBool();
     if (va.size() >= 2) node->autosize[1] = va[1].toBool();
     if (va.size() >= 3) node->autosize[2] = va[2].toBool();
     } else if (autosize.type() == Value::Type::BOOL) {
     node->autosize << autosize.toBool(), autosize.toBool(), autosize.toBool();
     }
   */

  node->children.push_back(child);
  node->convexity = convexity;

  return PyOpenSCADObjectFromNode(type, node);
}

PyObject *python_resize(PyObject *self, PyObject *args, PyObject *kwargs)
{
  char *kwlist[] = {"obj", "newsize", "auto", "convexity", NULL};
  PyObject *obj;
  PyObject *newsize = NULL;
  PyObject *autosize = NULL;
  int convexity = 2;

  if (!PyArg_ParseTupleAndKeywords(args, kwargs, "O|O!O!i", kwlist, &obj, &PyList_Type, &newsize,
                                   &PyList_Type, &autosize, &convexity)) {
    PyErr_SetString(PyExc_TypeError, "Error during parsing resize(object,vec3)");
    return NULL;
  }
  return python_resize_core(obj, newsize, autosize, convexity);
}

PyObject *python_oo_resize(PyObject *obj, PyObject *args, PyObject *kwargs)
{
  char *kwlist[] = {"newsize", "auto", "convexity", NULL};
  PyObject *newsize = NULL;
  PyObject *autosize = NULL;
  int convexity = 2;

  if (!PyArg_ParseTupleAndKeywords(args, kwargs, "|O!O!i", kwlist, &PyList_Type, &newsize, &PyList_Type,
                                   &autosize, &convexity)) {
    PyErr_SetString(PyExc_TypeError, "Error during parsing resize(object,vec3)");
    return NULL;
  }
  return python_resize_core(obj, newsize, autosize, convexity);
}

#if defined(ENABLE_EXPERIMENTAL) && defined(ENABLE_CGAL)
PyObject *python_roof_core(PyObject *obj, const char *method, int convexity, double fn, double fa,
                           double fs)
{
  DECLARE_INSTANCE
  std::shared_ptr<AbstractNode> child;
  auto node = std::make_shared<RoofNode>(instance);
  PyObject *dummydict;
  PyTypeObject *type = PyOpenSCADObjectType(obj);
  child = PyOpenSCADObjectToNodeMulti(obj, &dummydict);
  if (child == NULL) {
    PyErr_SetString(PyExc_TypeError, "Invalid type for Object in roof");
    return NULL;
  }

  get_fnas(node->fn, node->fa, node->fs);
  if (!isnan(fn)) node->fn = fn;
  if (!isnan(fa)) node->fa = fa;
  if (!isnan(fs)) node->fs = fs;

  node->fa = std::max(node->fa, 0.01);
  node->fs = std::max(node->fs, 0.01);
  if (node->fn > 0) {
    node->fa = 360.0 / node->fn;
    node->fs = 0.0;
  }

  if (method == NULL) {
    node->method = "voronoi";
  } else {
    node->method = method;
    // method can only be one of...
    if (node->method != "voronoi" && node->method != "straight") {
      //      LOG(message_group::Warning, inst->location(), parameters.documentRoot(),
      //          "Unknown roof method '" + node->method + "'. Using 'voronoi'.");
      node->method = "voronoi";
    }
  }

  double tmp_convexity = convexity;
  node->convexity = static_cast<int>(tmp_convexity);
  if (node->convexity <= 0) node->convexity = 1;

  node->children.push_back(child);
  return PyOpenSCADObjectFromNode(type, node);
}

PyObject *python_roof(PyObject *self, PyObject *args, PyObject *kwargs)
{
  double fn = NAN, fa = NAN, fs = NAN;
  char *kwlist[] = {"obj", "method", "convexity", "fn", "fa", "fs", NULL};
  PyObject *obj = NULL;
  const char *method = NULL;
  int convexity = 2;
  if (!PyArg_ParseTupleAndKeywords(args, kwargs, "O|sdddd", kwlist, &obj, &method, convexity, &fn, &fa,
                                   &fs)) {
    PyErr_SetString(PyExc_TypeError, "Error during parsing roof(object)");
    return NULL;
  }
  return python_roof_core(obj, method, convexity, fn, fa, fs);
}

PyObject *python_oo_roof(PyObject *obj, PyObject *args, PyObject *kwargs)
{
  double fn = NAN, fa = NAN, fs = NAN;
  char *kwlist[] = {"method", "convexity", "fn", "fa", "fs", NULL};
  const char *method = NULL;
  int convexity = 2;
  if (!PyArg_ParseTupleAndKeywords(args, kwargs, "|sdddd", kwlist, &method, convexity, &fn, &fa, &fs)) {
    PyErr_SetString(PyExc_TypeError, "Error during parsing roof(object)");
    return NULL;
  }
  return python_roof_core(obj, method, convexity, fn, fa, fs);
}
#endif

PyObject *python_render_core(PyObject *obj, int convexity)
{
  DECLARE_INSTANCE
  auto node = std::make_shared<RenderNode>(instance);

  PyObject *dummydict;
  PyTypeObject *type = PyOpenSCADObjectType(obj);
  std::shared_ptr<AbstractNode> child = PyOpenSCADObjectToNode(obj, &dummydict);
  node->convexity = convexity;
  node->children.push_back(child);
  return PyOpenSCADObjectFromNode(type, node);
}

PyObject *python_render(PyObject *self, PyObject *args, PyObject *kwargs)
{
  char *kwlist[] = {"obj", "convexity", NULL};
  PyObject *obj = NULL;
  long convexity = 2;
  if (!PyArg_ParseTupleAndKeywords(args, kwargs, "O!|i", kwlist, &PyOpenSCADType, &obj, &convexity)) {
    PyErr_SetString(PyExc_TypeError, "Error during parsing render(object)");
    return NULL;
  }
  return python_render_core(obj, convexity);
}

PyObject *python_oo_render(PyObject *obj, PyObject *args, PyObject *kwargs)
{
  char *kwlist[] = {"convexity", NULL};
  long convexity = 2;
  if (!PyArg_ParseTupleAndKeywords(args, kwargs, "|i", kwlist, &convexity)) {
    PyErr_SetString(PyExc_TypeError, "Error during parsing render(object)");
    return NULL;
  }
  return python_render_core(obj, convexity);
}

PyObject *python_surface_core(const char *file, PyObject *center, PyObject *invert, PyObject *color,
                              int convexity)
{
  DECLARE_INSTANCE
  std::shared_ptr<AbstractNode> child;

  auto node = std::make_shared<SurfaceNode>(instance);

  std::string fileval = file == NULL ? "" : file;

  std::string filename = lookup_file(fileval, python_scriptpath.parent_path().u8string(),
                                     instance->location().filePath().parent_path().string());
  node->filename = filename;
  handle_dep(fs::path(filename).generic_string());

  if (center == Py_True) node->center = 1;
  else if (center == Py_False || center == NULL) node->center = 0;
  else {
    PyErr_SetString(PyExc_TypeError, "Unknown Value for center parameter");
    return NULL;
  }

  if (color == Py_True) node->color = 1;
  else if (color == Py_False || color == NULL) node->color = 0;
  else {
    PyErr_SetString(PyExc_TypeError, "Unknown Value for color parameter");
    return NULL;
  }

  node->convexity = 2;
  if (invert == Py_True) node->invert = 1;
  else if (center == Py_False || center == NULL) node->center = 0;
  else {
    PyErr_SetString(PyExc_TypeError, "Unknown Value for invert parameter");
    return NULL;
  }

  return PyOpenSCADObjectFromNode(&PyOpenSCADType, node);
}

PyObject *python_surface(PyObject *self, PyObject *args, PyObject *kwargs)
{
  char *kwlist[] = {"file", "center", "convexity", "invert", "color", NULL};
  const char *file = NULL;
  PyObject *center = NULL;
  PyObject *invert = NULL;
  PyObject *color = NULL;
  long convexity = 2;
  if (!PyArg_ParseTupleAndKeywords(args, kwargs, "s|OlOO", kwlist, &file, &center, &convexity, &invert,
                                   &color)) {
    PyErr_SetString(PyExc_TypeError,
                    "Error during parsing surface(file, center, convexity, invert, color)");
    return NULL;
  }

  return python_surface_core(file, center, invert, color, convexity);
}

PyObject *python_text(PyObject *self, PyObject *args, PyObject *kwargs)
{
  DECLARE_INSTANCE
  auto node = std::make_shared<TextNode>(instance);

  char *kwlist[] = {"text",   "size",   "font", "spacing", "direction", "language", "script",
                    "halign", "valign", "fn",   "fa",      "fs",        NULL};

  double size = 1.0, spacing = 1.0;
  double fn = NAN, fa = NAN, fs = NAN;

  get_fnas(fn, fa, fs);

  const char *text = "", *font = NULL, *direction = "ltr", *language = "en", *script = "latin",
             *valign = "baseline", *halign = "left";

  if (!PyArg_ParseTupleAndKeywords(args, kwargs, "s|dsdsssssddd", kwlist, &text, &size, &font, &spacing,
                                   &direction, &language, &script, &halign, &valign, &fn, &fa, &fs)) {
    PyErr_SetString(PyExc_TypeError, "Error during parsing text(string, ...))");
    return NULL;
  }

  node->params.set_fn(fn);
  node->params.set_fa(fa);
  node->params.set_fs(fs);
  node->params.set_size(size);
  if (text != NULL) node->params.set_text(text);
  node->params.set_spacing(spacing);
  if (font != NULL) node->params.set_font(font);
  if (direction != NULL) node->params.set_direction(direction);
  if (language != NULL) node->params.set_language(language);
  if (script != NULL) node->params.set_script(script);
  if (valign != NULL) node->params.set_halign(halign);
  if (halign != NULL) node->params.set_valign(valign);
  node->params.set_loc(instance->location());

  /*
     node->params.set_documentPath(session->documentRoot());
     }
   */
  node->params.detect_properties();

  return PyOpenSCADObjectFromNode(&PyOpenSCADType, node);
}

PyObject *python_textmetrics(PyObject *self, PyObject *args, PyObject *kwargs)
{
  DECLARE_INSTANCE
  auto node = std::make_shared<TextNode>(instance);

  char *kwlist[] = {"text",     "size",   "font",   "spacing", "direction",
                    "language", "script", "halign", "valign",  NULL};

  double size = 1.0, spacing = 1.0;

  const char *text = "", *font = NULL, *direction = "ltr", *language = "en", *script = "latin",
             *valign = "baseline", *halign = "left";

  if (!PyArg_ParseTupleAndKeywords(args, kwargs, "s|dsdsssss", kwlist, &text, &size, &font, &spacing,
                                   &direction, &language, &script, &valign, &halign)) {
    PyErr_SetString(PyExc_TypeError, "Error during parsing textmetrics");
    return NULL;
  }

  FreetypeRenderer::Params ftparams;

  ftparams.set_size(size);
  if (text != NULL) ftparams.set_text(text);
  ftparams.set_spacing(spacing);
  if (font != NULL) ftparams.set_font(font);
  if (direction != NULL) ftparams.set_direction(direction);
  if (language != NULL) ftparams.set_language(language);
  if (script != NULL) ftparams.set_script(script);
  if (valign != NULL) ftparams.set_halign(halign);
  if (halign != NULL) ftparams.set_valign(valign);
  ftparams.set_loc(instance->location());

  FreetypeRenderer::TextMetrics metrics(ftparams);
  if (!metrics.ok) {
    PyErr_SetString(PyExc_TypeError, "Invalid Metric");
    return NULL;
  }
  PyObject *offset = PyList_New(2);
  PyList_SetItem(offset, 0, PyFloat_FromDouble(metrics.x_offset));
  PyList_SetItem(offset, 1, PyFloat_FromDouble(metrics.y_offset));

  PyObject *advance = PyList_New(2);
  PyList_SetItem(advance, 0, PyFloat_FromDouble(metrics.advance_x));
  PyList_SetItem(advance, 1, PyFloat_FromDouble(metrics.advance_y));

  PyObject *position = PyList_New(2);
  PyList_SetItem(position, 0, PyFloat_FromDouble(metrics.bbox_x));
  PyList_SetItem(position, 1, PyFloat_FromDouble(metrics.bbox_y));

  PyObject *dims = PyList_New(2);
  PyList_SetItem(dims, 0, PyFloat_FromDouble(metrics.bbox_w));
  PyList_SetItem(dims, 1, PyFloat_FromDouble(metrics.bbox_h));

  PyObject *dict;
  dict = PyDict_New();
  PyDict_SetItemString(dict, "ascent", PyFloat_FromDouble(metrics.ascent));
  PyDict_SetItemString(dict, "descent", PyFloat_FromDouble(metrics.descent));
  PyDict_SetItemString(dict, "offset", offset);
  PyDict_SetItemString(dict, "advance", advance);
  PyDict_SetItemString(dict, "position", position);
  PyDict_SetItemString(dict, "size", dims);
  return (PyObject *)dict;
}

PyObject *python_osversion(PyObject *self, PyObject *args, PyObject *kwargs)
{
  char *kwlist[] = {NULL};
  if (!PyArg_ParseTupleAndKeywords(args, kwargs, "", kwlist)) {
    PyErr_SetString(PyExc_TypeError, "Error during parsing version()");
    return NULL;
  }

  PyObject *version = PyList_New(3);
  PyList_SetItem(version, 0, PyFloat_FromDouble(OPENSCAD_YEAR));
  PyList_SetItem(version, 1, PyFloat_FromDouble(OPENSCAD_MONTH));
#ifdef OPENSCAD_DAY
  PyList_SetItem(version, 2, PyFloat_FromDouble(OPENSCAD_DAY));
#else
  PyList_SetItem(version, 2, PyFloat_FromDouble(0));
#endif

  return version;
}

PyObject *python_osversion_num(PyObject *self, PyObject *args, PyObject *kwargs)
{
  char *kwlist[] = {NULL};
  if (!PyArg_ParseTupleAndKeywords(args, kwargs, "", kwlist)) {
    PyErr_SetString(PyExc_TypeError, "Error during parsing version_num()");
    return NULL;
  }

  double version = OPENSCAD_YEAR * 10000 + OPENSCAD_MONTH * 100;
#ifdef OPENSCAD_DAY
  version += OPENSCAD_DAY;
#endif
  return PyFloat_FromDouble(version);
}

PyObject *python_offset_core(PyObject *obj, double r, double delta, PyObject *chamfer, double fn,
                             double fa, double fs)
{
  DECLARE_INSTANCE
  auto node = std::make_shared<OffsetNode>(instance);

  PyObject *dummydict;
  PyTypeObject *type = PyOpenSCADObjectType(obj);
  std::shared_ptr<AbstractNode> child = PyOpenSCADObjectToNodeMulti(obj, &dummydict);
  if (child == NULL) {
    PyErr_SetString(PyExc_TypeError, "Invalid type for Object in offset");
    return NULL;
  }

  get_fnas(node->fn, node->fa, node->fs);
  if (!isnan(fn)) node->fn = fn;
  if (!isnan(fa)) node->fa = fa;
  if (!isnan(fs)) node->fs = fs;

  node->delta = 1;
  node->chamfer = false;
  node->join_type = Clipper2Lib::JoinType::Round;
  if (!isnan(r)) {
    node->delta = r;
  } else if (!isnan(delta)) {
    node->delta = delta;
    node->join_type = Clipper2Lib::JoinType::Miter;
    if (chamfer == Py_True) {
      node->chamfer = true;
      node->join_type = Clipper2Lib::JoinType::Square;
    } else if (chamfer == Py_False || chamfer == NULL) node->chamfer = 0;
    else {
      PyErr_SetString(PyExc_TypeError, "Unknown Value for chamfer parameter");
      return NULL;
    }
  }
  node->children.push_back(child);
  return PyOpenSCADObjectFromNode(type, node);
}

PyObject *python_offset(PyObject *self, PyObject *args, PyObject *kwargs)
{
  char *kwlist[] = {"obj", "r", "delta", "chamfer", "fn", "fa", "fs", NULL};
  PyObject *obj = NULL;
  double r = NAN, delta = NAN;
  PyObject *chamfer = NULL;
  double fn = NAN, fa = NAN, fs = NAN;
  if (!PyArg_ParseTupleAndKeywords(args, kwargs, "O|ddOddd", kwlist, &obj, &r, &delta, &chamfer, &fn,
                                   &fa, &fs)) {
    PyErr_SetString(PyExc_TypeError, "Error during parsing offset(object,r,delta)");
    return NULL;
  }
  return python_offset_core(obj, r, delta, chamfer, fn, fa, fs);
}

PyObject *python_oo_offset(PyObject *obj, PyObject *args, PyObject *kwargs)
{
  char *kwlist[] = {"r", "delta", "chamfer", "fn", "fa", "fs", NULL};
  double r = NAN, delta = NAN;
  PyObject *chamfer = NULL;
  double fn = NAN, fa = NAN, fs = NAN;
  if (!PyArg_ParseTupleAndKeywords(args, kwargs, "|ddOddd", kwlist, &r, &delta, &chamfer, &fn, &fa,
                                   &fs)) {
    PyErr_SetString(PyExc_TypeError, "Error during parsing offset(object,r,delta)");
    return NULL;
  }
  return python_offset_core(obj, r, delta, chamfer, fn, fa, fs);
}

PyObject *python_projection_core(PyObject *obj, PyObject *cut, int convexity)
{
  DECLARE_INSTANCE
  auto node = std::make_shared<ProjectionNode>(instance);
  PyObject *dummydict;
  PyTypeObject *type = PyOpenSCADObjectType(obj);
  std::shared_ptr<AbstractNode> child = PyOpenSCADObjectToNodeMulti(obj, &dummydict);
  if (child == NULL) {
    PyErr_SetString(PyExc_TypeError, "Invalid type for Object in projection");
    return NULL;
  }
  node->convexity = convexity;
  node->cut_mode = 0;
  if (cut == Py_True) node->cut_mode = 1;
  else if (cut == Py_False) node->cut_mode = 0;
  else {
    PyErr_SetString(PyExc_TypeError, "cut can be either True or false");
    return NULL;
  }

  node->children.push_back(child);
  return PyOpenSCADObjectFromNode(type, node);
}

PyObject *python_projection(PyObject *self, PyObject *args, PyObject *kwargs)
{
  char *kwlist[] = {"obj", "cut", "convexity", NULL};
  PyObject *obj = NULL;
  PyObject *cutmode = Py_False;
  long convexity = 2;
  if (!PyArg_ParseTupleAndKeywords(args, kwargs, "O|Ol", kwlist, &obj, &cutmode, &convexity)) {
    PyErr_SetString(PyExc_TypeError, "Error during parsing projection(object)");
    return NULL;
  }
  return python_projection_core(obj, cutmode, convexity);
}

PyObject *python_oo_projection(PyObject *obj, PyObject *args, PyObject *kwargs)
{
  char *kwlist[] = {"cut", "convexity", NULL};
  PyObject *cutmode = Py_False;
  long convexity = 2;
  if (!PyArg_ParseTupleAndKeywords(args, kwargs, "|Ol", kwlist, &cutmode, &convexity)) {
    PyErr_SetString(PyExc_TypeError, "Error during parsing projection(object)");
    return NULL;
  }
  return python_projection_core(obj, cutmode, convexity);
}

PyObject *python_group(PyObject *self, PyObject *args, PyObject *kwargs)
{
  DECLARE_INSTANCE
  std::shared_ptr<AbstractNode> child;

  auto node = std::make_shared<GroupNode>(instance);

  char *kwlist[] = {"obj", NULL};
  PyObject *obj = NULL;
  PyObject *dummydict;
  if (!PyArg_ParseTupleAndKeywords(args, kwargs, "O!", kwlist, &PyOpenSCADType, &obj)) {
    PyErr_SetString(PyExc_TypeError, "Error during parsing group(group)");
    return NULL;
  }
  PyTypeObject *type = PyOpenSCADObjectType(obj);
  child = PyOpenSCADObjectToNode(obj, &dummydict);

  node->children.push_back(child);
  return PyOpenSCADObjectFromNode(type, node);
}

PyObject *python_align_core(PyObject *obj, PyObject *pyrefmat, PyObject *pydstmat)
{
  if (!PyObject_IsInstance(obj, reinterpret_cast<PyObject *>(&PyOpenSCADType))) {
    PyErr_SetString(PyExc_TypeError, "Must specify Object as 1st parameter");
    return nullptr;
  }
  PyObject *child_dict = nullptr;
  PyTypeObject *type = PyOpenSCADObjectType(obj);
  std::shared_ptr<AbstractNode> dstnode = PyOpenSCADObjectToNode(obj, &child_dict);
  if (dstnode == nullptr) {
    PyErr_SetString(PyExc_TypeError, "Invalid align object");
    return Py_None;
  }
  DECLARE_INSTANCE
  auto multmatnode = std::make_shared<TransformNode>(instance, "align");
  multmatnode->children.push_back(dstnode);
  Matrix4d mat;
  Matrix4d MT = Matrix4d::Identity();

  if (!python_tomatrix(pyrefmat, mat)) MT = MT * mat;
  if (!python_tomatrix(pydstmat, mat)) MT = MT * mat.inverse();

  multmatnode->matrix = MT;
  multmatnode->setPyName(dstnode->getPyName());

  PyObject *pyresult = PyOpenSCADObjectFromNode(type, multmatnode);
  if (child_dict != nullptr) {
    PyObject *key, *value;
    Py_ssize_t pos = 0;
    while (PyDict_Next(child_dict, &pos, &key, &value)) {
      //       PyObject* value1 = PyUnicode_AsEncodedString(key, "utf-8", "~");
      //       const char *value_str =  PyBytes_AS_STRING(value1);
      if (!python_tomatrix(value, mat)) {
        mat = MT * mat;
        PyDict_SetItem(((PyOpenSCADObject *)pyresult)->dict, key, python_frommatrix(mat));
      } else PyDict_SetItem(((PyOpenSCADObject *)pyresult)->dict, key, value);
    }
  }
  return pyresult;
}

PyObject *python_align(PyObject *self, PyObject *args, PyObject *kwargs)
{
  char *kwlist[] = {"obj", "refmat", "objmat", NULL};
  PyObject *obj = NULL;
  PyObject *pyrefmat = NULL;
  PyObject *pyobjmat = NULL;
  if (!PyArg_ParseTupleAndKeywords(args, kwargs, "OO|O", kwlist, &obj, &pyrefmat, &pyobjmat)) {
    PyErr_SetString(PyExc_TypeError, "Error during align");
    return NULL;
  }
  return python_align_core(obj, pyrefmat, pyobjmat);
}

PyObject *python_oo_align(PyObject *obj, PyObject *args, PyObject *kwargs)
{
  char *kwlist[] = {"refmat", "objmat", NULL};
  PyObject *pyrefmat = NULL;
  PyObject *pyobjmat = NULL;
  if (!PyArg_ParseTupleAndKeywords(args, kwargs, "O|O", kwlist, &pyrefmat, &pyobjmat)) {
    PyErr_SetString(PyExc_TypeError, "Error during align");
    return NULL;
  }
  return python_align_core(obj, pyrefmat, pyobjmat);
}

PyObject *do_import_python(PyObject *self, PyObject *args, PyObject *kwargs, ImportType type)
{
  DECLARE_INSTANCE
  char *kwlist[] = {"file",   "layer",    "convexity", "origin", "scale", "width",
                    "height", "filename", "center",    "dpi",    "id",    NULL};
  double fn = NAN, fa = NAN, fs = NAN;

  std::string filename;
  const char *v = NULL, *layer = NULL, *id = NULL;
  PyObject *center = NULL;
  int convexity = 2;
  double scale = 1.0, width = 1, height = 1, dpi = 1.0;
  PyObject *origin = NULL;
  if (!PyArg_ParseTupleAndKeywords(args, kwargs, "s|slO!dddsfOddd", kwlist, &v, &layer, &convexity,
                                   &PyList_Type, origin, &scale, &width, &height, &center, &dpi, &id,
                                   &fn, &fa, &fs

                                   )) {
    PyErr_SetString(PyExc_TypeError, "Error during parsing osimport(filename)");
    return NULL;
  }
  filename = lookup_file(v == NULL ? "" : v, python_scriptpath.parent_path().u8string(),
                         instance->location().filePath().parent_path().string());
  if (!filename.empty()) handle_dep(filename);
  ImportType actualtype = type;
  if (actualtype == ImportType::UNKNOWN) {
    std::string extraw = fs::path(filename).extension().generic_string();
    std::string ext = boost::algorithm::to_lower_copy(extraw);
    if (ext == ".stl") actualtype = ImportType::STL;
    else if (ext == ".off") actualtype = ImportType::OFF;
    else if (ext == ".obj") actualtype = ImportType::OBJ;
    else if (ext == ".dxf") actualtype = ImportType::DXF;
    else if (ext == ".nef3") actualtype = ImportType::NEF3;
    else if (ext == ".3mf") actualtype = ImportType::_3MF;
    else if (ext == ".amf") actualtype = ImportType::AMF;
    else if (ext == ".svg") actualtype = ImportType::SVG;
    else if (ext == ".stp") actualtype = ImportType::STEP;
    else if (ext == ".step") actualtype = ImportType::STEP;
  }

  auto node = std::make_shared<ImportNode>(instance, actualtype);

  get_fnas(node->fn, node->fa, node->fs);
  if (!isnan(fn)) node->fn = fn;
  if (!isnan(fa)) node->fa = fa;
  if (!isnan(fs)) node->fs = fs;

  node->filename = filename;

  if (layer != NULL) node->layer = layer;
  if (id != NULL) node->id = id;
  node->convexity = convexity;
  if (node->convexity <= 0) node->convexity = 1;

  if (origin != NULL && PyList_Check(origin) && PyList_Size(origin) == 2) {
    node->origin_x = PyFloat_AsDouble(PyList_GetItem(origin, 0));
    node->origin_y = PyFloat_AsDouble(PyList_GetItem(origin, 1));
  }

  node->center = 0;
  if (center == Py_True) node->center = 1;

  node->scale = scale;
  if (node->scale <= 0) node->scale = 1;

  node->dpi = ImportNode::SVG_DEFAULT_DPI;
  double val = dpi;
  if (val < 0.001) {
    PyErr_SetString(PyExc_TypeError, "Invalid dpi value giving");
    return NULL;
  } else {
    node->dpi = val;
  }

  node->width = width;
  node->height = height;
  return PyOpenSCADObjectFromNode(&PyOpenSCADType, node);
}

PyObject *python_oo_clone(PyObject *self, PyObject *args, PyObject *kwargs)
{
  PyObject *dict;
  PyObject *obj = NULL;
  char *kwlist[] = {"obj", NULL};

  if (!PyArg_ParseTupleAndKeywords(args, kwargs, "O", kwlist, &obj)) {
    PyErr_SetString(PyExc_TypeError, "Error during clone");
    return NULL;
  }
  std::shared_ptr<AbstractNode> node = PyOpenSCADObjectToNodeMulti(obj, &dict);
  if (node.use_count() > 1) ((PyOpenSCADObject *)self)->node = node->clone();
  else ((PyOpenSCADObject *)self)->node = node;

  if (dict != nullptr) {
    PyObject *key, *value;
    Py_ssize_t pos = 0;
    while (PyDict_Next(dict, &pos, &key, &value)) {
      PyDict_SetItem(((PyOpenSCADObject *)self)->dict, key, value);
    }
  }
  return Py_None;
}

PyObject *python_import(PyObject *self, PyObject *args, PyObject *kwargs)
{
  return do_import_python(self, args, kwargs, ImportType::UNKNOWN);
}

#ifndef OPENSCAD_NOGUI
std::vector<std::string> nimport_downloaded;

extern int curl_download(std::string url, std::string path);
PyObject *python_nimport(PyObject *self, PyObject *args, PyObject *kwargs)
{
  static bool called_already = false;
  char *kwlist[] = {"url", NULL};
  const char *c_url = nullptr;
  if (!PyArg_ParseTupleAndKeywords(args, kwargs, "s", kwlist, &c_url)) {
    PyErr_SetString(PyExc_TypeError, "Error during parsing nimport(filename)");
    return NULL;
  }
  if (c_url == nullptr) return Py_None;

  std::string url = c_url;
  std::string filename, path, importcode;
  filename = url.substr(url.find_last_of("/") + 1);
  importcode = "from " + filename.substr(0, filename.find_last_of(".")) + " import *";

  path = PlatformUtils::userLibraryPath() + "/" + filename;
  bool do_download = false;
  if (std::find(nimport_downloaded.begin(), nimport_downloaded.end(), url) == nimport_downloaded.end()) {
    do_download = true;
    nimport_downloaded.push_back(url);
  }

  std::ifstream f(path.c_str());
  if (!f.good()) {
    do_download = true;
  }

  if (do_download) {
    curl_download(url, path);
  }

  PyRun_SimpleString(importcode.c_str());
  return Py_None;
}
#endif

void python_str_sub(std::ostringstream& stream, const std::shared_ptr<AbstractNode>& node, int ident)
{
  for (int i = 0; i < ident; i++) stream << "  ";
  stream << node->toString();
  switch (node->children.size()) {
  case 0: stream << ";\n"; break;
  case 1:
    stream << "\n";
    python_str_sub(stream, node->children[0], ident + 1);
    break;
  default:
    stream << "{\n";
    for (const auto &child : node->children) {
      python_str_sub(stream, child, ident + 1);
    }
    for (int i = 0; i < ident; i++) stream << "  ";
    stream << "}\n";
  }
}

PyObject *python_str(PyObject *self)
{
  std::ostringstream stream;
  PyObject *dummydict;
  std::shared_ptr<AbstractNode> node = PyOpenSCADObjectToNode(self, &dummydict);
  if (node != nullptr) python_str_sub(stream, node, 0);
  else stream << "Invalid OpenSCAD Object";

  return PyUnicode_FromStringAndSize(stream.str().c_str(), stream.str().size());
}

PyObject *python_add_parameter(PyObject *self, PyObject *args, PyObject *kwargs, ImportType type)
{
  char *kwlist[] = {"name", "default", NULL};
  char *name = NULL;
  PyObject *value = NULL;
  if (!PyArg_ParseTupleAndKeywords(args, kwargs, "sO", kwlist, &name, &value)) {
    PyErr_SetString(PyExc_TypeError, "Error during parsing add_parameter(name,defval)");
    return NULL;
  }
  bool found = false;
  std::shared_ptr<Literal> lit;
  if (value == Py_True) {
    lit = std::make_shared<Literal>(true, Location::NONE);
    found = true;
  } else if (value == Py_False) {
    lit = std::make_shared<Literal>(false, Location::NONE);
    found = true;
  } else if (PyFloat_Check(value)) {
    lit = std::make_shared<Literal>(PyFloat_AsDouble(value), Location::NONE);
    found = true;
  } else if (PyLong_Check(value)) {
    lit = std::make_shared<Literal>(PyLong_AsLong(value) * 1.0, Location::NONE);
    found = true;
  } else if (PyUnicode_Check(value)) {
    PyObject *value1 = PyUnicode_AsEncodedString(value, "utf-8", "~");
    const char *value_str = PyBytes_AS_STRING(value1);
    lit = std::make_shared<Literal>(value_str, Location::NONE);
    found = true;
  }

  if (found) {
    AnnotationList annotationList;
    //    annotationList.push_back(Annotation("Parameter",std::make_shared<Literal>("Parameter")));
    //    annotationList.push_back(Annotation("Description",std::make_shared<Literal>("Description")));
    //    annotationList.push_back(Annotation("Group",std::make_shared<Literal>("Group")));
    auto assignment = std::make_shared<Assignment>(name, lit);
    //    assignment->addAnnotations(&annotationList);
    customizer_parameters.push_back(assignment);
    PyObject *value_effective = value;
    for (unsigned int i = 0; i < customizer_parameters_finished.size(); i++) {
      if (customizer_parameters_finished[i]->getName() == name) {
        auto expr = customizer_parameters_finished[i]->getExpr();
        const auto& lit = std::dynamic_pointer_cast<Literal>(expr);
        if (lit != nullptr) {
          if (lit->isDouble()) value_effective = PyFloat_FromDouble(lit->toDouble());
          if (lit->isString()) value_effective = PyUnicode_FromString(lit->toString().c_str());
        }
      }
    }
    PyObject *maindict = PyModule_GetDict(pythonMainModule.get());
    PyDict_SetItemString(maindict, name, value_effective);
  }
  return Py_None;
}

PyObject *python_scad(PyObject *self, PyObject *args, PyObject *kwargs)
{
  DECLARE_INSTANCE
  char *kwlist[] = {"code", NULL};
  const char *code = NULL;
  if (!PyArg_ParseTupleAndKeywords(args, kwargs, "s", kwlist, &code)) {
    PyErr_SetString(PyExc_TypeError, "Error during parsing scad(code)");
    return NULL;
  }

  SourceFile *parsed_file = NULL;
  if (!parse(parsed_file, code, "python", "python", false)) {
    PyErr_SetString(PyExc_TypeError, "Error in SCAD code");
    return Py_None;
  }
  parsed_file->handleDependencies(true);

  EvaluationSession session{"python"};
  ContextHandle<BuiltinContext> builtin_context{Context::create<BuiltinContext>(&session)};
  std::shared_ptr<const FileContext> file_context;
  std::shared_ptr<AbstractNode> resultnode = parsed_file->instantiate(*builtin_context, &file_context);
  resultnode = resultnode->clone();  // instmod will go out of scope
  delete parsed_file;
  parsed_file = nullptr;
  return PyOpenSCADObjectFromNode(&PyOpenSCADType, resultnode);
}

PyObject *python_osuse_include(int mode, PyObject *self, PyObject *args, PyObject *kwargs)
{
  DECLARE_INSTANCE
  auto empty = std::make_shared<CubeNode>(instance);
  char *kwlist[] = {"file", NULL};
  const char *file = NULL;
  std::ostringstream stream;
  if (!PyArg_ParseTupleAndKeywords(args, kwargs, "s", kwlist, &file)) {
    if (mode) PyErr_SetString(PyExc_TypeError, "Error during parsing osinclude(path)");
    else PyErr_SetString(PyExc_TypeError, "Error during parsing osuse(path)");
    return NULL;
  }
  const std::string filename = lookup_file(file, python_scriptpath.parent_path().u8string(), ".");
  stream << "include <" << filename << ">\n";

  SourceFile *source;
  if (!parse(source, stream.str(), "python", "python", false)) {
    PyErr_SetString(PyExc_TypeError, "Error in SCAD code");
    return Py_None;
  }
  if (mode == 0) source->scope->moduleInstantiations.clear();
  source->handleDependencies(true);

  EvaluationSession *session = new EvaluationSession("python");
  ContextHandle<BuiltinContext> builtin_context{Context::create<BuiltinContext>(session)};

  std::shared_ptr<const FileContext> osinclude_context;
  std::shared_ptr<AbstractNode> resultnode =
    source->instantiate(*builtin_context, &osinclude_context);  // TODO keine globakle var, kollision!

  auto scope = source->scope;
  PyOpenSCADObject *result = (PyOpenSCADObject *)PyOpenSCADObjectFromNode(&PyOpenSCADType, empty);

  for (auto mod : source->scope->modules) {  // copy modules
    std::shared_ptr<UserModule> usmod = mod.second;
    InstantiableModule m;
    //    m.defining_context=osinclude_context;
    //    m.module=mod.second.get();
    //    boost::optional<InstantiableModule> res(m);
    PyDict_SetItemString(result->dict, mod.first.c_str(),
                         PyDataObjectFromModule(&PyDataType, filename, mod.first));
  }

  for (auto fun : source->scope->functions) {            // copy functions
    std::shared_ptr<UserFunction> usfunc = fun.second;  // install lambda functions ?
                                                        //    printf("%s\n",fun.first.c_str());
                                                        //    InstantiableModule m;
                                                        //    m.defining_context=osinclude_context;
                                                        //    m.module=mod.second.get();
                                                        //    boost::optional<InstantiableModule> res(m);
    //    PyDict_SetItemString(result->dict, mod.first.c_str(),PyDataObjectFromModule(&PyDataType, res
    //    ));
  }

  for (auto ass : source->scope->assignments) {  // copy assignments
                                                //    printf("Var %s\n",ass->getName().c_str());
    const std::shared_ptr<Expression> expr = ass->getExpr();
    Value val = expr->evaluate(osinclude_context);
    if (val.isDefined()) {
      PyObject *res = python_fromopenscad(std::move(val));
      PyDict_SetItemString(result->dict, ass->getName().c_str(), res);
    }
  }
  // SourceFileCache::instance()->clear();
  return (PyObject *)result;
}

PyObject *python_osuse(PyObject *self, PyObject *args, PyObject *kwargs)
{
  return python_osuse_include(0, self, args, kwargs);
}

PyObject *python_osinclude(PyObject *self, PyObject *args, PyObject *kwargs)
{
  LOG(message_group::Deprecated, "osinclude  is deprecated, please use osuse() instead");
  return python_osuse_include(1, self, args, kwargs);
}

PyObject *python_debug_modifier(PyObject *arg, int mode)
{
  DECLARE_INSTANCE
  PyObject *dummydict;
  PyTypeObject *type = PyOpenSCADObjectType(arg);
  auto child = PyOpenSCADObjectToNode(arg, &dummydict);
  switch (mode) {
  case 0: instance->tag_highlight = true; break;   // #
  case 1: instance->tag_background = true; break;  // %
  case 2: instance->tag_root = true; break;        // !
  }
  auto node = std::make_shared<CsgOpNode>(instance, OpenSCADOperator::UNION);
  node->children.push_back(child);
  return PyOpenSCADObjectFromNode(type, node);  // TODO 1st loswerden
}

PyObject *python_debug_modifier_func(PyObject *self, PyObject *args, PyObject *kwargs, int mode)
{
  char *kwlist[] = {"obj", NULL};
  PyObject *obj = NULL;
  if (!PyArg_ParseTupleAndKeywords(args, kwargs, "O!", kwlist, &PyOpenSCADType, &obj)) {
    PyErr_SetString(PyExc_TypeError, "Error during parsing group(group)");
    return NULL;
  }
  return python_debug_modifier(obj, mode);
}

PyObject *python_debug_modifier_func_oo(PyObject *obj, PyObject *args, PyObject *kwargs, int mode)
{
  char *kwlist[] = {NULL};
  if (!PyArg_ParseTupleAndKeywords(args, kwargs, "", kwlist)) {
    PyErr_SetString(PyExc_TypeError, "Error during parsing group(group)");
    return NULL;
  }
  return python_debug_modifier(obj, mode);
}

PyObject *python_highlight(PyObject *self, PyObject *args, PyObject *kwargs)
{
  return python_debug_modifier_func(self, args, kwargs, 0);
}

PyObject *python_oo_highlight(PyObject *self, PyObject *args, PyObject *kwargs)
{
  return python_debug_modifier_func_oo(self, args, kwargs, 0);
}

PyObject *python_background(PyObject *self, PyObject *args, PyObject *kwargs)
{
  return python_debug_modifier_func(self, args, kwargs, 1);
}

PyObject *python_oo_background(PyObject *self, PyObject *args, PyObject *kwargs)
{
  return python_debug_modifier_func_oo(self, args, kwargs, 1);
}

PyObject *python_only(PyObject *self, PyObject *args, PyObject *kwargs)
{
  return python_debug_modifier_func(self, args, kwargs, 2);
}

PyObject *python_oo_only(PyObject *self, PyObject *args, PyObject *kwargs)
{
  return python_debug_modifier_func_oo(self, args, kwargs, 2);
}

PyObject *python_nb_invert(PyObject *arg) { return python_debug_modifier(arg, 2); }

PyObject *python_nb_neg(PyObject *arg) { return python_debug_modifier(arg, 1); }

PyObject *python_nb_pos(PyObject *arg) { return python_debug_modifier(arg, 0); }

#ifndef OPENSCAD_NOGUI
extern void add_menuitem_trampoline(const char *menuname, const char *itemname, const char *callback);
PyObject *python_add_menuitem(PyObject *self, PyObject *args, PyObject *kwargs, int mode)
{
  char *kwlist[] = {"menuname", "itemname", "callback", NULL};
  const char *menuname = nullptr, *itemname = nullptr, *callback = nullptr;

  if (!PyArg_ParseTupleAndKeywords(args, kwargs, "sss", kwlist, &menuname, &itemname, &callback)) {
    PyErr_SetString(PyExc_TypeError, "Error during parsing add_menuitem");
    return NULL;
  }
  add_menuitem_trampoline(menuname, itemname, callback);
  return Py_None;
}
#endif

PyObject *python_model(PyObject *self, PyObject *args, PyObject *kwargs, int mode)
{
  char *kwlist[] = {NULL};

  if (!PyArg_ParseTupleAndKeywords(args, kwargs, "", kwlist)) {
    PyErr_SetString(PyExc_TypeError, "Error during parsing model");
    return NULL;
  }
  if (genlang_result_node == nullptr) return Py_None;
  return PyOpenSCADObjectFromNode(&PyOpenSCADType, genlang_result_node);
}

PyObject *python_modelpath(PyObject *self, PyObject *args, PyObject *kwargs, int mode)
{
  char *kwlist[] = {NULL};

  if (!PyArg_ParseTupleAndKeywords(args, kwargs, "", kwlist)) {
    PyErr_SetString(PyExc_TypeError, "Error during parsing model");
    return NULL;
  }
  return PyUnicode_FromString(python_scriptpath.u8string().c_str());
}

PyObject *python_oo_dict(PyObject *self, PyObject *args, PyObject *kwargs)
{
  PyObject *dict = ((PyOpenSCADObject *)self)->dict;
  Py_INCREF(dict);
  return dict;
}


int PyDict_SetDefaultRef(PyObject *d, PyObject *key, PyObject *default_value,
                     PyObject **result)
{
    PyDict_SetDefault(d, key, default_value);
    return 0;
}

int type_add_method(PyTypeObject *type, PyMethodDef *meth) // from typeobject.c
{
    PyObject *descr;
    int isdescr = 1;
    if (meth->ml_flags & METH_CLASS) {
        if (meth->ml_flags & METH_STATIC) {
            PyErr_SetString(PyExc_ValueError,
                    "method cannot be both class and static");
            return -1;
        }
        descr = PyDescr_NewClassMethod(type, meth);
    }
    else if (meth->ml_flags & METH_STATIC) {
        PyObject *cfunc = PyCFunction_NewEx(meth, (PyObject*)type, NULL);
        if (cfunc == NULL) {
            return -1;
        }
        descr = PyStaticMethod_New(cfunc);
        isdescr = 0;  // PyStaticMethod is not PyDescrObject
        Py_DECREF(cfunc);
    }
    else {
        descr = PyDescr_NewMethod(type, meth);
    }
    if (descr == NULL) {
        return -1;
    }

    PyObject *name;
    if (isdescr) {
        name = PyDescr_NAME(descr);
    }
    else {
        name = PyUnicode_FromString(meth->ml_name);
        if (name == NULL) {
            Py_DECREF(descr);
            return -1;
        }
    }

    int err;
    PyObject *dict = type->tp_dict;
    if (!(meth->ml_flags & METH_COEXIST)) {
        err = PyDict_SetDefaultRef(dict, name, descr, NULL) < 0;
    }
    else {
        err = PyDict_SetItem(dict, name, descr) < 0;
    }
    if (!isdescr) {
        Py_DECREF(name);
    }
    Py_DECREF(descr);
    if (err) {
        return -1; // return here
    }
    return 0;
}

std::vector<PyObject *> python_member_callables;
std::vector<std::string > python_member_names;
int python_member_callind;

PyObject *python_member_trampoline(PyObject *self, PyObject *args, PyObject *kwargs)
{
	int n=  PyTuple_Size(args);
	PyObject *newargs = PyTuple_New(n+1);
	PyTuple_SetItem(newargs, 0, self);
	for(int i=0;i<n;i++)
		PyTuple_SetItem(newargs, i+1, PyTuple_GetItem(args,i));

	return  PyObject_Call(python_member_callables[python_member_callind], newargs, kwargs);
}

#define PYTHON_MAX_USERMEMBERS 20

PyObject *python_member_trampoline_0(PyObject *self, PyObject *args, PyObject *kwargs) { python_member_callind=0; return python_member_trampoline(self, args, kwargs);	}
PyObject *python_member_trampoline_1(PyObject *self, PyObject *args, PyObject *kwargs) { python_member_callind=1; return python_member_trampoline(self, args, kwargs);	}
PyObject *python_member_trampoline_2(PyObject *self, PyObject *args, PyObject *kwargs) { python_member_callind=2; return python_member_trampoline(self, args, kwargs);	}
PyObject *python_member_trampoline_3(PyObject *self, PyObject *args, PyObject *kwargs) { python_member_callind=3; return python_member_trampoline(self, args, kwargs);	}
PyObject *python_member_trampoline_4(PyObject *self, PyObject *args, PyObject *kwargs) { python_member_callind=4; return python_member_trampoline(self, args, kwargs);	}
PyObject *python_member_trampoline_5(PyObject *self, PyObject *args, PyObject *kwargs) { python_member_callind=5; return python_member_trampoline(self, args, kwargs);	}
PyObject *python_member_trampoline_6(PyObject *self, PyObject *args, PyObject *kwargs) { python_member_callind=6; return python_member_trampoline(self, args, kwargs);	}
PyObject *python_member_trampoline_7(PyObject *self, PyObject *args, PyObject *kwargs) { python_member_callind=7; return python_member_trampoline(self, args, kwargs);	}
PyObject *python_member_trampoline_8(PyObject *self, PyObject *args, PyObject *kwargs) { python_member_callind=8; return python_member_trampoline(self, args, kwargs);	}
PyObject *python_member_trampoline_9(PyObject *self, PyObject *args, PyObject *kwargs) { python_member_callind=9; return python_member_trampoline(self, args, kwargs);	}
PyObject *python_member_trampoline_10(PyObject *self, PyObject *args, PyObject *kwargs) { python_member_callind=10; return python_member_trampoline(self, args, kwargs);	}
PyObject *python_member_trampoline_11(PyObject *self, PyObject *args, PyObject *kwargs) { python_member_callind=11; return python_member_trampoline(self, args, kwargs);	}
PyObject *python_member_trampoline_12(PyObject *self, PyObject *args, PyObject *kwargs) { python_member_callind=12; return python_member_trampoline(self, args, kwargs);	}
PyObject *python_member_trampoline_13(PyObject *self, PyObject *args, PyObject *kwargs) { python_member_callind=13; return python_member_trampoline(self, args, kwargs);	}
PyObject *python_member_trampoline_14(PyObject *self, PyObject *args, PyObject *kwargs) { python_member_callind=14; return python_member_trampoline(self, args, kwargs);	}
PyObject *python_member_trampoline_15(PyObject *self, PyObject *args, PyObject *kwargs) { python_member_callind=15; return python_member_trampoline(self, args, kwargs);	}
PyObject *python_member_trampoline_16(PyObject *self, PyObject *args, PyObject *kwargs) { python_member_callind=16; return python_member_trampoline(self, args, kwargs);	}
PyObject *python_member_trampoline_17(PyObject *self, PyObject *args, PyObject *kwargs) { python_member_callind=17; return python_member_trampoline(self, args, kwargs);	}
PyObject *python_member_trampoline_18(PyObject *self, PyObject *args, PyObject *kwargs) { python_member_callind=18; return python_member_trampoline(self, args, kwargs);	}
PyObject *python_member_trampoline_19(PyObject *self, PyObject *args, PyObject *kwargs) { python_member_callind=19; return python_member_trampoline(self, args, kwargs);	}

PyObject *python_memberfunction(PyObject *self, PyObject *args, PyObject *kwargs)
{
  char *kwlist[] = {"membername", "memberfunc", "docstring", NULL};
  char *membername = nullptr;
  PyObject *memberfunc = nullptr;
  char *memberdoc = nullptr;
  
  if (!PyArg_ParseTupleAndKeywords(args, kwargs, "sO|s", kwlist, &membername, &memberfunc)) {
    PyErr_SetString(PyExc_TypeError, "Error during parsing member");
    return NULL;
  }
  std::string member_name = membername;
  int curind = std::find(python_member_names.begin(),python_member_names.end(), member_name) - python_member_names.begin();

  if(memberdoc == nullptr) { memberdoc="Added by member function";
  }

  if(curind >= PYTHON_MAX_USERMEMBERS) {
    PyErr_SetString(PyExc_TypeError, "Maximum user member amount reached");
    return NULL;
  }

  PyCFunction next_trampoline;
  switch(curind){
    case 0: next_trampoline = (PyCFunction) python_member_trampoline_0; break;
    case 1: next_trampoline = (PyCFunction) python_member_trampoline_1; break;
    case 2: next_trampoline = (PyCFunction) python_member_trampoline_2; break;
    case 3: next_trampoline = (PyCFunction) python_member_trampoline_3; break;
    case 4: next_trampoline = (PyCFunction) python_member_trampoline_4; break;
    case 5: next_trampoline = (PyCFunction) python_member_trampoline_5; break;
    case 6: next_trampoline = (PyCFunction) python_member_trampoline_6; break;
    case 7: next_trampoline = (PyCFunction) python_member_trampoline_7; break;
    case 8: next_trampoline = (PyCFunction) python_member_trampoline_8; break;
    case 9: next_trampoline = (PyCFunction) python_member_trampoline_9; break;
    case 10: next_trampoline = (PyCFunction) python_member_trampoline_10; break;
    case 11: next_trampoline = (PyCFunction) python_member_trampoline_11; break;
    case 12: next_trampoline = (PyCFunction) python_member_trampoline_12; break;
    case 13: next_trampoline = (PyCFunction) python_member_trampoline_13; break;
    case 14: next_trampoline = (PyCFunction) python_member_trampoline_14; break;
    case 15: next_trampoline = (PyCFunction) python_member_trampoline_15; break;
    case 16: next_trampoline = (PyCFunction) python_member_trampoline_16; break;
    case 17: next_trampoline = (PyCFunction) python_member_trampoline_17; break;
    case 18: next_trampoline = (PyCFunction) python_member_trampoline_18; break;
    case 19: next_trampoline = (PyCFunction) python_member_trampoline_19; break;
    default: next_trampoline = nullptr;	     
  }	    

  PyMethodDef *meth = (PyMethodDef *) malloc(sizeof(PyMethodDef)); // never freed
  meth->ml_name = strdup(membername);
  meth->ml_meth = next_trampoline;
  meth->ml_flags =   METH_VARARGS | METH_KEYWORDS;
  meth->ml_doc =  memberdoc ;
  if (type_add_method(&PyOpenSCADType, meth) < 0) return Py_None;

  Py_INCREF(memberfunc); // needed because pythons garbage collector eats it when not used.
  if(curind < python_member_names.size()) {
    python_member_callables[curind] = memberfunc;
  } else {
    python_member_names.push_back(member_name);
    python_member_callables.push_back(memberfunc);
  }  

  return Py_None;
}

PyMethodDef PyOpenSCADFunctions[] = {
  {"edge", (PyCFunction)python_edge, METH_VARARGS | METH_KEYWORDS, "Create Edge."},
  {"square", (PyCFunction)python_square, METH_VARARGS | METH_KEYWORDS, "Create Square."},
  {"circle", (PyCFunction)python_circle, METH_VARARGS | METH_KEYWORDS, "Create Circle."},
  {"polygon", (PyCFunction)python_polygon, METH_VARARGS | METH_KEYWORDS, "Create Polygon."},
  {"spline", (PyCFunction)python_spline, METH_VARARGS | METH_KEYWORDS, "Create Spline."},
  {"text", (PyCFunction)python_text, METH_VARARGS | METH_KEYWORDS, "Create Text."},
  {"textmetrics", (PyCFunction)python_textmetrics, METH_VARARGS | METH_KEYWORDS, "Get textmetrics."},

  {"cube", (PyCFunction)python_cube, METH_VARARGS | METH_KEYWORDS, "Create Cube."},
  {"cylinder", (PyCFunction)python_cylinder, METH_VARARGS | METH_KEYWORDS, "Create Cylinder."},
  {"sphere", (PyCFunction)python_sphere, METH_VARARGS | METH_KEYWORDS, "Create Sphere."},
  {"polyhedron", (PyCFunction)python_polyhedron, METH_VARARGS | METH_KEYWORDS, "Create Polyhedron."},
#ifdef ENABLE_LIBFIVE
  {"frep", (PyCFunction)python_frep, METH_VARARGS | METH_KEYWORDS, "Create F-Rep."},
  {"ifrep", (PyCFunction)python_ifrep, METH_VARARGS | METH_KEYWORDS, "Create Inverse F-Rep."},
#endif

  {"translate", (PyCFunction)python_translate, METH_VARARGS | METH_KEYWORDS, "Move  Object."},
  {"right", (PyCFunction)python_right, METH_VARARGS | METH_KEYWORDS, "Move  Object."},
  {"left", (PyCFunction)python_left, METH_VARARGS | METH_KEYWORDS, "Move Left Object."},
  {"back", (PyCFunction)python_back, METH_VARARGS | METH_KEYWORDS, "Move Back Object."},
  {"front", (PyCFunction)python_front, METH_VARARGS | METH_KEYWORDS, "Move Front Object."},
  {"up", (PyCFunction)python_up, METH_VARARGS | METH_KEYWORDS, "Move Up Object."},
  {"down", (PyCFunction)python_down, METH_VARARGS | METH_KEYWORDS, "Move Down Object."},
  {"rotx", (PyCFunction)python_rotx, METH_VARARGS | METH_KEYWORDS, "Rotate X Object."},
  {"roty", (PyCFunction)python_roty, METH_VARARGS | METH_KEYWORDS, "Rotate Y Object."},
  {"rotz", (PyCFunction)python_rotz, METH_VARARGS | METH_KEYWORDS, "Rotate Z Object."},
  {"rotate", (PyCFunction)python_rotate, METH_VARARGS | METH_KEYWORDS, "Rotate Object."},
  {"scale", (PyCFunction)python_scale, METH_VARARGS | METH_KEYWORDS, "Scale Object."},
  {"mirror", (PyCFunction)python_mirror, METH_VARARGS | METH_KEYWORDS, "Mirror Object."},
  {"multmatrix", (PyCFunction)python_multmatrix, METH_VARARGS | METH_KEYWORDS, "Multmatrix Object."},
  {"divmatrix", (PyCFunction)python_divmatrix, METH_VARARGS | METH_KEYWORDS, "Divmatrix Object."},
  {"offset", (PyCFunction)python_offset, METH_VARARGS | METH_KEYWORDS, "Offset Object."},
#if defined(ENABLE_EXPERIMENTAL) && defined(ENABLE_CGAL)
  {"roof", (PyCFunction)python_roof, METH_VARARGS | METH_KEYWORDS, "Roof Object."},
#endif
  {"pull", (PyCFunction)python_pull, METH_VARARGS | METH_KEYWORDS, "Pull apart Object."},
  {"wrap", (PyCFunction)python_wrap, METH_VARARGS | METH_KEYWORDS, "Wrap Object around cylidner."},
  {"color", (PyCFunction)python_color, METH_VARARGS | METH_KEYWORDS, "Color Object."},
  {"output", (PyCFunction)python_output, METH_VARARGS | METH_KEYWORDS, "Output the result."},
  {"show", (PyCFunction)python_show, METH_VARARGS | METH_KEYWORDS, "Show the result."},
  {"separate", (PyCFunction)python_separate, METH_VARARGS | METH_KEYWORDS, "Split into separate parts."},
  {"export", (PyCFunction)python_export, METH_VARARGS | METH_KEYWORDS, "Export the result."},
  {"find_face", (PyCFunction)python_find_face, METH_VARARGS | METH_KEYWORDS, "find_face."},
  {"sitonto", (PyCFunction)python_sitonto, METH_VARARGS | METH_KEYWORDS, "sitonto"},

  {"linear_extrude", (PyCFunction)python_linear_extrude, METH_VARARGS | METH_KEYWORDS,
   "Linear_extrude Object."},
  {"rotate_extrude", (PyCFunction)python_rotate_extrude, METH_VARARGS | METH_KEYWORDS,
   "Rotate_extrude Object."},
  {"path_extrude", (PyCFunction)python_path_extrude, METH_VARARGS | METH_KEYWORDS,
   "Path_extrude Object."},
  {"skin", (PyCFunction)python_skin, METH_VARARGS | METH_KEYWORDS, "Path_extrude Object."},

  {"union", (PyCFunction)python_union, METH_VARARGS | METH_KEYWORDS, "Union Object."},
  {"difference", (PyCFunction)python_difference, METH_VARARGS | METH_KEYWORDS, "Difference Object."},
  {"intersection", (PyCFunction)python_intersection, METH_VARARGS | METH_KEYWORDS,
   "Intersection Object."},
  {"hull", (PyCFunction)python_hull, METH_VARARGS | METH_KEYWORDS, "Hull Object."},
  {"minkowski", (PyCFunction)python_minkowski, METH_VARARGS | METH_KEYWORDS, "Minkowski Object."},
  {"fill", (PyCFunction)python_fill, METH_VARARGS | METH_KEYWORDS, "Fill Object."},
  {"resize", (PyCFunction)python_resize, METH_VARARGS | METH_KEYWORDS, "Resize Object."},
  {"concat", (PyCFunction)python_concat, METH_VARARGS | METH_KEYWORDS, "Concatenate Object."},

  {"highlight", (PyCFunction)python_highlight, METH_VARARGS | METH_KEYWORDS, "Highlight Object."},
  {"background", (PyCFunction)python_background, METH_VARARGS | METH_KEYWORDS, "Background Object."},
  {"only", (PyCFunction)python_only, METH_VARARGS | METH_KEYWORDS, "Only Object."},

  {"projection", (PyCFunction)python_projection, METH_VARARGS | METH_KEYWORDS, "Projection Object."},
  {"surface", (PyCFunction)python_surface, METH_VARARGS | METH_KEYWORDS, "Surface Object."},
  {"mesh", (PyCFunction)python_mesh, METH_VARARGS | METH_KEYWORDS, "exports mesh."},
  {"bbox", (PyCFunction)python_bbox, METH_VARARGS | METH_KEYWORDS, "caluculate bbox of object."},
  {"faces", (PyCFunction)python_faces, METH_VARARGS | METH_KEYWORDS, "exports a list of faces."},
  {"edges", (PyCFunction)python_edges, METH_VARARGS | METH_KEYWORDS,
   "exports a list of edges from a face."},
  {"explode", (PyCFunction)python_explode, METH_VARARGS | METH_KEYWORDS, "explode a solid with a vector"},
  {"oversample", (PyCFunction)python_oversample, METH_VARARGS | METH_KEYWORDS, "oversample."},
  {"debug", (PyCFunction)python_debug, METH_VARARGS | METH_KEYWORDS, "debug a face."},
  {"repair", (PyCFunction)python_repair, METH_VARARGS | METH_KEYWORDS, "Make solid watertight."},
  {"fillet", (PyCFunction)python_fillet, METH_VARARGS | METH_KEYWORDS, "fillet."},

  {"group", (PyCFunction)python_group, METH_VARARGS | METH_KEYWORDS, "Group Object."},
  {"render", (PyCFunction)python_render, METH_VARARGS | METH_KEYWORDS, "Render Object."},
  {"osimport", (PyCFunction)python_import, METH_VARARGS | METH_KEYWORDS, "Import Object."},
  {"osuse", (PyCFunction)python_osuse, METH_VARARGS | METH_KEYWORDS, "Use OpenSCAD Library."},
  {"osinclude", (PyCFunction)python_osinclude, METH_VARARGS | METH_KEYWORDS,
   "Include OpenSCAD Library."},
  {"version", (PyCFunction)python_osversion, METH_VARARGS | METH_KEYWORDS, "Output openscad Version."},
  {"version_num", (PyCFunction)python_osversion_num, METH_VARARGS | METH_KEYWORDS,
   "Output openscad Version."},
  {"add_parameter", (PyCFunction)python_add_parameter, METH_VARARGS | METH_KEYWORDS,
   "Add Parameter for Customizer."},
  {"scad", (PyCFunction)python_scad, METH_VARARGS | METH_KEYWORDS, "Source OpenSCAD code."},
  {"align", (PyCFunction)python_align, METH_VARARGS | METH_KEYWORDS, "Align Object to another."},
#ifndef OPENSCAD_NOGUI
  {"add_menuitem", (PyCFunction)python_add_menuitem, METH_VARARGS | METH_KEYWORDS,
   "Add Menuitem to the the openscad window."},
  {"nimport", (PyCFunction)python_nimport, METH_VARARGS | METH_KEYWORDS, "Import Networked Object."},
#endif
  {"model", (PyCFunction)python_model, METH_VARARGS | METH_KEYWORDS, "Yield Model"},
  {"modelpath", (PyCFunction)python_modelpath, METH_VARARGS | METH_KEYWORDS,
   "Returns absolute Path to script"},
  {"memberfunction", (PyCFunction)python_memberfunction, METH_VARARGS | METH_KEYWORDS, "Registers additional openscad memberfunction functions"},
  {"marked", (PyCFunction)python_marked, METH_VARARGS | METH_KEYWORDS, "Create a marked value."},
  {"Sin", (PyCFunction)python_sin, METH_VARARGS | METH_KEYWORDS, "Calculate sin."},
  {"Cos", (PyCFunction)python_cos, METH_VARARGS | METH_KEYWORDS, "Calculate cos."},
  {"Tan", (PyCFunction)python_tan, METH_VARARGS | METH_KEYWORDS, "Calculate tan."},
  {"Asin", (PyCFunction)python_asin, METH_VARARGS | METH_KEYWORDS, "Calculate asin."},
  {"Acos", (PyCFunction)python_acos, METH_VARARGS | METH_KEYWORDS, "Calculate acos."},
  {"Atan", (PyCFunction)python_atan, METH_VARARGS | METH_KEYWORDS, "Calculate atan."},
  {"norm", (PyCFunction)python_norm, METH_VARARGS | METH_KEYWORDS, "Calculate vector size."},
  {"dot", (PyCFunction)python_dot, METH_VARARGS | METH_KEYWORDS, "Calculate dot product."},
  {"cross", (PyCFunction)python_cross, METH_VARARGS | METH_KEYWORDS, "Calculate cross product."},
  {NULL, NULL, 0, NULL}};

#define OO_METHOD_ENTRY(name, desc) \
  {#name, (PyCFunction)python_oo_##name, METH_VARARGS | METH_KEYWORDS, desc},

PyMethodDef PyOpenSCADMethods[] = {
  OO_METHOD_ENTRY(translate, "Move Object") OO_METHOD_ENTRY(rotate, "Rotate Object") OO_METHOD_ENTRY(
    right, "Right Object") OO_METHOD_ENTRY(left, "Left Object") OO_METHOD_ENTRY(back, "Back Object")
    OO_METHOD_ENTRY(front, "Front Object") OO_METHOD_ENTRY(up, "Up Object") OO_METHOD_ENTRY(
      down, "Lower Object")

      OO_METHOD_ENTRY(union, "Union Object") OO_METHOD_ENTRY(
        difference, "Difference Object") OO_METHOD_ENTRY(intersection, "Intersection Object")

        OO_METHOD_ENTRY(rotx, "Rotx Object") OO_METHOD_ENTRY(roty, "Roty Object") OO_METHOD_ENTRY(
          rotz, "Rotz Object")

          OO_METHOD_ENTRY(scale, "Scale Object") OO_METHOD_ENTRY(mirror, "Mirror Object")
            OO_METHOD_ENTRY(multmatrix, "Multmatrix Object") OO_METHOD_ENTRY(
              divmatrix, "Divmatrix Object") OO_METHOD_ENTRY(offset, "Offset Object")
#if defined(ENABLE_EXPERIMENTAL) && defined(ENABLE_CGAL)
              OO_METHOD_ENTRY(roof, "Roof Object")
#endif
                OO_METHOD_ENTRY(color, "Color Object") OO_METHOD_ENTRY(
                  separate, "Split into separate Objects") OO_METHOD_ENTRY(export, "Export Object")
                  OO_METHOD_ENTRY(find_face, "Find Face") OO_METHOD_ENTRY(sitonto, "Sit onto")

                    OO_METHOD_ENTRY(linear_extrude, "Linear_extrude Object")
                      OO_METHOD_ENTRY(rotate_extrude, "Rotate_extrude Object") OO_METHOD_ENTRY(
                        path_extrude, "Path_extrude Object") OO_METHOD_ENTRY(resize, "Resize Object")

                        OO_METHOD_ENTRY(explode, "Explode a solid with a vector")   
                        OO_METHOD_ENTRY(mesh, "Mesh Object")
                          OO_METHOD_ENTRY(bbox, "Evaluate Bound Box of object") OO_METHOD_ENTRY(
                            faces, "Create Faces list") OO_METHOD_ENTRY(edges, "Create Edges list")
                            OO_METHOD_ENTRY(oversample, "Oversample Object")
                              OO_METHOD_ENTRY(debug, "Debug Object Faces") OO_METHOD_ENTRY(
                                repair, "Make solid watertight") OO_METHOD_ENTRY(fillet, "Fillet Object")
                                OO_METHOD_ENTRY(align, "Align Object to another")

                                  OO_METHOD_ENTRY(highlight, "Highlight Object") OO_METHOD_ENTRY(
                                    background, "Background Object") OO_METHOD_ENTRY(only, "Only Object")
                                    OO_METHOD_ENTRY(show, "Show Object")
                                      OO_METHOD_ENTRY(projection, "Projection Object")
                                        OO_METHOD_ENTRY(pull, "Pull Obejct apart")
                                          OO_METHOD_ENTRY(wrap, "Wrap Object around Cylinder")
                                            OO_METHOD_ENTRY(render, "Render Object")
                                              OO_METHOD_ENTRY(clone, "Clone Object") OO_METHOD_ENTRY(
                                                dict, "return all dictionary"){NULL, NULL, 0, NULL}};

PyNumberMethods PyOpenSCADNumbers = {
  python_nb_add,       // binaryfunc nb_add
  python_nb_subtract,  // binaryfunc nb_subtract
  python_nb_mul,       // binaryfunc nb_multiply
  python_nb_remainder, // binaryfunc nb_remainder
  0,                   // binaryfunc nb_divmod
  0,                   // ternaryfunc nb_power
  python_nb_neg,       // unaryfunc nb_negative
  python_nb_pos,       // unaryfunc nb_positive
  0,                   // unaryfunc nb_absolute
  0,                   // inquiry nb_bool
  python_nb_invert,    // unaryfunc nb_invert
  0,                   // binaryfunc nb_lshift
  0,                   // binaryfunc nb_rshift
  python_nb_and,       // binaryfunc nb_and
  python_nb_xor,       // binaryfunc nb_xor
  python_nb_or,        // binaryfunc nb_or
  0,                   // unaryfunc nb_int
  0,                   // void *nb_reserved
  0,                   // unaryfunc nb_float

  0,  // binaryfunc nb_inplace_add
  0,  // binaryfunc nb_inplace_subtract
  0,  // binaryfunc nb_inplace_multiply
  0,  // binaryfunc nb_inplace_remainder
  0,  // ternaryfunc nb_inplace_power
  0,  // binaryfunc nb_inplace_lshift
  0,  // binaryfunc nb_inplace_rshift
  0,  // binaryfunc nb_inplace_and
  0,  // binaryfunc nb_inplace_xor
  0,  // binaryfunc nb_inplace_or

  0,  // binaryfunc nb_floor_divide
  0,  // binaryfunc nb_true_divide
  0,  // binaryfunc nb_inplace_floor_divide
  0,  // binaryfunc nb_inplace_true_divide

  0,  // unaryfunc nb_index

  python_nb_matmult,  // binaryfunc nb_matrix_multiply
  0   // binaryfunc nb_inplace_matrix_multiply
};

PyMappingMethods PyOpenSCADMapping = {0, python__getitem__, python__setitem__};<|MERGE_RESOLUTION|>--- conflicted
+++ resolved
@@ -757,7 +757,7 @@
   }
 
   if (colors != NULL && PyList_Check(colors)) {
-    if ((size_t) PyList_Size(colors) != node->faces.size()) {
+    if ((size_t)PyList_Size(colors) != node->faces.size()) {
       PyErr_SetString(PyExc_TypeError, "when specified must match number of faces");
       return NULL;
     }
@@ -1208,7 +1208,7 @@
     PyErr_SetString(PyExc_TypeError, "Error during parsing explode(object, list)");
     return NULL;
   }
-  return python_nb_sub_vec3(obj, val_v, 3); 
+  return python_nb_sub_vec3(obj, val_v, 3);
 }
 
 PyObject *python_oo_explode(PyObject *obj, PyObject *args, PyObject *kwargs)
@@ -1219,7 +1219,7 @@
     PyErr_SetString(PyExc_TypeError, "Error during parsing explode(object, list)");
     return NULL;
   }
-  return python_nb_sub_vec3(obj, val_v, 3); 
+  return python_nb_sub_vec3(obj, val_v, 3);
 }
 
 PyObject *python_number_rot(PyObject *mat, Matrix3d rotvec, int vecs)
@@ -1680,9 +1680,7 @@
 
   switch (mode) {
   case 0: return PyFloat_FromDouble(vec31.dot(vec32)); break;
-  case 1:
-    return python_fromvector(vec31.cross(vec32));
-    break;
+  case 1: return python_fromvector(vec31.cross(vec32)); break;
   }
   return Py_None;
 }
@@ -1973,11 +1971,11 @@
     PyErr_SetString(PyExc_TypeError, "Invalid type for Object in show");
     return NULL;
   }
-  if(child == void_node) {
-    return nullptr; 
-  }
-
-  if(child == full_node) {
+  if (child == void_node) {
+    return nullptr;
+  }
+
+  if (child == full_node) {
     PyErr_SetString(PyExc_TypeError, "Cannot display infinite space");
     return nullptr;
   }
@@ -2094,8 +2092,9 @@
 PyObject *python_export_core(PyObject *obj, char *file)
 {
   std::string filename;
-  if(python_scriptpath.string().size() > 0) filename  = lookup_file(file, python_scriptpath.parent_path().u8string(), "."); // TODO problem hbier
-  else filename = file;														   
+  if (python_scriptpath.string().size() > 0)
+    filename = lookup_file(file, python_scriptpath.parent_path().u8string(), ".");  // TODO problem hbier
+  else filename = file;
   const auto path = fs::path(filename);
   std::string suffix = path.has_extension() ? path.extension().generic_string().substr(1) : "";
   boost::algorithm::to_lower(suffix);
@@ -2855,7 +2854,7 @@
 
       // check if there are holes
       for (size_t k = 0; k < inds.size(); k++) {
-        if ((size_t) face_parents[k] == j) {
+        if ((size_t)face_parents[k] == j) {
           auto& hole = inds[k];
 
           std::vector<size_t> path;
@@ -3162,7 +3161,6 @@
   if (!isnan(fs)) node->fs = fs;
 
   node->convexity = convexity;
-<<<<<<< HEAD
   node->scale = scale;
   node->angle = angle;
   if (twist != NULL) {
@@ -3171,9 +3169,6 @@
       node->twist_func = twist;
     } else node->twist = PyFloat_AsDouble(twist);
   }
-=======
-  node->angle = angle;
->>>>>>> 1eda422d
 
   if (origin != NULL && PyList_Check(origin) && PyList_Size(origin) == 2) {
     node->origin_x = PyFloat_AsDouble(PyList_GetItem(origin, 0));
@@ -3638,25 +3633,27 @@
                            fa, fs);
 }
 
-PyObject *python_csg_core(std::shared_ptr<CsgOpNode> &node, const std::vector<std::shared_ptr<AbstractNode>> &childs)
+PyObject *python_csg_core(std::shared_ptr<CsgOpNode>& node,
+                          const std::vector<std::shared_ptr<AbstractNode>>& childs)
 {
   PyTypeObject *type = &PyOpenSCADType;
-  for(size_t i=0;i<childs.size();i++ ) {	
-    const auto &child = childs[i];	  
+  for (size_t i = 0; i < childs.size(); i++) {
+    const auto& child = childs[i];
     if (child.get() == void_node.get()) {
-      if(node->type == OpenSCADOperator::DIFFERENCE && i == 0) return PyOpenSCADObjectFromNode(type, void_node);
-      if(node->type == OpenSCADOperator::INTERSECTION) return PyOpenSCADObjectFromNode(type, void_node);
+      if (node->type == OpenSCADOperator::DIFFERENCE && i == 0)
+        return PyOpenSCADObjectFromNode(type, void_node);
+      if (node->type == OpenSCADOperator::INTERSECTION) return PyOpenSCADObjectFromNode(type, void_node);
     } else if (child.get() == full_node.get()) {
-      if(node->type == OpenSCADOperator::UNION) return PyOpenSCADObjectFromNode(type, full_node);
-      if(node->type == OpenSCADOperator::DIFFERENCE) { 
-        if(i == 0) return PyOpenSCADObjectFromNode(type, full_node); // eigentlich negativ
-	  else return PyOpenSCADObjectFromNode(type, void_node);
+      if (node->type == OpenSCADOperator::UNION) return PyOpenSCADObjectFromNode(type, full_node);
+      if (node->type == OpenSCADOperator::DIFFERENCE) {
+        if (i == 0) return PyOpenSCADObjectFromNode(type, full_node);  // eigentlich negativ
+        else return PyOpenSCADObjectFromNode(type, void_node);
       }
     } else node->children.push_back(child);
-  }  
+  }
   return PyOpenSCADObjectFromNode(type, node);
 }
-	
+
 PyObject *python_csg_sub(PyObject *self, PyObject *args, PyObject *kwargs, OpenSCADOperator mode)
 {
   DECLARE_INSTANCE
@@ -3700,26 +3697,26 @@
       child_solid.push_back(child);
     } else {
       switch (mode) {
-        case OpenSCADOperator::UNION:
-          PyErr_SetString(PyExc_TypeError,
+      case OpenSCADOperator::UNION:
+        PyErr_SetString(PyExc_TypeError,
                         "Error during parsing union. arguments must be solids or arrays.");
-          return nullptr;
-          break;
-        case OpenSCADOperator::DIFFERENCE:
-          PyErr_SetString(PyExc_TypeError,
+        return nullptr;
+        break;
+      case OpenSCADOperator::DIFFERENCE:
+        PyErr_SetString(PyExc_TypeError,
                         "Error during parsing difference. arguments must be solids or arrays.");
-          return nullptr;
-          break;
-        case OpenSCADOperator::INTERSECTION:
-          PyErr_SetString(PyExc_TypeError,
+        return nullptr;
+        break;
+      case OpenSCADOperator::INTERSECTION:
+        PyErr_SetString(PyExc_TypeError,
                         "Error during parsing intersection. arguments must be solids or arrays.");
-          return nullptr;
-          break;
-        case OpenSCADOperator::MINKOWSKI: break;
-        case OpenSCADOperator::HULL:      break;
-        case OpenSCADOperator::FILL:      break;
-        case OpenSCADOperator::RESIZE:    break;
-        case OpenSCADOperator::OFFSET:    break;
+        return nullptr;
+        break;
+      case OpenSCADOperator::MINKOWSKI: break;
+      case OpenSCADOperator::HULL:      break;
+      case OpenSCADOperator::FILL:      break;
+      case OpenSCADOperator::RESIZE:    break;
+      case OpenSCADOperator::OFFSET:    break;
       }
       return NULL;
     }
@@ -3802,7 +3799,7 @@
     child = PyOpenSCADObjectToNodeMulti(obj, &dict);
     child_dict.push_back(dict);
     if (child != NULL) {
-      child_solid.push_back(child);   
+      child_solid.push_back(child);
     } else {
       switch (mode) {
       case OpenSCADOperator::UNION:
@@ -3866,13 +3863,12 @@
   if (arg2 == Py_None && mode == OpenSCADOperator::UNION) return arg1;
   if (arg2 == Py_None && mode == OpenSCADOperator::DIFFERENCE) return arg1;
 
-
   for (int i = 0; i < 2; i++) {
     PyObject *dict;
     dict = nullptr;
     auto solid = PyOpenSCADObjectToNodeMulti(i == 1 ? arg2 : arg1, &dict);
     child_dict.push_back(dict);
-    if(solid != nullptr) child.push_back(solid);
+    if (solid != nullptr) child.push_back(solid);
     else {
       PyErr_SetString(PyExc_TypeError, "invalid argument left to operator");
       return NULL;
@@ -3896,9 +3892,7 @@
             PyUnicode_FromStringAndSize(handle_name.c_str(), strlen(handle_name.c_str()));
           PyDict_SetItem(((PyOpenSCADObject *)pyresult)->dict, key_mod, value);
         } else PyDict_SetItem(((PyOpenSCADObject *)pyresult)->dict, key, value);
-
       }
-
     }
   }
   return pyresult;
@@ -4009,14 +4003,14 @@
   return python_nb_sub_vec3(arg1, arg2, 0);
 }  // translate
 
-PyObject *python_nb_xor(PyObject *arg1, PyObject *arg2) {
+PyObject *python_nb_xor(PyObject *arg1, PyObject *arg2)
+{
   PyObject *dummy_dict;
   if (PyObject_IsInstance(arg2, reinterpret_cast<PyObject *>(&PyOpenSCADType))) {
     auto node1 = PyOpenSCADObjectToNode(arg1, &dummy_dict);
     auto node2 = PyOpenSCADObjectToNode(arg2, &dummy_dict);
-    if(node1 == nullptr || node2 == nullptr) {
-      PyErr_SetString(PyExc_TypeError,
-       "Error during parsing hull. arguments must be solids.");
+    if (node1 == nullptr || node2 == nullptr) {
+      PyErr_SetString(PyExc_TypeError, "Error during parsing hull. arguments must be solids.");
       return nullptr;
     }
     DECLARE_INSTANCE
@@ -4029,13 +4023,13 @@
   return python_nb_sub_vec3(arg1, arg2, 3);
 }
 
-PyObject *python_nb_remainder(PyObject *arg1, PyObject *arg2) {
+PyObject *python_nb_remainder(PyObject *arg1, PyObject *arg2)
+{
   PyObject *dummy_dict;
   auto node1 = PyOpenSCADObjectToNode(arg1, &dummy_dict);
   auto node2 = PyOpenSCADObjectToNode(arg2, &dummy_dict);
-  if(node1 == nullptr || node2 == nullptr) {
-    PyErr_SetString(PyExc_TypeError,
-     "Error during parsing hull. arguments must be solids.");
+  if (node1 == nullptr || node2 == nullptr) {
+    PyErr_SetString(PyExc_TypeError, "Error during parsing hull. arguments must be solids.");
     return nullptr;
   }
   DECLARE_INSTANCE
@@ -4073,7 +4067,8 @@
   return python_nb_sub(arg1, arg2, OpenSCADOperator::INTERSECTION);
 }
 
-PyObject *python_nb_matmult(PyObject *arg1, PyObject *arg2) {
+PyObject *python_nb_matmult(PyObject *arg1, PyObject *arg2)
+{
   return python_multmatrix_sub(arg1, arg2, 0);
 }
 
@@ -4905,7 +4900,7 @@
     break;
   default:
     stream << "{\n";
-    for (const auto &child : node->children) {
+    for (const auto& child : node->children) {
       python_str_sub(stream, child, ident + 1);
     }
     for (int i = 0; i < ident; i++) stream << "  ";
@@ -5049,7 +5044,7 @@
                          PyDataObjectFromModule(&PyDataType, filename, mod.first));
   }
 
-  for (auto fun : source->scope->functions) {            // copy functions
+  for (auto fun : source->scope->functions) {           // copy functions
     std::shared_ptr<UserFunction> usfunc = fun.second;  // install lambda functions ?
                                                         //    printf("%s\n",fun.first.c_str());
                                                         //    InstantiableModule m;
@@ -5061,7 +5056,7 @@
   }
 
   for (auto ass : source->scope->assignments) {  // copy assignments
-                                                //    printf("Var %s\n",ass->getName().c_str());
+                                                 //    printf("Var %s\n",ass->getName().c_str());
     const std::shared_ptr<Expression> expr = ass->getExpr();
     Value val = expr->evaluate(osinclude_context);
     if (val.isDefined()) {
@@ -5203,109 +5198,181 @@
   return dict;
 }
 
-
-int PyDict_SetDefaultRef(PyObject *d, PyObject *key, PyObject *default_value,
-                     PyObject **result)
-{
-    PyDict_SetDefault(d, key, default_value);
-    return 0;
-}
-
-int type_add_method(PyTypeObject *type, PyMethodDef *meth) // from typeobject.c
-{
-    PyObject *descr;
-    int isdescr = 1;
-    if (meth->ml_flags & METH_CLASS) {
-        if (meth->ml_flags & METH_STATIC) {
-            PyErr_SetString(PyExc_ValueError,
-                    "method cannot be both class and static");
-            return -1;
-        }
-        descr = PyDescr_NewClassMethod(type, meth);
-    }
-    else if (meth->ml_flags & METH_STATIC) {
-        PyObject *cfunc = PyCFunction_NewEx(meth, (PyObject*)type, NULL);
-        if (cfunc == NULL) {
-            return -1;
-        }
-        descr = PyStaticMethod_New(cfunc);
-        isdescr = 0;  // PyStaticMethod is not PyDescrObject
-        Py_DECREF(cfunc);
-    }
-    else {
-        descr = PyDescr_NewMethod(type, meth);
-    }
-    if (descr == NULL) {
-        return -1;
-    }
-
-    PyObject *name;
-    if (isdescr) {
-        name = PyDescr_NAME(descr);
-    }
-    else {
-        name = PyUnicode_FromString(meth->ml_name);
-        if (name == NULL) {
-            Py_DECREF(descr);
-            return -1;
-        }
-    }
-
-    int err;
-    PyObject *dict = type->tp_dict;
-    if (!(meth->ml_flags & METH_COEXIST)) {
-        err = PyDict_SetDefaultRef(dict, name, descr, NULL) < 0;
-    }
-    else {
-        err = PyDict_SetItem(dict, name, descr) < 0;
-    }
-    if (!isdescr) {
-        Py_DECREF(name);
-    }
-    Py_DECREF(descr);
-    if (err) {
-        return -1; // return here
-    }
-    return 0;
+int PyDict_SetDefaultRef(PyObject *d, PyObject *key, PyObject *default_value, PyObject **result)
+{
+  PyDict_SetDefault(d, key, default_value);
+  return 0;
+}
+
+int type_add_method(PyTypeObject *type, PyMethodDef *meth)  // from typeobject.c
+{
+  PyObject *descr;
+  int isdescr = 1;
+  if (meth->ml_flags & METH_CLASS) {
+    if (meth->ml_flags & METH_STATIC) {
+      PyErr_SetString(PyExc_ValueError, "method cannot be both class and static");
+      return -1;
+    }
+    descr = PyDescr_NewClassMethod(type, meth);
+  } else if (meth->ml_flags & METH_STATIC) {
+    PyObject *cfunc = PyCFunction_NewEx(meth, (PyObject *)type, NULL);
+    if (cfunc == NULL) {
+      return -1;
+    }
+    descr = PyStaticMethod_New(cfunc);
+    isdescr = 0;  // PyStaticMethod is not PyDescrObject
+    Py_DECREF(cfunc);
+  } else {
+    descr = PyDescr_NewMethod(type, meth);
+  }
+  if (descr == NULL) {
+    return -1;
+  }
+
+  PyObject *name;
+  if (isdescr) {
+    name = PyDescr_NAME(descr);
+  } else {
+    name = PyUnicode_FromString(meth->ml_name);
+    if (name == NULL) {
+      Py_DECREF(descr);
+      return -1;
+    }
+  }
+
+  int err;
+  PyObject *dict = type->tp_dict;
+  if (!(meth->ml_flags & METH_COEXIST)) {
+    err = PyDict_SetDefaultRef(dict, name, descr, NULL) < 0;
+  } else {
+    err = PyDict_SetItem(dict, name, descr) < 0;
+  }
+  if (!isdescr) {
+    Py_DECREF(name);
+  }
+  Py_DECREF(descr);
+  if (err) {
+    return -1;  // return here
+  }
+  return 0;
 }
 
 std::vector<PyObject *> python_member_callables;
-std::vector<std::string > python_member_names;
+std::vector<std::string> python_member_names;
 int python_member_callind;
 
 PyObject *python_member_trampoline(PyObject *self, PyObject *args, PyObject *kwargs)
 {
-	int n=  PyTuple_Size(args);
-	PyObject *newargs = PyTuple_New(n+1);
-	PyTuple_SetItem(newargs, 0, self);
-	for(int i=0;i<n;i++)
-		PyTuple_SetItem(newargs, i+1, PyTuple_GetItem(args,i));
-
-	return  PyObject_Call(python_member_callables[python_member_callind], newargs, kwargs);
+  int n = PyTuple_Size(args);
+  PyObject *newargs = PyTuple_New(n + 1);
+  PyTuple_SetItem(newargs, 0, self);
+  for (int i = 0; i < n; i++) PyTuple_SetItem(newargs, i + 1, PyTuple_GetItem(args, i));
+
+  return PyObject_Call(python_member_callables[python_member_callind], newargs, kwargs);
 }
 
 #define PYTHON_MAX_USERMEMBERS 20
 
-PyObject *python_member_trampoline_0(PyObject *self, PyObject *args, PyObject *kwargs) { python_member_callind=0; return python_member_trampoline(self, args, kwargs);	}
-PyObject *python_member_trampoline_1(PyObject *self, PyObject *args, PyObject *kwargs) { python_member_callind=1; return python_member_trampoline(self, args, kwargs);	}
-PyObject *python_member_trampoline_2(PyObject *self, PyObject *args, PyObject *kwargs) { python_member_callind=2; return python_member_trampoline(self, args, kwargs);	}
-PyObject *python_member_trampoline_3(PyObject *self, PyObject *args, PyObject *kwargs) { python_member_callind=3; return python_member_trampoline(self, args, kwargs);	}
-PyObject *python_member_trampoline_4(PyObject *self, PyObject *args, PyObject *kwargs) { python_member_callind=4; return python_member_trampoline(self, args, kwargs);	}
-PyObject *python_member_trampoline_5(PyObject *self, PyObject *args, PyObject *kwargs) { python_member_callind=5; return python_member_trampoline(self, args, kwargs);	}
-PyObject *python_member_trampoline_6(PyObject *self, PyObject *args, PyObject *kwargs) { python_member_callind=6; return python_member_trampoline(self, args, kwargs);	}
-PyObject *python_member_trampoline_7(PyObject *self, PyObject *args, PyObject *kwargs) { python_member_callind=7; return python_member_trampoline(self, args, kwargs);	}
-PyObject *python_member_trampoline_8(PyObject *self, PyObject *args, PyObject *kwargs) { python_member_callind=8; return python_member_trampoline(self, args, kwargs);	}
-PyObject *python_member_trampoline_9(PyObject *self, PyObject *args, PyObject *kwargs) { python_member_callind=9; return python_member_trampoline(self, args, kwargs);	}
-PyObject *python_member_trampoline_10(PyObject *self, PyObject *args, PyObject *kwargs) { python_member_callind=10; return python_member_trampoline(self, args, kwargs);	}
-PyObject *python_member_trampoline_11(PyObject *self, PyObject *args, PyObject *kwargs) { python_member_callind=11; return python_member_trampoline(self, args, kwargs);	}
-PyObject *python_member_trampoline_12(PyObject *self, PyObject *args, PyObject *kwargs) { python_member_callind=12; return python_member_trampoline(self, args, kwargs);	}
-PyObject *python_member_trampoline_13(PyObject *self, PyObject *args, PyObject *kwargs) { python_member_callind=13; return python_member_trampoline(self, args, kwargs);	}
-PyObject *python_member_trampoline_14(PyObject *self, PyObject *args, PyObject *kwargs) { python_member_callind=14; return python_member_trampoline(self, args, kwargs);	}
-PyObject *python_member_trampoline_15(PyObject *self, PyObject *args, PyObject *kwargs) { python_member_callind=15; return python_member_trampoline(self, args, kwargs);	}
-PyObject *python_member_trampoline_16(PyObject *self, PyObject *args, PyObject *kwargs) { python_member_callind=16; return python_member_trampoline(self, args, kwargs);	}
-PyObject *python_member_trampoline_17(PyObject *self, PyObject *args, PyObject *kwargs) { python_member_callind=17; return python_member_trampoline(self, args, kwargs);	}
-PyObject *python_member_trampoline_18(PyObject *self, PyObject *args, PyObject *kwargs) { python_member_callind=18; return python_member_trampoline(self, args, kwargs);	}
-PyObject *python_member_trampoline_19(PyObject *self, PyObject *args, PyObject *kwargs) { python_member_callind=19; return python_member_trampoline(self, args, kwargs);	}
+PyObject *python_member_trampoline_0(PyObject *self, PyObject *args, PyObject *kwargs)
+{
+  python_member_callind = 0;
+  return python_member_trampoline(self, args, kwargs);
+}
+PyObject *python_member_trampoline_1(PyObject *self, PyObject *args, PyObject *kwargs)
+{
+  python_member_callind = 1;
+  return python_member_trampoline(self, args, kwargs);
+}
+PyObject *python_member_trampoline_2(PyObject *self, PyObject *args, PyObject *kwargs)
+{
+  python_member_callind = 2;
+  return python_member_trampoline(self, args, kwargs);
+}
+PyObject *python_member_trampoline_3(PyObject *self, PyObject *args, PyObject *kwargs)
+{
+  python_member_callind = 3;
+  return python_member_trampoline(self, args, kwargs);
+}
+PyObject *python_member_trampoline_4(PyObject *self, PyObject *args, PyObject *kwargs)
+{
+  python_member_callind = 4;
+  return python_member_trampoline(self, args, kwargs);
+}
+PyObject *python_member_trampoline_5(PyObject *self, PyObject *args, PyObject *kwargs)
+{
+  python_member_callind = 5;
+  return python_member_trampoline(self, args, kwargs);
+}
+PyObject *python_member_trampoline_6(PyObject *self, PyObject *args, PyObject *kwargs)
+{
+  python_member_callind = 6;
+  return python_member_trampoline(self, args, kwargs);
+}
+PyObject *python_member_trampoline_7(PyObject *self, PyObject *args, PyObject *kwargs)
+{
+  python_member_callind = 7;
+  return python_member_trampoline(self, args, kwargs);
+}
+PyObject *python_member_trampoline_8(PyObject *self, PyObject *args, PyObject *kwargs)
+{
+  python_member_callind = 8;
+  return python_member_trampoline(self, args, kwargs);
+}
+PyObject *python_member_trampoline_9(PyObject *self, PyObject *args, PyObject *kwargs)
+{
+  python_member_callind = 9;
+  return python_member_trampoline(self, args, kwargs);
+}
+PyObject *python_member_trampoline_10(PyObject *self, PyObject *args, PyObject *kwargs)
+{
+  python_member_callind = 10;
+  return python_member_trampoline(self, args, kwargs);
+}
+PyObject *python_member_trampoline_11(PyObject *self, PyObject *args, PyObject *kwargs)
+{
+  python_member_callind = 11;
+  return python_member_trampoline(self, args, kwargs);
+}
+PyObject *python_member_trampoline_12(PyObject *self, PyObject *args, PyObject *kwargs)
+{
+  python_member_callind = 12;
+  return python_member_trampoline(self, args, kwargs);
+}
+PyObject *python_member_trampoline_13(PyObject *self, PyObject *args, PyObject *kwargs)
+{
+  python_member_callind = 13;
+  return python_member_trampoline(self, args, kwargs);
+}
+PyObject *python_member_trampoline_14(PyObject *self, PyObject *args, PyObject *kwargs)
+{
+  python_member_callind = 14;
+  return python_member_trampoline(self, args, kwargs);
+}
+PyObject *python_member_trampoline_15(PyObject *self, PyObject *args, PyObject *kwargs)
+{
+  python_member_callind = 15;
+  return python_member_trampoline(self, args, kwargs);
+}
+PyObject *python_member_trampoline_16(PyObject *self, PyObject *args, PyObject *kwargs)
+{
+  python_member_callind = 16;
+  return python_member_trampoline(self, args, kwargs);
+}
+PyObject *python_member_trampoline_17(PyObject *self, PyObject *args, PyObject *kwargs)
+{
+  python_member_callind = 17;
+  return python_member_trampoline(self, args, kwargs);
+}
+PyObject *python_member_trampoline_18(PyObject *self, PyObject *args, PyObject *kwargs)
+{
+  python_member_callind = 18;
+  return python_member_trampoline(self, args, kwargs);
+}
+PyObject *python_member_trampoline_19(PyObject *self, PyObject *args, PyObject *kwargs)
+{
+  python_member_callind = 19;
+  return python_member_trampoline(self, args, kwargs);
+}
 
 PyObject *python_memberfunction(PyObject *self, PyObject *args, PyObject *kwargs)
 {
@@ -5313,61 +5380,63 @@
   char *membername = nullptr;
   PyObject *memberfunc = nullptr;
   char *memberdoc = nullptr;
-  
+
   if (!PyArg_ParseTupleAndKeywords(args, kwargs, "sO|s", kwlist, &membername, &memberfunc)) {
     PyErr_SetString(PyExc_TypeError, "Error during parsing member");
     return NULL;
   }
   std::string member_name = membername;
-  int curind = std::find(python_member_names.begin(),python_member_names.end(), member_name) - python_member_names.begin();
-
-  if(memberdoc == nullptr) { memberdoc="Added by member function";
-  }
-
-  if(curind >= PYTHON_MAX_USERMEMBERS) {
+  int curind = std::find(python_member_names.begin(), python_member_names.end(), member_name) -
+               python_member_names.begin();
+
+  if (memberdoc == nullptr) {
+    memberdoc = "Added by member function";
+  }
+
+  if (curind >= PYTHON_MAX_USERMEMBERS) {
     PyErr_SetString(PyExc_TypeError, "Maximum user member amount reached");
     return NULL;
   }
 
   PyCFunction next_trampoline;
-  switch(curind){
-    case 0: next_trampoline = (PyCFunction) python_member_trampoline_0; break;
-    case 1: next_trampoline = (PyCFunction) python_member_trampoline_1; break;
-    case 2: next_trampoline = (PyCFunction) python_member_trampoline_2; break;
-    case 3: next_trampoline = (PyCFunction) python_member_trampoline_3; break;
-    case 4: next_trampoline = (PyCFunction) python_member_trampoline_4; break;
-    case 5: next_trampoline = (PyCFunction) python_member_trampoline_5; break;
-    case 6: next_trampoline = (PyCFunction) python_member_trampoline_6; break;
-    case 7: next_trampoline = (PyCFunction) python_member_trampoline_7; break;
-    case 8: next_trampoline = (PyCFunction) python_member_trampoline_8; break;
-    case 9: next_trampoline = (PyCFunction) python_member_trampoline_9; break;
-    case 10: next_trampoline = (PyCFunction) python_member_trampoline_10; break;
-    case 11: next_trampoline = (PyCFunction) python_member_trampoline_11; break;
-    case 12: next_trampoline = (PyCFunction) python_member_trampoline_12; break;
-    case 13: next_trampoline = (PyCFunction) python_member_trampoline_13; break;
-    case 14: next_trampoline = (PyCFunction) python_member_trampoline_14; break;
-    case 15: next_trampoline = (PyCFunction) python_member_trampoline_15; break;
-    case 16: next_trampoline = (PyCFunction) python_member_trampoline_16; break;
-    case 17: next_trampoline = (PyCFunction) python_member_trampoline_17; break;
-    case 18: next_trampoline = (PyCFunction) python_member_trampoline_18; break;
-    case 19: next_trampoline = (PyCFunction) python_member_trampoline_19; break;
-    default: next_trampoline = nullptr;	     
-  }	    
-
-  PyMethodDef *meth = (PyMethodDef *) malloc(sizeof(PyMethodDef)); // never freed
+  switch (curind) {
+  case 0:  next_trampoline = (PyCFunction)python_member_trampoline_0; break;
+  case 1:  next_trampoline = (PyCFunction)python_member_trampoline_1; break;
+  case 2:  next_trampoline = (PyCFunction)python_member_trampoline_2; break;
+  case 3:  next_trampoline = (PyCFunction)python_member_trampoline_3; break;
+  case 4:  next_trampoline = (PyCFunction)python_member_trampoline_4; break;
+  case 5:  next_trampoline = (PyCFunction)python_member_trampoline_5; break;
+  case 6:  next_trampoline = (PyCFunction)python_member_trampoline_6; break;
+  case 7:  next_trampoline = (PyCFunction)python_member_trampoline_7; break;
+  case 8:  next_trampoline = (PyCFunction)python_member_trampoline_8; break;
+  case 9:  next_trampoline = (PyCFunction)python_member_trampoline_9; break;
+  case 10: next_trampoline = (PyCFunction)python_member_trampoline_10; break;
+  case 11: next_trampoline = (PyCFunction)python_member_trampoline_11; break;
+  case 12: next_trampoline = (PyCFunction)python_member_trampoline_12; break;
+  case 13: next_trampoline = (PyCFunction)python_member_trampoline_13; break;
+  case 14: next_trampoline = (PyCFunction)python_member_trampoline_14; break;
+  case 15: next_trampoline = (PyCFunction)python_member_trampoline_15; break;
+  case 16: next_trampoline = (PyCFunction)python_member_trampoline_16; break;
+  case 17: next_trampoline = (PyCFunction)python_member_trampoline_17; break;
+  case 18: next_trampoline = (PyCFunction)python_member_trampoline_18; break;
+  case 19: next_trampoline = (PyCFunction)python_member_trampoline_19; break;
+  default: next_trampoline = nullptr;
+  }
+
+  PyMethodDef *meth = (PyMethodDef *)malloc(sizeof(PyMethodDef));  // never freed
   meth->ml_name = strdup(membername);
   meth->ml_meth = next_trampoline;
-  meth->ml_flags =   METH_VARARGS | METH_KEYWORDS;
-  meth->ml_doc =  memberdoc ;
+  meth->ml_flags = METH_VARARGS | METH_KEYWORDS;
+  meth->ml_doc = memberdoc;
   if (type_add_method(&PyOpenSCADType, meth) < 0) return Py_None;
 
-  Py_INCREF(memberfunc); // needed because pythons garbage collector eats it when not used.
-  if(curind < python_member_names.size()) {
+  Py_INCREF(memberfunc);  // needed because pythons garbage collector eats it when not used.
+  if (curind < python_member_names.size()) {
     python_member_callables[curind] = memberfunc;
   } else {
     python_member_names.push_back(member_name);
     python_member_callables.push_back(memberfunc);
-  }  
+  }
 
   return Py_None;
 }
@@ -5448,7 +5517,8 @@
   {"faces", (PyCFunction)python_faces, METH_VARARGS | METH_KEYWORDS, "exports a list of faces."},
   {"edges", (PyCFunction)python_edges, METH_VARARGS | METH_KEYWORDS,
    "exports a list of edges from a face."},
-  {"explode", (PyCFunction)python_explode, METH_VARARGS | METH_KEYWORDS, "explode a solid with a vector"},
+  {"explode", (PyCFunction)python_explode, METH_VARARGS | METH_KEYWORDS,
+   "explode a solid with a vector"},
   {"oversample", (PyCFunction)python_oversample, METH_VARARGS | METH_KEYWORDS, "oversample."},
   {"debug", (PyCFunction)python_debug, METH_VARARGS | METH_KEYWORDS, "debug a face."},
   {"repair", (PyCFunction)python_repair, METH_VARARGS | METH_KEYWORDS, "Make solid watertight."},
@@ -5475,7 +5545,8 @@
   {"model", (PyCFunction)python_model, METH_VARARGS | METH_KEYWORDS, "Yield Model"},
   {"modelpath", (PyCFunction)python_modelpath, METH_VARARGS | METH_KEYWORDS,
    "Returns absolute Path to script"},
-  {"memberfunction", (PyCFunction)python_memberfunction, METH_VARARGS | METH_KEYWORDS, "Registers additional openscad memberfunction functions"},
+  {"memberfunction", (PyCFunction)python_memberfunction, METH_VARARGS | METH_KEYWORDS,
+   "Registers additional openscad memberfunction functions"},
   {"marked", (PyCFunction)python_marked, METH_VARARGS | METH_KEYWORDS, "Create a marked value."},
   {"Sin", (PyCFunction)python_sin, METH_VARARGS | METH_KEYWORDS, "Calculate sin."},
   {"Cos", (PyCFunction)python_cos, METH_VARARGS | METH_KEYWORDS, "Calculate cos."},
@@ -5517,45 +5588,44 @@
                       OO_METHOD_ENTRY(rotate_extrude, "Rotate_extrude Object") OO_METHOD_ENTRY(
                         path_extrude, "Path_extrude Object") OO_METHOD_ENTRY(resize, "Resize Object")
 
-                        OO_METHOD_ENTRY(explode, "Explode a solid with a vector")   
-                        OO_METHOD_ENTRY(mesh, "Mesh Object")
-                          OO_METHOD_ENTRY(bbox, "Evaluate Bound Box of object") OO_METHOD_ENTRY(
-                            faces, "Create Faces list") OO_METHOD_ENTRY(edges, "Create Edges list")
-                            OO_METHOD_ENTRY(oversample, "Oversample Object")
-                              OO_METHOD_ENTRY(debug, "Debug Object Faces") OO_METHOD_ENTRY(
-                                repair, "Make solid watertight") OO_METHOD_ENTRY(fillet, "Fillet Object")
-                                OO_METHOD_ENTRY(align, "Align Object to another")
-
-                                  OO_METHOD_ENTRY(highlight, "Highlight Object") OO_METHOD_ENTRY(
-                                    background, "Background Object") OO_METHOD_ENTRY(only, "Only Object")
-                                    OO_METHOD_ENTRY(show, "Show Object")
-                                      OO_METHOD_ENTRY(projection, "Projection Object")
-                                        OO_METHOD_ENTRY(pull, "Pull Obejct apart")
-                                          OO_METHOD_ENTRY(wrap, "Wrap Object around Cylinder")
-                                            OO_METHOD_ENTRY(render, "Render Object")
-                                              OO_METHOD_ENTRY(clone, "Clone Object") OO_METHOD_ENTRY(
-                                                dict, "return all dictionary"){NULL, NULL, 0, NULL}};
+                        OO_METHOD_ENTRY(explode, "Explode a solid with a vector") OO_METHOD_ENTRY(
+                          mesh, "Mesh Object") OO_METHOD_ENTRY(bbox, "Evaluate Bound Box of object")
+                          OO_METHOD_ENTRY(faces, "Create Faces list") OO_METHOD_ENTRY(
+                            edges, "Create Edges list") OO_METHOD_ENTRY(oversample, "Oversample Object")
+                            OO_METHOD_ENTRY(debug, "Debug Object Faces") OO_METHOD_ENTRY(
+                              repair, "Make solid watertight") OO_METHOD_ENTRY(fillet, "Fillet Object")
+                              OO_METHOD_ENTRY(align, "Align Object to another")
+
+                                OO_METHOD_ENTRY(highlight, "Highlight Object") OO_METHOD_ENTRY(
+                                  background, "Background Object") OO_METHOD_ENTRY(only, "Only Object")
+                                  OO_METHOD_ENTRY(show, "Show Object")
+                                    OO_METHOD_ENTRY(projection, "Projection Object")
+                                      OO_METHOD_ENTRY(pull, "Pull Obejct apart")
+                                        OO_METHOD_ENTRY(wrap, "Wrap Object around Cylinder")
+                                          OO_METHOD_ENTRY(render, "Render Object")
+                                            OO_METHOD_ENTRY(clone, "Clone Object") OO_METHOD_ENTRY(
+                                              dict, "return all dictionary"){NULL, NULL, 0, NULL}};
 
 PyNumberMethods PyOpenSCADNumbers = {
-  python_nb_add,       // binaryfunc nb_add
-  python_nb_subtract,  // binaryfunc nb_subtract
-  python_nb_mul,       // binaryfunc nb_multiply
-  python_nb_remainder, // binaryfunc nb_remainder
-  0,                   // binaryfunc nb_divmod
-  0,                   // ternaryfunc nb_power
-  python_nb_neg,       // unaryfunc nb_negative
-  python_nb_pos,       // unaryfunc nb_positive
-  0,                   // unaryfunc nb_absolute
-  0,                   // inquiry nb_bool
-  python_nb_invert,    // unaryfunc nb_invert
-  0,                   // binaryfunc nb_lshift
-  0,                   // binaryfunc nb_rshift
-  python_nb_and,       // binaryfunc nb_and
-  python_nb_xor,       // binaryfunc nb_xor
-  python_nb_or,        // binaryfunc nb_or
-  0,                   // unaryfunc nb_int
-  0,                   // void *nb_reserved
-  0,                   // unaryfunc nb_float
+  python_nb_add,        // binaryfunc nb_add
+  python_nb_subtract,   // binaryfunc nb_subtract
+  python_nb_mul,        // binaryfunc nb_multiply
+  python_nb_remainder,  // binaryfunc nb_remainder
+  0,                    // binaryfunc nb_divmod
+  0,                    // ternaryfunc nb_power
+  python_nb_neg,        // unaryfunc nb_negative
+  python_nb_pos,        // unaryfunc nb_positive
+  0,                    // unaryfunc nb_absolute
+  0,                    // inquiry nb_bool
+  python_nb_invert,     // unaryfunc nb_invert
+  0,                    // binaryfunc nb_lshift
+  0,                    // binaryfunc nb_rshift
+  python_nb_and,        // binaryfunc nb_and
+  python_nb_xor,        // binaryfunc nb_xor
+  python_nb_or,         // binaryfunc nb_or
+  0,                    // unaryfunc nb_int
+  0,                    // void *nb_reserved
+  0,                    // unaryfunc nb_float
 
   0,  // binaryfunc nb_inplace_add
   0,  // binaryfunc nb_inplace_subtract
@@ -5576,7 +5646,7 @@
   0,  // unaryfunc nb_index
 
   python_nb_matmult,  // binaryfunc nb_matrix_multiply
-  0   // binaryfunc nb_inplace_matrix_multiply
+  0                   // binaryfunc nb_inplace_matrix_multiply
 };
 
 PyMappingMethods PyOpenSCADMapping = {0, python__getitem__, python__setitem__};