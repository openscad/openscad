/*
 *  OpenSCAD (www.openscad.org)
 *  Copyright (C) 2009-2011 Clifford Wolf <clifford@clifford.at> and
 *                          Marius Kintel <marius@kintel.net>
 *
 *  This program is free software; you can redistribute it and/or modify
 *  it under the terms of the GNU General Public License as published by
 *  the Free Software Foundation; either version 2 of the License, or
 *  (at your option) any later version.
 *
 *  As a special exception, you have permission to link this program
 *  with the CGAL library and distribute executables, as long as you
 *  follow the requirements of the GNU GPL in regard to all of the
 *  software in the executable aside from CGAL.
 *
 *  This program is distributed in the hope that it will be useful,
 *  but WITHOUT ANY WARRANTY; without even the implied warranty of
 *  MERCHANTABILITY or FITNESS FOR A PARTICULAR PURPOSE.  See the
 *  GNU General Public License for more details.
 *
 *  You should have received a copy of the GNU General Public License
 *  along with this program; if not, write to the Free Software
 *  Foundation, Inc., 59 Temple Place, Suite 330, Boston, MA  02111-1307  USA
 *
 */

#include <boost/format.hpp>
#include <boost/algorithm/string.hpp>
#include "linalg.h"
#include "export.h"
#include "GeometryUtils.h"
#include <Python.h>
#include "pyfunctions.h"
#include "python/pyopenscad.h"
#include "core/primitives.h"
#include "core/CsgOpNode.h"
#include "core/ColorNode.h"
#include "core/ColorUtil.h"
#include "SourceFile.h"
#include "BuiltinContext.h"
#include <PolySetBuilder.h>
#include "genlang/genlang.h"
extern bool parse(SourceFile *& file, const std::string& text, const std::string& filename,
                  const std::string& mainFile, int debug);

#include <python/pydata.h>
#ifdef ENABLE_LIBFIVE
#include "python/FrepNode.h"
#endif
#include "GeometryUtils.h"
#include "core/TransformNode.h"
#include "core/LinearExtrudeNode.h"
#include "core/RotateExtrudeNode.h"
#include "core/PathExtrudeNode.h"
#include "core/PullNode.h"
#include "core/WrapNode.h"
#include "core/OversampleNode.h"
#include "core/DebugNode.h"
#include "core/RepairNode.h"
#include "core/FilletNode.h"
#include "core/SkinNode.h"
#include "core/ConcatNode.h"
#include "core/CgalAdvNode.h"
#include "Expression.h"
#include "core/RoofNode.h"
#include "core/RenderNode.h"
#include "core/SurfaceNode.h"
#include "core/SheetNode.h"
#include "core/TextNode.h"
#include "core/OffsetNode.h"
#include <hash.h>
#include "geometry/PolySetUtils.h"
#include "core/ProjectionNode.h"
#include "core/ImportNode.h"
#include "core/Tree.h"
#include "geometry/PolySet.h"
#include "geometry/GeometryEvaluator.h"
#include "utils/degree_trig.h"
#include "printutils.h"
#include "io/fileutils.h"
#include "handle_dep.h"
#include <fstream>
#include <ostream>
#include <boost/functional/hash.hpp>
#include <ScopeContext.h>
#include "PlatformUtils.h"
#include <iostream>
#include <filesystem>

// using namespace boost::assign; // bring 'operator+=()' into scope

// Colors extracted from https://drafts.csswg.org/css-color/ on 2015-08-02
// CSS Color Module Level 4 - Editor’s Draft, 29 May 2015
extern std::unordered_map<std::string, Color4f> webcolors;

PyObject *python_edge(PyObject *self, PyObject *args, PyObject *kwargs)
{
  DECLARE_INSTANCE
  auto node = std::make_shared<EdgeNode>(instance);

  char *kwlist[] = {"size", "center", NULL};
  double size = 1;

  PyObject *center = NULL;

  if (!PyArg_ParseTupleAndKeywords(args, kwargs, "|dO", kwlist, &size, &center)) {
    PyErr_SetString(PyExc_TypeError, "Error during parsing edge(size)");
    return NULL;
  }

  if (size < 0) {
    PyErr_SetString(PyExc_TypeError, "Edge Length must be positive");
    return NULL;
  }
  node->size = size;
  if (center == Py_False || center == NULL)
    ;
  else if (center == Py_True) {
    node->center = true;
  }
  return PyOpenSCADObjectFromNode(&PyOpenSCADType, node);
}

PyObject *python_marked(PyObject *self, PyObject *args, PyObject *kwargs)
{
  DECLARE_INSTANCE
  auto node = std::make_shared<EdgeNode>(instance);

  char *kwlist[] = {"value", NULL};
  double value = 0.0;

  if (!PyArg_ParseTupleAndKeywords(args, kwargs, "d", kwlist, &value)) {
    PyErr_SetString(PyExc_TypeError, "Error during parsing marked(value)");
    return NULL;
  }
  return PyDataObjectFromValue(&PyDataType, value);
}

PyObject *python_cube(PyObject *self, PyObject *args, PyObject *kwargs)
{
  DECLARE_INSTANCE
  auto node = std::make_shared<CubeNode>(instance);

  char *kwlist[] = {"size", "center", NULL};
  PyObject *size = NULL;

  PyObject *center = NULL;

  if (!PyArg_ParseTupleAndKeywords(args, kwargs, "|OO", kwlist, &size, &center)) {
    PyErr_SetString(PyExc_TypeError, "Error during parsing cube(size)");
    return NULL;
  }

  if (size != NULL) {
    if (python_vectorval(size, 3, 3, &(node->dim[0]), &(node->dim[1]), &(node->dim[2]), nullptr,
                         &(node->dragflags))) {
      PyErr_SetString(PyExc_TypeError, "Invalid Cube dimensions");
      return NULL;
    }
  }
  if (node->dim[0] <= 0 || node->dim[1] <= 0 || node->dim[2] <= 0) {
    PyErr_SetString(PyExc_TypeError, "Cube Dimensions must be positive");
    return NULL;
  }
  for (int i = 0; i < 3; i++) node->center[i] = 1;
  if (center == Py_False || center == NULL)
    ;
  else if (center == Py_True) {
    for (int i = 0; i < 3; i++) node->center[i] = 0;
  } else if (PyUnicode_Check(center)) {
    PyObject *centerval = PyUnicode_AsEncodedString(center, "utf-8", "~");
    const char *centerstr = PyBytes_AS_STRING(centerval);
    if (centerstr == nullptr) {
      PyErr_SetString(PyExc_TypeError, "Cannot parse center code");
      return NULL;
    }
    if (strlen(centerstr) != 3) {
      PyErr_SetString(PyExc_TypeError, "Center code must be exactly 3 characters");
      return NULL;
    }
    for (int i = 0; i < 3; i++) {
      switch (centerstr[i]) {
      case '|': node->center[i] = 0; break;
      case '0': node->center[i] = 0; break;
      case ' ': node->center[i] = 0; break;
      case '_': node->center[i] = 0; break;

      case '>': node->center[i] = -1; break;
      case ']': node->center[i] = -1; break;
      case ')': node->center[i] = -1; break;
      case '+': node->center[i] = -1; break;

      case '<': node->center[i] = 1; break;
      case '[': node->center[i] = 1; break;
      case '(': node->center[i] = 1; break;
      case '-': node->center[i] = 1; break;

      default:
        PyErr_SetString(PyExc_TypeError, "Center code chars not recognized, must be + - or 0");
        return NULL;
      }
    }
  } else {
    PyErr_SetString(PyExc_TypeError, "Unknown Value for center parameter");
    return NULL;
  }
  python_retrieve_pyname(node);
  return PyOpenSCADObjectFromNode(&PyOpenSCADType, node);
}

int sphereCalcIndInt(PyObject *func, Vector3d& dir)
{
  dir.normalize();
  PyObject *dir_p = PyList_New(3);
  for (int i = 0; i < 3; i++) PyList_SetItem(dir_p, i, PyFloat_FromDouble(dir[i]));
  PyObject *args = PyTuple_Pack(1, dir_p);
  PyObject *len_p = PyObject_CallObject(func, args);
  double len = 0;
  if (len_p == nullptr) {
    std::string errorstr;
    python_catch_error(errorstr);
    PyErr_SetString(PyExc_TypeError, errorstr.c_str());
    LOG(message_group::Error, errorstr.c_str());
    return 1;
  }
  python_numberval(len_p, &len);
  dir *= len;
  return 0;
}

int sphereCalcInd(PolySetBuilder& builder, std::vector<Vector3d>& vertices, PyObject *func, Vector3d dir)
{
  std::string errorstr;
  if (sphereCalcIndInt(func, dir)) return -1;  // TODO fix
  unsigned int ind = builder.vertexIndex(dir);
  if (ind == vertices.size()) vertices.push_back(dir);
  return ind;
}

class SphereEdgeDb
{
public:
  SphereEdgeDb(int a, int b)
  {
    ind1 = (a < b) ? a : b;
    ind2 = (a > b) ? a : b;
  }
  int ind1, ind2;
  int operator==(const SphereEdgeDb ref)
  {
    if (this->ind1 == ref.ind1 && this->ind2 == ref.ind2) return 1;
    return 0;
  }
};

unsigned int hash_value(const SphereEdgeDb& r)
{
  unsigned int i;
  i = r.ind1 | (r.ind2 << 16);
  return i;
}

int operator==(const SphereEdgeDb& t1, const SphereEdgeDb& t2)
{
  if (t1.ind1 == t2.ind1 && t1.ind2 == t2.ind2) return 1;
  return 0;
}

int sphereCalcSplitInd(PolySetBuilder& builder, std::vector<Vector3d>& vertices,
                       std::unordered_map<SphereEdgeDb, int, boost::hash<SphereEdgeDb>>& edges,
                       PyObject *func, int ind1, int ind2)
{
  SphereEdgeDb edge(ind1, ind2);
  if (edges.count(edge) > 0) {
    return edges[edge];
  }
  int result = sphereCalcInd(builder, vertices, func, vertices[ind1] + vertices[ind2]);
  if (result != -1) edges[edge] = result;
  return result;
}

std::unique_ptr<const Geometry> sphereCreateFuncGeometry(void *funcptr, double fs, int n)
{
  PyObject *func = (PyObject *)funcptr;
  std::unordered_map<SphereEdgeDb, int, boost::hash<SphereEdgeDb>> edges;

  PolySetBuilder builder;
  std::vector<Vector3d> vertices;

  int topind, botind, leftind, rightind, frontind, backind;
  leftind = sphereCalcInd(builder, vertices, func, Vector3d(-1, 0, 0));
  if (leftind < 0) return builder.build();
  rightind = sphereCalcInd(builder, vertices, func, Vector3d(1, 0, 0));
  frontind = sphereCalcInd(builder, vertices, func, Vector3d(0, -1, 0));
  backind = sphereCalcInd(builder, vertices, func, Vector3d(0, 1, 0));
  botind = sphereCalcInd(builder, vertices, func, Vector3d(0, 0, -1));
  topind = sphereCalcInd(builder, vertices, func, Vector3d(0, 0, 1));
  if (rightind < 0 || frontind < 0 || backind < 0 || botind < 0 || topind < 0) return builder.build();

  std::vector<IndexedTriangle> triangles;
  std::vector<IndexedTriangle> tri_new;
  tri_new.push_back(IndexedTriangle(leftind, frontind, topind));
  tri_new.push_back(IndexedTriangle(frontind, rightind, topind));
  tri_new.push_back(IndexedTriangle(rightind, backind, topind));
  tri_new.push_back(IndexedTriangle(backind, leftind, topind));
  tri_new.push_back(IndexedTriangle(leftind, botind, frontind));
  tri_new.push_back(IndexedTriangle(frontind, botind, rightind));
  tri_new.push_back(IndexedTriangle(rightind, botind, backind));
  tri_new.push_back(IndexedTriangle(backind, botind, leftind));

  int round = 0;
  unsigned int i1, i2, imid;
  Vector3d p1, p2, p3, pmin, pmax, pmid, pmid_test, dir1, dir2;
  double dist, ang, ang_test;
  do {
    triangles = tri_new;
    if (round == n) break;
    tri_new.clear();
    std::vector<int> midinds;
    for (const IndexedTriangle& tri : triangles) {
      int zeroang = 0;
      unsigned int midind = -1;
      for (int i = 0; i < 3; i++) {
        i1 = tri[i];
        i2 = tri[(i + 1) % 3];
        SphereEdgeDb edge(i1, i2);
        if (edges.count(edge) > 0) continue;
        dist = (vertices[i1] - vertices[i2]).norm();
        if (dist < fs) continue;
        p1 = vertices[i1];
        p2 = vertices[i2];
        pmin = p1;
        pmax = p2;
        pmid = (pmin + pmax) / 2;
        if (sphereCalcIndInt(func, pmid)) return builder.build();
        dir1 = (pmid - p1).normalized();
        dir2 = (p2 - pmid).normalized();
        ang = acos(dir1.dot(dir2));
        //	printf("ang=%g\n",ang*180/3.14);
        if (ang < 0.001) {
          zeroang++;
          continue;
        }
        do {
          pmid_test = (pmin + pmid) / 2;
          if (sphereCalcIndInt(func, pmid_test)) return builder.build();
          dir1 = (pmid_test - p1).normalized();
          dir2 = (p2 - pmid_test).normalized();
          ang_test = acos(dir1.dot(dir2));
          if (ang_test > ang) {
            pmax = pmid;
            ang = ang_test;
            pmid = pmid_test;
            if ((pmax - pmin).norm() > fs) continue;
          }

          pmid_test = (pmax + pmid) / 2;
          if (sphereCalcIndInt(func, pmid_test)) return builder.build();
          dir1 = (pmid_test - p1).normalized();
          dir2 = (p2 - pmid_test).normalized();
          ang_test = acos(dir1.dot(dir2));
          if (ang_test > ang) {
            pmin = pmid;
            ang = ang_test;
            pmid = pmid_test;
            if ((pmax - pmin).norm() > fs) continue;
          }
        } while (0);

        imid = builder.vertexIndex(pmid);
        if (imid == vertices.size()) vertices.push_back(pmid);
        edges[edge] = imid;
      }
      if (zeroang == 3) {
        p1 = vertices[tri[0]];
        p2 = vertices[tri[1]];
        p3 = vertices[tri[2]];
        pmid = (p1 + p2 + p3) / 3.0;
        if (sphereCalcIndInt(func, pmid)) return builder.build();
        Vector4d norm = calcTriangleNormal(vertices, {tri[0], tri[1], tri[2]});
        if (fabs(pmid.dot(norm.head<3>()) - norm[3]) > 1e-3) {
          midind = builder.vertexIndex(pmid);
          if (midind == vertices.size()) vertices.push_back(pmid);
        }
      }
      midinds.push_back(midind);
    }
    // create new triangles from split edges
    int ind = 0;
    for (const IndexedTriangle& tri : triangles) {
      int splitind[3];
      for (int i = 0; i < 3; i++) {
        SphereEdgeDb e(tri[i], tri[(i + 1) % 3]);
        splitind[i] = edges.count(e) > 0 ? edges[e] : -1;
      }

      if (midinds[ind] != -1) {
        for (int i = 0; i < 3; i++) {
          if (splitind[i] == -1) {
            tri_new.push_back(IndexedTriangle(tri[i], tri[(i + 1) % 3], midinds[ind]));
          } else {
            tri_new.push_back(IndexedTriangle(tri[i], splitind[i], midinds[ind]));
            tri_new.push_back(IndexedTriangle(splitind[i], tri[(i + 1) % 3], midinds[ind]));
          }
        }
        ind++;
        continue;
      }

      int bucket =
        ((splitind[0] != -1) ? 1 : 0) | ((splitind[1] != -1) ? 2 : 0) | ((splitind[2] != -1) ? 4 : 0);
      switch (bucket) {
      case 0: tri_new.push_back(IndexedTriangle(tri[0], tri[1], tri[2])); break;
      case 1:
        tri_new.push_back(IndexedTriangle(tri[0], splitind[0], tri[2]));
        tri_new.push_back(IndexedTriangle(tri[2], splitind[0], tri[1]));
        break;
      case 2:
        tri_new.push_back(IndexedTriangle(tri[1], splitind[1], tri[0]));
        tri_new.push_back(IndexedTriangle(tri[0], splitind[1], tri[2]));
        break;
      case 3:
        tri_new.push_back(IndexedTriangle(tri[0], splitind[0], tri[2]));
        tri_new.push_back(IndexedTriangle(splitind[0], splitind[1], tri[2]));
        tri_new.push_back(IndexedTriangle(splitind[0], tri[1], splitind[1]));
        break;
      case 4:
        tri_new.push_back(IndexedTriangle(tri[2], splitind[2], tri[1]));
        tri_new.push_back(IndexedTriangle(tri[1], splitind[2], tri[0]));
        break;
      case 5:
        tri_new.push_back(IndexedTriangle(tri[0], splitind[0], splitind[2]));
        tri_new.push_back(IndexedTriangle(splitind[0], tri[2], splitind[2]));
        tri_new.push_back(IndexedTriangle(splitind[0], tri[1], tri[2]));
        break;
      case 6:
        tri_new.push_back(IndexedTriangle(tri[0], tri[1], splitind[2]));
        tri_new.push_back(IndexedTriangle(tri[1], splitind[1], splitind[2]));
        tri_new.push_back(IndexedTriangle(splitind[1], tri[2], splitind[2]));
        break;
      case 7:
        tri_new.push_back(IndexedTriangle(splitind[2], tri[0], splitind[0]));
        tri_new.push_back(IndexedTriangle(splitind[0], tri[1], splitind[1]));
        tri_new.push_back(IndexedTriangle(splitind[1], tri[2], splitind[2]));
        tri_new.push_back(IndexedTriangle(splitind[0], splitind[1], splitind[2]));
        break;
      }
      ind++;
    }

    round++;
  } while (tri_new.size() != triangles.size());
  for (const IndexedTriangle& tri : tri_new) {
    builder.appendPolygon({tri[0], tri[1], tri[2]});
  }
  auto ps = builder.build();

  int done = 0;
  round = 0;
  do {
    done = 0;
    auto edge_db = createEdgeDb(ps->indices);
    for (size_t i = 0; i < ps->indices.size(); i++) {
      auto& tri = ps->indices[i];
      if (tri[0] == tri[1] || tri[0] == tri[2] || tri[1] == tri[2]) continue;
      for (int j = 0; j < 3; j++) {
        int i1 = tri[j];
        int i2 = tri[(j + 1) % 3];
        double l1 = (ps->vertices[i1] - ps->vertices[i2]).norm();
        EdgeKey ek(tri[j], tri[(j + 1) % 3]);
        if (edge_db.count(ek) != 0) {
          auto ev = edge_db.at(ek);
          int face_o, pos_o;
          if (i2 > i1) {
            face_o = ev.faceb;
            pos_o = ev.posb;
          } else {
            face_o = ev.facea;
            pos_o = ev.posa;
          }
          if (face_o == -1 || pos_o == -1) continue;
          auto& tri_oth = ps->indices[face_o];
          double l2 = (ps->vertices[tri[(j + 2) % 3]] - ps->vertices[tri_oth[(pos_o + 2) % 3]]).norm();
          if (l2 < l1) {
            Vector3d norm = calcTriangleNormal(ps->vertices, tri).head<3>();
            Vector3d norm_oth = calcTriangleNormal(ps->vertices, tri_oth).head<3>();

            auto tri_ = tri;
            auto tri_oth_ = tri_oth;

            tri_[(j + 1) % 3] = tri_oth[(pos_o + 2) % 3];
            for (int k = 0; k < 3; k++)
              if (tri_oth[k] == i1) tri_oth_[k] = tri[(j + 2) % 3];
            // reorganize

            Vector3d norm_ = calcTriangleNormal(ps->vertices, tri_).head<3>();
            Vector3d norm_oth_ = calcTriangleNormal(ps->vertices, tri_oth_).head<3>();

            if (norm.dot(norm_) > 0 && norm_oth.dot(norm_oth_) > 0) {
              tri = tri_;
              tri_oth = tri_oth_;

              for (int k = 0; k < 3; k++) {
                edge_db.erase(EdgeKey(tri[k], tri[(k + 1) % 3]));
                edge_db.erase(EdgeKey(tri_oth[k], tri_oth[(k + 1) % 3]));
              }
              done++;
              break;  // dont proceed with
            }
          }
        }
      }
    }
    for (size_t i = 0; i < ps->indices.size(); i++) {
      auto& tri = ps->indices[i];
      if (tri[0] == tri[1] && tri[0] == tri[2]) {
        ps->indices.erase(ps->indices.begin() + i);
        i--;
      }
    }
    round++;
  } while (done > 0);  //  && round < 3);

  return ps;
}

PyObject *python_sphere(PyObject *self, PyObject *args, PyObject *kwargs)
{
  DECLARE_INSTANCE
  auto node = std::make_shared<SphereNode>(instance);

  char *kwlist[] = {"r", "d", "fn", "fa", "fs", NULL};
  double r = NAN;
  PyObject *rp = nullptr;
  double d = NAN;
  double fn = NAN, fa = NAN, fs = NAN;

  double vr = 1;

  if (!PyArg_ParseTupleAndKeywords(args, kwargs, "|Odddd", kwlist, &rp, &d, &fn, &fa, &fs)) {
    PyErr_SetString(PyExc_TypeError, "Error during parsing sphere(r|d)");
    return NULL;
  }
  if (rp != nullptr) {
    if (python_numberval(rp, &r, &(node->dragflags), 1))
      if (rp->ob_type == &PyFunction_Type) node->r_func = rp;
  }
  if (!isnan(r)) {
    if (r <= 0) {
      PyErr_SetString(PyExc_TypeError, "Parameter r must be positive");
      return NULL;
    }
    vr = r;
    if (!isnan(d)) {
      PyErr_SetString(PyExc_TypeError, "Cant specify r and d at the same time for sphere");
      return NULL;
    }
  }
  if (!isnan(d)) {
    if (d <= 0) {
      PyErr_SetString(PyExc_TypeError, "Parameter d must be positive");
      return NULL;
    }
    vr = d / 2.0;
  }

  get_fnas(node->fn, node->fa, node->fs);
  if (!isnan(fn)) node->fn = fn;
  if (!isnan(fa)) node->fa = fa;
  if (!isnan(fs)) node->fs = fs;

  node->r = vr;

  python_retrieve_pyname(node);
  return PyOpenSCADObjectFromNode(&PyOpenSCADType, node);
}

PyObject *python_cylinder(PyObject *self, PyObject *args, PyObject *kwargs)
{
  DECLARE_INSTANCE
  auto node = std::make_shared<CylinderNode>(instance);

  char *kwlist[] = {"h", "r1", "r2", "center", "r", "d", "d1", "d2", "angle", "fn", "fa", "fs", NULL};
  PyObject *h_ = nullptr;
  PyObject *r_ = nullptr;
  double r1 = NAN;
  double r2 = NAN;
  double d = NAN;
  double d1 = NAN;
  double d2 = NAN;
  double angle = NAN;

  double fn = NAN, fa = NAN, fs = NAN;

  PyObject *center = NULL;
  double vr1 = 1, vr2 = 1, vh = 1;

  if (!PyArg_ParseTupleAndKeywords(args, kwargs, "|OddOOddddddd", kwlist, &h_, &r1, &r2, &center, &r_,
                                   &d, &d1, &d2, &angle, &fn, &fa, &fs)) {
    PyErr_SetString(PyExc_TypeError, "Error during parsing cylinder(h,r|r1+r2|d1+d2)");
    return NULL;
  }
  double r = NAN;
  double h = NAN;

  python_numberval(r_, &r, &(node->dragflags), 1);
  python_numberval(h_, &h, &(node->dragflags), 2);

  if (h <= 0) {
    PyErr_SetString(PyExc_TypeError, "Cylinder height must be positive");
    return NULL;
  }
  vh = h;

  if (!isnan(d) && d <= 0) {
    PyErr_SetString(PyExc_TypeError, "Cylinder d must be positive");
    return NULL;
  }
  if (!isnan(r1) && r1 < 0) {
    PyErr_SetString(PyExc_TypeError, "Cylinder r1 must not be negative");
    return NULL;
  }
  if (!isnan(r2) && r2 < 0) {
    PyErr_SetString(PyExc_TypeError, "Cylinder r2 must not be negative");
    return NULL;
  }
  if (!isnan(d1) && d1 < 0) {
    PyErr_SetString(PyExc_TypeError, "Cylinder d1 must not be negative");
    return NULL;
  }
  if (!isnan(d2) && d2 < 0) {
    PyErr_SetString(PyExc_TypeError, "Cylinder d2 must not be negative");
    return NULL;
  }

  if (!isnan(r1) && !isnan(r2)) {
    vr1 = r1;
    vr2 = r2;
  } else if (!isnan(r1) && isnan(r2)) {
    vr1 = r1;
    vr2 = r1;
  } else if (!isnan(d1) && !isnan(d2)) {
    vr1 = d1 / 2.0;
    vr2 = d2 / 2.0;
  } else if (!isnan(r)) {
    vr1 = r;
    vr2 = r;
  } else if (!isnan(d)) {
    vr1 = d / 2.0;
    vr2 = d / 2.0;
  }

  if (!isnan(angle)) node->angle = angle;
  get_fnas(node->fn, node->fa, node->fs);
  if (!isnan(fn)) node->fn = fn;
  if (!isnan(fa)) node->fa = fa;
  if (!isnan(fs)) node->fs = fs;

  node->r1 = vr1;
  node->r2 = vr2;
  node->h = vh;

  if (center == Py_True) node->center = 1;
  else if (center == Py_False || center == NULL) node->center = 0;
  else {
    PyErr_SetString(PyExc_TypeError, "Unknown Value for center parameter");
    return NULL;
  }

  python_retrieve_pyname(node);
  return PyOpenSCADObjectFromNode(&PyOpenSCADType, node);
}

PyObject *python_polyhedron(PyObject *self, PyObject *args, PyObject *kwargs)
{
  DECLARE_INSTANCE
  unsigned int i, j, pointIndex;
  auto node = std::make_shared<PolyhedronNode>(instance);

  char *kwlist[] = {"points", "faces", "convexity", "triangles", "colors", NULL};
  PyObject *points = NULL;
  PyObject *faces = NULL;
  int convexity = 2;
  PyObject *triangles = NULL;
  PyObject *colors = NULL;

  PyObject *element;
  Vector3d point;

  if (!PyArg_ParseTupleAndKeywords(args, kwargs, "O!O!|iO!O!", kwlist, &PyList_Type, &points,
                                   &PyList_Type, &faces, &convexity, &PyList_Type, &triangles,
                                   &PyList_Type, &colors)) {
    PyErr_SetString(PyExc_TypeError,
                    "Error during parsing polyhedron(points, faces, convexity, triangles, colors)");
    return NULL;
  }

  if (points != NULL && PyList_Check(points)) {
    if (PyList_Size(points) == 0) {
      PyErr_SetString(PyExc_TypeError, "There must at least be one point in the polyhedron");
      return NULL;
    }
    for (i = 0; i < PyList_Size(points); i++) {
      element = PyList_GetItem(points, i);
      if (PyList_Check(element) && PyList_Size(element) == 3) {
        point[0] = PyFloat_AsDouble(PyList_GetItem(element, 0));
        point[1] = PyFloat_AsDouble(PyList_GetItem(element, 1));
        point[2] = PyFloat_AsDouble(PyList_GetItem(element, 2));
        node->points.push_back(point);
      } else {
        PyErr_SetString(PyExc_TypeError, "Coordinate must exactly contain 3 numbers");
        return NULL;
      }
    }
  } else {
    PyErr_SetString(PyExc_TypeError, "Polyhedron Points must be a list of coordinates");
    return NULL;
  }

  if (triangles != NULL) {
    faces = triangles;
    //	LOG(message_group::Deprecated, inst->location(), parameters.documentRoot(),
    //"polyhedron(triangles=[]) will be removed in future releases. Use polyhedron(faces=[]) instead.");
  }

  if (faces != NULL && PyList_Check(faces)) {
    if (PyList_Size(faces) == 0) {
      PyErr_SetString(PyExc_TypeError, "must specify at least 1 face");
      return NULL;
    }
    for (i = 0; i < PyList_Size(faces); i++) {
      element = PyList_GetItem(faces, i);
      if (PyList_Check(element)) {
        IndexedFace face;
        for (j = 0; j < PyList_Size(element); j++) {
          pointIndex = PyLong_AsLong(PyList_GetItem(element, j));
          if (pointIndex < 0 || pointIndex >= node->points.size()) {
            PyErr_SetString(PyExc_TypeError, "Polyhedron Point Index out of range");
            return NULL;
          }
          face.push_back(pointIndex);
        }
        if (face.size() >= 3) {
          node->faces.push_back(std::move(face));
        } else {
          PyErr_SetString(PyExc_TypeError, "Polyhedron Face must sepcify at least 3 indices");
          return NULL;
        }

      } else {
        PyErr_SetString(PyExc_TypeError, "Polyhedron Face must be a list of indices");
        return NULL;
      }
    }
  } else {
    PyErr_SetString(PyExc_TypeError, "Polyhedron faces must be a list of indices");
    return NULL;
  }

  if (colors != NULL && PyList_Check(colors)) {
    if ((size_t)PyList_Size(colors) != node->faces.size()) {
      PyErr_SetString(PyExc_TypeError, "when specified must match number of faces");
      return NULL;
    }
    for (i = 0; i < PyList_Size(colors); i++) {
      element = PyList_GetItem(colors, i);
      if (PyList_Check(element) && PyList_Size(element) == 3) {
        Vector4f color(0, 0, 0, 1.0);
        for (j = 0; j < 3; j++) {
          color[j] = PyFloat_AsDouble(PyList_GetItem(element, j));
        }
        int colind = -1;
        int ind = 0;
        for (auto& c : node->colors) {
          if (c == color) {
            colind = ind;
            break;
          }
          ind++;
        }
        if (colind == -1) {
          colind = node->colors.size();
          node->colors.push_back(color);
        }
        node->color_indices.push_back(colind);
      } else {
        PyErr_SetString(PyExc_TypeError, "Face Color must be a list with 3 values");
        return NULL;
      }
    }
  }

  node->convexity = convexity;
  if (node->convexity < 1) node->convexity = 1;

  python_retrieve_pyname(node);
  return PyOpenSCADObjectFromNode(&PyOpenSCADType, node);
}

#ifdef ENABLE_LIBFIVE
PyObject *python_frep(PyObject *self, PyObject *args, PyObject *kwargs)
{
  DECLARE_INSTANCE
  auto node = std::make_shared<FrepNode>(instance);
  PyObject *expression = NULL;
  PyObject *bmin = NULL, *bmax = NULL;
  double res = 10;

  char *kwlist[] = {"exp", "min", "max", "res", NULL};

  if (!PyArg_ParseTupleAndKeywords(args, kwargs, "OOO|d", kwlist, &expression, &bmin, &bmax, &res))
    return NULL;

  python_vectorval(bmin, 3, 3, &(node->x1), &(node->y1), &(node->z1));
  python_vectorval(bmax, 3, 3, &(node->x2), &(node->y2), &(node->z2));
  node->res = res;

  if (expression->ob_type == &PyDataType) {
    node->expression = expression;
  } else if (expression->ob_type == &PyFunction_Type) {
    node->expression = expression;
  } else {
    PyErr_SetString(PyExc_TypeError, "Unknown frep expression type\n");
    return NULL;
  }

  python_retrieve_pyname(node);
  return PyOpenSCADObjectFromNode(&PyOpenSCADType, node);
}

PyObject *python_ifrep(PyObject *self, PyObject *args, PyObject *kwargs)
{
  DECLARE_INSTANCE
  PyObject *object = NULL;
  PyObject *dummydict;

  char *kwlist[] = {"obj", nullptr};
  std::shared_ptr<AbstractNode> child;

  if (!PyArg_ParseTupleAndKeywords(args, kwargs, "O!", kwlist, &PyOpenSCADType, &object)) return NULL;

  child = PyOpenSCADObjectToNodeMulti(object, &dummydict);
  LeafNode *node = (LeafNode *)child.get();
  const std::shared_ptr<const Geometry> geom = node->createGeometry();
  const std::shared_ptr<const PolySet> ps = std::dynamic_pointer_cast<const PolySet>(geom);

  return ifrep(ps);
}

#endif

PyObject *python_square(PyObject *self, PyObject *args, PyObject *kwargs)
{
  DECLARE_INSTANCE
  auto node = std::make_shared<SquareNode>(instance);

  char *kwlist[] = {"dim", "center", NULL};
  PyObject *dim = NULL;

  PyObject *center = NULL;
  double z = NAN;

  if (!PyArg_ParseTupleAndKeywords(args, kwargs, "|OO", kwlist, &dim, &center)) {
    PyErr_SetString(PyExc_TypeError, "Error during parsing square(dim)");
    return NULL;
  }
  if (dim != NULL) {
    if (python_vectorval(dim, 2, 2, &(node->x), &(node->y), &z)) {
      PyErr_SetString(PyExc_TypeError, "Invalid Square dimensions");
      return NULL;
    }
  }
  if (center == Py_True) node->center = 1;
  else if (center == Py_False || center == NULL) node->center = 0;
  else {
    PyErr_SetString(PyExc_TypeError, "Unknown Value for center parameter");
    return NULL;
  }

  python_retrieve_pyname(node);
  return PyOpenSCADObjectFromNode(&PyOpenSCADType, node);
}

PyObject *python_circle(PyObject *self, PyObject *args, PyObject *kwargs)
{
  DECLARE_INSTANCE
  auto node = std::make_shared<CircleNode>(instance);

  char *kwlist[] = {"r", "d", "angle", "fn", "fa", "fs", NULL};
  double r = NAN;
  double d = NAN;
  double angle = NAN;
  double fn = NAN, fa = NAN, fs = NAN;

  double vr = 1;

  if (!PyArg_ParseTupleAndKeywords(args, kwargs, "|dddddd", kwlist, &r, &d, &angle, &fn, &fa, &fs)) {
    PyErr_SetString(PyExc_TypeError, "Error during parsing circle(r|d)");
    return NULL;
  }

  if (!isnan(r)) {
    if (r <= 0) {
      PyErr_SetString(PyExc_TypeError, "Parameter r must be positive");
      return NULL;
    }
    vr = r;
    if (!isnan(d)) {
      PyErr_SetString(PyExc_TypeError, "Cant specify r and d at the same time for circle");
      return NULL;
    }
  }
  if (!isnan(d)) {
    if (d <= 0) {
      PyErr_SetString(PyExc_TypeError, "Parameter d must be positive");
      return NULL;
    }
    vr = d / 2.0;
  }

  if (!isnan(angle)) node->angle = angle;

  get_fnas(node->fn, node->fa, node->fs);
  if (!isnan(fn)) node->fn = fn;
  if (!isnan(fa)) node->fa = fa;
  if (!isnan(fs)) node->fs = fs;

  node->r = vr;

  python_retrieve_pyname(node);
  return PyOpenSCADObjectFromNode(&PyOpenSCADType, node);
}

PyObject *python_polygon(PyObject *self, PyObject *args, PyObject *kwargs)
{
  DECLARE_INSTANCE
  unsigned int i, j, pointIndex;
  auto node = std::make_shared<PolygonNode>(instance);

  char *kwlist[] = {"points", "paths", "convexity", NULL};
  PyObject *points = NULL;
  PyObject *paths = NULL;
  int convexity = 2;

  PyObject *element;
  Vector3d point;

  if (!PyArg_ParseTupleAndKeywords(args, kwargs, "O!|O!i", kwlist, &PyList_Type, &points, &PyList_Type,
                                   &paths, &convexity)) {
    PyErr_SetString(PyExc_TypeError, "Error during parsing polygon(points,paths)");
    return NULL;
  }

  if (points != NULL && PyList_Check(points)) {
    if (PyList_Size(points) == 0) {
      PyErr_SetString(PyExc_TypeError, "There must at least be one point in the polygon");
      return NULL;
    }
    for (i = 0; i < PyList_Size(points); i++) {
      element = PyList_GetItem(points, i);
      point[2] = 0;  // default no radius
      if (python_vectorval(element, 2, 3, &point[0], &point[1], &point[2])) {
        PyErr_SetString(PyExc_TypeError, "Coordinate must contain 2 or 3 numbers");
        return NULL;
      }
      node->points.push_back(point);
    }
  } else {
    PyErr_SetString(PyExc_TypeError, "Polygon points must be a list of coordinates");
    return NULL;
  }

  if (paths != NULL && PyList_Check(paths)) {
    if (PyList_Size(paths) == 0) {
      PyErr_SetString(PyExc_TypeError, "must specify at least 1 path when specified");
      return NULL;
    }
    for (i = 0; i < PyList_Size(paths); i++) {
      element = PyList_GetItem(paths, i);
      if (PyList_Check(element)) {
        std::vector<size_t> path;
        for (j = 0; j < PyList_Size(element); j++) {
          pointIndex = PyLong_AsLong(PyList_GetItem(element, j));
          if (pointIndex < 0 || pointIndex >= node->points.size()) {
            PyErr_SetString(PyExc_TypeError, "Polyhedron Point Index out of range");
            return NULL;
          }
          path.push_back(pointIndex);
        }
        node->paths.push_back(std::move(path));
      } else {
        PyErr_SetString(PyExc_TypeError, "Polygon path must be a list of indices");
        return NULL;
      }
    }
  }

  node->convexity = convexity;
  if (node->convexity < 1) node->convexity = 1;

  python_retrieve_pyname(node);
  return PyOpenSCADObjectFromNode(&PyOpenSCADType, node);
}

PyObject *python_spline(PyObject *self, PyObject *args, PyObject *kwargs)
{
  DECLARE_INSTANCE
  unsigned int i;
  auto node = std::make_shared<SplineNode>(instance);

  char *kwlist[] = {"points", "fn", "fa", "fs", NULL};
  PyObject *points = NULL;
  double fn = 0, fa = 0, fs = 0;

  PyObject *element;
  Vector2d point;

  if (!PyArg_ParseTupleAndKeywords(args, kwargs, "O!|ddd", kwlist, &PyList_Type, &points, &fn, &fa,
                                   &fs)) {
    PyErr_SetString(PyExc_TypeError, "Error during parsing spline(points)");
    return NULL;
  }

  if (points != NULL && PyList_Check(points)) {
    if (PyList_Size(points) == 0) {
      PyErr_SetString(PyExc_TypeError, "There must at least be one point in the polygon");
      return NULL;
    }
    for (i = 0; i < PyList_Size(points); i++) {
      element = PyList_GetItem(points, i);
      if (PyList_Check(element) && PyList_Size(element) == 2) {
        point[0] = PyFloat_AsDouble(PyList_GetItem(element, 0));
        point[1] = PyFloat_AsDouble(PyList_GetItem(element, 1));
        node->points.push_back(point);
      } else {
        PyErr_SetString(PyExc_TypeError, "Coordinate must exactly contain 2 numbers");
        return NULL;
      }
    }
  } else {
    PyErr_SetString(PyExc_TypeError, "Polygon points must be a list of coordinates");
    return NULL;
  }
  node->fn = fn;
  node->fa = fa;
  node->fs = fs;

  python_retrieve_pyname(node);
  return PyOpenSCADObjectFromNode(&PyOpenSCADType, node);
}

int python_tomatrix(PyObject *pyt, Matrix4d& mat)
{
  if (pyt == nullptr) return 1;
  PyObject *row, *cell;
  double val;
  if (!PyList_Check(pyt)) return 1;
  if (PyList_Size(pyt) != 4) return 1;
  for (int i = 0; i < 4; i++) {
    row = PyList_GetItem(pyt, i);
    if (!PyList_Check(row)) return 1;
    if (PyList_Size(row) != 4) return 1;
    for (int j = 0; j < 4; j++) {
      cell = PyList_GetItem(row, j);
      if (python_numberval(cell, &val)) return 1;
      mat(i, j) = val;
    }
  }
  return 0;
}

int python_tovector(PyObject *pyt, Vector3d& vec)
{
  if (pyt == nullptr) return 1;
  PyObject *cell;
  double val;
  if (!PyList_Check(pyt)) return 1;
  if (PyList_Size(pyt) != 3) return 1;
  for (int i = 0; i < 3; i++) {
    cell = PyList_GetItem(pyt, i);
    if (python_numberval(cell, &val)) return 1;
    vec[i] = val;
  }
  return 0;
}

PyObject *python_frommatrix(const Matrix4d& mat)
{
  PyObject *pyo = PyList_New(4);
  PyObject *row;
  for (int i = 0; i < 4; i++) {
    row = PyList_New(4);
    for (int j = 0; j < 4; j++) PyList_SetItem(row, j, PyFloat_FromDouble(mat(i, j)));
    PyList_SetItem(pyo, i, row);
    //      Py_XDECREF(row);
  }
  return pyo;
}

PyObject *python_fromvector(const Vector3d vec)
{
  PyObject *res = PyList_New(3);
  for (int i = 0; i < 3; i++) PyList_SetItem(res, i, PyFloat_FromDouble(vec[i]));
  return res;
}

PyObject *python_number_scale(PyObject *pynum, Vector3d scalevec, int vecs)
{
  Matrix4d mat;
  if (!python_tomatrix(pynum, mat)) {
    Transform3d matrix = Transform3d::Identity();
    matrix.scale(scalevec);
    Vector3d n;
    for (int i = 0; i < vecs; i++) {
      n = Vector3d(mat(0, i), mat(1, i), mat(2, i));
      n = matrix * n;
      for (int j = 0; j < 3; j++) mat(j, i) = n[j];
    }
    return python_frommatrix(mat);
  }
  Vector3d vec;
  if (!python_tovector(pynum, vec)) {
    for (int i = 0; i < 3; i++) vec[i] *= scalevec[i];
    return python_fromvector(vec);
  }
  return nullptr;
}

PyObject *python_scale_sub(PyObject *obj, Vector3d scalevec)
{
  PyObject *mat = python_number_scale(obj, scalevec, 4);
  if (mat != nullptr) return mat;

  DECLARE_INSTANCE
  std::shared_ptr<AbstractNode> child;
  auto node = std::make_shared<TransformNode>(instance, "scale");
  PyObject *child_dict;
  PyTypeObject *type = PyOpenSCADObjectType(obj);
  child = PyOpenSCADObjectToNodeMulti(obj, &child_dict);
  if (child == NULL) {
    PyErr_SetString(PyExc_TypeError, "Invalid type for Object in scale");
    return NULL;
  }
  node->matrix.scale(scalevec);
  node->setPyName(child->getPyName());
  node->children.push_back(child);
  PyObject *pyresult = PyOpenSCADObjectFromNode(type, node);
  if (child_dict != nullptr) {
    PyObject *key, *value;
    Py_ssize_t pos = 0;
    while (PyDict_Next(child_dict, &pos, &key, &value)) {
      PyObject *value1 = python_number_scale(value, scalevec, 4);
      if (value1 != nullptr) PyDict_SetItem(((PyOpenSCADObject *)pyresult)->dict, key, value1);
      else PyDict_SetItem(((PyOpenSCADObject *)pyresult)->dict, key, value);
    }
  }
  return pyresult;
}

PyObject *python_scale_core(PyObject *obj, PyObject *val_v)
{
  double x = 1, y = 1, z = 1;
  if (python_vectorval(val_v, 2, 3, &x, &y, &z)) {
    PyErr_SetString(PyExc_TypeError, "Invalid vector specifiaction in scale, use 1 to 3 ordinates.");
    return NULL;
  }
  Vector3d scalevec(x, y, z);

  if (OpenSCAD::rangeCheck) {
    if (scalevec[0] == 0 || scalevec[1] == 0 || scalevec[2] == 0 || !std::isfinite(scalevec[0]) ||
        !std::isfinite(scalevec[1]) || !std::isfinite(scalevec[2])) {
      //      LOG(message_group::Warning, instance->location(), parameters.documentRoot(), "scale(%1$s)",
      //      parameters["v"].toEchoStringNoThrow());
    }
  }

  return python_scale_sub(obj, scalevec);
}

PyObject *python_scale(PyObject *self, PyObject *args, PyObject *kwargs)
{
  char *kwlist[] = {"obj", "v", NULL};
  PyObject *obj = NULL;
  PyObject *val_v = NULL;
  if (!PyArg_ParseTupleAndKeywords(args, kwargs, "OO", kwlist, &obj, &val_v)) {
    PyErr_SetString(PyExc_TypeError, "Error during parsing scale(object, scale)");
    return NULL;
  }
  return python_scale_core(obj, val_v);
}

PyObject *python_oo_scale(PyObject *obj, PyObject *args, PyObject *kwargs)
{
  char *kwlist[] = {"v", NULL};
  PyObject *val_v = NULL;
  if (!PyArg_ParseTupleAndKeywords(args, kwargs, "O", kwlist, &val_v)) {
    PyErr_SetString(PyExc_TypeError, "Error during parsing scale(object, scale)");
    return NULL;
  }
  return python_scale_core(obj, val_v);
}

PyObject *python_explode(PyObject *self, PyObject *args, PyObject *kwargs)
{
  char *kwlist[] = {"obj", "v", NULL};
  PyObject *obj = NULL;
  PyObject *val_v = NULL;
  if (!PyArg_ParseTupleAndKeywords(args, kwargs, "OO", kwlist, &obj, &val_v)) {
    PyErr_SetString(PyExc_TypeError, "Error during parsing explode(object, list)");
    return NULL;
  }
  return python_nb_sub_vec3(obj, val_v, 3);
}

PyObject *python_oo_explode(PyObject *obj, PyObject *args, PyObject *kwargs)
{
  char *kwlist[] = {"v", NULL};
  PyObject *val_v = NULL;
  if (!PyArg_ParseTupleAndKeywords(args, kwargs, "O", kwlist, &val_v)) {
    PyErr_SetString(PyExc_TypeError, "Error during parsing explode(object, list)");
    return NULL;
  }
  return python_nb_sub_vec3(obj, val_v, 3);
}

PyObject *python_number_rot(PyObject *mat, Matrix3d rotvec, int vecs)
{
  Transform3d matrix = Transform3d::Identity();
  matrix.rotate(rotvec);
  Matrix4d raw;
  if (python_tomatrix(mat, raw)) return nullptr;
  Vector3d n;
  for (int i = 0; i < vecs; i++) {
    n = Vector3d(raw(0, i), raw(1, i), raw(2, i));
    n = matrix * n;
    for (int j = 0; j < 3; j++) raw(j, i) = n[j];
  }
  return python_frommatrix(raw);
}

PyObject *python_rotate_sub(PyObject *obj, Vector3d vec3, double angle, PyObject *ref, int dragflags)
{
  Matrix3d M;
  if (isnan(angle)) {
    double sx = 0, sy = 0, sz = 0;
    double cx = 1, cy = 1, cz = 1;
    double a = 0.0;
    if (vec3[2] != 0) {
      a = vec3[2];
      sz = sin_degrees(a);
      cz = cos_degrees(a);
    }
    if (vec3[1] != 0) {
      a = vec3[1];
      sy = sin_degrees(a);
      cy = cos_degrees(a);
    }
    if (vec3[0] != 0) {
      a = vec3[0];
      sx = sin_degrees(a);
      cx = cos_degrees(a);
    }

    M << cy * cz, cz * sx * sy - cx * sz, cx * cz * sy + sx * sz, cy * sz, cx * cz + sx * sy * sz,
      -cz * sx + cx * sy * sz, -sy, cy * sx, cx * cy;
  } else {
    M = angle_axis_degrees(angle, vec3);
  }
  PyObject *mat = python_number_rot(obj, M, 4);
  if (mat != nullptr) return mat;

  DECLARE_INSTANCE
  auto node = std::make_shared<TransformNode>(instance, "rotate");
  node->dragflags = dragflags;

  PyObject *child_dict;
  std::shared_ptr<AbstractNode> child = PyOpenSCADObjectToNodeMulti(obj, &child_dict);
  PyTypeObject *type = PyOpenSCADObjectType(obj);
  if (child == NULL) {
    PyErr_SetString(PyExc_TypeError, "Invalid type for Object in rotate");
    return NULL;
  }
  node->matrix.rotate(M);
  node->setPyName(child->getPyName());

  PyObject *pyresult;
  if (ref == nullptr) {
    node->children.push_back(child);
    pyresult = PyOpenSCADObjectFromNode(type, node);
  } else {
    Vector3d vec3;
    python_vectorval(ref, 1, 3, &(vec3[0]), &(vec3[1]), &(vec3[2]), nullptr, &dragflags);

    std::shared_ptr<TransformNode> prenode, postnode;
    {
      DECLARE_INSTANCE
      prenode = std::make_shared<TransformNode>(instance, "translate");
      prenode->matrix.translate(-vec3);
    }
    {
      DECLARE_INSTANCE
      postnode = std::make_shared<TransformNode>(instance, "translate");
      postnode->matrix.translate(vec3);
    }
    prenode->children.push_back(child);
    node->children.push_back(prenode);
    postnode->children.push_back(node);
    pyresult = PyOpenSCADObjectFromNode(type, postnode);
  }
  if (child_dict != nullptr) {
    PyObject *key, *value;
    Py_ssize_t pos = 0;
    while (PyDict_Next(child_dict, &pos, &key, &value)) {
      PyObject *value1 = python_number_rot(value, M, 4);
      if (value1 != nullptr) PyDict_SetItem(((PyOpenSCADObject *)pyresult)->dict, key, value1);
      else PyDict_SetItem(((PyOpenSCADObject *)pyresult)->dict, key, value);
    }
  }
  return pyresult;
}

PyObject *python_rotate_core(PyObject *obj, PyObject *val_a, PyObject *val_v, PyObject *ref)
{
  Vector3d vec3(0, 0, 0);
  double angle;
  int dragflags = 0;
  if (val_a != nullptr && PyList_Check(val_a) && val_v == nullptr) {
    python_vectorval(val_a, 1, 3, &(vec3[0]), &(vec3[1]), &(vec3[2]), nullptr, &dragflags);
    return python_rotate_sub(obj, vec3, NAN, ref, dragflags);
  } else if (val_a != nullptr && val_v != nullptr && !python_numberval(val_a, &angle) &&
             PyList_Check(val_v) && PyList_Size(val_v) == 3) {
    vec3[0] = PyFloat_AsDouble(PyList_GetItem(val_v, 0));
    vec3[1] = PyFloat_AsDouble(PyList_GetItem(val_v, 1));
    vec3[2] = PyFloat_AsDouble(PyList_GetItem(val_v, 2));
    return python_rotate_sub(obj, vec3, angle, ref, dragflags);
  }
  PyErr_SetString(PyExc_TypeError, "Invalid arguments to rotate()");
  return nullptr;
}

PyObject *python_rotate(PyObject *self, PyObject *args, PyObject *kwargs)
{
  char *kwlist[] = {"obj", "a", "v", "ref", nullptr};
  PyObject *val_a = nullptr;
  PyObject *val_v = nullptr;
  PyObject *obj = nullptr;
  PyObject *ref = nullptr;
  if (!PyArg_ParseTupleAndKeywords(args, kwargs, "OO|OO", kwlist, &obj, &val_a, &val_v), &ref) {
    PyErr_SetString(PyExc_TypeError, "Error during parsing rotate(object, vec3)");
    return NULL;
  }
  return python_rotate_core(obj, val_a, val_v, ref);
}

PyObject *python_oo_rotate(PyObject *obj, PyObject *args, PyObject *kwargs)
{
  char *kwlist[] = {"a", "v", "ref", nullptr};
  PyObject *val_a = nullptr;
  PyObject *val_v = nullptr;
  PyObject *ref = nullptr;
  if (!PyArg_ParseTupleAndKeywords(args, kwargs, "O|OO", kwlist, &val_a, &val_v, &ref)) {
    PyErr_SetString(PyExc_TypeError, "Error during parsing rotate(object, vec3)");
    return NULL;
  }
  return python_rotate_core(obj, val_a, val_v, ref);
}

PyObject *python_number_mirror(PyObject *mat, Matrix4d m, int vecs)
{
  Matrix4d raw;
  if (python_tomatrix(mat, raw)) return nullptr;
  Vector4d n;
  for (int i = 0; i < vecs; i++) {
    n = Vector4d(raw(0, i), raw(1, i), raw(2, i), 0);
    n = m * n;
    for (int j = 0; j < 3; j++) raw(j, i) = n[j];
  }
  return python_frommatrix(raw);
}

PyObject *python_mirror_sub(PyObject *obj, Matrix4d& m)
{
  PyObject *mat = python_number_mirror(obj, m, 4);
  if (mat != nullptr) return mat;

  DECLARE_INSTANCE
  auto node = std::make_shared<TransformNode>(instance, "mirror");
  node->matrix = m;
  PyObject *child_dict;
  PyTypeObject *type = PyOpenSCADObjectType(obj);
  std::shared_ptr<AbstractNode> child = PyOpenSCADObjectToNodeMulti(obj, &child_dict);
  if (child == NULL) {
    PyErr_SetString(PyExc_TypeError, "Invalid type for Object in mirror");
    return NULL;
  }
  node->children.push_back(child);
  node->setPyName(child->getPyName());
  PyObject *pyresult = PyOpenSCADObjectFromNode(type, node);
  if (child_dict != nullptr) {
    PyObject *key, *value;
    Py_ssize_t pos = 0;
    while (PyDict_Next(child_dict, &pos, &key, &value)) {
      PyObject *value1 = python_number_mirror(value, m, 4);
      if (value1 != nullptr) PyDict_SetItem(((PyOpenSCADObject *)pyresult)->dict, key, value1);
      else PyDict_SetItem(((PyOpenSCADObject *)pyresult)->dict, key, value);
    }
  }
  return pyresult;
}

PyObject *python_mirror_core(PyObject *obj, PyObject *val_v)
{
  Vector3d mirrorvec;
  double x = 1.0, y = 0.0, z = 0.0;
  if (python_vectorval(val_v, 2, 3, &x, &y, &z)) {
    PyErr_SetString(PyExc_TypeError, "Invalid vector specifiaction in mirror");
    return NULL;
  }
  // x /= sqrt(x*x + y*y + z*z)
  // y /= sqrt(x*x + y*y + z*z)
  // z /= sqrt(x*x + y*y + z*z)
  Matrix4d m = Matrix4d::Identity();
  if (x != 0.0 || y != 0.0 || z != 0.0) {
    // skip using sqrt to normalize the vector since each element of matrix contributes it with two
    // multiplied terms instead just divide directly within each matrix element simplified calculation
    // leads to less float errors
    double a = x * x + y * y + z * z;

    m << 1 - 2 * x * x / a, -2 * y * x / a, -2 * z * x / a, 0, -2 * x * y / a, 1 - 2 * y * y / a,
      -2 * z * y / a, 0, -2 * x * z / a, -2 * y * z / a, 1 - 2 * z * z / a, 0, 0, 0, 0, 1;
  }
  return python_mirror_sub(obj, m);
}

PyObject *python_mirror(PyObject *self, PyObject *args, PyObject *kwargs)
{
  char *kwlist[] = {"obj", "v", NULL};

  PyObject *obj = NULL;
  PyObject *val_v = NULL;
  if (!PyArg_ParseTupleAndKeywords(args, kwargs, "OO", kwlist, &obj, &val_v)) {
    PyErr_SetString(PyExc_TypeError, "Error during parsing mirror(object, vec3)");
    return NULL;
  }
  return python_mirror_core(obj, val_v);
}

PyObject *python_oo_mirror(PyObject *obj, PyObject *args, PyObject *kwargs)
{
  char *kwlist[] = {"v", NULL};

  PyObject *val_v = NULL;
  if (!PyArg_ParseTupleAndKeywords(args, kwargs, "O", kwlist, &val_v)) {
    PyErr_SetString(PyExc_TypeError, "Error during parsing mirror(object, vec3)");
    return NULL;
  }
  return python_mirror_core(obj, val_v);
}

PyObject *python_number_trans(PyObject *pynum, Vector3d transvec, int vecs)
{
  Matrix4d mat;
  if (!python_tomatrix(pynum, mat)) {
    for (int i = 0; i < 3; i++) mat(i, 3) += transvec[i];
    return python_frommatrix(mat);
  }

  Vector3d vec;
  if (!python_tovector(pynum, vec)) {
    return python_fromvector(vec + transvec);
  }

  return nullptr;
}

PyObject *python_translate_sub(PyObject *obj, Vector3d translatevec, int dragflags)
{
  PyObject *child_dict;
  PyObject *mat = python_number_trans(obj, translatevec, 4);
  if (mat != nullptr) return mat;

  DECLARE_INSTANCE
  auto node = std::make_shared<TransformNode>(instance, "translate");
  std::shared_ptr<AbstractNode> child;
  PyTypeObject *type = PyOpenSCADObjectType(obj);
  child = PyOpenSCADObjectToNodeMulti(obj, &child_dict);
  node->setPyName(child->getPyName());
  node->dragflags = dragflags;
  if (child == NULL) {
    PyErr_SetString(PyExc_TypeError, "Invalid type for Object in translate");
    return NULL;
  }
  node->matrix.translate(translatevec);

  node->children.push_back(child);
  PyObject *pyresult = PyOpenSCADObjectFromNode(type, node);
  if (child_dict != nullptr) {  // TODO dies ueberall
    PyObject *key, *value;
    Py_ssize_t pos = 0;
    while (PyDict_Next(child_dict, &pos, &key, &value)) {
      PyObject *value1 = python_number_trans(value, translatevec, 4);
      if (value1 != nullptr) PyDict_SetItem(((PyOpenSCADObject *)pyresult)->dict, key, value1);
      else PyDict_SetItem(((PyOpenSCADObject *)pyresult)->dict, key, value);
    }
  }
  return pyresult;
}

PyObject *python_translate_core(PyObject *obj, PyObject *v) { return python_nb_sub_vec3(obj, v, 0); }

PyObject *python_translate(PyObject *self, PyObject *args, PyObject *kwargs)
{
  char *kwlist[] = {"obj", "v", NULL};
  PyObject *obj = NULL;
  PyObject *v = NULL;
  if (!PyArg_ParseTupleAndKeywords(args, kwargs, "O|O", kwlist, &obj, &v)) {
    PyErr_SetString(PyExc_TypeError, "Error during parsing translate(object,vec3)");
    return NULL;
  }
  return python_translate_core(obj, v);
}

PyObject *python_oo_translate(PyObject *obj, PyObject *args, PyObject *kwargs)
{
  char *kwlist[] = {"v", NULL};
  PyObject *v = NULL;
  if (!PyArg_ParseTupleAndKeywords(args, kwargs, "|O", kwlist, &v)) {
    PyErr_SetString(PyExc_TypeError, "Error during parsing translate(object,vec3)");
    return NULL;
  }
  return python_translate_core(obj, v);
}

PyObject *python_dir_sub_core(PyObject *obj, double arg, int mode)
{
  if (mode < 6) {
    Vector3d trans;
    switch (mode) {
    case 0: trans = Vector3d(arg, 0, 0); break;
    case 1: trans = Vector3d(-arg, 0, 0); break;
    case 2: trans = Vector3d(0, -arg, 0); break;
    case 3: trans = Vector3d(0, arg, 0); break;
    case 4: trans = Vector3d(0, 0, -arg); break;
    case 5: trans = Vector3d(0, 0, arg); break;
    }
    return python_translate_sub(obj, trans, 0);
  } else {
    Vector3d rot;
    switch (mode) {
    case 6: rot = Vector3d(arg, 0, 0); break;
    case 7: rot = Vector3d(0, arg, 0); break;
    case 8: rot = Vector3d(0, 0, arg); break;
    }
    return python_rotate_sub(obj, rot, NAN, nullptr, 0);
  }
}

PyObject *python_dir_sub(PyObject *self, PyObject *args, PyObject *kwargs, int mode)
{
  char *kwlist[] = {"obj", "v", NULL};
  PyObject *obj = NULL;
  double arg;
  if (!PyArg_ParseTupleAndKeywords(args, kwargs, "Od", kwlist, &obj, &arg)) {
    PyErr_SetString(PyExc_TypeError, "Error during parsing translate(object,vec3)");
    return NULL;
  }
  return python_dir_sub_core(obj, arg, mode);
}

PyObject *python_oo_dir_sub(PyObject *obj, PyObject *args, PyObject *kwargs, int mode)
{
  char *kwlist[] = {"v", NULL};
  double arg;
  if (!PyArg_ParseTupleAndKeywords(args, kwargs, "d", kwlist, &arg)) {
    PyErr_SetString(PyExc_TypeError, "Error during parsing translate(object,vec3)");
    return NULL;
  }
  return python_dir_sub_core(obj, arg, mode);
}

PyObject *python_right(PyObject *self, PyObject *args, PyObject *kwargs)
{
  return python_dir_sub(self, args, kwargs, 0);
}

PyObject *python_oo_right(PyObject *self, PyObject *args, PyObject *kwargs)
{
  return python_oo_dir_sub(self, args, kwargs, 0);
}

PyObject *python_left(PyObject *self, PyObject *args, PyObject *kwargs)
{
  return python_dir_sub(self, args, kwargs, 1);
}

PyObject *python_oo_left(PyObject *self, PyObject *args, PyObject *kwargs)
{
  return python_oo_dir_sub(self, args, kwargs, 1);
}

PyObject *python_front(PyObject *self, PyObject *args, PyObject *kwargs)
{
  return python_dir_sub(self, args, kwargs, 2);
}

PyObject *python_oo_front(PyObject *self, PyObject *args, PyObject *kwargs)
{
  return python_oo_dir_sub(self, args, kwargs, 2);
}

PyObject *python_back(PyObject *self, PyObject *args, PyObject *kwargs)
{
  return python_dir_sub(self, args, kwargs, 3);
}

PyObject *python_oo_back(PyObject *self, PyObject *args, PyObject *kwargs)
{
  return python_oo_dir_sub(self, args, kwargs, 3);
}

PyObject *python_down(PyObject *self, PyObject *args, PyObject *kwargs)
{
  return python_dir_sub(self, args, kwargs, 4);
}

PyObject *python_oo_down(PyObject *self, PyObject *args, PyObject *kwargs)
{
  return python_oo_dir_sub(self, args, kwargs, 4);
}

PyObject *python_up(PyObject *self, PyObject *args, PyObject *kwargs)
{
  return python_dir_sub(self, args, kwargs, 5);
}

PyObject *python_oo_up(PyObject *self, PyObject *args, PyObject *kwargs)
{
  return python_oo_dir_sub(self, args, kwargs, 5);
}

PyObject *python_rotx(PyObject *self, PyObject *args, PyObject *kwargs)
{
  return python_dir_sub(self, args, kwargs, 6);
}

PyObject *python_oo_rotx(PyObject *self, PyObject *args, PyObject *kwargs)
{
  return python_oo_dir_sub(self, args, kwargs, 6);
}

PyObject *python_roty(PyObject *self, PyObject *args, PyObject *kwargs)
{
  return python_dir_sub(self, args, kwargs, 7);
}

PyObject *python_oo_roty(PyObject *self, PyObject *args, PyObject *kwargs)
{
  return python_oo_dir_sub(self, args, kwargs, 7);
}

PyObject *python_rotz(PyObject *self, PyObject *args, PyObject *kwargs)
{
  return python_dir_sub(self, args, kwargs, 8);
}

PyObject *python_oo_rotz(PyObject *self, PyObject *args, PyObject *kwargs)
{
  return python_oo_dir_sub(self, args, kwargs, 8);
}

PyObject *python_math_sub1(PyObject *self, PyObject *args, PyObject *kwargs, int mode)
{
  char *kwlist[] = {"value", NULL};
  double arg;
  double result = 0;
  if (!PyArg_ParseTupleAndKeywords(args, kwargs, "d", kwlist, &arg)) {
    PyErr_SetString(PyExc_TypeError, "Error during parsing math function");
    return NULL;
  }
  switch (mode) {
  case 0: result = sin(arg * G_PI / 180.0); break;
  case 1: result = cos(arg * G_PI / 180.0); break;
  case 2: result = tan(arg * G_PI / 180.0); break;
  case 3: result = asin(arg) * 180.0 / G_PI; break;
  case 4: result = acos(arg) * 180.0 / G_PI; break;
  case 5: result = atan(arg) * 180.0 / G_PI; break;
  }
  return PyFloat_FromDouble(result);
}

PyObject *python_math_sub2(PyObject *self, PyObject *args, PyObject *kwargs, int mode)
{
  int dragflags = 0;
  char *kwlist[] = {"vec1", "vec2", NULL};
  PyObject *obj1 = nullptr;
  PyObject *obj2 = nullptr;
  Vector3d vec31(0, 0, 0);
  Vector3d vec32(0, 0, 0);
  if (!PyArg_ParseTupleAndKeywords(args, kwargs, "OO", kwlist, &obj1, &obj2)) {
    PyErr_SetString(PyExc_TypeError, "Error during parsing norm(vec3)");
    return NULL;
  }
  python_vectorval(obj1, 1, 3, &(vec31[0]), &(vec31[1]), &(vec31[2]), nullptr, &dragflags);
  python_vectorval(obj2, 1, 3, &(vec32[0]), &(vec32[1]), &(vec32[2]), nullptr, &dragflags);

  switch (mode) {
  case 0: return PyFloat_FromDouble(vec31.dot(vec32)); break;
  case 1: return python_fromvector(vec31.cross(vec32)); break;
  }
  return Py_None;
}

PyObject *python_sin(PyObject *self, PyObject *args, PyObject *kwargs)
{
  return python_math_sub1(self, args, kwargs, 0);
}

PyObject *python_cos(PyObject *self, PyObject *args, PyObject *kwargs)
{
  return python_math_sub1(self, args, kwargs, 1);
}

PyObject *python_tan(PyObject *self, PyObject *args, PyObject *kwargs)
{
  return python_math_sub1(self, args, kwargs, 2);
}

PyObject *python_asin(PyObject *self, PyObject *args, PyObject *kwargs)
{
  return python_math_sub1(self, args, kwargs, 3);
}

PyObject *python_acos(PyObject *self, PyObject *args, PyObject *kwargs)
{
  return python_math_sub1(self, args, kwargs, 4);
}

PyObject *python_atan(PyObject *self, PyObject *args, PyObject *kwargs)
{
  return python_math_sub1(self, args, kwargs, 5);
}

PyObject *python_dot(PyObject *self, PyObject *args, PyObject *kwargs)
{
  return python_math_sub2(self, args, kwargs, 0);
}

PyObject *python_cross(PyObject *self, PyObject *args, PyObject *kwargs)
{
  return python_math_sub2(self, args, kwargs, 1);
}

PyObject *python_norm(PyObject *self, PyObject *args, PyObject *kwargs)
{
  int dragflags = 0;
  char *kwlist[] = {"vec", NULL};
  double result = 0;
  PyObject *obj = nullptr;
  Vector3d vec3(0, 0, 0);
  if (!PyArg_ParseTupleAndKeywords(args, kwargs, "O", kwlist, &obj)) {
    PyErr_SetString(PyExc_TypeError, "Error during parsing norm(vec3)");
    return NULL;
  }
  python_vectorval(obj, 1, 3, &(vec3[0]), &(vec3[1]), &(vec3[2]), nullptr, &dragflags);

  result = sqrt(vec3[0] * vec3[0] + vec3[1] * vec3[1] + vec3[2] * vec3[2]);
  return PyFloat_FromDouble(result);
}

PyObject *python_multmatrix_sub(PyObject *pyobj, PyObject *pymat, int div)
{
  Matrix4d mat;
  if (!python_tomatrix(pymat, mat)) {
    double w = mat(3, 3);
    if (w != 1.0) mat = mat / w;
  } else {
    PyErr_SetString(PyExc_TypeError, "Matrix vector should be 4x4 array");
    return NULL;
  }
  if (div) {
    auto tmp = mat.inverse().eval();
    mat = tmp;
  }

  Matrix4d objmat;
  if (!python_tomatrix(pyobj, objmat)) {
    objmat = mat * objmat;
    return python_frommatrix(objmat);
  }

  DECLARE_INSTANCE
  auto node = std::make_shared<TransformNode>(instance, "multmatrix");
  std::shared_ptr<AbstractNode> child;
  PyObject *child_dict;
  PyTypeObject *type = PyOpenSCADObjectType(pyobj);
  child = PyOpenSCADObjectToNodeMulti(pyobj, &child_dict);
  node->setPyName(child->getPyName());
  if (child == NULL) {
    PyErr_SetString(PyExc_TypeError, "Invalid type for Object in multmatrix");
    return NULL;
  }

  node->matrix = mat;
  node->children.push_back(child);
  PyObject *pyresult = PyOpenSCADObjectFromNode(type, node);
  if (child_dict != nullptr) {
    PyObject *key, *value;
    Py_ssize_t pos = 0;
    while (PyDict_Next(child_dict, &pos, &key, &value)) {
      Matrix4d raw;
      if (python_tomatrix(value, raw)) return nullptr;
      PyObject *value1 = python_frommatrix(node->matrix * raw);
      if (value1 != nullptr) PyDict_SetItem(((PyOpenSCADObject *)pyresult)->dict, key, value1);
      else PyDict_SetItem(((PyOpenSCADObject *)pyresult)->dict, key, value);
    }
  }
  return pyresult;
}

PyObject *python_multmatrix(PyObject *self, PyObject *args, PyObject *kwargs)
{
  char *kwlist[] = {"obj", "m", NULL};
  PyObject *obj = NULL;
  PyObject *mat = NULL;
  if (!PyArg_ParseTupleAndKeywords(args, kwargs, "OO!", kwlist, &obj, &PyList_Type, &mat)) {
    PyErr_SetString(PyExc_TypeError, "Error during parsing multmatrix(object, vec16)");
    return NULL;
  }
  return python_multmatrix_sub(obj, mat, 0);
}

PyObject *python_oo_multmatrix(PyObject *obj, PyObject *args, PyObject *kwargs)
{
  char *kwlist[] = {"m", NULL};
  PyObject *mat = NULL;
  if (!PyArg_ParseTupleAndKeywords(args, kwargs, "O!", kwlist, &PyList_Type, &mat)) {
    PyErr_SetString(PyExc_TypeError, "Error during parsing multmatrix(object, vec16)");
    return NULL;
  }
  return python_multmatrix_sub(obj, mat, 0);
}

PyObject *python_divmatrix(PyObject *self, PyObject *args, PyObject *kwargs)
{
  char *kwlist[] = {"obj", "m", NULL};
  PyObject *obj = NULL;
  PyObject *mat = NULL;
  if (!PyArg_ParseTupleAndKeywords(args, kwargs, "OO!", kwlist, &obj, &PyList_Type, &mat)) {
    PyErr_SetString(PyExc_TypeError, "Error during parsing divmatrix(object, vec16)");
    return NULL;
  }
  return python_multmatrix_sub(obj, mat, 1);
}

PyObject *python_oo_divmatrix(PyObject *obj, PyObject *args, PyObject *kwargs)
{
  char *kwlist[] = {"m", NULL};
  PyObject *mat = NULL;
  if (!PyArg_ParseTupleAndKeywords(args, kwargs, "O!", kwlist, &PyList_Type, &mat)) {
    PyErr_SetString(PyExc_TypeError, "Error during parsing divmatrix(object, vec16)");
    return NULL;
  }
  return python_multmatrix_sub(obj, mat, 1);
}

PyObject *python_pull_core(PyObject *obj, PyObject *anchor, PyObject *dir)
{
  DECLARE_INSTANCE
  auto node = std::make_shared<PullNode>(instance);
  PyObject *dummydict;
  PyTypeObject *type = PyOpenSCADObjectType(obj);
  std::shared_ptr<AbstractNode> child = PyOpenSCADObjectToNodeMulti(obj, &dummydict);
  if (child == NULL) {
    PyErr_SetString(PyExc_TypeError, "Invalid type for  Object in translate\n");
    return NULL;
  }

  double x = 0, y = 0, z = 0;
  if (python_vectorval(anchor, 3, 3, &x, &y, &z)) {
    PyErr_SetString(PyExc_TypeError, "Invalid vector specifiaction in anchor\n");
    return NULL;
  }
  node->anchor = Vector3d(x, y, z);

  if (python_vectorval(dir, 3, 3, &x, &y, &z)) {
    PyErr_SetString(PyExc_TypeError, "Invalid vector specifiaction in dir\n");
    return NULL;
  }
  node->dir = Vector3d(x, y, z);

  node->children.push_back(child);
  return PyOpenSCADObjectFromNode(type, node);
}

PyObject *python_pull(PyObject *self, PyObject *args, PyObject *kwargs)
{
  char *kwlist[] = {"obj", "src", "dst", NULL};
  PyObject *obj = NULL;
  PyObject *anchor = NULL;
  PyObject *dir = NULL;
  if (!PyArg_ParseTupleAndKeywords(args, kwargs, "OOO|", kwlist, &obj, &anchor, &dir)) {
    PyErr_SetString(PyExc_TypeError, "error during parsing\n");
    return NULL;
  }
  return python_pull_core(obj, anchor, dir);
}

PyObject *python_oo_pull(PyObject *obj, PyObject *args, PyObject *kwargs)
{
  char *kwlist[] = {"src", "dst", NULL};
  PyObject *anchor = NULL;
  PyObject *dir = NULL;
  if (!PyArg_ParseTupleAndKeywords(args, kwargs, "OO|", kwlist, &anchor, &dir)) {
    PyErr_SetString(PyExc_TypeError, "error during parsing\n");
    return NULL;
  }
  return python_pull_core(obj, anchor, dir);
}

PyObject *python_wrap_core(PyObject *obj, PyObject *target, double r, double d, double fn, double fa,
                           double fs)
{
  DECLARE_INSTANCE
  auto node = std::make_shared<WrapNode>(instance);

  PyObject *dummydict;
  PyTypeObject *type = PyOpenSCADObjectType(obj);
  std::shared_ptr<AbstractNode> child = PyOpenSCADObjectToNodeMulti(obj, &dummydict);
  if (child == NULL) {
    PyErr_SetString(PyExc_TypeError, "Invalid type for  Object in Wrap\n");
    return NULL;
  }

  if (!python_numberval(target, &node->r)) {
    node->shape = nullptr;
  } else if (target != nullptr &&
             PyObject_IsInstance(target, reinterpret_cast<PyObject *>(&PyOpenSCADType))) {
    std::shared_ptr<AbstractNode> abstr = ((PyOpenSCADObject *)target)->node;
    node->shape = abstr;
  } else if (!isnan(r)) {
    node->r = r;
    node->shape = nullptr;
  } else if (!isnan(d)) {
    node->r = d / 2.0;
    node->shape = nullptr;
  } else {
    PyErr_SetString(PyExc_TypeError, "wrapping object must bei either Polygon or cylinder radius\n");
    return NULL;
  }

  get_fnas(node->fn, node->fa, node->fs);
  if (!isnan(fn)) node->fn = fn;
  if (!isnan(fa)) node->fa = fa;
  if (!isnan(fs)) node->fs = fs;
  node->children.push_back(child);
  return PyOpenSCADObjectFromNode(type, node);
}

PyObject *python_wrap(PyObject *self, PyObject *args, PyObject *kwargs)
{
  char *kwlist[] = {"obj", "target", "r", "d", "fn", "fa", "fs", NULL};
  PyObject *obj = NULL, *target = NULL;
  double fn, fa, fs;
  double r = NAN, d = NAN;
  if (!PyArg_ParseTupleAndKeywords(args, kwargs, "O|Oddddd", kwlist, &obj, &target, &r, &d, &fn, &fa,
                                   &fs)) {
    PyErr_SetString(PyExc_TypeError, "error during parsing wrap\n");
    return NULL;
  }
  return python_wrap_core(obj, target, r, d, fn, fa, fs);
}

PyObject *python_oo_wrap(PyObject *obj, PyObject *args, PyObject *kwargs)
{
  char *kwlist[] = {"target", "r", "d", "fn", "fa", "fs", NULL};
  double fn = NAN, fa = NAN, fs = NAN;
  PyObject *target = NULL;
  double r = NAN, d = NAN;
  if (!PyArg_ParseTupleAndKeywords(args, kwargs, "|Oddddd", kwlist, &target, &r, &d, &fn, &fa, &fs)) {
    PyErr_SetString(PyExc_TypeError, "error during parsing wrap\n");
    return NULL;
  }
  std::vector<double> xsteps;
  xsteps.push_back(4);
  xsteps.push_back(6);

  return python_wrap_core(obj, target, r, d, fn, fa, fs);
}

PyObject *python_show_core(PyObject *obj)
{
  python_result_obj = obj;
  PyObject *child_dict = nullptr;
  std::shared_ptr<AbstractNode> child = PyOpenSCADObjectToNodeMulti(obj, &child_dict);
  if (child == NULL) {
    PyErr_SetString(PyExc_TypeError, "Invalid type for Object in show");
    return NULL;
  }
  if (child == void_node) {
    return nullptr;
  }

  if (child == full_node) {
    PyErr_SetString(PyExc_TypeError, "Cannot display infinite space");
    return nullptr;
  }

  PyObject *key, *value;
  Py_ssize_t pos = 0;
  python_build_hashmap(child, 0);
  std::string varname = child->getPyName();
  if (child_dict != nullptr) {
    while (PyDict_Next(child_dict, &pos, &key, &value)) {
      Matrix4d raw;
      if (python_tomatrix(value, raw)) continue;
      PyObject *value1 = PyUnicode_AsEncodedString(key, "utf-8", "~");
      const char *value_str = PyBytes_AS_STRING(value1);
      SelectedObject sel;
      sel.pt.clear();
      sel.pt.push_back(Vector3d(raw(0, 3), raw(1, 3), raw(2, 3)));
      sel.pt.push_back(Vector3d(raw(0, 0), raw(1, 0), raw(2, 0)));
      sel.pt.push_back(Vector3d(raw(0, 1), raw(1, 1), raw(2, 1)));
      sel.pt.push_back(Vector3d(raw(0, 2), raw(1, 2), raw(2, 2)));
      sel.type = SelectionType::SELECTION_HANDLE;
      sel.name = varname + "." + value_str;
      python_result_handle.push_back(sel);
    }
  }
  shows.push_back(child);
  Py_INCREF(obj);
  return obj;
}

PyObject *python_show(PyObject *self, PyObject *args, PyObject *kwargs)
{
  PyObject *obj = NULL;
  char *kwlist[] = {"obj", NULL};
  if (!PyArg_ParseTupleAndKeywords(args, kwargs, "O", kwlist, &obj)) {
    PyErr_SetString(PyExc_TypeError, "Error during parsing output(object)");
    return NULL;
  }
  return python_show_core(obj);
}

PyObject *python_oo_show(PyObject *obj, PyObject *args, PyObject *kwargs)
{
  char *kwlist[] = {NULL};
  if (!PyArg_ParseTupleAndKeywords(args, kwargs, "", kwlist)) {
    PyErr_SetString(PyExc_TypeError, "Error during parsing output(object)");
    return NULL;
  }
  return python_show_core(obj);
}

PyObject *python_output(PyObject *obj, PyObject *args, PyObject *kwargs)
{
  LOG(message_group::Deprecated, "output is deprecated, please use show() instead");
  return python_show(obj, args, kwargs);
}

PyObject *python_oo_output(PyObject *obj, PyObject *args, PyObject *kwargs)
{
  LOG(message_group::Deprecated, "output is deprecated, please use show() instead");
  return python_oo_show(obj, args, kwargs);
}

void Export3mfPartInfo::writeProps(void *obj) const
{
  if (this->props == nullptr) return;
  PyObject *prop = (PyObject *)this->props;
  if (!PyDict_Check(prop)) return;
  PyObject *key, *value;
  Py_ssize_t pos = 0;
  while (PyDict_Next(prop, &pos, &key, &value)) {
    PyObject *key1 = PyUnicode_AsEncodedString(key, "utf-8", "~");
    const char *key_str = PyBytes_AS_STRING(key1);
    if (key_str == nullptr) continue;
    if (PyFloat_Check(value)) {
      writePropsFloat(obj, key_str, PyFloat_AsDouble(value));
    }
    if (PyLong_Check(value)) {
      writePropsLong(obj, key_str, PyLong_AsLong(value));
    }
    if (PyUnicode_Check(value)) {
      PyObject *val1 = PyUnicode_AsEncodedString(value, "utf-8", "~");
      const char *val_str = PyBytes_AS_STRING(val1);
      writePropsString(obj, key_str, val_str);
    }
  }
}

void python_export_obj_att(std::ostream& output)
{
  PyObject *child_dict = nullptr;
  if (python_result_obj == nullptr) return;
  std::shared_ptr<AbstractNode> child = PyOpenSCADObjectToNodeMulti(python_result_obj, &child_dict);
  if (child_dict == nullptr) return;
  if (!PyDict_Check(child_dict)) return;
  PyObject *key, *value;
  Py_ssize_t pos = 0;
  while (PyDict_Next(child_dict, &pos, &key, &value)) {
    PyObject *key1 = PyUnicode_AsEncodedString(key, "utf-8", "~");
    const char *key_str = PyBytes_AS_STRING(key1);
    if (key_str == nullptr) continue;

    if (PyLong_Check(value)) output << "# " << key_str << " = " << PyLong_AsLong(value) << "\n";

    if (PyFloat_Check(value)) output << "# " << key_str << " = " << PyFloat_AsDouble(value) << "\n";

    if (PyUnicode_Check(value)) {
      auto valuestr = std::string(PyUnicode_AsUTF8(value));
      output << "# " << key_str << " = \"" << valuestr << "\"\n";
    }
  }
}

PyObject *python_export_core(PyObject *obj, char *file)
{
  std::string filename;
  if (python_scriptpath.string().size() > 0)
<<<<<<< HEAD
    filename = lookup_file(file, python_scriptpath.parent_path().u8string(), ".");  // TODO problem hier
=======
    filename = lookup_file(file, python_scriptpath.parent_path().u8string(), ".");  // TODO problem hbier
>>>>>>> eef0c9f5
  else filename = file;
  const auto path = fs::path(filename);
  std::string suffix = path.has_extension() ? path.extension().generic_string().substr(1) : "";
  boost::algorithm::to_lower(suffix);
  python_result_obj = obj;

  FileFormat exportFileFormat = FileFormat::BINARY_STL;
  if (!fileformat::fromIdentifier(suffix, exportFileFormat)) {
    LOG("Invalid suffix %1$s. Defaulting to binary STL.", suffix);
  }

  std::vector<Export3mfPartInfo> export3mfPartInfos;
  std::vector<std::string> names;

  PyObject *child_dict;
  std::shared_ptr<AbstractNode> child = PyOpenSCADObjectToNodeMulti(obj, &child_dict);
  if (child != nullptr) {
    Tree tree(child, "parent");
    GeometryEvaluator geomevaluator(tree);
    Export3mfPartInfo info(geomevaluator.evaluateGeometry(*tree.root(), false), "OpenSCAD Model",
                           nullptr);
    export3mfPartInfos.push_back(info);
  } else if (PyDict_Check(obj)) {
    PyObject *key, *value;
    Py_ssize_t pos = 0;
    while (PyDict_Next(obj, &pos, &key, &value)) {
      PyObject *value1 = PyUnicode_AsEncodedString(key, "utf-8", "~");
      const char *value_str = PyBytes_AS_STRING(value1);
      if (value_str == nullptr) continue;
      std::shared_ptr<AbstractNode> child = PyOpenSCADObjectToNodeMulti(value, &child_dict);
      if (child == nullptr) continue;

      void *prop = nullptr;
      if (child_dict != nullptr && PyDict_Check(child_dict)) {
        PyObject *key = PyUnicode_FromStringAndSize("props_3mf", 9);
        prop = PyDict_GetItem(child_dict, key);
      }
      Tree tree(child, "parent");
      GeometryEvaluator geomevaluator(tree);
      Export3mfPartInfo info(geomevaluator.evaluateGeometry(*tree.root(), false), value_str, prop);
      export3mfPartInfos.push_back(info);
    }
  }
  if (export3mfPartInfos.size() == 0) {
    PyErr_SetString(PyExc_TypeError, "Object not recognized");
    return NULL;
  }

  Export3mfOptions options3mf;
  options3mf.decimalPrecision = 6;
  options3mf.color = "#f9d72c";
  ExportInfo exportInfo = {.format = exportFileFormat,
                           .sourceFilePath = file,
                           .options3mf = std::make_shared<Export3mfOptions>(options3mf)};

  if (exportFileFormat == FileFormat::_3MF) {
    std::ofstream fstream(file, std::ios::out | std::ios::trunc | std::ios::binary);
    if (!fstream.is_open()) {
      PyErr_SetString(PyExc_TypeError, "Can't write export file");
      return nullptr;
    }
    export_3mf(export3mfPartInfos, fstream, exportInfo);
  } else {
    if (export3mfPartInfos.size() > 1) {
      PyErr_SetString(PyExc_TypeError, "This Format can at most export one object");
      return nullptr;
    }
    exportFileByName(export3mfPartInfos[0].geom, file, exportInfo);
  }
  return Py_None;
}

PyObject *python_export(PyObject *self, PyObject *args, PyObject *kwargs)
{
  PyObject *obj = NULL;
  char *file = nullptr;
  char *kwlist[] = {"obj", "file", NULL};
  if (!PyArg_ParseTupleAndKeywords(args, kwargs, "Os|O", kwlist, &obj, &file)) {
    PyErr_SetString(PyExc_TypeError, "Error during parsing output(object)");
    return NULL;
  }
  return python_export_core(obj, file);
}

PyObject *python_oo_export(PyObject *obj, PyObject *args, PyObject *kwargs)
{
  char *kwlist[] = {"file", NULL};
  char *file = nullptr;
  if (!PyArg_ParseTupleAndKeywords(args, kwargs, "s", kwlist, &file)) {
    PyErr_SetString(PyExc_TypeError, "Error during parsing output(object)");
    return NULL;
  }
  return python_export_core(obj, file);
}

PyObject *python_find_face_core(PyObject *obj, PyObject *vec_p)
{
  Vector3d vec;
  double dummy;
  PyObject *child_dict;
  if (python_vectorval(vec_p, 3, 3, &vec[0], &vec[1], &vec[2], &dummy)) return Py_None;
  std::shared_ptr<AbstractNode> child = PyOpenSCADObjectToNodeMulti(obj, &child_dict);

  if (child == nullptr) return Py_None;

  Tree tree(child, "");
  GeometryEvaluator geomevaluator(tree);
  std::shared_ptr<const Geometry> geom = geomevaluator.evaluateGeometry(*tree.root(), true);
  std::shared_ptr<const PolySet> ps = PolySetUtils::getGeometryAsPolySet(geom);

  double dmax = -1;
  Vector4d vectormax;
  for (auto ind : ps->indices) {
    Vector4d norm = calcTriangleNormal(ps->vertices, ind);
    double d = norm.head<3>().dot(vec);
    if (d > dmax) {
      dmax = d;
      vectormax = norm;
    }
  }
  PyObject *coord = PyList_New(4);
  for (int i = 0; i < 4; i++) PyList_SetItem(coord, i, PyFloat_FromDouble(vectormax[i]));
  return coord;
}

PyObject *python_find_face(PyObject *self, PyObject *args, PyObject *kwargs)
{
  char *kwlist[] = {"obj", "vec", NULL};
  PyObject *obj = nullptr;
  PyObject *vec = nullptr;
  if (!PyArg_ParseTupleAndKeywords(args, kwargs, "OO", kwlist, &obj, &vec)) {
    PyErr_SetString(PyExc_TypeError, "Error during parsing find_face(object)");
    return NULL;
  }
  return python_find_face_core(obj, vec);
}

PyObject *python_oo_find_face(PyObject *obj, PyObject *args, PyObject *kwargs)
{
  char *kwlist[] = {"vec", NULL};
  PyObject *vec = nullptr;
  if (!PyArg_ParseTupleAndKeywords(args, kwargs, "O", kwlist, &vec)) {
    PyErr_SetString(PyExc_TypeError, "Error during parsing find_face(object)");
    return NULL;
  }
  return python_find_face_core(obj, vec);
}

PyObject *python_sitonto_core(PyObject *pyobj, PyObject *vecx_p, PyObject *vecy_p, PyObject *vecz_p)
{
  Vector4d vecx, vecy, vecz;
  Vector3d cut;
  if (python_vectorval(vecx_p, 3, 3, &vecx[0], &vecx[1], &vecx[2], &vecx[3])) return Py_None;
  if (python_vectorval(vecy_p, 3, 3, &vecy[0], &vecy[1], &vecy[2], &vecy[3])) return Py_None;
  if (python_vectorval(vecz_p, 3, 3, &vecz[0], &vecz[1], &vecz[2], &vecz[3])) return Py_None;

  if (cut_face_face_face(vecx.head<3>() * vecx[3], vecx.head<3>(), vecy.head<3>() * vecy[3],
                         vecy.head<3>(), vecz.head<3>() * vecz[3], vecz.head<3>(), cut))
    return Py_None;
  DECLARE_INSTANCE
  auto node = std::make_shared<TransformNode>(instance, "sitontonode");
  std::shared_ptr<AbstractNode> child;
  PyObject *dummydict;
  PyTypeObject *type = PyOpenSCADObjectType(pyobj);
  child = PyOpenSCADObjectToNodeMulti(pyobj, &dummydict);
  node->setPyName(child->getPyName());
  if (child == NULL) {
    PyErr_SetString(PyExc_TypeError, "Invalid type for Object in multmatrix");
    return NULL;
  }
  Matrix4d mat;
  Vector3d vecx_n = vecz.head<3>().cross(vecy.head<3>()).normalized();
  Vector3d vecy_n = vecx.head<3>().cross(vecz.head<3>()).normalized();
  if (vecx.head<3>().cross(vecy.head<3>()).dot(vecz.head<3>()) < 0) {
    vecx_n = -vecx_n;
    vecy_n = -vecy_n;
  }
  mat << vecx_n[0], vecy_n[0], vecz[0], cut[0], vecx_n[1], vecy_n[1], vecz[1], cut[1], vecx_n[2],
    vecy_n[2], vecz[2], cut[2], 0, 0, 0, 1;

  node->matrix = mat;
  node->children.push_back(child);
  return PyOpenSCADObjectFromNode(type, node);
}

PyObject *python_sitonto(PyObject *self, PyObject *args, PyObject *kwargs)
{
  char *kwlist[] = {"obj", "vecz", "vecx", "vecy", NULL};
  PyObject *obj = nullptr;
  PyObject *vecx = nullptr;
  PyObject *vecy = nullptr;
  PyObject *vecz = nullptr;
  if (!PyArg_ParseTupleAndKeywords(args, kwargs, "OOOO", kwlist, &obj, &vecz, &vecx, &vecy)) {
    PyErr_SetString(PyExc_TypeError, "Error during parsing sitonto(object)");
    return NULL;
  }
  return python_sitonto_core(obj, vecx, vecy, vecz);
}

PyObject *python_oo_sitonto(PyObject *obj, PyObject *args, PyObject *kwargs)
{
  char *kwlist[] = {"vecz", " vecx", "vecy", NULL};
  PyObject *vecx = nullptr;
  PyObject *vecy = nullptr;
  PyObject *vecz = nullptr;
  if (!PyArg_ParseTupleAndKeywords(args, kwargs, "OOO", kwlist, &vecz, &vecx, &vecy)) {
    PyErr_SetString(PyExc_TypeError, "Error during parsing sitonto(object)");
    return NULL;
  }
  return python_sitonto_core(obj, vecx, vecy, vecz);
}

PyObject *python__getitem__(PyObject *obj, PyObject *key)
{
  PyOpenSCADObject *self = (PyOpenSCADObject *)obj;
  if (self->dict == nullptr) {
    return nullptr;
  }
  PyObject *result = PyDict_GetItem(self->dict, key);
  if (result == NULL) {
    PyObject *keyname = PyUnicode_AsEncodedString(key, "utf-8", "~");
    if (keyname == nullptr) return nullptr;
    std::string keystr = PyBytes_AS_STRING(keyname);
    result = Py_None;
    if (keystr == "matrix") {
      PyObject *dummy_dict;
      std::shared_ptr<AbstractNode> node = PyOpenSCADObjectToNode(obj, &dummy_dict);
      std::shared_ptr<const TransformNode> trans = std::dynamic_pointer_cast<const TransformNode>(node);
      Matrix4d matrix = Matrix4d::Identity();
      if (trans != nullptr) matrix = trans->matrix.matrix();
      result = python_frommatrix(matrix);
    } else if (keystr == "size") {
      PyObject *bbox;
      bbox = python_bbox_core(obj);
      if (bbox == Py_None) {
        return Py_None;
      }
      PyObject *negative_ones = Py_BuildValue("[f,f,f]", -1.0, -1.0, -1.0);
      if (!negative_ones) {
        return Py_None;
      }
      PyObject *size = python_nb_sub_vec3(PyTuple_GetItem(bbox, 1),
                                          python_scale_core(PyTuple_GetItem(bbox, 0), negative_ones), 0);
      Py_DECREF(negative_ones);
      Py_INCREF(size);
      return size;
    }
  } else Py_INCREF(result);
  return result;
}

int python__setitem__(PyObject *dict, PyObject *key, PyObject *v)
{
  PyOpenSCADObject *self = (PyOpenSCADObject *)dict;
  if (self->dict == NULL) {
    return 0;
  }
  Py_INCREF(v);
  PyDict_SetItem(self->dict, key, v);
  return 0;
}

PyObject *python_color_core(PyObject *obj, PyObject *color, double alpha)
{
  PyObject *child_dict;
  std::shared_ptr<AbstractNode> child;
  PyTypeObject *type = PyOpenSCADObjectType(obj);
  child = PyOpenSCADObjectToNodeMulti(obj, &child_dict);
  if (child == NULL) {
    PyErr_SetString(PyExc_TypeError, "Invalid type for Object in color");
    return NULL;
  }
  DECLARE_INSTANCE
  auto node = std::make_shared<ColorNode>(instance);

  Vector4d col(0, 0, 0, alpha);
  if (!python_vectorval(color, 3, 4, &col[0], &col[1], &col[2], &col[3])) {
    node->color.setRgba(float(col[0]), float(col[1]), float(col[2]), float(col[3]));
  } else if (PyUnicode_Check(color)) {
    PyObject *value = PyUnicode_AsEncodedString(color, "utf-8", "~");
    char *colorname = PyBytes_AS_STRING(value);
    const auto color = OpenSCAD::parse_color(colorname);
    if (color) {
      node->color = *color;
      node->color.setAlpha(alpha);
    } else {
      PyErr_SetString(PyExc_TypeError, "Cannot parse color");
      return NULL;
    }
  } else {
    PyErr_SetString(PyExc_TypeError, "Unknown color representation");
    return nullptr;
  }

  node->textureind = -1;
  node->children.push_back(child);

  PyObject *pyresult = PyOpenSCADObjectFromNode(type, node);
  if (child_dict != nullptr) {
    PyObject *key, *value;
    Py_ssize_t pos = 0;
    while (PyDict_Next(child_dict, &pos, &key, &value)) {
      PyDict_SetItem(((PyOpenSCADObject *)pyresult)->dict, key, value);
    }
  }
  return pyresult;
}

PyObject *python_color(PyObject *self, PyObject *args, PyObject *kwargs)
{
  char *kwlist[] = {"obj", "c", "alpha", NULL};
  PyObject *obj = NULL;
  PyObject *color = NULL;
  double alpha = 1.0;
  if (!PyArg_ParseTupleAndKeywords(args, kwargs, "O|Odi", kwlist, &obj, &color, &alpha)) {
    PyErr_SetString(PyExc_TypeError, "error during parsing color");
    return NULL;
  }
  return python_color_core(obj, color, alpha);
}

PyObject *python_oo_color(PyObject *obj, PyObject *args, PyObject *kwargs)
{
  char *kwlist[] = {"c", "alpha", NULL};
  PyObject *color = NULL;
  double alpha = 1.0;
  if (!PyArg_ParseTupleAndKeywords(args, kwargs, "|Od", kwlist, &color, &alpha)) {
    PyErr_SetString(PyExc_TypeError, "error during parsing color");
    return NULL;
  }
  return python_color_core(obj, color, alpha);
}

typedef std::vector<int> intList;

PyObject *python_mesh_core(PyObject *obj, bool tessellate)
{
  PyObject *dummydict;
  std::shared_ptr<AbstractNode> child = PyOpenSCADObjectToNodeMulti(obj, &dummydict);
  if (child == NULL) {
    PyErr_SetString(PyExc_TypeError, "Invalid type for  Object in mesh \n");
    return NULL;
  }
  Tree tree(child, "");
  GeometryEvaluator geomevaluator(tree);
  std::shared_ptr<const Geometry> geom = geomevaluator.evaluateGeometry(*tree.root(), true);
  std::shared_ptr<const PolySet> ps = PolySetUtils::getGeometryAsPolySet(geom);

  if (ps != nullptr) {
    if (tessellate == true) {
      ps = PolySetUtils::tessellate_faces(*ps);
    }
    // Now create Python Point array
    PyObject *ptarr = PyList_New(ps->vertices.size());
    for (unsigned int i = 0; i < ps->vertices.size(); i++) {
      PyObject *coord = PyList_New(3);
      for (int j = 0; j < 3; j++) PyList_SetItem(coord, j, PyFloat_FromDouble(ps->vertices[i][j]));
      PyList_SetItem(ptarr, i, coord);
      Py_XINCREF(coord);
    }
    Py_XINCREF(ptarr);
    // Now create Python Point array
    PyObject *polarr = PyList_New(ps->indices.size());
    for (unsigned int i = 0; i < ps->indices.size(); i++) {
      PyObject *face = PyList_New(ps->indices[i].size());
      for (unsigned int j = 0; j < ps->indices[i].size(); j++)
        PyList_SetItem(face, j, PyLong_FromLong(ps->indices[i][j]));
      PyList_SetItem(polarr, i, face);
      Py_XINCREF(face);
    }
    Py_XINCREF(polarr);

    PyObject *result = PyTuple_New(2);
    PyTuple_SetItem(result, 0, ptarr);
    PyTuple_SetItem(result, 1, polarr);

    return result;
  }
  if (auto polygon2d = std::dynamic_pointer_cast<const Polygon2d>(geom)) {
    const std::vector<Outline2d> outlines = polygon2d->outlines();
    PyObject *pyth_outlines = PyList_New(outlines.size());
    for (unsigned int i = 0; i < outlines.size(); i++) {
      const Outline2d& outline = outlines[i];
      PyObject *pyth_outline = PyList_New(outline.vertices.size());
      for (unsigned int j = 0; j < outline.vertices.size(); j++) {
        Vector2d pt = outline.vertices[j];
        PyObject *pyth_pt = PyList_New(2);
        for (int k = 0; k < 2; k++) PyList_SetItem(pyth_pt, k, PyFloat_FromDouble(pt[k]));
        PyList_SetItem(pyth_outline, j, pyth_pt);
      }
      PyList_SetItem(pyth_outlines, i, pyth_outline);
    }
    return pyth_outlines;
  }
  return Py_None;
}

PyObject *python_mesh(PyObject *self, PyObject *args, PyObject *kwargs)
{
  char *kwlist[] = {"obj", "triangulate", NULL};
  PyObject *obj = NULL;
  PyObject *tess = NULL;
  if (!PyArg_ParseTupleAndKeywords(args, kwargs, "O|O", kwlist, &obj, &tess)) {
    PyErr_SetString(PyExc_TypeError, "error during parsing\n");
    return NULL;
  }
  return python_mesh_core(obj, tess == Py_True);
}

PyObject *python_oo_mesh(PyObject *obj, PyObject *args, PyObject *kwargs)
{
  char *kwlist[] = {"triangulate", NULL};
  PyObject *tess = NULL;
  if (!PyArg_ParseTupleAndKeywords(args, kwargs, "|O", kwlist, &tess)) {
    PyErr_SetString(PyExc_TypeError, "error during parsing\n");
    return NULL;
  }
  return python_mesh_core(obj, tess == Py_True);
}

PyObject *python_bbox_core(PyObject *obj)
{
  PyObject *dummydict;
  std::shared_ptr<AbstractNode> child = PyOpenSCADObjectToNodeMulti(obj, &dummydict);
  if (child == NULL) {
    PyErr_SetString(PyExc_TypeError, "Invalid type for  Object in bbox \n");
    return NULL;
  }
  Tree tree(child, "");
  GeometryEvaluator geomevaluator(tree);
  std::shared_ptr<const Geometry> geom = geomevaluator.evaluateGeometry(*tree.root(), true);
  std::shared_ptr<const PolySet> ps = PolySetUtils::getGeometryAsPolySet(geom);

  if (ps != nullptr && ps->vertices.size() > 0) {
    Vector3d pmin = ps->vertices[0];
    Vector3d pmax = pmin;
    for (const auto& pt : ps->vertices) {
      for (int i = 0; i < 3; i++) {
        if (pt[i] > pmax[i]) pmax[i] = pt[i];
        if (pt[i] < pmin[i]) pmin[i] = pt[i];
      }
    }
    // Now create Python Vectors
    PyObject *ptmin = PyList_New(3);
    PyObject *ptmax = PyList_New(3);
    for (int i = 0; i < 3; i++) {
      PyList_SetItem(ptmin, i, PyFloat_FromDouble(pmin[i]));
      PyList_SetItem(ptmax, i, PyFloat_FromDouble(pmax[i]));
    }
    Py_XINCREF(ptmin);
    Py_XINCREF(ptmax);

    PyObject *result = PyTuple_New(2);
    PyTuple_SetItem(result, 0, ptmin);
    PyTuple_SetItem(result, 1, ptmax);
    return result;
  }
  return Py_None;
}

PyObject *python_bbox(PyObject *self, PyObject *args, PyObject *kwargs)
{
  char *kwlist[] = {"obj", NULL};
  PyObject *obj = NULL;
  if (!PyArg_ParseTupleAndKeywords(args, kwargs, "O", kwlist, &obj)) {
    PyErr_SetString(PyExc_TypeError, "error during parsing\n");
    return NULL;
  }
  return python_bbox_core(obj);
}

PyObject *python_oo_bbox(PyObject *obj, PyObject *args, PyObject *kwargs)
{
  char *kwlist[] = {NULL};
  if (!PyArg_ParseTupleAndKeywords(args, kwargs, "", kwlist)) {
    PyErr_SetString(PyExc_TypeError, "error during parsing\n");
    return NULL;
  }
  return python_bbox_core(obj);
}

PyObject *python_separate_core(PyObject *obj)
{
  PyObject *dummydict;
  PyTypeObject *type = PyOpenSCADObjectType(obj);
  std::shared_ptr<AbstractNode> child = PyOpenSCADObjectToNodeMulti(obj, &dummydict);
  if (child == NULL) {
    PyErr_SetString(PyExc_TypeError, "Invalid type for  Object in separate \n");
    return NULL;
  }
  Tree tree(child, "");
  GeometryEvaluator geomevaluator(tree);
  std::shared_ptr<const Geometry> geom = geomevaluator.evaluateGeometry(*tree.root(), true);
  std::shared_ptr<const PolySet> ps = PolySetUtils::getGeometryAsPolySet(geom);

  if (ps != nullptr) {
    // setup databases
    intList empty_list;
    std::vector<intList> pt2tri;

    std::vector<int> vert_db;
    for (size_t i = 0; i < ps->vertices.size(); i++) {
      vert_db.push_back(-1);
      pt2tri.push_back(empty_list);
    }

    std::vector<int> tri_db;
    for (size_t i = 0; i < ps->indices.size(); i++) {
      tri_db.push_back(-1);
      for (auto ind : ps->indices[i]) pt2tri[ind].push_back(i);
    }

    // now sort for objects
    int obj_num = 0;
    for (size_t i = 0; i < vert_db.size(); i++) {
      if (vert_db[i] != -1) continue;
      std::vector<int> vert_todo;
      vert_todo.push_back(i);
      while (vert_todo.size() > 0) {
        int vert_ind = vert_todo[vert_todo.size() - 1];
        vert_todo.pop_back();
        if (vert_db[vert_ind] != -1) continue;
        vert_db[vert_ind] = obj_num;
        for (int tri_ind : pt2tri[vert_ind]) {
          if (tri_db[tri_ind] != -1) continue;
          tri_db[tri_ind] = obj_num;
          for (int vert1_ind : ps->indices[tri_ind]) {
            if (vert_db[vert1_ind] != -1) continue;
            vert_todo.push_back(vert1_ind);
          }
        }
      }
      obj_num++;
    }

    PyObject *objects = PyList_New(obj_num);
    for (int i = 0; i < obj_num; i++) {
      // create a polyhedron for each
      DECLARE_INSTANCE
      auto node = std::make_shared<PolyhedronNode>(instance);
      node->convexity = 2;
      std::vector<int> vert_map;
      for (size_t j = 0; j < ps->vertices.size(); j++) {
        if (vert_db[j] == i) {
          vert_map.push_back(node->points.size());
          node->points.push_back(ps->vertices[j]);
        } else vert_map.push_back(-1);
      }
      for (size_t j = 0; j < ps->indices.size(); j++) {
        if (tri_db[j] == i) {
          IndexedFace face_map;
          for (auto ind : ps->indices[j]) {
            face_map.push_back(vert_map[ind]);
          }
          std::reverse(face_map.begin(), face_map.end());
          node->faces.push_back(face_map);
        }
      }
      PyList_SetItem(objects, i, PyOpenSCADObjectFromNode(type, node));
    }
    return objects;
  }
  return Py_None;
}

PyObject *python_separate(PyObject *self, PyObject *args, PyObject *kwargs)
{
  char *kwlist[] = {"obj", NULL};
  PyObject *obj = NULL;
  if (!PyArg_ParseTupleAndKeywords(args, kwargs, "O", kwlist, &obj)) {
    PyErr_SetString(PyExc_TypeError, "error during parsing\n");
    return NULL;
  }
  return python_separate_core(obj);
}

PyObject *python_oo_separate(PyObject *obj, PyObject *args, PyObject *kwargs)
{
  char *kwlist[] = {NULL};
  if (!PyArg_ParseTupleAndKeywords(args, kwargs, "", kwlist)) {
    PyErr_SetString(PyExc_TypeError, "error during parsing\n");
    return NULL;
  }
  return python_separate_core(obj);
}

PyObject *python_edges_core(PyObject *obj)
{
  PyObject *dummydict;
  PyTypeObject *type = PyOpenSCADObjectType(obj);
  std::shared_ptr<AbstractNode> child = PyOpenSCADObjectToNodeMulti(obj, &dummydict);
  if (child == NULL) {
    PyErr_SetString(PyExc_TypeError, "Invalid type for  Object in faces \n");
    return NULL;
  }

  Tree tree(child, "");
  GeometryEvaluator geomevaluator(tree);
  std::shared_ptr<const Geometry> geom = geomevaluator.evaluateGeometry(*tree.root(), true);
  const std::shared_ptr<const Polygon2d> poly = std::dynamic_pointer_cast<const Polygon2d>(geom);
  if (poly == nullptr) return Py_None;
  int edgenum = 0;
  Vector3d zdir(0, 0, 0);
  Transform3d trans = poly->getTransform3d();
  for (auto ol : poly->untransformedOutlines()) {
    int n = ol.vertices.size();
    for (int i = 0; i < n; i++) {
      Vector3d p1 = trans * Vector3d(ol.vertices[i][0], ol.vertices[i][1], 0);
      Vector3d p2 = trans * Vector3d(ol.vertices[(i + 1) % n][0], ol.vertices[(i + 1) % n][1], 0);
      Vector3d p3 = trans * Vector3d(ol.vertices[(i + 2) % n][0], ol.vertices[(i + 2) % n][1], 0);
      zdir += (p1 - p2).cross(p2 - p3);
    }
    edgenum += n;
  }
  zdir.normalize();
  PyObject *pyth_edges = PyList_New(edgenum);
  int ind = 0;

  for (auto ol : poly->untransformedOutlines()) {
    int n = ol.vertices.size();
    for (int i = 0; i < n; i++) {
      Vector3d p1 = trans * Vector3d(ol.vertices[i][0], ol.vertices[i][1], 0);
      Vector3d p2 = trans * Vector3d(ol.vertices[(i + 1) % n][0], ol.vertices[(i + 1) % n][1], 0);
      Vector3d pt = (p1 + p2) / 2.0;
      Vector3d xdir = (p2 - p1).normalized();
      Vector3d ydir = xdir.cross(zdir).normalized();

      Matrix4d mat;
      mat << xdir[0], ydir[0], zdir[0], pt[0], xdir[1], ydir[1], zdir[1], pt[1], xdir[2], ydir[2],
        zdir[2], pt[2], 0, 0, 0, 1;

      DECLARE_INSTANCE
      auto edge = std::make_shared<EdgeNode>(instance);
      edge->size = (p2 - p1).norm();
      edge->center = true;
      {
        DECLARE_INSTANCE
        auto mult = std::make_shared<TransformNode>(instance, "multmatrix");
        mult->matrix = mat;
        mult->children.push_back(edge);

        PyObject *pyth_edge = PyOpenSCADObjectFromNode(type, mult);
        PyList_SetItem(pyth_edges, ind++, pyth_edge);
      }
    }
  }
  return pyth_edges;
}

PyObject *python_edges(PyObject *self, PyObject *args, PyObject *kwargs)
{
  char *kwlist[] = {"obj", NULL};
  PyObject *obj = NULL;
  if (!PyArg_ParseTupleAndKeywords(args, kwargs, "O", kwlist, &obj)) {
    PyErr_SetString(PyExc_TypeError, "error during parsing\n");
    return NULL;
  }
  return python_edges_core(obj);
}

PyObject *python_oo_edges(PyObject *obj, PyObject *args, PyObject *kwargs)
{
  char *kwlist[] = {NULL};
  if (!PyArg_ParseTupleAndKeywords(args, kwargs, "", kwlist)) {
    PyErr_SetString(PyExc_TypeError, "error during parsing\n");
    return NULL;
  }
  return python_edges_core(obj);
}

PyObject *python_faces_core(PyObject *obj, bool tessellate)
{
  PyObject *dummydict;
  PyTypeObject *type = PyOpenSCADObjectType(obj);
  std::shared_ptr<AbstractNode> child = PyOpenSCADObjectToNodeMulti(obj, &dummydict);
  if (child == NULL) {
    PyErr_SetString(PyExc_TypeError, "Invalid type for  Object in faces \n");
    return NULL;
  }

  Tree tree(child, "");
  GeometryEvaluator geomevaluator(tree);
  std::shared_ptr<const Geometry> geom = geomevaluator.evaluateGeometry(*tree.root(), true);
  std::shared_ptr<const PolySet> ps = PolySetUtils::getGeometryAsPolySet(geom);

  if (ps != nullptr) {
    PolygonIndices inds;
    std::vector<int> face_parents;
    if (tessellate == true) {
      ps = PolySetUtils::tessellate_faces(*ps);
      inds = ps->indices;
      for (size_t i = 0; i < inds.size(); i++) face_parents.push_back(-1);
    } else {
      std::vector<Vector4d> normals, new_normals;
      normals = calcTriangleNormals(ps->vertices, ps->indices);
      inds = mergeTriangles(ps->indices, normals, new_normals, face_parents, ps->vertices);
    }
    int resultlen = 0, resultiter = 0;
    for (size_t i = 0; i < face_parents.size(); i++)
      if (face_parents[i] == -1) resultlen++;

    PyObject *pyth_faces = PyList_New(resultlen);

    for (size_t j = 0; j < inds.size(); j++) {
      if (face_parents[j] != -1) continue;
      auto& face = inds[j];
      if (face.size() < 3) continue;
      Vector3d zdir = calcTriangleNormal(ps->vertices, face).head<3>().normalized();
      // calc center of face
      Vector3d ptmin, ptmax;
      for (size_t i = 0; i < face.size(); i++) {
        Vector3d pt = ps->vertices[face[i]];
        for (int k = 0; k < 3; k++) {
          if (i == 0 || pt[k] < ptmin[k]) ptmin[k] = pt[k];
          if (i == 0 || pt[k] > ptmax[k]) ptmax[k] = pt[k];
        }
      }
      Vector3d pt =
        Vector3d((ptmin[0] + ptmax[0]) / 2.0, (ptmin[1] + ptmax[1]) / 2.0, (ptmin[2] + ptmax[2]) / 2.0);
      Vector3d xdir = (ps->vertices[face[1]] - ps->vertices[face[0]]).normalized();
      Vector3d ydir = zdir.cross(xdir);

      Matrix4d mat;
      mat << xdir[0], ydir[0], zdir[0], pt[0], xdir[1], ydir[1], zdir[1], pt[1], xdir[2], ydir[2],
        zdir[2], pt[2], 0, 0, 0, 1;

      Matrix4d invmat = mat.inverse();

      DECLARE_INSTANCE
      auto poly = std::make_shared<PolygonNode>(instance);
      std::vector<size_t> path;
      for (size_t i = 0; i < face.size(); i++) {
        Vector3d pt = ps->vertices[face[i]];
        Vector4d pt4(pt[0], pt[1], pt[2], 1);
        pt4 = invmat * pt4;
        path.push_back(poly->points.size());
        Vector3d pt3 = pt4.head<3>();
        pt3[2] = 0;  // no radius
        poly->points.push_back(pt3);
      }

      // xdir should be parallel to the longest edge
      int n = poly->points.size();
      Vector3d maxline(0, 0, 0);
      for (int i = 0; i < n; i++) {
        Vector3d line = poly->points[(i + 1) % n] - poly->points[i];
        if (line.norm() > maxline.norm()) maxline = line;
      }
      double arcshift = atan2(maxline[1], maxline[0]);
      Vector3d newpt(0, 0, 0);
      for (auto& pt : poly->points) {
        newpt[0] = pt[0] * cos(-arcshift) - pt[1] * sin(-arcshift);
        newpt[1] = pt[0] * sin(-arcshift) + pt[1] * cos(-arcshift);
        pt = newpt;
      }

      poly->paths.push_back(path);

      // check if there are holes
      for (size_t k = 0; k < inds.size(); k++) {
        if ((size_t)face_parents[k] == j) {
          auto& hole = inds[k];

          std::vector<size_t> path;
          for (size_t i = 0; i < hole.size(); i++) {
            Vector3d pt = ps->vertices[hole[i]];
            Vector4d pt4(pt[0], pt[1], pt[2], 1);
            pt4 = invmat * pt4;
            path.push_back(poly->points.size());
            Vector3d pt3 = pt4.head<3>();
            newpt[0] = pt3[0] * cos(-arcshift) - pt3[1] * sin(-arcshift);
            newpt[1] = pt3[0] * sin(-arcshift) + pt3[1] * cos(-arcshift);
            poly->points.push_back(newpt);
          }
          poly->paths.push_back(path);
        }
      }
      {
        DECLARE_INSTANCE
        auto mult = std::make_shared<TransformNode>(instance, "multmatrix");
        // mat um arcshift drehen
        Vector3d xvec(mat(0, 0), mat(1, 0), mat(2, 0));
        Vector3d yvec(mat(0, 1), mat(1, 1), mat(2, 1));

        // rotate xvec
        mat(0, 0) = xvec[0] * cos(arcshift) + yvec[0] * sin(arcshift);
        mat(1, 0) = xvec[1] * cos(arcshift) + yvec[1] * sin(arcshift);
        mat(2, 0) = xvec[2] * cos(arcshift) + yvec[2] * sin(arcshift);

        // rotate yvec
        mat(0, 1) = yvec[0] * cos(arcshift) - xvec[0] * sin(arcshift);
        mat(1, 1) = yvec[1] * cos(arcshift) - xvec[1] * sin(arcshift);
        mat(2, 1) = yvec[2] * cos(arcshift) - xvec[2] * sin(arcshift);

        mult->matrix = mat;
        mult->children.push_back(poly);

        PyObject *pyth_face = PyOpenSCADObjectFromNode(type, mult);
        PyList_SetItem(pyth_faces, resultiter++, pyth_face);
      }
    }
    return pyth_faces;
  }
  return Py_None;
}

PyObject *python_faces(PyObject *self, PyObject *args, PyObject *kwargs)
{
  char *kwlist[] = {"obj", "triangulate", NULL};
  PyObject *obj = NULL;
  PyObject *tess = NULL;
  if (!PyArg_ParseTupleAndKeywords(args, kwargs, "O|O", kwlist, &obj, &tess)) {
    PyErr_SetString(PyExc_TypeError, "error during parsing\n");
    return NULL;
  }
  return python_faces_core(obj, tess == Py_True);
}

PyObject *python_oo_faces(PyObject *obj, PyObject *args, PyObject *kwargs)
{
  char *kwlist[] = {"triangulate", NULL};
  PyObject *tess = NULL;
  if (!PyArg_ParseTupleAndKeywords(args, kwargs, "|O", kwlist, &tess)) {
    PyErr_SetString(PyExc_TypeError, "error during parsing\n");
    return NULL;
  }
  return python_faces_core(obj, tess == Py_True);
}

PyObject *python_oversample_core(PyObject *obj, int n, PyObject *round)
{
  PyObject *dummydict;
  PyTypeObject *type = PyOpenSCADObjectType(obj);
  std::shared_ptr<AbstractNode> child = PyOpenSCADObjectToNodeMulti(obj, &dummydict);
  if (child == NULL) {
    PyErr_SetString(PyExc_TypeError, "Invalid type for  Object in oversample \n");
    return NULL;
  }

  DECLARE_INSTANCE
  auto node = std::make_shared<OversampleNode>(instance);
  node->children.push_back(child);
  node->n = n;
  node->round = 0;
  if (round == Py_True) node->round = 1;

  return PyOpenSCADObjectFromNode(type, node);
}

PyObject *python_oversample(PyObject *self, PyObject *args, PyObject *kwargs)
{
  int n = 2;
  char *kwlist[] = {"obj", "n", "round", NULL};
  PyObject *obj = NULL;
  PyObject *round = NULL;
  if (!PyArg_ParseTupleAndKeywords(args, kwargs, "Oi|O", kwlist, &obj, &n, &round)) {
    PyErr_SetString(PyExc_TypeError, "error during parsing\n");
    return NULL;
  }
  return python_oversample_core(obj, n, round);
}

PyObject *python_oo_oversample(PyObject *obj, PyObject *args, PyObject *kwargs)
{
  int n = 2;
  char *kwlist[] = {"n", "round", NULL};
  PyObject *round = NULL;
  if (!PyArg_ParseTupleAndKeywords(args, kwargs, "i|O", kwlist, &n, &round)) {
    PyErr_SetString(PyExc_TypeError, "error during parsing\n");
    return NULL;
  }
  return python_oversample_core(obj, n, round);
}

PyObject *python_debug_core(PyObject *obj, PyObject *faces)
{
  PyObject *dummydict;
  PyTypeObject *type = PyOpenSCADObjectType(obj);
  std::shared_ptr<AbstractNode> child = PyOpenSCADObjectToNodeMulti(obj, &dummydict);
  if (child == NULL) {
    PyErr_SetString(PyExc_TypeError, "Invalid type for  Object in debug \n");
    return NULL;
  }

  DECLARE_INSTANCE
  auto node = std::make_shared<DebugNode>(instance);
  node->children.push_back(child);
  if (faces != nullptr) {
    std::vector<int> intfaces = python_intlistval(faces);
    node->faces = intfaces;
  }
  return PyOpenSCADObjectFromNode(type, node);
}

PyObject *python_debug(PyObject *self, PyObject *args, PyObject *kwargs)
{
  char *kwlist[] = {"obj", "faces", NULL};
  PyObject *obj = NULL;
  PyObject *faces = NULL;
  if (!PyArg_ParseTupleAndKeywords(args, kwargs, "O|O", kwlist, &obj, &faces)) {
    PyErr_SetString(PyExc_TypeError, "error duing parsing\n");
    return NULL;
  }
  return python_debug_core(obj, faces);
}

PyObject *python_oo_debug(PyObject *self, PyObject *args, PyObject *kwargs)
{
  char *kwlist[] = {"faces", NULL};
  PyObject *faces = NULL;
  if (!PyArg_ParseTupleAndKeywords(args, kwargs, "|O", kwlist, &faces)) {
    PyErr_SetString(PyExc_TypeError, "error duing parsing\n");
    return NULL;
  }
  return python_debug_core(self, faces);
}

PyObject *python_repair_core(PyObject *obj, PyObject *color)
{
  PyObject *dummydict;
  PyTypeObject *type = PyOpenSCADObjectType(obj);
  std::shared_ptr<AbstractNode> child = PyOpenSCADObjectToNode(obj, &dummydict);
  if (child == NULL) {
    PyErr_SetString(PyExc_TypeError, "Invalid type for  Object in repair \n");
    return NULL;
  }

  DECLARE_INSTANCE
  auto node = std::make_shared<RepairNode>(instance);
  node->children.push_back(child);
  if (color != nullptr) {
    Vector4d col(0, 0, 0, 1.0);
    if (!python_vectorval(color, 3, 4, &col[0], &col[1], &col[2], &col[3])) {
      node->color.setRgba(float(col[0]), float(col[1]), float(col[2]), float(col[3]));
    } else if (PyUnicode_Check(color)) {
      PyObject *value = PyUnicode_AsEncodedString(color, "utf-8", "~");
      char *colorname = PyBytes_AS_STRING(value);
      const auto color = OpenSCAD::parse_color(colorname);
      if (color) {
        node->color = *color;
        node->color.setAlpha(1.0);
      } else {
        PyErr_SetString(PyExc_TypeError, "Cannot parse color");
        return NULL;
      }
    } else {
      PyErr_SetString(PyExc_TypeError, "Unknown color representation");
      return nullptr;
    }
  }
  return PyOpenSCADObjectFromNode(type, node);
}

PyObject *python_repair(PyObject *self, PyObject *args, PyObject *kwargs)
{
  char *kwlist[] = {"obj", "color", NULL};
  PyObject *obj = NULL;
  PyObject *color = NULL;
  if (!PyArg_ParseTupleAndKeywords(args, kwargs, "O|O", kwlist, &obj, &color)) {
    PyErr_SetString(PyExc_TypeError, "error duing parsing\n");
    return NULL;
  }
  return python_repair_core(obj, color);
}

PyObject *python_oo_repair(PyObject *self, PyObject *args, PyObject *kwargs)
{
  char *kwlist[] = {"color", NULL};
  PyObject *color = NULL;
  if (!PyArg_ParseTupleAndKeywords(args, kwargs, "|O", kwlist, &color)) {
    PyErr_SetString(PyExc_TypeError, "error duing parsing\n");
    return NULL;
  }
  return python_repair_core(self, color);
}

PyObject *python_fillet_core(PyObject *obj, double r, int fn, PyObject *sel, double minang)
{
  PyObject *dummydict;
  DECLARE_INSTANCE
  auto node = std::make_shared<FilletNode>(instance);
  PyTypeObject *type = &PyOpenSCADType;
  node->r = r;
  node->fn = fn;
  node->minang = minang;
  if (obj != nullptr) {
    type = PyOpenSCADObjectType(obj);
    node->children.push_back(PyOpenSCADObjectToNodeMulti(obj, &dummydict));
  } else {
    PyErr_SetString(PyExc_TypeError, "Invalid type for  Object in fillet \n");
    return NULL;
  }

  if (sel != nullptr) {
    type = PyOpenSCADObjectType(sel);
    auto child = PyOpenSCADObjectToNodeMulti(sel, &dummydict);
    if (child != nullptr) node->children.push_back(child);
  }

  return PyOpenSCADObjectFromNode(type, node);
}

PyObject *python_fillet(PyObject *self, PyObject *args, PyObject *kwargs)
{
  double r = 1.0;
  double fn = NAN;
  double minang = 30;
  char *kwlist[] = {"obj", "r", "sel", "fn", "minang", NULL};
  PyObject *obj = NULL;
  PyObject *sel = NULL;
  if (!PyArg_ParseTupleAndKeywords(args, kwargs, "Od|Odd", kwlist, &obj, &r, &sel, &fn, &minang)) {
    PyErr_SetString(PyExc_TypeError, "error during parsing\n");
    return NULL;
  }
  double dummy;
  if (isnan(fn)) get_fnas(fn, dummy, dummy);
  return python_fillet_core(obj, r, fn, sel, minang);
}

PyObject *python_oo_fillet(PyObject *obj, PyObject *args, PyObject *kwargs)
{
  double r = 1.0;
  double fn = NAN;
  double minang = 30;
  PyObject *sel = nullptr;
  char *kwlist[] = {"r", "sel", "fn", "minang", NULL};
  if (!PyArg_ParseTupleAndKeywords(args, kwargs, "d|Odd", kwlist, &r, &sel, &fn, &minang)) {
    PyErr_SetString(PyExc_TypeError, "error during parsing\n");
    return NULL;
  }
  double dummy;
  if (isnan(fn)) get_fnas(fn, dummy, dummy);
  return python_fillet_core(obj, r, fn, sel, minang);
}

PyObject *rotate_extrude_core(PyObject *obj, int convexity, double scale, double angle, PyObject *twist,
                              PyObject *origin, PyObject *offset, PyObject *vp, char *method, double fn,
                              double fa, double fs)
{
  DECLARE_INSTANCE
  std::shared_ptr<AbstractNode> child;
  auto node = std::make_shared<RotateExtrudeNode>(instance);
  PyTypeObject *type = &PyOpenSCADType;
  node->profile_func = NULL;
  node->twist_func = NULL;
  if (obj->ob_type == &PyFunction_Type) {
    Py_XINCREF(obj);  // TODO there to decref it ?
    node->profile_func = obj;
    auto dummy_node = std::make_shared<SquareNode>(instance);
    node->children.push_back(dummy_node);
  } else {
    PyObject *dummydict;
    type = PyOpenSCADObjectType(obj);
    child = PyOpenSCADObjectToNodeMulti(obj, &dummydict);
    if (child == NULL) {
      PyErr_SetString(PyExc_TypeError, "Invalid type for  Object in rotate_extrude\n");
      return NULL;
    }
    node->children.push_back(child);
  }

  get_fnas(node->fn, node->fa, node->fs);
  if (!isnan(fn)) node->fn = fn;
  if (!isnan(fa)) node->fa = fa;
  if (!isnan(fs)) node->fs = fs;

  node->convexity = convexity;
  node->scale = scale;
  node->angle = angle;
  if (twist != NULL) {
    if (twist->ob_type == &PyFunction_Type) {
      Py_XINCREF(twist);  // TODO there to decref it ?
      node->twist_func = twist;
    } else node->twist = PyFloat_AsDouble(twist);
  }

  if (origin != NULL && PyList_Check(origin) && PyList_Size(origin) == 2) {
    node->origin_x = PyFloat_AsDouble(PyList_GetItem(origin, 0));
    node->origin_y = PyFloat_AsDouble(PyList_GetItem(origin, 1));
  }
  if (offset != NULL && PyList_Check(offset) && PyList_Size(offset) == 2) {
    node->offset_x = PyFloat_AsDouble(PyList_GetItem(offset, 0));
    node->offset_y = PyFloat_AsDouble(PyList_GetItem(offset, 1));
  }
  double dummy;
  Vector3d v(0, 0, 0);
  if (vp != nullptr && !python_vectorval(vp, 3, 3, &v[0], &v[1], &v[2], &dummy)) {
  }
  node->v = v;
  if (method != nullptr) node->method = method;
  else node->method = "centered";

  if (node->convexity <= 0) node->convexity = 2;
  if (node->scale <= 0) node->scale = 1;
  if (node->angle <= -360) node->angle = 360;

  return PyOpenSCADObjectFromNode(type, node);
}

PyObject *python_rotate_extrude(PyObject *self, PyObject *args, PyObject *kwargs)
{
  PyObject *obj = NULL;
  int convexity = 1;
  double scale = 1.0;
  double angle = 360.0;
  PyObject *twist = NULL;
  PyObject *v = NULL;
  char *method = NULL;
  PyObject *origin = NULL;
  PyObject *offset = NULL;
  double fn = NAN, fa = NAN, fs = NAN;
  get_fnas(fn, fa, fs);
  char *kwlist[] = {"obj", "convexity", "scale", "angle", "twist", "origin", "offset",
                    "v",   "method",    "fn",    "fa",    "fs",    NULL};
  if (!PyArg_ParseTupleAndKeywords(args, kwargs, "O|iddOOOOsddd", kwlist, &obj, &convexity, &scale,
                                   &angle, &twist, &origin, &offset, &v, &method, &fn, &fa, &fs)) {
    PyErr_SetString(PyExc_TypeError, "Error during parsing rotate_extrude(object,...)");
    return NULL;
  }
  return rotate_extrude_core(obj, convexity, scale, angle, twist, origin, offset, v, method, fn, fa, fs);
}

PyObject *python_oo_rotate_extrude(PyObject *obj, PyObject *args, PyObject *kwargs)
{
  int convexity = 1;
  double scale = 1.0;
  double angle = 360.0;
  PyObject *twist = NULL;
  PyObject *origin = NULL;
  PyObject *offset = NULL;
  double fn = NAN, fa = NAN, fs = NAN;
  get_fnas(fn, fa, fs);
  PyObject *v = NULL;
  char *method = NULL;
  char *kwlist[] = {"convexity", "scale",  "angle", "twist", "origin", "offset",
                    "v",         "method", "fn",    "fa",    "fs",     NULL};
  if (!PyArg_ParseTupleAndKeywords(args, kwargs, "|iddOOOOsddd", kwlist, &convexity, &scale, &angle,
                                   &twist, &origin, &offset, &v, &method, &fn, &fa, &fs)) {
    PyErr_SetString(PyExc_TypeError, "error during parsing\n");
    return NULL;
  }
  return rotate_extrude_core(obj, convexity, scale, angle, twist, origin, offset, v, method, fn, fa, fs);
}

PyObject *linear_extrude_core(PyObject *obj, PyObject *height, int convexity, PyObject *origin,
                              PyObject *scale, PyObject *center, int slices, int segments,
                              PyObject *twist, double fn, double fa, double fs)
{
  DECLARE_INSTANCE
  std::shared_ptr<AbstractNode> child;
  auto node = std::make_shared<LinearExtrudeNode>(instance);
  PyTypeObject *type = &PyOpenSCADType;

  node->profile_func = NULL;
  node->twist_func = NULL;
  get_fnas(node->fn, node->fa, node->fs);
  if (obj->ob_type == &PyFunction_Type) {
    Py_XINCREF(obj);  // TODO there to decref it ?
    node->profile_func = obj;
    node->fn = 2;
    auto dummy_node = std::make_shared<SquareNode>(instance);
    node->children.push_back(dummy_node);
  } else {
    PyObject *dummydict;
    type = PyOpenSCADObjectType(obj);
    child = PyOpenSCADObjectToNodeMulti(obj, &dummydict);
    if (child == NULL) {
      PyErr_SetString(PyExc_TypeError, "Invalid type for  Object in linear_extrude\n");
      return NULL;
    }
    node->children.push_back(child);
  }

  if (!isnan(fn)) node->fn = fn;
  if (!isnan(fa)) node->fa = fa;
  if (!isnan(fs)) node->fs = fs;

  Vector3d height_vec(0, 0, 0);
  double dummy;
  if (!python_numberval(height, &height_vec[2])) {
    node->height = height_vec;
  } else if (!python_vectorval(height, 3, 3, &height_vec[0], &height_vec[1], &height_vec[2], &dummy)) {
    node->height = height_vec;
    node->has_heightvector = true;
  } else {
    PyErr_SetString(PyExc_TypeError, "Height must be either a number or a vector\n");
    return NULL;
  }

  node->convexity = convexity;

  node->origin_x = 0.0;
  node->origin_y = 0.0;
  if (origin != NULL && PyList_Check(origin) && PyList_Size(origin) == 2) {
    node->origin_x = PyFloat_AsDouble(PyList_GetItem(origin, 0));
    node->origin_y = PyFloat_AsDouble(PyList_GetItem(origin, 1));
  }

  node->scale_x = 1.0;
  node->scale_y = 1.0;
  if (scale != NULL && PyList_Check(scale) && PyList_Size(scale) == 2) {
    node->scale_x = PyFloat_AsDouble(PyList_GetItem(scale, 0));
    node->scale_y = PyFloat_AsDouble(PyList_GetItem(scale, 1));
  }

  if (center == Py_True) node->center = 1;
  else if (center == Py_False || center == NULL) node->center = 0;
  else {
    PyErr_SetString(PyExc_TypeError, "Unknown Value for center parameter");
    return NULL;
  }

  node->slices = slices;
  node->has_slices = slices != 1 ? 1 : 0;

  node->segments = segments;
  node->has_segments = segments != 1 ? 1 : 0;

  if (twist != NULL) {
    if (twist->ob_type == &PyFunction_Type) {
      Py_XINCREF(twist);  // TODO there to decref it ?
      node->twist_func = twist;
    } else node->twist = PyFloat_AsDouble(twist);
    node->has_twist = 1;
  } else node->has_twist = 0;
  return PyOpenSCADObjectFromNode(type, node);
}

PyObject *python_linear_extrude(PyObject *self, PyObject *args, PyObject *kwargs)
{
  PyObject *obj = NULL;
  PyObject *height = NULL;
  int convexity = 1;
  PyObject *origin = NULL;
  PyObject *scale = NULL;
  PyObject *center = NULL;
  int slices = 1;
  int segments = 0;
  PyObject *twist = NULL;
  double fn = NAN, fa = NAN, fs = NAN;

  char *kwlist[] = {"obj",      "height", "convexity", "origin", "scale", "center", "slices",
                    "segments", "twist",  "fn",        "fa",     "fs",    NULL};
  if (!PyArg_ParseTupleAndKeywords(args, kwargs, "O|OiOOOiiOddd", kwlist, &obj, &height, &convexity,
                                   &origin, &scale, &center, &slices, &segments, &twist, &fn, &fs,
                                   &fs)) {
    PyErr_SetString(PyExc_TypeError, "error during parsing\n");
    return NULL;
  }

  return linear_extrude_core(obj, height, convexity, origin, scale, center, slices, segments, twist, fn,
                             fa, fs);
}

PyObject *python_oo_linear_extrude(PyObject *obj, PyObject *args, PyObject *kwargs)
{
  PyObject *height = NULL;
  int convexity = 1;
  PyObject *origin = NULL;
  PyObject *scale = NULL;
  PyObject *center = NULL;
  int slices = 1;
  int segments = 0;
  PyObject *twist = NULL;
  double fn = NAN, fa = NAN, fs = NAN;

  char *kwlist[] = {"height",   "convexity", "origin", "scale", "center", "slices",
                    "segments", "twist",     "fn",     "fa",    "fs",     NULL};
  if (!PyArg_ParseTupleAndKeywords(args, kwargs, "|OiOOOiiOddd", kwlist, &height, &convexity, &origin,
                                   &scale, &center, &slices, &segments, &twist, &fn, &fs, &fs)) {
    PyErr_SetString(PyExc_TypeError, "error during parsing\n");
    return NULL;
  }

  return linear_extrude_core(obj, height, convexity, origin, scale, center, slices, segments, twist, fn,
                             fa, fs);
}

PyObject *path_extrude_core(PyObject *obj, PyObject *path, PyObject *xdir, int convexity,
                            PyObject *origin, PyObject *scale, PyObject *twist, PyObject *closed,
                            PyObject *allow_intersect, double fn, double fa, double fs)
{
  DECLARE_INSTANCE
  std::shared_ptr<AbstractNode> child;
  auto node = std::make_shared<PathExtrudeNode>(instance);
  PyTypeObject *type = &PyOpenSCADType;
  node->profile_func = NULL;
  node->twist_func = NULL;
  if (obj->ob_type == &PyFunction_Type) {
    Py_XINCREF(obj);  // TODO there to decref it ?
    node->profile_func = obj;
    auto dummy_node = std::make_shared<SquareNode>(instance);
    node->children.push_back(dummy_node);
  } else {
    PyObject *dummydict;
    type = PyOpenSCADObjectType(obj);
    child = PyOpenSCADObjectToNodeMulti(obj, &dummydict);
    if (child == NULL) {
      PyErr_SetString(PyExc_TypeError, "Invalid type for  Object in path_extrude\n");
      return NULL;
    }
    node->children.push_back(child);
  }
  if (path != NULL && PyList_Check(path)) {
    int n = PyList_Size(path);
    for (int i = 0; i < n; i++) {
      PyObject *point = PyList_GetItem(path, i);
      double x, y, z, w = 0;
      if (python_vectorval(point, 3, 4, &x, &y, &z, &w)) {
        PyErr_SetString(PyExc_TypeError, "Cannot parse vector in path_extrude path\n");
        return NULL;
      }
      Vector4d pt3d(x, y, z, w);
      if (i > 0 && node->path[i - 1] == pt3d) continue;  //  prevent double pts
      node->path.push_back(pt3d);
    }
  }
  node->xdir_x = 1;
  node->xdir_y = 0;
  node->xdir_z = 0;
  node->closed = false;
  if (closed == Py_True) node->closed = true;
  if (allow_intersect == Py_True) node->allow_intersect = true;
  if (xdir != NULL) {
    if (python_vectorval(xdir, 3, 3, &(node->xdir_x), &(node->xdir_y), &(node->xdir_z))) {
      PyErr_SetString(PyExc_TypeError, "error in path_extrude xdir parameter\n");
      return NULL;
    }
  }
  if (fabs(node->xdir_x) < 0.001 && fabs(node->xdir_y) < 0.001 && fabs(node->xdir_z) < 0.001) {
    PyErr_SetString(PyExc_TypeError, "error in path_extrude xdir parameter has zero size\n");
    return NULL;
  }

  get_fnas(node->fn, node->fa, node->fs);
  if (fn != -1) node->fn = fn;
  if (fa != -1) node->fa = fa;
  if (fs != -1) node->fs = fs;

  node->convexity = convexity;

  node->origin_x = 0.0;
  node->origin_y = 0.0;
  if (origin != NULL) {
    double dummy;
    if (python_vectorval(origin, 2, 2, &(node->origin_x), &(node->origin_y), &dummy)) {
      PyErr_SetString(PyExc_TypeError, "error in path_extrude origin parameter\n");
      return NULL;
    }
  }

  node->scale_x = 1.0;
  node->scale_y = 1.0;
  if (scale != NULL) {
    double dummy;
    if (python_vectorval(scale, 2, 2, &(node->scale_x), &(node->scale_y), &dummy)) {
      PyErr_SetString(PyExc_TypeError, "error in path_extrude scale parameter\n");
      return NULL;
    }
  }

  if (scale != NULL && PyList_Check(scale) && PyList_Size(scale) == 2) {
    node->scale_x = PyFloat_AsDouble(PyList_GetItem(scale, 0));
    node->scale_y = PyFloat_AsDouble(PyList_GetItem(scale, 1));
  }
  if (twist != NULL) {
    if (twist->ob_type == &PyFunction_Type) {
      Py_XINCREF(twist);  // TODO there to decref it ?
      node->twist_func = twist;
    } else node->twist = PyFloat_AsDouble(twist);
    node->has_twist = 1;
  } else node->has_twist = 0;

  return PyOpenSCADObjectFromNode(type, node);
}

PyObject *python_path_extrude(PyObject *self, PyObject *args, PyObject *kwargs)
{
  PyObject *obj = NULL;
  int convexity = 1;
  PyObject *origin = NULL;
  PyObject *scale = NULL;
  PyObject *path = NULL;
  PyObject *xdir = NULL;
  PyObject *closed = NULL;
  PyObject *allow_intersect = NULL;
  PyObject *twist = NULL;
  double fn = -1, fa = -1, fs = -1;

  char *kwlist[] = {"obj",   "path",   "xdir", "convexity", "origin", "scale",
                    "twist", "closed", "fn",   "fa",        "fs",     NULL};
  if (!PyArg_ParseTupleAndKeywords(args, kwargs, "OO!|O!iOOOOOddd", kwlist, &obj, &PyList_Type, &path,
                                   &PyList_Type, &xdir, &convexity, &origin, &scale, &twist, &closed,
                                   &allow_intersect, &fn, &fs, &fs)) {
    PyErr_SetString(PyExc_TypeError, "error during parsing\n");
    return NULL;
  }

  return path_extrude_core(obj, path, xdir, convexity, origin, scale, twist, closed, allow_intersect, fn,
                           fa, fs);
}

PyObject *python_concat(PyObject *self, PyObject *args, PyObject *kwargs)
{
  DECLARE_INSTANCE
  int i;

  auto node = std::make_shared<ConcatNode>(instance);
  PyObject *obj;
  PyObject *obj1;
  PyObject *child_dict = nullptr;
  std::shared_ptr<AbstractNode> child;
  PyTypeObject *type = &PyOpenSCADType;
  // dont do union in any circumstance
  for (i = 0; i < PyTuple_Size(args); i++) {
    obj = PyTuple_GetItem(args, i);
    if (PyObject_IsInstance(obj, reinterpret_cast<PyObject *>(&PyOpenSCADType))) {
      type = PyOpenSCADObjectType(obj);
      node->children.push_back(((PyOpenSCADObject *)obj)->node);
    } else if (PyList_Check(obj)) {
      for (int j = 0; j < PyList_Size(obj); j++) {
        obj1 = PyList_GetItem(obj, j);
        if (PyObject_IsInstance(obj1, reinterpret_cast<PyObject *>(&PyOpenSCADType))) {
          type = PyOpenSCADObjectType(obj1);
          node->children.push_back(((PyOpenSCADObject *)obj1)->node);
        } else {
          PyErr_SetString(PyExc_TypeError, "Error during concat. arguments must be solids");
          return nullptr;
        }
      }
    } else {
      PyErr_SetString(PyExc_TypeError, "Error during concat. arguments must be solids");
      return nullptr;
    }
  }

  PyObject *pyresult = PyOpenSCADObjectFromNode(type, node);
  if (child_dict != nullptr) {
    PyObject *key, *value;
    Py_ssize_t pos = 0;
    while (PyDict_Next(child_dict, &pos, &key, &value)) {
      PyDict_SetItem(((PyOpenSCADObject *)pyresult)->dict, key, value);
    }
  }
  return pyresult;
}

PyObject *python_skin(PyObject *self, PyObject *args, PyObject *kwargs)
{
  DECLARE_INSTANCE
  int i;

  auto node = std::make_shared<SkinNode>(instance);
  PyTypeObject *type = &PyOpenSCADType;
  PyObject *obj;
  PyObject *child_dict = nullptr;
  PyObject *dummy_dict = nullptr;
  std::shared_ptr<AbstractNode> child;
  if (kwargs != nullptr) {
    PyObject *key, *value;
    Py_ssize_t pos = 0;
    while (PyDict_Next(kwargs, &pos, &key, &value)) {
      PyObject *value1 = PyUnicode_AsEncodedString(key, "utf-8", "~");
      const char *value_str = PyBytes_AS_STRING(value1);
      double tmp;
      if (value_str == nullptr) {
        PyErr_SetString(PyExc_TypeError, "Unkown parameter name in CSG.");
        return nullptr;
      } else if (strcmp(value_str, "convexity") == 0) {
        python_numberval(value, &tmp);
        node->convexity = (int)tmp;
      } else if (strcmp(value_str, "align_angle") == 0) {
        python_numberval(value, &tmp);
        node->align_angle = tmp;
        node->has_align_angle = true;
      } else if (strcmp(value_str, "segments") == 0) {
        python_numberval(value, &tmp);
        node->has_segments = true;
        node->segments = (int)tmp;
      } else if (strcmp(value_str, "interpolate") == 0) {
        python_numberval(value, &tmp);
        node->has_interpolate = true;
        node->interpolate = tmp;
      } else {
        PyErr_SetString(PyExc_TypeError, "Unkown parameter name in skin.");
        return nullptr;
      }
    }
  }
  for (i = 0; i < PyTuple_Size(args); i++) {
    obj = PyTuple_GetItem(args, i);
    if (i == 0) {
      type = PyOpenSCADObjectType(obj);
      child = PyOpenSCADObjectToNodeMulti(obj, &child_dict);
    } else child = PyOpenSCADObjectToNodeMulti(obj, &dummy_dict);
    if (child != NULL) {
      node->children.push_back(child);
    } else {
      PyErr_SetString(PyExc_TypeError, "Error during skin. arguments must be solids or arrays.");
      return nullptr;
    }
  }

  PyObject *pyresult = PyOpenSCADObjectFromNode(type, node);
  if (child_dict != nullptr) {
    PyObject *key, *value;
    Py_ssize_t pos = 0;
    while (PyDict_Next(child_dict, &pos, &key, &value)) {
      PyDict_SetItem(((PyOpenSCADObject *)pyresult)->dict, key, value);
    }
  }
  return pyresult;
}

PyObject *python_oo_path_extrude(PyObject *obj, PyObject *args, PyObject *kwargs)
{
  int convexity = 1;
  PyObject *origin = NULL;
  PyObject *scale = NULL;
  PyObject *path = NULL;
  PyObject *xdir = NULL;
  PyObject *closed = NULL;
  PyObject *allow_intersect = NULL;
  PyObject *twist = NULL;
  double fn = -1, fa = -1, fs = -1;

  char *kwlist[] = {"path",   "xdir", "convexity", "origin", "scale", "twist",
                    "closed", "fn",   "fa",        "fs",     NULL};
  if (!PyArg_ParseTupleAndKeywords(args, kwargs, "O!|O!iOOOOOddd", kwlist, &PyList_Type, &path,
                                   &PyList_Type, &xdir, &convexity, &origin, &scale, &twist, &closed,
                                   &allow_intersect, &fn, &fs, &fs)) {
    PyErr_SetString(PyExc_TypeError, "error during parsing\n");
    return NULL;
  }

  return path_extrude_core(obj, path, xdir, convexity, origin, scale, twist, closed, allow_intersect, fn,
                           fa, fs);
}

PyObject *python_csg_core(std::shared_ptr<CsgOpNode>& node,
                          const std::vector<std::shared_ptr<AbstractNode>>& childs)
{
  PyTypeObject *type = &PyOpenSCADType;
  for (size_t i = 0; i < childs.size(); i++) {
    const auto& child = childs[i];
    if (child.get() == void_node.get()) {
      if (node->type == OpenSCADOperator::DIFFERENCE && i == 0)
        return PyOpenSCADObjectFromNode(type, void_node);
      if (node->type == OpenSCADOperator::INTERSECTION) return PyOpenSCADObjectFromNode(type, void_node);
    } else if (child.get() == full_node.get()) {
      if (node->type == OpenSCADOperator::UNION) return PyOpenSCADObjectFromNode(type, full_node);
      if (node->type == OpenSCADOperator::DIFFERENCE) {
        if (i == 0) return PyOpenSCADObjectFromNode(type, full_node);  // eigentlich negativ
        else return PyOpenSCADObjectFromNode(type, void_node);
      }
    } else node->children.push_back(child);
  }
  return PyOpenSCADObjectFromNode(type, node);
}

PyObject *python_csg_sub(PyObject *self, PyObject *args, PyObject *kwargs, OpenSCADOperator mode)
{
  DECLARE_INSTANCE
  int i;
  auto node = std::make_shared<CsgOpNode>(instance, mode);
  node->r = 0;
  node->fn = 1;
  PyObject *obj;
  std::vector<PyObject *> child_dict;
  std::shared_ptr<AbstractNode> child;
  if (kwargs != nullptr) {
    PyObject *key, *value;
    Py_ssize_t pos = 0;
    while (PyDict_Next(kwargs, &pos, &key, &value)) {
      PyObject *value1 = PyUnicode_AsEncodedString(key, "utf-8", "~");
      const char *value_str = PyBytes_AS_STRING(value1);
      if (value_str == nullptr) {
        PyErr_SetString(PyExc_TypeError, "Unkown parameter name in CSG.");
        return nullptr;
      } else if (strcmp(value_str, "r") == 0) {
        python_numberval(value, &(node->r));
      } else if (strcmp(value_str, "fn") == 0) {
        double fn;
        python_numberval(value, &fn);
        node->fn = (int)fn;
      } else {
        PyErr_SetString(PyExc_TypeError, "Unkown parameter name in CSG.");
        return nullptr;
      }
    }
  }
  std::vector<std::shared_ptr<AbstractNode>> child_solid;
  for (i = 0; i < PyTuple_Size(args); i++) {
    obj = PyTuple_GetItem(args, i);
    PyObject *dict = nullptr;
    child = PyOpenSCADObjectToNodeMulti(obj, &dict);
    if (dict != nullptr) {
      child_dict.push_back(dict);
    }
    if (child != NULL) {
      child_solid.push_back(child);
    } else {
      switch (mode) {
      case OpenSCADOperator::UNION:
        PyErr_SetString(PyExc_TypeError,
                        "Error during parsing union. arguments must be solids or arrays.");
        return nullptr;
        break;
      case OpenSCADOperator::DIFFERENCE:
        PyErr_SetString(PyExc_TypeError,
                        "Error during parsing difference. arguments must be solids or arrays.");
        return nullptr;
        break;
      case OpenSCADOperator::INTERSECTION:
        PyErr_SetString(PyExc_TypeError,
                        "Error during parsing intersection. arguments must be solids or arrays.");
        return nullptr;
        break;
      case OpenSCADOperator::MINKOWSKI: break;
      case OpenSCADOperator::HULL:      break;
      case OpenSCADOperator::FILL:      break;
      case OpenSCADOperator::RESIZE:    break;
      case OpenSCADOperator::OFFSET:    break;
      }
      return NULL;
    }
  }
  PyObject *pyresult = python_csg_core(node, child_solid);

  for (int i = child_dict.size() - 1; i >= 0; i--)  // merge from back  to give 1st child most priority
  {
    auto& dict = child_dict[i];
    if (dict == nullptr) continue;
    PyObject *key, *value;
    Py_ssize_t pos = 0;
    while (PyDict_Next(dict, &pos, &key, &value)) {
      PyDict_SetItem(((PyOpenSCADObject *)pyresult)->dict, key, value);
    }
  }
  return pyresult;
}

PyObject *python_union(PyObject *self, PyObject *args, PyObject *kwargs)
{
  return python_csg_sub(self, args, kwargs, OpenSCADOperator::UNION);
}

PyObject *python_difference(PyObject *self, PyObject *args, PyObject *kwargs)
{
  return python_csg_sub(self, args, kwargs, OpenSCADOperator::DIFFERENCE);
}

PyObject *python_intersection(PyObject *self, PyObject *args, PyObject *kwargs)
{
  return python_csg_sub(self, args, kwargs, OpenSCADOperator::INTERSECTION);
}

PyObject *python_oo_csg_sub(PyObject *self, PyObject *args, PyObject *kwargs, OpenSCADOperator mode)
{
  DECLARE_INSTANCE
  int i;

  auto node = std::make_shared<CsgOpNode>(instance, mode);
  node->r = 0;
  node->fn = 1;

  PyObject *obj;
  std::vector<PyObject *> child_dict;
  std::shared_ptr<AbstractNode> child;
  PyObject *dict;

  dict = nullptr;
  child = PyOpenSCADObjectToNodeMulti(self, &dict);
  if (child != NULL) {
    node->children.push_back(child);
    child_dict.push_back(dict);
  }

  if (kwargs != nullptr) {
    PyObject *key, *value;
    Py_ssize_t pos = 0;
    while (PyDict_Next(kwargs, &pos, &key, &value)) {
      PyObject *value1 = PyUnicode_AsEncodedString(key, "utf-8", "~");
      const char *value_str = PyBytes_AS_STRING(value1);
      if (value_str == nullptr) {
        PyErr_SetString(PyExc_TypeError, "Unkown parameter name in CSG.");
        return nullptr;
      } else if (strcmp(value_str, "r") == 0) {
        python_numberval(value, &(node->r));
      } else if (strcmp(value_str, "fn") == 0) {
        double fn;
        python_numberval(value, &fn);
        node->fn = (int)fn;
      } else {
        PyErr_SetString(PyExc_TypeError, "Unkown parameter name in CSG.");
        return nullptr;
      }
    }
  }
  std::vector<std::shared_ptr<AbstractNode>> child_solid;
  for (i = 0; i < PyTuple_Size(args); i++) {
    obj = PyTuple_GetItem(args, i);
    child = PyOpenSCADObjectToNodeMulti(obj, &dict);
    child_dict.push_back(dict);
    if (child != NULL) {
      child_solid.push_back(child);
    } else {
      switch (mode) {
      case OpenSCADOperator::UNION:
        PyErr_SetString(PyExc_TypeError,
                        "Error during parsing union. arguments must be solids or arrays.");
        break;
      case OpenSCADOperator::DIFFERENCE:
        PyErr_SetString(PyExc_TypeError,
                        "Error during parsing difference. arguments must be solids or arrays.");
        break;
      case OpenSCADOperator::INTERSECTION:
        PyErr_SetString(PyExc_TypeError,
                        "Error during parsing intersection. arguments must be solids or arrays.");
        break;
      case OpenSCADOperator::MINKOWSKI: break;
      case OpenSCADOperator::HULL:      break;
      case OpenSCADOperator::FILL:      break;
      case OpenSCADOperator::RESIZE:    break;
      case OpenSCADOperator::OFFSET:    break;
      }
      return NULL;
    }
  }

  PyObject *pyresult = python_csg_core(node, child_solid);
  for (int i = child_dict.size() - 1; i >= 0; i--)  // merge from back  to give 1st child most priority
  {
    auto& dict = child_dict[i];
    if (dict == nullptr) continue;
    PyObject *key, *value;
    Py_ssize_t pos = 0;
    while (PyDict_Next(dict, &pos, &key, &value)) {
      PyDict_SetItem(((PyOpenSCADObject *)pyresult)->dict, key, value);
    }
  }
  return pyresult;
}

PyObject *python_oo_union(PyObject *self, PyObject *args, PyObject *kwargs)
{
  return python_oo_csg_sub(self, args, kwargs, OpenSCADOperator::UNION);
}

PyObject *python_oo_difference(PyObject *self, PyObject *args, PyObject *kwargs)
{
  return python_oo_csg_sub(self, args, kwargs, OpenSCADOperator::DIFFERENCE);
}

PyObject *python_oo_intersection(PyObject *self, PyObject *args, PyObject *kwargs)
{
  return python_oo_csg_sub(self, args, kwargs, OpenSCADOperator::INTERSECTION);
}

PyObject *python_nb_sub(PyObject *arg1, PyObject *arg2, OpenSCADOperator mode)
{
  DECLARE_INSTANCE
  std::vector<std::shared_ptr<AbstractNode>> child;
  std::vector<PyObject *> child_dict;

  if (arg1 == Py_None && mode == OpenSCADOperator::UNION) return arg2;
  if (arg2 == Py_None && mode == OpenSCADOperator::UNION) return arg1;
  if (arg2 == Py_None && mode == OpenSCADOperator::DIFFERENCE) return arg1;

  for (int i = 0; i < 2; i++) {
    PyObject *dict;
    dict = nullptr;
    auto solid = PyOpenSCADObjectToNodeMulti(i == 1 ? arg2 : arg1, &dict);
    child_dict.push_back(dict);
    if (solid != nullptr) child.push_back(solid);
    else {
      PyErr_SetString(PyExc_TypeError, "invalid argument left to operator");
      return NULL;
    }
  }
  auto node = std::make_shared<CsgOpNode>(instance, mode);
  PyObject *pyresult = python_csg_core(node, child);

  python_retrieve_pyname(node);
  for (int i = 1; i >= 0; i--) {
    if (child_dict[i] != nullptr) {
      std::string name = child[i]->getPyName();
      PyObject *key, *value;
      Py_ssize_t pos = 0;
      while (PyDict_Next(child_dict[i], &pos, &key, &value)) {
        if (name.size() > 0) {
          PyObject *key1 = PyUnicode_AsEncodedString(key, "utf-8", "~");
          const char *key_str = PyBytes_AS_STRING(key1);
          std::string handle_name = name + "_" + key_str;
          PyObject *key_mod =
            PyUnicode_FromStringAndSize(handle_name.c_str(), strlen(handle_name.c_str()));
          PyDict_SetItem(((PyOpenSCADObject *)pyresult)->dict, key_mod, value);
        } else PyDict_SetItem(((PyOpenSCADObject *)pyresult)->dict, key, value);
      }
    }
  }
  return pyresult;
}

PyObject *python_nb_sub_vec3(PyObject *arg1, PyObject *arg2,
                             int mode)  // 0: translate, 1: scale, 2: translateneg, 3=translate-exp
{
  DECLARE_INSTANCE
  std::shared_ptr<AbstractNode> child;
  PyObject *child_dict;

  PyTypeObject *type = PyOpenSCADObjectType(arg1);
  child = PyOpenSCADObjectToNodeMulti(arg1, &child_dict);
  if (arg2 == nullptr) return PyOpenSCADObjectFromNode(type, child);
  std::vector<Vector3d> vecs;
  int dragflags = 0;
  if (mode == 3) {
    if (!PyList_Check(arg2)) {
      PyErr_SetString(PyExc_TypeError, "explode arg must be a list");
      return NULL;
    }
    int n = PyList_Size(arg2);
    if (PyList_Size(arg2) > 3) {
      PyErr_SetString(PyExc_TypeError, "explode arg list can have maximal 3 directions");
      return NULL;
    }
    double dmy;
    std::vector<float> vals[3];
    for (int i = 0; i < 3; i++) vals[i].push_back(0.0);
    for (int i = 0; i < n; i++) {
      vals[i].clear();
      auto *item = PyList_GetItem(arg2, i);  // TODO fix here
      if (!python_numberval(item, &dmy, &dragflags, 1 << i)) vals[i].push_back(dmy);
      else if (PyList_Check(item)) {
        int m = PyList_Size(item);
        for (int j = 0; j < m; j++) {
          auto *item1 = PyList_GetItem(item, j);
          if (!python_numberval(item1, &dmy)) vals[i].push_back(dmy);
        }
      } else {
        PyErr_SetString(PyExc_TypeError, "Unknown explode spec");
        return NULL;
      }
    }
    for (auto z : vals[2])
      for (auto y : vals[1])
        for (auto x : vals[0]) vecs.push_back(Vector3d(x, y, z));
  } else vecs = python_vectors(arg2, 2, 3, &dragflags);

  if (mode == 0 && vecs.size() == 1) {  // translate on numbers
    PyObject *mat = python_number_trans(arg1, vecs[0], 4);
    if (mat != nullptr) return mat;
  }

  if (vecs.size() > 0) {
    if (child == NULL) {
      PyErr_SetString(PyExc_TypeError, "invalid argument left to operator");
      return NULL;
    }
    std::vector<std::shared_ptr<TransformNode>> nodes;
    for (size_t j = 0; j < vecs.size(); j++) {
      std::shared_ptr<TransformNode> node;
      switch (mode) {
      case 0:
      case 3:
        node = std::make_shared<TransformNode>(instance, "translate");
        node->matrix.translate(vecs[j]);
        break;
      case 1:
        node = std::make_shared<TransformNode>(instance, "scale");
        node->matrix.scale(vecs[j]);
        break;
      case 2:
        node = std::make_shared<TransformNode>(instance, "translate");
        node->matrix.translate(-vecs[j]);
        break;
      }
      node->children.push_back(child);
      nodes.push_back(node);
    }
    if (nodes.size() == 1) {
      nodes[0]->dragflags = dragflags;
      PyObject *pyresult = PyOpenSCADObjectFromNode(type, nodes[0]);
      if (child_dict != nullptr) {
        PyObject *key, *value;
        Py_ssize_t pos = 0;
        while (PyDict_Next(child_dict, &pos, &key, &value)) {
          PyObject *value1 = python_number_trans(value, vecs[0], 4);
          if (value1 != nullptr) PyDict_SetItem(((PyOpenSCADObject *)pyresult)->dict, key, value1);
          else PyDict_SetItem(((PyOpenSCADObject *)pyresult)->dict, key, value);
        }
      }
      return pyresult;
    } else {
      auto node = std::make_shared<CsgOpNode>(instance, OpenSCADOperator::UNION);
      DECLARE_INSTANCE
      for (auto x : nodes) node->children.push_back(x->clone());
      return PyOpenSCADObjectFromNode(type, node);
    }
  }
  PyErr_SetString(PyExc_TypeError, "invalid argument right to operator");
  return NULL;
}

PyObject *python_nb_add(PyObject *arg1, PyObject *arg2)
{
  return python_nb_sub_vec3(arg1, arg2, 0);
}  // translate

PyObject *python_nb_xor(PyObject *arg1, PyObject *arg2)
{
  PyObject *dummy_dict;
  if (PyObject_IsInstance(arg2, reinterpret_cast<PyObject *>(&PyOpenSCADType))) {
    auto node1 = PyOpenSCADObjectToNode(arg1, &dummy_dict);
    auto node2 = PyOpenSCADObjectToNode(arg2, &dummy_dict);
    if (node1 == nullptr || node2 == nullptr) {
      PyErr_SetString(PyExc_TypeError, "Error during parsing hull. arguments must be solids.");
      return nullptr;
    }
    DECLARE_INSTANCE
    std::shared_ptr<AbstractNode> child;
    auto node = std::make_shared<CgalAdvNode>(instance, CgalAdvType::HULL);
    node->children.push_back(node1);
    node->children.push_back(node2);
    return PyOpenSCADObjectFromNode(&PyOpenSCADType, node);
  }
  return python_nb_sub_vec3(arg1, arg2, 3);
}

PyObject *python_nb_remainder(PyObject *arg1, PyObject *arg2)
{
  if (PyObject_IsInstance(arg2, reinterpret_cast<PyObject *>(&PyOpenSCADType))) {
    PyObject *dummy_dict;
    auto node1 = PyOpenSCADObjectToNode(arg1, &dummy_dict);
    auto node2 = PyOpenSCADObjectToNode(arg2, &dummy_dict);
    if (node1 == nullptr || node2 == nullptr) {
      PyErr_SetString(PyExc_TypeError, "Error during parsing hull. arguments must be solids.");
      return nullptr;
    }
    DECLARE_INSTANCE
    std::shared_ptr<AbstractNode> child;
    auto node = std::make_shared<CgalAdvNode>(instance, CgalAdvType::MINKOWSKI);
    node->children.push_back(node1);
    node->children.push_back(node2);
    return PyOpenSCADObjectFromNode(&PyOpenSCADType, node);
  }
  Vector3d vec3(0, 0, 0);
  if (!python_vectorval(arg2, 1, 3, &(vec3[0]), &(vec3[1]), &(vec3[2]), nullptr)) {
    return python_rotate_sub(arg1, vec3, NAN, nullptr, 0);
  }

  PyErr_SetString(PyExc_TypeError, "Unknown types for % oprator");
  return nullptr;
}

PyObject *python_nb_mul(PyObject *arg1, PyObject *arg2)
{
  return python_nb_sub_vec3(arg1, arg2, 1);
}  // scale

PyObject *python_nb_or(PyObject *arg1, PyObject *arg2)
{
  return python_nb_sub(arg1, arg2, OpenSCADOperator::UNION);
}

PyObject *python_nb_subtract(PyObject *arg1, PyObject *arg2)
{
  double dmy;
  if (PyList_Check(arg2) && PyList_Size(arg2) > 0) {
    PyObject *sub = PyList_GetItem(arg2, 0);
    if (!python_numberval(sub, &dmy) || PyList_Check(sub)) {
      return python_nb_sub_vec3(arg1, arg2, 2);
    }
  }
  return python_nb_sub(arg1, arg2, OpenSCADOperator::DIFFERENCE);  // if its solid
}

PyObject *python_nb_and(PyObject *arg1, PyObject *arg2)
{
  return python_nb_sub(arg1, arg2, OpenSCADOperator::INTERSECTION);
}

PyObject *python_nb_matmult(PyObject *arg1, PyObject *arg2)
{
  return python_multmatrix_sub(arg1, arg2, 0);
}

PyObject *python_csg_adv_sub(PyObject *self, PyObject *args, PyObject *kwargs, CgalAdvType mode)
{
  DECLARE_INSTANCE
  std::shared_ptr<AbstractNode> child;
  PyTypeObject *type = &PyOpenSCADType;
  int i;
  PyObject *dummydict;

  auto node = std::make_shared<CgalAdvNode>(instance, mode);
  PyObject *obj;
  for (i = 0; i < PyTuple_Size(args); i++) {
    obj = PyTuple_GetItem(args, i);
    type = PyOpenSCADObjectType(obj);
    child = PyOpenSCADObjectToNodeMulti(obj, &dummydict);
    if (child != NULL) {
      node->children.push_back(child);
    } else {
      switch (mode) {
      case CgalAdvType::HULL:
        PyErr_SetString(PyExc_TypeError,
                        "Error during parsing hull. arguments must be solids or arrays.");
        break;
      case CgalAdvType::FILL:
        PyErr_SetString(PyExc_TypeError,
                        "Error during parsing fill. arguments must be solids or arrays.");
        break;
      case CgalAdvType::RESIZE:    break;
      case CgalAdvType::MINKOWSKI: break;
      }
      return NULL;
    }
  }

  return PyOpenSCADObjectFromNode(type, node);
}

PyObject *python_minkowski(PyObject *self, PyObject *args, PyObject *kwargs)
{
  DECLARE_INSTANCE
  std::shared_ptr<AbstractNode> child;
  int convexity = 2;

  auto node = std::make_shared<CgalAdvNode>(instance, CgalAdvType::MINKOWSKI);
  char *kwlist[] = {"obj1", "obj2", "convexity", NULL};
  PyObject *obj1, *obj2;
  PyObject *dummydict;

  if (!PyArg_ParseTupleAndKeywords(args, kwargs, "OO|i", kwlist, &obj1, &obj2, &convexity)) {
    PyErr_SetString(PyExc_TypeError, "Error during parsing minkowski(object1, object2[, convexity])");
    return NULL;
  }
  PyTypeObject *type = PyOpenSCADObjectType(obj1);
  child = PyOpenSCADObjectToNodeMulti(obj1, &dummydict);
  node->children.push_back(child);

  child = PyOpenSCADObjectToNodeMulti(obj2, &dummydict);
  node->children.push_back(child);

  node->convexity = convexity;

  return PyOpenSCADObjectFromNode(type, node);
}

PyObject *python_hull(PyObject *self, PyObject *args, PyObject *kwargs)
{
  return python_csg_adv_sub(self, args, kwargs, CgalAdvType::HULL);
}

PyObject *python_fill(PyObject *self, PyObject *args, PyObject *kwargs)
{
  return python_csg_adv_sub(self, args, kwargs, CgalAdvType::FILL);
}

PyObject *python_resize_core(PyObject *obj, PyObject *newsize, PyObject *autosize, int convexity)
{
  DECLARE_INSTANCE
  std::shared_ptr<AbstractNode> child;

  auto node = std::make_shared<CgalAdvNode>(instance, CgalAdvType::RESIZE);
  PyObject *dummydict;
  PyTypeObject *type = PyOpenSCADObjectType(obj);
  child = PyOpenSCADObjectToNodeMulti(obj, &dummydict);
  if (child == NULL) {
    PyErr_SetString(PyExc_TypeError, "Invalid type for Object in resize");
    return NULL;
  }

  if (newsize != NULL) {
    double x, y, z;
    if (python_vectorval(newsize, 3, 3, &x, &y, &z)) {
      PyErr_SetString(PyExc_TypeError, "Invalid resize dimensions");
      return NULL;
    }
    node->newsize[0] = x;
    node->newsize[1] = y;
    node->newsize[2] = z;
  }

  /* TODO what is that ?
     const auto& autosize = parameters["auto"];
     node->autosize << false, false, false;
     if (autosize.type() == Value::Type::VECTOR) {
     const auto& va = autosize.toVector();
     if (va.size() >= 1) node->autosize[0] = va[0].toBool();
     if (va.size() >= 2) node->autosize[1] = va[1].toBool();
     if (va.size() >= 3) node->autosize[2] = va[2].toBool();
     } else if (autosize.type() == Value::Type::BOOL) {
     node->autosize << autosize.toBool(), autosize.toBool(), autosize.toBool();
     }
   */

  node->children.push_back(child);
  node->convexity = convexity;

  return PyOpenSCADObjectFromNode(type, node);
}

PyObject *python_resize(PyObject *self, PyObject *args, PyObject *kwargs)
{
  char *kwlist[] = {"obj", "newsize", "auto", "convexity", NULL};
  PyObject *obj;
  PyObject *newsize = NULL;
  PyObject *autosize = NULL;
  int convexity = 2;

  if (!PyArg_ParseTupleAndKeywords(args, kwargs, "O|O!O!i", kwlist, &obj, &PyList_Type, &newsize,
                                   &PyList_Type, &autosize, &convexity)) {
    PyErr_SetString(PyExc_TypeError, "Error during parsing resize(object,vec3)");
    return NULL;
  }
  return python_resize_core(obj, newsize, autosize, convexity);
}

PyObject *python_oo_resize(PyObject *obj, PyObject *args, PyObject *kwargs)
{
  char *kwlist[] = {"newsize", "auto", "convexity", NULL};
  PyObject *newsize = NULL;
  PyObject *autosize = NULL;
  int convexity = 2;

  if (!PyArg_ParseTupleAndKeywords(args, kwargs, "|O!O!i", kwlist, &PyList_Type, &newsize, &PyList_Type,
                                   &autosize, &convexity)) {
    PyErr_SetString(PyExc_TypeError, "Error during parsing resize(object,vec3)");
    return NULL;
  }
  return python_resize_core(obj, newsize, autosize, convexity);
}

#if defined(ENABLE_EXPERIMENTAL) && defined(ENABLE_CGAL)
PyObject *python_roof_core(PyObject *obj, const char *method, int convexity, double fn, double fa,
                           double fs)
{
  DECLARE_INSTANCE
  std::shared_ptr<AbstractNode> child;
  auto node = std::make_shared<RoofNode>(instance);
  PyObject *dummydict;
  PyTypeObject *type = PyOpenSCADObjectType(obj);
  child = PyOpenSCADObjectToNodeMulti(obj, &dummydict);
  if (child == NULL) {
    PyErr_SetString(PyExc_TypeError, "Invalid type for Object in roof");
    return NULL;
  }

  get_fnas(node->fn, node->fa, node->fs);
  if (!isnan(fn)) node->fn = fn;
  if (!isnan(fa)) node->fa = fa;
  if (!isnan(fs)) node->fs = fs;

  node->fa = std::max(node->fa, 0.01);
  node->fs = std::max(node->fs, 0.01);
  if (node->fn > 0) {
    node->fa = 360.0 / node->fn;
    node->fs = 0.0;
  }

  if (method == NULL) {
    node->method = "voronoi";
  } else {
    node->method = method;
    // method can only be one of...
    if (node->method != "voronoi" && node->method != "straight") {
      //      LOG(message_group::Warning, inst->location(), parameters.documentRoot(),
      //          "Unknown roof method '" + node->method + "'. Using 'voronoi'.");
      node->method = "voronoi";
    }
  }

  double tmp_convexity = convexity;
  node->convexity = static_cast<int>(tmp_convexity);
  if (node->convexity <= 0) node->convexity = 1;

  node->children.push_back(child);
  return PyOpenSCADObjectFromNode(type, node);
}

PyObject *python_roof(PyObject *self, PyObject *args, PyObject *kwargs)
{
  double fn = NAN, fa = NAN, fs = NAN;
  char *kwlist[] = {"obj", "method", "convexity", "fn", "fa", "fs", NULL};
  PyObject *obj = NULL;
  const char *method = NULL;
  int convexity = 2;
  if (!PyArg_ParseTupleAndKeywords(args, kwargs, "O|sdddd", kwlist, &obj, &method, convexity, &fn, &fa,
                                   &fs)) {
    PyErr_SetString(PyExc_TypeError, "Error during parsing roof(object)");
    return NULL;
  }
  return python_roof_core(obj, method, convexity, fn, fa, fs);
}

PyObject *python_oo_roof(PyObject *obj, PyObject *args, PyObject *kwargs)
{
  double fn = NAN, fa = NAN, fs = NAN;
  char *kwlist[] = {"method", "convexity", "fn", "fa", "fs", NULL};
  const char *method = NULL;
  int convexity = 2;
  if (!PyArg_ParseTupleAndKeywords(args, kwargs, "|sdddd", kwlist, &method, convexity, &fn, &fa, &fs)) {
    PyErr_SetString(PyExc_TypeError, "Error during parsing roof(object)");
    return NULL;
  }
  return python_roof_core(obj, method, convexity, fn, fa, fs);
}
#endif

PyObject *python_render_core(PyObject *obj, int convexity)
{
  DECLARE_INSTANCE
  auto node = std::make_shared<RenderNode>(instance);

  PyObject *dummydict;
  PyTypeObject *type = PyOpenSCADObjectType(obj);
  std::shared_ptr<AbstractNode> child = PyOpenSCADObjectToNode(obj, &dummydict);
  node->convexity = convexity;
  node->children.push_back(child);
  return PyOpenSCADObjectFromNode(type, node);
}

PyObject *python_render(PyObject *self, PyObject *args, PyObject *kwargs)
{
  char *kwlist[] = {"obj", "convexity", NULL};
  PyObject *obj = NULL;
  long convexity = 2;
  if (!PyArg_ParseTupleAndKeywords(args, kwargs, "O!|i", kwlist, &PyOpenSCADType, &obj, &convexity)) {
    PyErr_SetString(PyExc_TypeError, "Error during parsing render(object)");
    return NULL;
  }
  return python_render_core(obj, convexity);
}

PyObject *python_oo_render(PyObject *obj, PyObject *args, PyObject *kwargs)
{
  char *kwlist[] = {"convexity", NULL};
  long convexity = 2;
  if (!PyArg_ParseTupleAndKeywords(args, kwargs, "|i", kwlist, &convexity)) {
    PyErr_SetString(PyExc_TypeError, "Error during parsing render(object)");
    return NULL;
  }
  return python_render_core(obj, convexity);
}

PyObject *python_surface_core(const char *file, PyObject *center, PyObject *invert, PyObject *color,
                              int convexity)
{
  DECLARE_INSTANCE
  std::shared_ptr<AbstractNode> child;

  auto node = std::make_shared<SurfaceNode>(instance);

  std::string fileval = file == NULL ? "" : file;

  std::string filename = lookup_file(fileval, python_scriptpath.parent_path().u8string(),
                                     instance->location().filePath().parent_path().string());
  node->filename = filename;
  handle_dep(fs::path(filename).generic_string());

  if (center == Py_True) node->center = 1;
  else if (center == Py_False || center == NULL) node->center = 0;
  else {
    PyErr_SetString(PyExc_TypeError, "Unknown Value for center parameter");
    return NULL;
  }

  if (color == Py_True) node->color = 1;
  else if (color == Py_False || color == NULL) node->color = 0;
  else {
    PyErr_SetString(PyExc_TypeError, "Unknown Value for color parameter");
    return NULL;
  }

  node->convexity = 2;
  if (invert == Py_True) node->invert = 1;
  else if (center == Py_False || center == NULL) node->center = 0;
  else {
    PyErr_SetString(PyExc_TypeError, "Unknown Value for invert parameter");
    return NULL;
  }

  return PyOpenSCADObjectFromNode(&PyOpenSCADType, node);
}

PyObject *python_surface(PyObject *self, PyObject *args, PyObject *kwargs)
{
  char *kwlist[] = {"file", "center", "convexity", "invert", "color", NULL};
  const char *file = NULL;
  PyObject *center = NULL;
  PyObject *invert = NULL;
  PyObject *color = NULL;
  long convexity = 2;
  if (!PyArg_ParseTupleAndKeywords(args, kwargs, "s|OlOO", kwlist, &file, &center, &convexity, &invert,
                                   &color)) {
    PyErr_SetString(PyExc_TypeError,
                    "Error during parsing surface(file, center, convexity, invert, color)");
    return NULL;
  }

  return python_surface_core(file, center, invert, color, convexity);
}

int sheetCalcIndInt(PyObject *func, double i, double j, Vector3d& pos)
{
  PyObject *args = PyTuple_Pack(2, PyFloat_FromDouble(i), PyFloat_FromDouble(j));
  PyObject *pos_p = PyObject_CallObject(func, args);
  if (pos_p == nullptr) {
    std::string errorstr;
    python_catch_error(errorstr);
    PyErr_SetString(PyExc_TypeError, errorstr.c_str());
    LOG(message_group::Error, errorstr.c_str());
    return 1;
  }
  return python_vectorval(pos_p, 3, 3, &pos[0], &pos[1], &pos[2], nullptr, nullptr);
}

int sheetCalcInd(PolySetBuilder& builder, std::vector<Vector3d>& vertices, std::vector<double>& istore,
                 std::vector<double>& jstore, PyObject *func, double i, double j)
{
  std::string errorstr;
  Vector3d pos;
  if (sheetCalcIndInt(func, i, j, pos)) return -1;
  //  printf("pos %g/%g/%g\n", pos[0], pos[1], pos[2]);
  unsigned int ind = builder.vertexIndex(pos);
  if (ind == vertices.size()) {
    vertices.push_back(pos);
    istore.push_back(i);
    jstore.push_back(j);
  }
  return ind;
}

std::unique_ptr<const Geometry> sheetCreateFuncGeometry(void *funcptr, double imin, double imax,
                                                        double jmin, double jmax, double fs, bool ispan,
                                                        bool jspan)
{
  PyObject *func = (PyObject *)funcptr;
  std::unordered_map<SphereEdgeDb, int, boost::hash<SphereEdgeDb>> edges;

  PolySetBuilder builder;
  std::vector<Vector3d> vertices;
  std::vector<double> istore;
  std::vector<double> jstore;
  //
  int ind11, ind21, ind12, ind22;

  ind11 = sheetCalcInd(builder, vertices, istore, jstore, func, imin, jmin);
  ind12 = sheetCalcInd(builder, vertices, istore, jstore, func, imin, jmax);
  ind21 = sheetCalcInd(builder, vertices, istore, jstore, func, imax, jmin);
  ind22 = sheetCalcInd(builder, vertices, istore, jstore, func, imax, jmax);
  if (ind11 < 0 || ind12 < 0 || ind21 < 0 || ind22 < 0) return builder.build();

  std::vector<IndexedTriangle> triangles;
  std::vector<IndexedTriangle> tri_new;
  tri_new.push_back(IndexedTriangle(ind11, ind21, ind22));
  tri_new.push_back(IndexedTriangle(ind11, ind22, ind12));
  int round = 0;
  unsigned int i1, i2, imid;
  Vector3d p1, p2, p3, pmin, pmax, pmid, pmid_test, dir1, dir2;
  double dist, ang, ang_test;
  do {
    triangles = tri_new;
    if (round >= 15) break;  // emergency stop for non-continous models
    tri_new.clear();
    std::vector<int> midinds;
    for (const IndexedTriangle& tri : triangles) {
      int zeroang = 0;
      unsigned int midind = -1;
      for (int i = 0; i < 3; i++) {
        i1 = tri[i];
        i2 = tri[(i + 1) % 3];
        SphereEdgeDb edge(i1, i2);
        if (edges.count(edge) > 0) continue;
        dist = (vertices[i1] - vertices[i2]).norm();
        if (dist < fs && round > 2) continue;
        p1 = vertices[i1];
        p2 = vertices[i2];
        double i_mid = (istore[i1] + istore[i2]) / 2.0;
        double j_mid = (jstore[i1] + jstore[i2]) / 2.0;
        if (sheetCalcIndInt(func, i_mid, j_mid, pmid)) return builder.build();
        dir1 = (pmid - p1).normalized();
        dir2 = (p2 - pmid).normalized();
        ang = acos(dir1.dot(dir2));
        imid = builder.vertexIndex(pmid);
        if (imid == vertices.size()) {
          vertices.push_back(pmid);
          istore.push_back(i_mid);
          jstore.push_back(j_mid);
        }
        if (ang < 0.001 && round > 2) {
          zeroang++;
          continue;
        }
        edges[edge] = imid;
      }
      if (zeroang == 3) {
        p1 = vertices[tri[0]];
        p2 = vertices[tri[1]];
        p3 = vertices[tri[2]];
        double i_mid = (istore[tri[0]] + istore[tri[1]] + istore[tri[2]]) / 3.0;
        double j_mid = (jstore[tri[0]] + jstore[tri[1]] + jstore[tri[2]]) / 3.0;

        if (sheetCalcIndInt(func, i_mid, j_mid, pmid)) return builder.build();
        Vector4d norm = calcTriangleNormal(vertices, {tri[0], tri[1], tri[2]});
        if (fabs(pmid.dot(norm.head<3>()) - norm[3]) > 1e-3) {
          midind = builder.vertexIndex(pmid);
          if (midind == vertices.size()) {
            vertices.push_back(pmid);
            istore.push_back(i_mid);
            jstore.push_back(j_mid);
          }
        }
      }
      midinds.push_back(midind);
    }
    // create new triangles from split edges
    int ind = 0;
    for (const IndexedTriangle& tri : triangles) {
      int splitind[3];
      for (int i = 0; i < 3; i++) {
        SphereEdgeDb e(tri[i], tri[(i + 1) % 3]);
        splitind[i] = edges.count(e) > 0 ? edges[e] : -1;
      }

      if (midinds[ind] != -1) {
        for (int i = 0; i < 3; i++) {
          if (splitind[i] == -1) {
            tri_new.push_back(IndexedTriangle(tri[i], tri[(i + 1) % 3], midinds[ind]));
          } else {
            tri_new.push_back(IndexedTriangle(tri[i], splitind[i], midinds[ind]));
            tri_new.push_back(IndexedTriangle(splitind[i], tri[(i + 1) % 3], midinds[ind]));
          }
        }
        ind++;
        continue;
      }

      int bucket =
        ((splitind[0] != -1) ? 1 : 0) | ((splitind[1] != -1) ? 2 : 0) | ((splitind[2] != -1) ? 4 : 0);
      switch (bucket) {
      case 0: tri_new.push_back(IndexedTriangle(tri[0], tri[1], tri[2])); break;
      case 1:
        tri_new.push_back(IndexedTriangle(tri[0], splitind[0], tri[2]));
        tri_new.push_back(IndexedTriangle(tri[2], splitind[0], tri[1]));
        break;
      case 2:
        tri_new.push_back(IndexedTriangle(tri[1], splitind[1], tri[0]));
        tri_new.push_back(IndexedTriangle(tri[0], splitind[1], tri[2]));
        break;
      case 3:
        tri_new.push_back(IndexedTriangle(tri[0], splitind[0], tri[2]));
        tri_new.push_back(IndexedTriangle(splitind[0], splitind[1], tri[2]));
        tri_new.push_back(IndexedTriangle(splitind[0], tri[1], splitind[1]));
        break;
      case 4:
        tri_new.push_back(IndexedTriangle(tri[2], splitind[2], tri[1]));
        tri_new.push_back(IndexedTriangle(tri[1], splitind[2], tri[0]));
        break;
      case 5:
        tri_new.push_back(IndexedTriangle(tri[0], splitind[0], splitind[2]));
        tri_new.push_back(IndexedTriangle(splitind[0], tri[2], splitind[2]));
        tri_new.push_back(IndexedTriangle(splitind[0], tri[1], tri[2]));
        break;
      case 6:
        tri_new.push_back(IndexedTriangle(tri[0], tri[1], splitind[2]));
        tri_new.push_back(IndexedTriangle(tri[1], splitind[1], splitind[2]));
        tri_new.push_back(IndexedTriangle(splitind[1], tri[2], splitind[2]));
        break;
      case 7:
        tri_new.push_back(IndexedTriangle(splitind[2], tri[0], splitind[0]));
        tri_new.push_back(IndexedTriangle(splitind[0], tri[1], splitind[1]));
        tri_new.push_back(IndexedTriangle(splitind[1], tri[2], splitind[2]));
        tri_new.push_back(IndexedTriangle(splitind[0], splitind[1], splitind[2]));
        break;
      }
      ind++;
    }

    round++;
  } while (tri_new.size() != triangles.size());

  // create point mapping
  std::vector<int> mapping;
  for (int i = 0; i < istore.size(); i++) mapping.push_back(i);

  // now sewing ispan together
  if (ispan) {
    // collect low and high points
    intList minList, maxList;
    for (int i = 0; i < istore.size(); i++) {
      if (istore[i] == imin) minList.push_back(i);
      if (istore[i] == imax) maxList.push_back(i);
    }

    // now sort the list for acending jstore
    std::sort(minList.begin(), minList.end(),
              [jstore](const int& a, const int& b) { return jstore[a] < jstore[b]; });
    std::sort(maxList.begin(), maxList.end(),
              [jstore](const int& a, const int& b) { return jstore[a] < jstore[b]; });

    // pair up min with max
    int minptr = 0, minlen = minList.size();
    int maxptr = 0, maxlen = minList.size();
    while (minptr < minlen && maxptr < maxlen) {  // if one hit the end, no matches meaningful
      double diff = jstore[minList[minptr]] - jstore[maxList[maxptr]];
      if (fabs(diff) < 1e-6) {
        int tgt = maxList[maxptr++];
        int src = mapping[minList[minptr++]];
        vertices[src] = (vertices[tgt] + vertices[src]) / 2.0;
        mapping[tgt] = src;
      } else if (diff > 0) maxptr++;
      else minptr++;
    }
  }

  if (jspan) {
    // collect low and high points
    intList minList, maxList;
    for (int i = 0; i < jstore.size(); i++) {
      if (jstore[i] == jmin) minList.push_back(i);
      if (jstore[i] == jmax) maxList.push_back(i);
    }

    // now sort the list for acending jstore
    std::sort(minList.begin(), minList.end(),
              [istore](const int& a, const int& b) { return istore[a] < istore[b]; });
    std::sort(maxList.begin(), maxList.end(),
              [istore](const int& a, const int& b) { return istore[a] < istore[b]; });

    // pair up min with max
    int minptr = 0, minlen = minList.size();
    int maxptr = 0, maxlen = minList.size();
    while (minptr < minlen && maxptr < maxlen) {  // if one hit the end, no matches meaningful
      double diff = istore[minList[minptr]] - istore[maxList[maxptr]];
      if (fabs(diff) < 1e-6) {
        int tgt = maxList[maxptr++];
        int src = mapping[minList[minptr++]];
        vertices[src] = (vertices[tgt] + vertices[src]) / 2.0;
        mapping[tgt] = src;
      } else if (diff > 0) maxptr++;
      else minptr++;
    }
  }

  for (const IndexedTriangle& tri : tri_new) {
    builder.appendPolygon({mapping[tri[0]], mapping[tri[1]], mapping[tri[2]]});
  }
  return builder.build();
}

PyObject *python_sheet_core(PyObject *func, double imin, double imax, double jmin, double jmax,
                            double fs, PyObject *ispan, PyObject *jspan)
{
  DECLARE_INSTANCE
  auto node = std::make_shared<SheetNode>(instance);
  // TODO check type of func
  node->func = (void *)func;
  node->imin = imin;
  node->imax = imax;
  node->jmin = jmin;
  node->jmax = jmax;
  node->fs = fs;
  node->ispan = (ispan == Py_True) ? true : false;
  node->jspan = (jspan == Py_True) ? true : false;

  return PyOpenSCADObjectFromNode(&PyOpenSCADType, node);
}

PyObject *python_sheet(PyObject *self, PyObject *args, PyObject *kwargs)
{
  char *kwlist[] = {"func", "imin", "imax", "jmin", "jmax", "fs", "iclose", "jclose", NULL};
  PyObject *func = NULL;
  double imin, imax, jmin, jmax;
  PyObject *ispan = nullptr, *jspan = nullptr;
  double dum1, dum2, fs;
  get_fnas(dum1, dum2, fs);
  if (!PyArg_ParseTupleAndKeywords(args, kwargs, "Odddd|dOO", kwlist, &func, &imin, &imax, &jmin, &jmax,
                                   &fs, &ispan, &jspan)) {
    PyErr_SetString(PyExc_TypeError, "Error during parsing sheet(func, imin, imax, jmin, jmax)");
    return NULL;
  }
  if (func->ob_type != &PyFunction_Type) {
    PyErr_SetString(PyExc_TypeError, "must specify a function");
    return NULL;
  }

  return python_sheet_core(func, imin, imax, jmin, jmax, fs, ispan, jspan);
}

PyObject *python_text(PyObject *self, PyObject *args, PyObject *kwargs)
{
  DECLARE_INSTANCE
  auto node = std::make_shared<TextNode>(instance);

  char *kwlist[] = {"text",   "size",   "font", "spacing", "direction", "language", "script",
                    "halign", "valign", "fn",   "fa",      "fs",        NULL};

  double size = 1.0, spacing = 1.0;
  double fn = NAN, fa = NAN, fs = NAN;

  get_fnas(fn, fa, fs);

  const char *text = "", *font = NULL, *direction = "ltr", *language = "en", *script = "latin",
             *valign = "baseline", *halign = "left";

  if (!PyArg_ParseTupleAndKeywords(args, kwargs, "s|dsdsssssddd", kwlist, &text, &size, &font, &spacing,
                                   &direction, &language, &script, &halign, &valign, &fn, &fa, &fs)) {
    PyErr_SetString(PyExc_TypeError, "Error during parsing text(string, ...))");
    return NULL;
  }

  node->params.set_fn(fn);
  node->params.set_fa(fa);
  node->params.set_fs(fs);
  node->params.set_size(size);
  if (text != NULL) node->params.set_text(text);
  node->params.set_spacing(spacing);
  if (font != NULL) node->params.set_font(font);
  if (direction != NULL) node->params.set_direction(direction);
  if (language != NULL) node->params.set_language(language);
  if (script != NULL) node->params.set_script(script);
  if (valign != NULL) node->params.set_halign(halign);
  if (halign != NULL) node->params.set_valign(valign);
  node->params.set_loc(instance->location());

  /*
     node->params.set_documentPath(session->documentRoot());
     }
   */
  node->params.detect_properties();

  return PyOpenSCADObjectFromNode(&PyOpenSCADType, node);
}

PyObject *python_textmetrics(PyObject *self, PyObject *args, PyObject *kwargs)
{
  DECLARE_INSTANCE
  auto node = std::make_shared<TextNode>(instance);

  char *kwlist[] = {"text",     "size",   "font",   "spacing", "direction",
                    "language", "script", "halign", "valign",  NULL};

  double size = 1.0, spacing = 1.0;

  const char *text = "", *font = NULL, *direction = "ltr", *language = "en", *script = "latin",
             *valign = "baseline", *halign = "left";

  if (!PyArg_ParseTupleAndKeywords(args, kwargs, "s|dsdsssss", kwlist, &text, &size, &font, &spacing,
                                   &direction, &language, &script, &valign, &halign)) {
    PyErr_SetString(PyExc_TypeError, "Error during parsing textmetrics");
    return NULL;
  }

  FreetypeRenderer::Params ftparams;

  ftparams.set_size(size);
  if (text != NULL) ftparams.set_text(text);
  ftparams.set_spacing(spacing);
  if (font != NULL) ftparams.set_font(font);
  if (direction != NULL) ftparams.set_direction(direction);
  if (language != NULL) ftparams.set_language(language);
  if (script != NULL) ftparams.set_script(script);
  if (valign != NULL) ftparams.set_halign(halign);
  if (halign != NULL) ftparams.set_valign(valign);
  ftparams.set_loc(instance->location());

  FreetypeRenderer::TextMetrics metrics(ftparams);
  if (!metrics.ok) {
    PyErr_SetString(PyExc_TypeError, "Invalid Metric");
    return NULL;
  }
  PyObject *offset = PyList_New(2);
  PyList_SetItem(offset, 0, PyFloat_FromDouble(metrics.x_offset));
  PyList_SetItem(offset, 1, PyFloat_FromDouble(metrics.y_offset));

  PyObject *advance = PyList_New(2);
  PyList_SetItem(advance, 0, PyFloat_FromDouble(metrics.advance_x));
  PyList_SetItem(advance, 1, PyFloat_FromDouble(metrics.advance_y));

  PyObject *position = PyList_New(2);
  PyList_SetItem(position, 0, PyFloat_FromDouble(metrics.bbox_x));
  PyList_SetItem(position, 1, PyFloat_FromDouble(metrics.bbox_y));

  PyObject *dims = PyList_New(2);
  PyList_SetItem(dims, 0, PyFloat_FromDouble(metrics.bbox_w));
  PyList_SetItem(dims, 1, PyFloat_FromDouble(metrics.bbox_h));

  PyObject *dict;
  dict = PyDict_New();
  PyDict_SetItemString(dict, "ascent", PyFloat_FromDouble(metrics.ascent));
  PyDict_SetItemString(dict, "descent", PyFloat_FromDouble(metrics.descent));
  PyDict_SetItemString(dict, "offset", offset);
  PyDict_SetItemString(dict, "advance", advance);
  PyDict_SetItemString(dict, "position", position);
  PyDict_SetItemString(dict, "size", dims);
  return (PyObject *)dict;
}

PyObject *python_osversion(PyObject *self, PyObject *args, PyObject *kwargs)
{
  char *kwlist[] = {NULL};
  if (!PyArg_ParseTupleAndKeywords(args, kwargs, "", kwlist)) {
    PyErr_SetString(PyExc_TypeError, "Error during parsing version()");
    return NULL;
  }

  PyObject *version = PyList_New(3);
  PyList_SetItem(version, 0, PyFloat_FromDouble(OPENSCAD_YEAR));
  PyList_SetItem(version, 1, PyFloat_FromDouble(OPENSCAD_MONTH));
#ifdef OPENSCAD_DAY
  PyList_SetItem(version, 2, PyFloat_FromDouble(OPENSCAD_DAY));
#else
  PyList_SetItem(version, 2, PyFloat_FromDouble(0));
#endif

  return version;
}

PyObject *python_osversion_num(PyObject *self, PyObject *args, PyObject *kwargs)
{
  char *kwlist[] = {NULL};
  if (!PyArg_ParseTupleAndKeywords(args, kwargs, "", kwlist)) {
    PyErr_SetString(PyExc_TypeError, "Error during parsing version_num()");
    return NULL;
  }

  double version = OPENSCAD_YEAR * 10000 + OPENSCAD_MONTH * 100;
#ifdef OPENSCAD_DAY
  version += OPENSCAD_DAY;
#endif
  return PyFloat_FromDouble(version);
}

PyObject *python_offset_core(PyObject *obj, double r, double delta, PyObject *chamfer, double fn,
                             double fa, double fs)
{
  DECLARE_INSTANCE
  auto node = std::make_shared<OffsetNode>(instance);

  PyObject *dummydict;
  PyTypeObject *type = PyOpenSCADObjectType(obj);
  std::shared_ptr<AbstractNode> child = PyOpenSCADObjectToNodeMulti(obj, &dummydict);
  if (child == NULL) {
    PyErr_SetString(PyExc_TypeError, "Invalid type for Object in offset");
    return NULL;
  }

  get_fnas(node->fn, node->fa, node->fs);
  if (!isnan(fn)) node->fn = fn;
  if (!isnan(fa)) node->fa = fa;
  if (!isnan(fs)) node->fs = fs;

  node->delta = 1;
  node->chamfer = false;
  node->join_type = Clipper2Lib::JoinType::Round;
  if (!isnan(r)) {
    node->delta = r;
  } else if (!isnan(delta)) {
    node->delta = delta;
    node->join_type = Clipper2Lib::JoinType::Miter;
    if (chamfer == Py_True) {
      node->chamfer = true;
      node->join_type = Clipper2Lib::JoinType::Square;
    } else if (chamfer == Py_False || chamfer == NULL) node->chamfer = 0;
    else {
      PyErr_SetString(PyExc_TypeError, "Unknown Value for chamfer parameter");
      return NULL;
    }
  }
  node->children.push_back(child);
  return PyOpenSCADObjectFromNode(type, node);
}

PyObject *python_offset(PyObject *self, PyObject *args, PyObject *kwargs)
{
  char *kwlist[] = {"obj", "r", "delta", "chamfer", "fn", "fa", "fs", NULL};
  PyObject *obj = NULL;
  double r = NAN, delta = NAN;
  PyObject *chamfer = NULL;
  double fn = NAN, fa = NAN, fs = NAN;
  if (!PyArg_ParseTupleAndKeywords(args, kwargs, "O|ddOddd", kwlist, &obj, &r, &delta, &chamfer, &fn,
                                   &fa, &fs)) {
    PyErr_SetString(PyExc_TypeError, "Error during parsing offset(object,r,delta)");
    return NULL;
  }
  return python_offset_core(obj, r, delta, chamfer, fn, fa, fs);
}

PyObject *python_oo_offset(PyObject *obj, PyObject *args, PyObject *kwargs)
{
  char *kwlist[] = {"r", "delta", "chamfer", "fn", "fa", "fs", NULL};
  double r = NAN, delta = NAN;
  PyObject *chamfer = NULL;
  double fn = NAN, fa = NAN, fs = NAN;
  if (!PyArg_ParseTupleAndKeywords(args, kwargs, "|ddOddd", kwlist, &r, &delta, &chamfer, &fn, &fa,
                                   &fs)) {
    PyErr_SetString(PyExc_TypeError, "Error during parsing offset(object,r,delta)");
    return NULL;
  }
  return python_offset_core(obj, r, delta, chamfer, fn, fa, fs);
}

PyObject *python_projection_core(PyObject *obj, PyObject *cut, int convexity)
{
  DECLARE_INSTANCE
  auto node = std::make_shared<ProjectionNode>(instance);
  PyObject *dummydict;
  PyTypeObject *type = PyOpenSCADObjectType(obj);
  std::shared_ptr<AbstractNode> child = PyOpenSCADObjectToNodeMulti(obj, &dummydict);
  if (child == NULL) {
    PyErr_SetString(PyExc_TypeError, "Invalid type for Object in projection");
    return NULL;
  }
  node->convexity = convexity;
  node->cut_mode = 0;
  if (cut == Py_True) node->cut_mode = 1;
  else if (cut == Py_False) node->cut_mode = 0;
  else {
    PyErr_SetString(PyExc_TypeError, "cut can be either True or false");
    return NULL;
  }

  node->children.push_back(child);
  return PyOpenSCADObjectFromNode(type, node);
}

PyObject *python_projection(PyObject *self, PyObject *args, PyObject *kwargs)
{
  char *kwlist[] = {"obj", "cut", "convexity", NULL};
  PyObject *obj = NULL;
  PyObject *cutmode = Py_False;
  long convexity = 2;
  if (!PyArg_ParseTupleAndKeywords(args, kwargs, "O|Ol", kwlist, &obj, &cutmode, &convexity)) {
    PyErr_SetString(PyExc_TypeError, "Error during parsing projection(object)");
    return NULL;
  }
  return python_projection_core(obj, cutmode, convexity);
}

PyObject *python_oo_projection(PyObject *obj, PyObject *args, PyObject *kwargs)
{
  char *kwlist[] = {"cut", "convexity", NULL};
  PyObject *cutmode = Py_False;
  long convexity = 2;
  if (!PyArg_ParseTupleAndKeywords(args, kwargs, "|Ol", kwlist, &cutmode, &convexity)) {
    PyErr_SetString(PyExc_TypeError, "Error during parsing projection(object)");
    return NULL;
  }
  return python_projection_core(obj, cutmode, convexity);
}

PyObject *python_group(PyObject *self, PyObject *args, PyObject *kwargs)
{
  DECLARE_INSTANCE
  std::shared_ptr<AbstractNode> child;

  auto node = std::make_shared<GroupNode>(instance);

  char *kwlist[] = {"obj", NULL};
  PyObject *obj = NULL;
  PyObject *dummydict;
  if (!PyArg_ParseTupleAndKeywords(args, kwargs, "O!", kwlist, &PyOpenSCADType, &obj)) {
    PyErr_SetString(PyExc_TypeError, "Error during parsing group(group)");
    return NULL;
  }
  PyTypeObject *type = PyOpenSCADObjectType(obj);
  child = PyOpenSCADObjectToNode(obj, &dummydict);

  node->children.push_back(child);
  return PyOpenSCADObjectFromNode(type, node);
}

PyObject *python_align_core(PyObject *obj, PyObject *pyrefmat, PyObject *pydstmat)
{
  if (!PyObject_IsInstance(obj, reinterpret_cast<PyObject *>(&PyOpenSCADType))) {
    PyErr_SetString(PyExc_TypeError, "Must specify Object as 1st parameter");
    return nullptr;
  }
  PyObject *child_dict = nullptr;
  PyTypeObject *type = PyOpenSCADObjectType(obj);
  std::shared_ptr<AbstractNode> dstnode = PyOpenSCADObjectToNode(obj, &child_dict);
  if (dstnode == nullptr) {
    PyErr_SetString(PyExc_TypeError, "Invalid align object");
    return Py_None;
  }
  DECLARE_INSTANCE
  auto multmatnode = std::make_shared<TransformNode>(instance, "align");
  multmatnode->children.push_back(dstnode);
  Matrix4d mat;
  Matrix4d MT = Matrix4d::Identity();

  if (!python_tomatrix(pyrefmat, mat)) MT = MT * mat;
  if (!python_tomatrix(pydstmat, mat)) MT = MT * mat.inverse();

  multmatnode->matrix = MT;
  multmatnode->setPyName(dstnode->getPyName());

  PyObject *pyresult = PyOpenSCADObjectFromNode(type, multmatnode);
  if (child_dict != nullptr) {
    PyObject *key, *value;
    Py_ssize_t pos = 0;
    while (PyDict_Next(child_dict, &pos, &key, &value)) {
      //       PyObject* value1 = PyUnicode_AsEncodedString(key, "utf-8", "~");
      //       const char *value_str =  PyBytes_AS_STRING(value1);
      if (!python_tomatrix(value, mat)) {
        mat = MT * mat;
        PyDict_SetItem(((PyOpenSCADObject *)pyresult)->dict, key, python_frommatrix(mat));
      } else PyDict_SetItem(((PyOpenSCADObject *)pyresult)->dict, key, value);
    }
  }
  return pyresult;
}

PyObject *python_align(PyObject *self, PyObject *args, PyObject *kwargs)
{
  char *kwlist[] = {"obj", "refmat", "objmat", NULL};
  PyObject *obj = NULL;
  PyObject *pyrefmat = NULL;
  PyObject *pyobjmat = NULL;
  if (!PyArg_ParseTupleAndKeywords(args, kwargs, "OO|O", kwlist, &obj, &pyrefmat, &pyobjmat)) {
    PyErr_SetString(PyExc_TypeError, "Error during align");
    return NULL;
  }
  return python_align_core(obj, pyrefmat, pyobjmat);
}

PyObject *python_oo_align(PyObject *obj, PyObject *args, PyObject *kwargs)
{
  char *kwlist[] = {"refmat", "objmat", NULL};
  PyObject *pyrefmat = NULL;
  PyObject *pyobjmat = NULL;
  if (!PyArg_ParseTupleAndKeywords(args, kwargs, "O|O", kwlist, &pyrefmat, &pyobjmat)) {
    PyErr_SetString(PyExc_TypeError, "Error during align");
    return NULL;
  }
  return python_align_core(obj, pyrefmat, pyobjmat);
}

PyObject *do_import_python(PyObject *self, PyObject *args, PyObject *kwargs, ImportType type)
{
  DECLARE_INSTANCE
  char *kwlist[] = {"file",   "layer",    "convexity", "origin", "scale", "width",
                    "height", "filename", "center",    "dpi",    "id",    NULL};
  double fn = NAN, fa = NAN, fs = NAN;

  std::string filename;
  const char *v = NULL, *layer = NULL, *id = NULL;
  PyObject *center = NULL;
  int convexity = 2;
  double scale = 1.0, width = 1, height = 1, dpi = 1.0;
  PyObject *origin = NULL;
  if (!PyArg_ParseTupleAndKeywords(args, kwargs, "s|slO!dddsfOddd", kwlist, &v, &layer, &convexity,
                                   &PyList_Type, origin, &scale, &width, &height, &center, &dpi, &id,
                                   &fn, &fa, &fs

                                   )) {
    PyErr_SetString(PyExc_TypeError, "Error during parsing osimport(filename)");
    return NULL;
  }
  filename = lookup_file(v == NULL ? "" : v, python_scriptpath.parent_path().u8string(),
                         instance->location().filePath().parent_path().string());
  if (!filename.empty()) handle_dep(filename);
  ImportType actualtype = type;
  if (actualtype == ImportType::UNKNOWN) {
    std::string extraw = fs::path(filename).extension().generic_string();
    std::string ext = boost::algorithm::to_lower_copy(extraw);
    if (ext == ".stl") actualtype = ImportType::STL;
    else if (ext == ".off") actualtype = ImportType::OFF;
    else if (ext == ".obj") actualtype = ImportType::OBJ;
    else if (ext == ".dxf") actualtype = ImportType::DXF;
    else if (ext == ".nef3") actualtype = ImportType::NEF3;
    else if (ext == ".3mf") actualtype = ImportType::_3MF;
    else if (ext == ".amf") actualtype = ImportType::AMF;
    else if (ext == ".svg") actualtype = ImportType::SVG;
    else if (ext == ".stp") actualtype = ImportType::STEP;
    else if (ext == ".step") actualtype = ImportType::STEP;
  }

  auto node = std::make_shared<ImportNode>(instance, actualtype);

  get_fnas(node->fn, node->fa, node->fs);
  if (!isnan(fn)) node->fn = fn;
  if (!isnan(fa)) node->fa = fa;
  if (!isnan(fs)) node->fs = fs;

  node->filename = filename;

  if (layer != NULL) node->layer = layer;
  if (id != NULL) node->id = id;
  node->convexity = convexity;
  if (node->convexity <= 0) node->convexity = 1;

  if (origin != NULL && PyList_Check(origin) && PyList_Size(origin) == 2) {
    node->origin_x = PyFloat_AsDouble(PyList_GetItem(origin, 0));
    node->origin_y = PyFloat_AsDouble(PyList_GetItem(origin, 1));
  }

  node->center = 0;
  if (center == Py_True) node->center = 1;

  node->scale = scale;
  if (node->scale <= 0) node->scale = 1;

  node->dpi = ImportNode::SVG_DEFAULT_DPI;
  double val = dpi;
  if (val < 0.001) {
    PyErr_SetString(PyExc_TypeError, "Invalid dpi value giving");
    return NULL;
  } else {
    node->dpi = val;
  }

  node->width = width;
  node->height = height;
  return PyOpenSCADObjectFromNode(&PyOpenSCADType, node);
}

PyObject *python_oo_clone(PyObject *self, PyObject *args, PyObject *kwargs)
{
  PyObject *dict;
  PyObject *obj = NULL;
  char *kwlist[] = {"obj", NULL};

  if (!PyArg_ParseTupleAndKeywords(args, kwargs, "O", kwlist, &obj)) {
    PyErr_SetString(PyExc_TypeError, "Error during clone");
    return NULL;
  }
  std::shared_ptr<AbstractNode> node = PyOpenSCADObjectToNodeMulti(obj, &dict);
  if (node.use_count() > 1) ((PyOpenSCADObject *)self)->node = node->clone();
  else ((PyOpenSCADObject *)self)->node = node;

  if (dict != nullptr) {
    PyObject *key, *value;
    Py_ssize_t pos = 0;
    while (PyDict_Next(dict, &pos, &key, &value)) {
      PyDict_SetItem(((PyOpenSCADObject *)self)->dict, key, value);
    }
  }
  return Py_None;
}

PyObject *python_import(PyObject *self, PyObject *args, PyObject *kwargs)
{
  return do_import_python(self, args, kwargs, ImportType::UNKNOWN);
}

#ifndef OPENSCAD_NOGUI
std::vector<std::string> nimport_downloaded;

extern int curl_download(std::string url, std::string path);
PyObject *python_nimport(PyObject *self, PyObject *args, PyObject *kwargs)
{
  static bool called_already = false;
  char *kwlist[] = {"url", NULL};
  const char *c_url = nullptr;
  if (!PyArg_ParseTupleAndKeywords(args, kwargs, "s", kwlist, &c_url)) {
    PyErr_SetString(PyExc_TypeError, "Error during parsing nimport(filename)");
    return NULL;
  }
  if (c_url == nullptr) return Py_None;

  std::string url = c_url;
  std::string filename, path, importcode;
  filename = url.substr(url.find_last_of("/") + 1);
  importcode = "from " + filename.substr(0, filename.find_last_of(".")) + " import *";

  path = PlatformUtils::userLibraryPath() + "/" + filename;
  bool do_download = false;
  if (std::find(nimport_downloaded.begin(), nimport_downloaded.end(), url) == nimport_downloaded.end()) {
    do_download = true;
    nimport_downloaded.push_back(url);
  }

  std::ifstream f(path.c_str());
  if (!f.good()) {
    do_download = true;
  }

  if (do_download) {
    curl_download(url, path);
  }

  PyRun_SimpleString(importcode.c_str());
  return Py_None;
}
#endif

void python_str_sub(std::ostringstream& stream, const std::shared_ptr<AbstractNode>& node, int ident)
{
  for (int i = 0; i < ident; i++) stream << "  ";
  stream << node->toString();
  switch (node->children.size()) {
  case 0: stream << ";\n"; break;
  case 1:
    stream << "\n";
    python_str_sub(stream, node->children[0], ident + 1);
    break;
  default:
    stream << "{\n";
    for (const auto& child : node->children) {
      python_str_sub(stream, child, ident + 1);
    }
    for (int i = 0; i < ident; i++) stream << "  ";
    stream << "}\n";
  }
}

PyObject *python_str(PyObject *self)
{
  std::ostringstream stream;
  PyObject *dummydict;
  std::shared_ptr<AbstractNode> node = PyOpenSCADObjectToNode(self, &dummydict);
  if (node != nullptr) python_str_sub(stream, node, 0);
  else stream << "Invalid OpenSCAD Object";

  return PyUnicode_FromStringAndSize(stream.str().c_str(), stream.str().size());
}

PyObject *python_add_parameter(PyObject *self, PyObject *args, PyObject *kwargs, ImportType type)
{
  char *kwlist[] = {"name", "default", NULL};
  char *name = NULL;
  PyObject *value = NULL;
  if (!PyArg_ParseTupleAndKeywords(args, kwargs, "sO", kwlist, &name, &value)) {
    PyErr_SetString(PyExc_TypeError, "Error during parsing add_parameter(name,defval)");
    return NULL;
  }
  bool found = false;
  std::shared_ptr<Literal> lit;
  if (value == Py_True) {
    lit = std::make_shared<Literal>(true, Location::NONE);
    found = true;
  } else if (value == Py_False) {
    lit = std::make_shared<Literal>(false, Location::NONE);
    found = true;
  } else if (PyFloat_Check(value)) {
    lit = std::make_shared<Literal>(PyFloat_AsDouble(value), Location::NONE);
    found = true;
  } else if (PyLong_Check(value)) {
    lit = std::make_shared<Literal>(PyLong_AsLong(value) * 1.0, Location::NONE);
    found = true;
  } else if (PyUnicode_Check(value)) {
    PyObject *value1 = PyUnicode_AsEncodedString(value, "utf-8", "~");
    const char *value_str = PyBytes_AS_STRING(value1);
    lit = std::make_shared<Literal>(value_str, Location::NONE);
    found = true;
  }

  if (found) {
    AnnotationList annotationList;
    //    annotationList.push_back(Annotation("Parameter",std::make_shared<Literal>("Parameter")));
    //    annotationList.push_back(Annotation("Description",std::make_shared<Literal>("Description")));
    //    annotationList.push_back(Annotation("Group",std::make_shared<Literal>("Group")));
    auto assignment = std::make_shared<Assignment>(name, lit);
    //    assignment->addAnnotations(&annotationList);
    customizer_parameters.push_back(assignment);
    PyObject *value_effective = value;
    for (unsigned int i = 0; i < customizer_parameters_finished.size(); i++) {
      if (customizer_parameters_finished[i]->getName() == name) {
        auto expr = customizer_parameters_finished[i]->getExpr();
        const auto& lit = std::dynamic_pointer_cast<Literal>(expr);
        if (lit != nullptr) {
          if (lit->isDouble()) value_effective = PyFloat_FromDouble(lit->toDouble());
          if (lit->isString()) value_effective = PyUnicode_FromString(lit->toString().c_str());
        }
      }
    }
    PyObject *maindict = PyModule_GetDict(pythonMainModule.get());
    PyDict_SetItemString(maindict, name, value_effective);
  }
  return Py_None;
}

PyObject *python_scad(PyObject *self, PyObject *args, PyObject *kwargs)
{
  DECLARE_INSTANCE
  char *kwlist[] = {"code", NULL};
  const char *code = NULL;
  if (!PyArg_ParseTupleAndKeywords(args, kwargs, "s", kwlist, &code)) {
    PyErr_SetString(PyExc_TypeError, "Error during parsing scad(code)");
    return NULL;
  }

  SourceFile *parsed_file = NULL;
  if (!parse(parsed_file, code, "python", "python", false)) {
    PyErr_SetString(PyExc_TypeError, "Error in SCAD code");
    return Py_None;
  }
  parsed_file->handleDependencies(true);

  EvaluationSession session{"python"};
  ContextHandle<BuiltinContext> builtin_context{Context::create<BuiltinContext>(&session)};
  std::shared_ptr<const FileContext> file_context;
  std::shared_ptr<AbstractNode> resultnode = parsed_file->instantiate(*builtin_context, &file_context);
  resultnode = resultnode->clone();  // instmod will go out of scope
  delete parsed_file;
  parsed_file = nullptr;
  return PyOpenSCADObjectFromNode(&PyOpenSCADType, resultnode);
}

PyObject *python_osuse_include(int mode, PyObject *self, PyObject *args, PyObject *kwargs)
{
  DECLARE_INSTANCE
  auto empty = std::make_shared<CubeNode>(instance);
  char *kwlist[] = {"file", NULL};
  const char *file = NULL;
  std::ostringstream stream;
  if (!PyArg_ParseTupleAndKeywords(args, kwargs, "s", kwlist, &file)) {
    if (mode) PyErr_SetString(PyExc_TypeError, "Error during parsing osinclude(path)");
    else PyErr_SetString(PyExc_TypeError, "Error during parsing osuse(path)");
    return NULL;
  }
  const std::string filename = lookup_file(file, python_scriptpath.parent_path().u8string(), ".");
  stream << "include <" << filename << ">\n";

  SourceFile *source;
  if (!parse(source, stream.str(), "python", "python", false)) {
    PyErr_SetString(PyExc_TypeError, "Error in SCAD code");
    return Py_None;
  }
  if (mode == 0) source->scope->moduleInstantiations.clear();
  source->handleDependencies(true);

  EvaluationSession *session = new EvaluationSession("python");
  ContextHandle<BuiltinContext> builtin_context{Context::create<BuiltinContext>(session)};

  std::shared_ptr<const FileContext> osinclude_context;
  std::shared_ptr<AbstractNode> resultnode =
    source->instantiate(*builtin_context, &osinclude_context);  // TODO keine globakle var, kollision!

  auto scope = source->scope;
  PyOpenSCADObject *result = (PyOpenSCADObject *)PyOpenSCADObjectFromNode(&PyOpenSCADType, empty);

  for (auto mod : source->scope->modules) {  // copy modules
    std::shared_ptr<UserModule> usmod = mod.second;
    InstantiableModule m;
    //    m.defining_context=osinclude_context;
    //    m.module=mod.second.get();
    //    boost::optional<InstantiableModule> res(m);
    PyDict_SetItemString(result->dict, mod.first.c_str(),
                         PyDataObjectFromModule(&PyDataType, filename, mod.first));
  }

  for (auto fun : source->scope->functions) {           // copy functions
    std::shared_ptr<UserFunction> usfunc = fun.second;  // install lambda functions ?
                                                        //    printf("%s\n",fun.first.c_str());
                                                        //    InstantiableModule m;
                                                        //    m.defining_context=osinclude_context;
                                                        //    m.module=mod.second.get();
                                                        //    boost::optional<InstantiableModule> res(m);
    //    PyDict_SetItemString(result->dict, mod.first.c_str(),PyDataObjectFromModule(&PyDataType, res
    //    ));
  }

  for (auto ass : source->scope->assignments) {  // copy assignments
                                                 //    printf("Var %s\n",ass->getName().c_str());
    const std::shared_ptr<Expression> expr = ass->getExpr();
    Value val = expr->evaluate(osinclude_context);
    if (val.isDefined()) {
      PyObject *res = python_fromopenscad(std::move(val));
      PyDict_SetItemString(result->dict, ass->getName().c_str(), res);
    }
  }
  // SourceFileCache::instance()->clear();
  return (PyObject *)result;
}

PyObject *python_osuse(PyObject *self, PyObject *args, PyObject *kwargs)
{
  return python_osuse_include(0, self, args, kwargs);
}

PyObject *python_osinclude(PyObject *self, PyObject *args, PyObject *kwargs)
{
  LOG(message_group::Deprecated, "osinclude  is deprecated, please use osuse() instead");
  return python_osuse_include(1, self, args, kwargs);
}

PyObject *python_debug_modifier(PyObject *arg, int mode)
{
  DECLARE_INSTANCE
  PyObject *dummydict;
  PyTypeObject *type = PyOpenSCADObjectType(arg);
  auto child = PyOpenSCADObjectToNode(arg, &dummydict);
  switch (mode) {
  case 0: instance->tag_highlight = true; break;   // #
  case 1: instance->tag_background = true; break;  // %
  case 2: instance->tag_root = true; break;        // !
  }
  auto node = std::make_shared<CsgOpNode>(instance, OpenSCADOperator::UNION);
  node->children.push_back(child);
  return PyOpenSCADObjectFromNode(type, node);  // TODO 1st loswerden
}

PyObject *python_debug_modifier_func(PyObject *self, PyObject *args, PyObject *kwargs, int mode)
{
  char *kwlist[] = {"obj", NULL};
  PyObject *obj = NULL;
  if (!PyArg_ParseTupleAndKeywords(args, kwargs, "O!", kwlist, &PyOpenSCADType, &obj)) {
    PyErr_SetString(PyExc_TypeError, "Error during parsing group(group)");
    return NULL;
  }
  return python_debug_modifier(obj, mode);
}

PyObject *python_debug_modifier_func_oo(PyObject *obj, PyObject *args, PyObject *kwargs, int mode)
{
  char *kwlist[] = {NULL};
  if (!PyArg_ParseTupleAndKeywords(args, kwargs, "", kwlist)) {
    PyErr_SetString(PyExc_TypeError, "Error during parsing group(group)");
    return NULL;
  }
  return python_debug_modifier(obj, mode);
}

PyObject *python_highlight(PyObject *self, PyObject *args, PyObject *kwargs)
{
  return python_debug_modifier_func(self, args, kwargs, 0);
}

PyObject *python_oo_highlight(PyObject *self, PyObject *args, PyObject *kwargs)
{
  return python_debug_modifier_func_oo(self, args, kwargs, 0);
}

PyObject *python_background(PyObject *self, PyObject *args, PyObject *kwargs)
{
  return python_debug_modifier_func(self, args, kwargs, 1);
}

PyObject *python_oo_background(PyObject *self, PyObject *args, PyObject *kwargs)
{
  return python_debug_modifier_func_oo(self, args, kwargs, 1);
}

PyObject *python_only(PyObject *self, PyObject *args, PyObject *kwargs)
{
  return python_debug_modifier_func(self, args, kwargs, 2);
}

PyObject *python_oo_only(PyObject *self, PyObject *args, PyObject *kwargs)
{
  return python_debug_modifier_func_oo(self, args, kwargs, 2);
}

PyObject *python_nb_invert(PyObject *arg) { return python_debug_modifier(arg, 2); }

PyObject *python_nb_neg(PyObject *arg) { return python_debug_modifier(arg, 1); }

PyObject *python_nb_pos(PyObject *arg) { return python_debug_modifier(arg, 0); }

#ifndef OPENSCAD_NOGUI
extern void add_menuitem_trampoline(const char *menuname, const char *itemname, const char *callback);
PyObject *python_add_menuitem(PyObject *self, PyObject *args, PyObject *kwargs, int mode)
{
  char *kwlist[] = {"menuname", "itemname", "callback", NULL};
  const char *menuname = nullptr, *itemname = nullptr, *callback = nullptr;

  if (!PyArg_ParseTupleAndKeywords(args, kwargs, "sss", kwlist, &menuname, &itemname, &callback)) {
    PyErr_SetString(PyExc_TypeError, "Error during parsing add_menuitem");
    return NULL;
  }
  add_menuitem_trampoline(menuname, itemname, callback);
  return Py_None;
}
#endif

PyObject *python_model(PyObject *self, PyObject *args, PyObject *kwargs, int mode)
{
  char *kwlist[] = {NULL};

  if (!PyArg_ParseTupleAndKeywords(args, kwargs, "", kwlist)) {
    PyErr_SetString(PyExc_TypeError, "Error during parsing model");
    return NULL;
  }
  if (genlang_result_node == nullptr) return Py_None;
  return PyOpenSCADObjectFromNode(&PyOpenSCADType, genlang_result_node);
}

PyObject *python_modelpath(PyObject *self, PyObject *args, PyObject *kwargs, int mode)
{
  char *kwlist[] = {NULL};

  if (!PyArg_ParseTupleAndKeywords(args, kwargs, "", kwlist)) {
    PyErr_SetString(PyExc_TypeError, "Error during parsing model");
    return NULL;
  }
  return PyUnicode_FromString(python_scriptpath.u8string().c_str());
}

PyObject *python_oo_dict(PyObject *self, PyObject *args, PyObject *kwargs)
{
  PyObject *dict = ((PyOpenSCADObject *)self)->dict;
  Py_INCREF(dict);
  return dict;
}

int PyDict_SetDefaultRef(PyObject *d, PyObject *key, PyObject *default_value, PyObject **result)
{
  PyDict_SetDefault(d, key, default_value);
  return 0;
}

int type_add_method(PyTypeObject *type, PyMethodDef *meth)  // from typeobject.c
{
  PyObject *descr;
  int isdescr = 1;
  if (meth->ml_flags & METH_CLASS) {
    if (meth->ml_flags & METH_STATIC) {
      PyErr_SetString(PyExc_ValueError, "method cannot be both class and static");
      return -1;
    }
    descr = PyDescr_NewClassMethod(type, meth);
  } else if (meth->ml_flags & METH_STATIC) {
    PyObject *cfunc = PyCFunction_NewEx(meth, (PyObject *)type, NULL);
    if (cfunc == NULL) {
      return -1;
    }
    descr = PyStaticMethod_New(cfunc);
    isdescr = 0;  // PyStaticMethod is not PyDescrObject
    Py_DECREF(cfunc);
  } else {
    descr = PyDescr_NewMethod(type, meth);
  }
  if (descr == NULL) {
    return -1;
  }

  PyObject *name;
  if (isdescr) {
    name = PyDescr_NAME(descr);
  } else {
    name = PyUnicode_FromString(meth->ml_name);
    if (name == NULL) {
      Py_DECREF(descr);
      return -1;
    }
  }

  int err;
  PyObject *dict = type->tp_dict;
  if (!(meth->ml_flags & METH_COEXIST)) {
    err = PyDict_SetDefaultRef(dict, name, descr, NULL) < 0;
  } else {
    err = PyDict_SetItem(dict, name, descr) < 0;
  }
  if (!isdescr) {
    Py_DECREF(name);
  }
  Py_DECREF(descr);
  if (err) {
    return -1;  // return here
  }
  return 0;
}

std::vector<PyObject *> python_member_callables;
std::vector<std::string> python_member_names;
int python_member_callind;

PyObject *python_member_trampoline(PyObject *self, PyObject *args, PyObject *kwargs)
{
  int n = PyTuple_Size(args);
  PyObject *newargs = PyTuple_New(n + 1);
  PyTuple_SetItem(newargs, 0, self);
  for (int i = 0; i < n; i++) PyTuple_SetItem(newargs, i + 1, PyTuple_GetItem(args, i));

  return PyObject_Call(python_member_callables[python_member_callind], newargs, kwargs);
}

#define PYTHON_MAX_USERMEMBERS 20

PyObject *python_member_trampoline_0(PyObject *self, PyObject *args, PyObject *kwargs)
{
  python_member_callind = 0;
  return python_member_trampoline(self, args, kwargs);
}
PyObject *python_member_trampoline_1(PyObject *self, PyObject *args, PyObject *kwargs)
{
  python_member_callind = 1;
  return python_member_trampoline(self, args, kwargs);
}
PyObject *python_member_trampoline_2(PyObject *self, PyObject *args, PyObject *kwargs)
{
  python_member_callind = 2;
  return python_member_trampoline(self, args, kwargs);
}
PyObject *python_member_trampoline_3(PyObject *self, PyObject *args, PyObject *kwargs)
{
  python_member_callind = 3;
  return python_member_trampoline(self, args, kwargs);
}
PyObject *python_member_trampoline_4(PyObject *self, PyObject *args, PyObject *kwargs)
{
  python_member_callind = 4;
  return python_member_trampoline(self, args, kwargs);
}
PyObject *python_member_trampoline_5(PyObject *self, PyObject *args, PyObject *kwargs)
{
  python_member_callind = 5;
  return python_member_trampoline(self, args, kwargs);
}
PyObject *python_member_trampoline_6(PyObject *self, PyObject *args, PyObject *kwargs)
{
  python_member_callind = 6;
  return python_member_trampoline(self, args, kwargs);
}
PyObject *python_member_trampoline_7(PyObject *self, PyObject *args, PyObject *kwargs)
{
  python_member_callind = 7;
  return python_member_trampoline(self, args, kwargs);
}
PyObject *python_member_trampoline_8(PyObject *self, PyObject *args, PyObject *kwargs)
{
  python_member_callind = 8;
  return python_member_trampoline(self, args, kwargs);
}
PyObject *python_member_trampoline_9(PyObject *self, PyObject *args, PyObject *kwargs)
{
  python_member_callind = 9;
  return python_member_trampoline(self, args, kwargs);
}
PyObject *python_member_trampoline_10(PyObject *self, PyObject *args, PyObject *kwargs)
{
  python_member_callind = 10;
  return python_member_trampoline(self, args, kwargs);
}
PyObject *python_member_trampoline_11(PyObject *self, PyObject *args, PyObject *kwargs)
{
  python_member_callind = 11;
  return python_member_trampoline(self, args, kwargs);
}
PyObject *python_member_trampoline_12(PyObject *self, PyObject *args, PyObject *kwargs)
{
  python_member_callind = 12;
  return python_member_trampoline(self, args, kwargs);
}
PyObject *python_member_trampoline_13(PyObject *self, PyObject *args, PyObject *kwargs)
{
  python_member_callind = 13;
  return python_member_trampoline(self, args, kwargs);
}
PyObject *python_member_trampoline_14(PyObject *self, PyObject *args, PyObject *kwargs)
{
  python_member_callind = 14;
  return python_member_trampoline(self, args, kwargs);
}
PyObject *python_member_trampoline_15(PyObject *self, PyObject *args, PyObject *kwargs)
{
  python_member_callind = 15;
  return python_member_trampoline(self, args, kwargs);
}
PyObject *python_member_trampoline_16(PyObject *self, PyObject *args, PyObject *kwargs)
{
  python_member_callind = 16;
  return python_member_trampoline(self, args, kwargs);
}
PyObject *python_member_trampoline_17(PyObject *self, PyObject *args, PyObject *kwargs)
{
  python_member_callind = 17;
  return python_member_trampoline(self, args, kwargs);
}
PyObject *python_member_trampoline_18(PyObject *self, PyObject *args, PyObject *kwargs)
{
  python_member_callind = 18;
  return python_member_trampoline(self, args, kwargs);
}
PyObject *python_member_trampoline_19(PyObject *self, PyObject *args, PyObject *kwargs)
{
  python_member_callind = 19;
  return python_member_trampoline(self, args, kwargs);
}

PyObject *python_memberfunction(PyObject *self, PyObject *args, PyObject *kwargs)
{
  char *kwlist[] = {"membername", "memberfunc", "docstring", NULL};
  char *membername = nullptr;
  PyObject *memberfunc = nullptr;
  char *memberdoc = nullptr;

  if (!PyArg_ParseTupleAndKeywords(args, kwargs, "sO|s", kwlist, &membername, &memberfunc)) {
    PyErr_SetString(PyExc_TypeError, "Error during parsing member");
    return NULL;
  }
  std::string member_name = membername;
  int curind = std::find(python_member_names.begin(), python_member_names.end(), member_name) -
               python_member_names.begin();

  if (memberdoc == nullptr) {
    memberdoc = "Added by member function";
  }

  if (curind >= PYTHON_MAX_USERMEMBERS) {
    PyErr_SetString(PyExc_TypeError, "Maximum user member amount reached");
    return NULL;
  }

  PyCFunction next_trampoline;
  switch (curind) {
  case 0:  next_trampoline = (PyCFunction)python_member_trampoline_0; break;
  case 1:  next_trampoline = (PyCFunction)python_member_trampoline_1; break;
  case 2:  next_trampoline = (PyCFunction)python_member_trampoline_2; break;
  case 3:  next_trampoline = (PyCFunction)python_member_trampoline_3; break;
  case 4:  next_trampoline = (PyCFunction)python_member_trampoline_4; break;
  case 5:  next_trampoline = (PyCFunction)python_member_trampoline_5; break;
  case 6:  next_trampoline = (PyCFunction)python_member_trampoline_6; break;
  case 7:  next_trampoline = (PyCFunction)python_member_trampoline_7; break;
  case 8:  next_trampoline = (PyCFunction)python_member_trampoline_8; break;
  case 9:  next_trampoline = (PyCFunction)python_member_trampoline_9; break;
  case 10: next_trampoline = (PyCFunction)python_member_trampoline_10; break;
  case 11: next_trampoline = (PyCFunction)python_member_trampoline_11; break;
  case 12: next_trampoline = (PyCFunction)python_member_trampoline_12; break;
  case 13: next_trampoline = (PyCFunction)python_member_trampoline_13; break;
  case 14: next_trampoline = (PyCFunction)python_member_trampoline_14; break;
  case 15: next_trampoline = (PyCFunction)python_member_trampoline_15; break;
  case 16: next_trampoline = (PyCFunction)python_member_trampoline_16; break;
  case 17: next_trampoline = (PyCFunction)python_member_trampoline_17; break;
  case 18: next_trampoline = (PyCFunction)python_member_trampoline_18; break;
  case 19: next_trampoline = (PyCFunction)python_member_trampoline_19; break;
  default: next_trampoline = nullptr;
  }

  PyMethodDef *meth = (PyMethodDef *)malloc(sizeof(PyMethodDef));  // never freed
  meth->ml_name = strdup(membername);
  meth->ml_meth = next_trampoline;
  meth->ml_flags = METH_VARARGS | METH_KEYWORDS;
  meth->ml_doc = memberdoc;
  if (type_add_method(&PyOpenSCADType, meth) < 0) return Py_None;

  Py_INCREF(memberfunc);  // needed because pythons garbage collector eats it when not used.
  if (curind < python_member_names.size()) {
    python_member_callables[curind] = memberfunc;
  } else {
    python_member_names.push_back(member_name);
    python_member_callables.push_back(memberfunc);
  }

  return Py_None;
}

PyMethodDef PyOpenSCADFunctions[] = {
  {"edge", (PyCFunction)python_edge, METH_VARARGS | METH_KEYWORDS, "Create Edge."},
  {"square", (PyCFunction)python_square, METH_VARARGS | METH_KEYWORDS, "Create Square."},
  {"circle", (PyCFunction)python_circle, METH_VARARGS | METH_KEYWORDS, "Create Circle."},
  {"polygon", (PyCFunction)python_polygon, METH_VARARGS | METH_KEYWORDS, "Create Polygon."},
  {"spline", (PyCFunction)python_spline, METH_VARARGS | METH_KEYWORDS, "Create Spline."},
  {"text", (PyCFunction)python_text, METH_VARARGS | METH_KEYWORDS, "Create Text."},
  {"textmetrics", (PyCFunction)python_textmetrics, METH_VARARGS | METH_KEYWORDS, "Get textmetrics."},

  {"cube", (PyCFunction)python_cube, METH_VARARGS | METH_KEYWORDS, "Create Cube."},
  {"cylinder", (PyCFunction)python_cylinder, METH_VARARGS | METH_KEYWORDS, "Create Cylinder."},
  {"sphere", (PyCFunction)python_sphere, METH_VARARGS | METH_KEYWORDS, "Create Sphere."},
  {"polyhedron", (PyCFunction)python_polyhedron, METH_VARARGS | METH_KEYWORDS, "Create Polyhedron."},
#ifdef ENABLE_LIBFIVE
  {"frep", (PyCFunction)python_frep, METH_VARARGS | METH_KEYWORDS, "Create F-Rep."},
  {"ifrep", (PyCFunction)python_ifrep, METH_VARARGS | METH_KEYWORDS, "Create Inverse F-Rep."},
#endif

  {"translate", (PyCFunction)python_translate, METH_VARARGS | METH_KEYWORDS, "Move  Object."},
  {"right", (PyCFunction)python_right, METH_VARARGS | METH_KEYWORDS, "Move  Object."},
  {"left", (PyCFunction)python_left, METH_VARARGS | METH_KEYWORDS, "Move Left Object."},
  {"back", (PyCFunction)python_back, METH_VARARGS | METH_KEYWORDS, "Move Back Object."},
  {"front", (PyCFunction)python_front, METH_VARARGS | METH_KEYWORDS, "Move Front Object."},
  {"up", (PyCFunction)python_up, METH_VARARGS | METH_KEYWORDS, "Move Up Object."},
  {"down", (PyCFunction)python_down, METH_VARARGS | METH_KEYWORDS, "Move Down Object."},
  {"rotx", (PyCFunction)python_rotx, METH_VARARGS | METH_KEYWORDS, "Rotate X Object."},
  {"roty", (PyCFunction)python_roty, METH_VARARGS | METH_KEYWORDS, "Rotate Y Object."},
  {"rotz", (PyCFunction)python_rotz, METH_VARARGS | METH_KEYWORDS, "Rotate Z Object."},
  {"rotate", (PyCFunction)python_rotate, METH_VARARGS | METH_KEYWORDS, "Rotate Object."},
  {"scale", (PyCFunction)python_scale, METH_VARARGS | METH_KEYWORDS, "Scale Object."},
  {"mirror", (PyCFunction)python_mirror, METH_VARARGS | METH_KEYWORDS, "Mirror Object."},
  {"multmatrix", (PyCFunction)python_multmatrix, METH_VARARGS | METH_KEYWORDS, "Multmatrix Object."},
  {"divmatrix", (PyCFunction)python_divmatrix, METH_VARARGS | METH_KEYWORDS, "Divmatrix Object."},
  {"offset", (PyCFunction)python_offset, METH_VARARGS | METH_KEYWORDS, "Offset Object."},
#if defined(ENABLE_EXPERIMENTAL) && defined(ENABLE_CGAL)
  {"roof", (PyCFunction)python_roof, METH_VARARGS | METH_KEYWORDS, "Roof Object."},
#endif
  {"pull", (PyCFunction)python_pull, METH_VARARGS | METH_KEYWORDS, "Pull apart Object."},
  {"wrap", (PyCFunction)python_wrap, METH_VARARGS | METH_KEYWORDS, "Wrap Object around cylidner."},
  {"color", (PyCFunction)python_color, METH_VARARGS | METH_KEYWORDS, "Color Object."},
  {"output", (PyCFunction)python_output, METH_VARARGS | METH_KEYWORDS, "Output the result."},
  {"show", (PyCFunction)python_show, METH_VARARGS | METH_KEYWORDS, "Show the result."},
  {"separate", (PyCFunction)python_separate, METH_VARARGS | METH_KEYWORDS, "Split into separate parts."},
  {"export", (PyCFunction)python_export, METH_VARARGS | METH_KEYWORDS, "Export the result."},
  {"find_face", (PyCFunction)python_find_face, METH_VARARGS | METH_KEYWORDS, "find_face."},
  {"sitonto", (PyCFunction)python_sitonto, METH_VARARGS | METH_KEYWORDS, "sitonto"},

  {"linear_extrude", (PyCFunction)python_linear_extrude, METH_VARARGS | METH_KEYWORDS,
   "Linear_extrude Object."},
  {"rotate_extrude", (PyCFunction)python_rotate_extrude, METH_VARARGS | METH_KEYWORDS,
   "Rotate_extrude Object."},
  {"path_extrude", (PyCFunction)python_path_extrude, METH_VARARGS | METH_KEYWORDS,
   "Path_extrude Object."},
  {"skin", (PyCFunction)python_skin, METH_VARARGS | METH_KEYWORDS, "Path_extrude Object."},

  {"union", (PyCFunction)python_union, METH_VARARGS | METH_KEYWORDS, "Union Object."},
  {"difference", (PyCFunction)python_difference, METH_VARARGS | METH_KEYWORDS, "Difference Object."},
  {"intersection", (PyCFunction)python_intersection, METH_VARARGS | METH_KEYWORDS,
   "Intersection Object."},
  {"hull", (PyCFunction)python_hull, METH_VARARGS | METH_KEYWORDS, "Hull Object."},
  {"minkowski", (PyCFunction)python_minkowski, METH_VARARGS | METH_KEYWORDS, "Minkowski Object."},
  {"fill", (PyCFunction)python_fill, METH_VARARGS | METH_KEYWORDS, "Fill Object."},
  {"resize", (PyCFunction)python_resize, METH_VARARGS | METH_KEYWORDS, "Resize Object."},
  {"concat", (PyCFunction)python_concat, METH_VARARGS | METH_KEYWORDS, "Concatenate Object."},

  {"highlight", (PyCFunction)python_highlight, METH_VARARGS | METH_KEYWORDS, "Highlight Object."},
  {"background", (PyCFunction)python_background, METH_VARARGS | METH_KEYWORDS, "Background Object."},
  {"only", (PyCFunction)python_only, METH_VARARGS | METH_KEYWORDS, "Only Object."},

  {"projection", (PyCFunction)python_projection, METH_VARARGS | METH_KEYWORDS, "Projection Object."},
  {"surface", (PyCFunction)python_surface, METH_VARARGS | METH_KEYWORDS, "Surface Object."},
  {"sheet", (PyCFunction)python_sheet, METH_VARARGS | METH_KEYWORDS, "Sheet Object."},
  {"mesh", (PyCFunction)python_mesh, METH_VARARGS | METH_KEYWORDS, "exports mesh."},
  {"bbox", (PyCFunction)python_bbox, METH_VARARGS | METH_KEYWORDS, "caluculate bbox of object."},
  {"faces", (PyCFunction)python_faces, METH_VARARGS | METH_KEYWORDS, "exports a list of faces."},
  {"edges", (PyCFunction)python_edges, METH_VARARGS | METH_KEYWORDS,
   "exports a list of edges from a face."},
  {"explode", (PyCFunction)python_explode, METH_VARARGS | METH_KEYWORDS,
   "explode a solid with a vector"},
  {"oversample", (PyCFunction)python_oversample, METH_VARARGS | METH_KEYWORDS, "oversample."},
  {"debug", (PyCFunction)python_debug, METH_VARARGS | METH_KEYWORDS, "debug a face."},
  {"repair", (PyCFunction)python_repair, METH_VARARGS | METH_KEYWORDS, "Make solid watertight."},
  {"fillet", (PyCFunction)python_fillet, METH_VARARGS | METH_KEYWORDS, "fillet."},

  {"group", (PyCFunction)python_group, METH_VARARGS | METH_KEYWORDS, "Group Object."},
  {"render", (PyCFunction)python_render, METH_VARARGS | METH_KEYWORDS, "Render Object."},
  {"osimport", (PyCFunction)python_import, METH_VARARGS | METH_KEYWORDS, "Import Object."},
  {"osuse", (PyCFunction)python_osuse, METH_VARARGS | METH_KEYWORDS, "Use OpenSCAD Library."},
  {"osinclude", (PyCFunction)python_osinclude, METH_VARARGS | METH_KEYWORDS,
   "Include OpenSCAD Library."},
  {"version", (PyCFunction)python_osversion, METH_VARARGS | METH_KEYWORDS, "Output openscad Version."},
  {"version_num", (PyCFunction)python_osversion_num, METH_VARARGS | METH_KEYWORDS,
   "Output openscad Version."},
  {"add_parameter", (PyCFunction)python_add_parameter, METH_VARARGS | METH_KEYWORDS,
   "Add Parameter for Customizer."},
  {"scad", (PyCFunction)python_scad, METH_VARARGS | METH_KEYWORDS, "Source OpenSCAD code."},
  {"align", (PyCFunction)python_align, METH_VARARGS | METH_KEYWORDS, "Align Object to another."},
#ifndef OPENSCAD_NOGUI
  {"add_menuitem", (PyCFunction)python_add_menuitem, METH_VARARGS | METH_KEYWORDS,
   "Add Menuitem to the the openscad window."},
  {"nimport", (PyCFunction)python_nimport, METH_VARARGS | METH_KEYWORDS, "Import Networked Object."},
#endif
  {"model", (PyCFunction)python_model, METH_VARARGS | METH_KEYWORDS, "Yield Model"},
  {"modelpath", (PyCFunction)python_modelpath, METH_VARARGS | METH_KEYWORDS,
   "Returns absolute Path to script"},
  {"memberfunction", (PyCFunction)python_memberfunction, METH_VARARGS | METH_KEYWORDS,
   "Registers additional openscad memberfunction functions"},
  {"marked", (PyCFunction)python_marked, METH_VARARGS | METH_KEYWORDS, "Create a marked value."},
  {"Sin", (PyCFunction)python_sin, METH_VARARGS | METH_KEYWORDS, "Calculate sin."},
  {"Cos", (PyCFunction)python_cos, METH_VARARGS | METH_KEYWORDS, "Calculate cos."},
  {"Tan", (PyCFunction)python_tan, METH_VARARGS | METH_KEYWORDS, "Calculate tan."},
  {"Asin", (PyCFunction)python_asin, METH_VARARGS | METH_KEYWORDS, "Calculate asin."},
  {"Acos", (PyCFunction)python_acos, METH_VARARGS | METH_KEYWORDS, "Calculate acos."},
  {"Atan", (PyCFunction)python_atan, METH_VARARGS | METH_KEYWORDS, "Calculate atan."},
  {"norm", (PyCFunction)python_norm, METH_VARARGS | METH_KEYWORDS, "Calculate vector size."},
  {"dot", (PyCFunction)python_dot, METH_VARARGS | METH_KEYWORDS, "Calculate dot product."},
  {"cross", (PyCFunction)python_cross, METH_VARARGS | METH_KEYWORDS, "Calculate cross product."},
  {NULL, NULL, 0, NULL}};

#define OO_METHOD_ENTRY(name, desc) \
  {#name, (PyCFunction)python_oo_##name, METH_VARARGS | METH_KEYWORDS, desc},

PyMethodDef PyOpenSCADMethods[] = {
  OO_METHOD_ENTRY(translate, "Move Object") OO_METHOD_ENTRY(rotate, "Rotate Object") OO_METHOD_ENTRY(
    right, "Right Object") OO_METHOD_ENTRY(left, "Left Object") OO_METHOD_ENTRY(back, "Back Object")
    OO_METHOD_ENTRY(front, "Front Object") OO_METHOD_ENTRY(up, "Up Object") OO_METHOD_ENTRY(
      down, "Lower Object")

      OO_METHOD_ENTRY(union, "Union Object") OO_METHOD_ENTRY(
        difference, "Difference Object") OO_METHOD_ENTRY(intersection, "Intersection Object")

        OO_METHOD_ENTRY(rotx, "Rotx Object") OO_METHOD_ENTRY(roty, "Roty Object") OO_METHOD_ENTRY(
          rotz, "Rotz Object")

          OO_METHOD_ENTRY(scale, "Scale Object") OO_METHOD_ENTRY(mirror, "Mirror Object")
            OO_METHOD_ENTRY(multmatrix, "Multmatrix Object") OO_METHOD_ENTRY(
              divmatrix, "Divmatrix Object") OO_METHOD_ENTRY(offset, "Offset Object")
#if defined(ENABLE_EXPERIMENTAL) && defined(ENABLE_CGAL)
              OO_METHOD_ENTRY(roof, "Roof Object")
#endif
                OO_METHOD_ENTRY(color, "Color Object") OO_METHOD_ENTRY(
                  separate, "Split into separate Objects") OO_METHOD_ENTRY(export, "Export Object")
                  OO_METHOD_ENTRY(find_face, "Find Face") OO_METHOD_ENTRY(sitonto, "Sit onto")

                    OO_METHOD_ENTRY(linear_extrude, "Linear_extrude Object")
                      OO_METHOD_ENTRY(rotate_extrude, "Rotate_extrude Object") OO_METHOD_ENTRY(
                        path_extrude, "Path_extrude Object") OO_METHOD_ENTRY(resize, "Resize Object")

                        OO_METHOD_ENTRY(explode, "Explode a solid with a vector") OO_METHOD_ENTRY(
                          mesh, "Mesh Object") OO_METHOD_ENTRY(bbox, "Evaluate Bound Box of object")
                          OO_METHOD_ENTRY(faces, "Create Faces list") OO_METHOD_ENTRY(
                            edges, "Create Edges list") OO_METHOD_ENTRY(oversample, "Oversample Object")
                            OO_METHOD_ENTRY(debug, "Debug Object Faces") OO_METHOD_ENTRY(
                              repair, "Make solid watertight") OO_METHOD_ENTRY(fillet, "Fillet Object")
                              OO_METHOD_ENTRY(align, "Align Object to another")

                                OO_METHOD_ENTRY(highlight, "Highlight Object") OO_METHOD_ENTRY(
                                  background, "Background Object") OO_METHOD_ENTRY(only, "Only Object")
                                  OO_METHOD_ENTRY(show, "Show Object")
                                    OO_METHOD_ENTRY(projection, "Projection Object")
                                      OO_METHOD_ENTRY(pull, "Pull Obejct apart")
                                        OO_METHOD_ENTRY(wrap, "Wrap Object around Cylinder")
                                          OO_METHOD_ENTRY(render, "Render Object")
                                            OO_METHOD_ENTRY(clone, "Clone Object") OO_METHOD_ENTRY(
                                              dict, "return all dictionary"){NULL, NULL, 0, NULL}};

PyNumberMethods PyOpenSCADNumbers = {
  python_nb_add,        // binaryfunc nb_add
  python_nb_subtract,   // binaryfunc nb_subtract
  python_nb_mul,        // binaryfunc nb_multiply
  python_nb_remainder,  // binaryfunc nb_remainder
  0,                    // binaryfunc nb_divmod
  0,                    // ternaryfunc nb_power
  python_nb_neg,        // unaryfunc nb_negative
  python_nb_pos,        // unaryfunc nb_positive
  0,                    // unaryfunc nb_absolute
  0,                    // inquiry nb_bool
  python_nb_invert,     // unaryfunc nb_invert
  0,                    // binaryfunc nb_lshift
  0,                    // binaryfunc nb_rshift
  python_nb_and,        // binaryfunc nb_and
  python_nb_xor,        // binaryfunc nb_xor
  python_nb_or,         // binaryfunc nb_or
  0,                    // unaryfunc nb_int
  0,                    // void *nb_reserved
  0,                    // unaryfunc nb_float

  0,  // binaryfunc nb_inplace_add
  0,  // binaryfunc nb_inplace_subtract
  0,  // binaryfunc nb_inplace_multiply
  0,  // binaryfunc nb_inplace_remainder
  0,  // ternaryfunc nb_inplace_power
  0,  // binaryfunc nb_inplace_lshift
  0,  // binaryfunc nb_inplace_rshift
  0,  // binaryfunc nb_inplace_and
  0,  // binaryfunc nb_inplace_xor
  0,  // binaryfunc nb_inplace_or

  0,  // binaryfunc nb_floor_divide
  0,  // binaryfunc nb_true_divide
  0,  // binaryfunc nb_inplace_floor_divide
  0,  // binaryfunc nb_inplace_true_divide

  0,  // unaryfunc nb_index

  python_nb_matmult,  // binaryfunc nb_matrix_multiply
  0                   // binaryfunc nb_inplace_matrix_multiply
};

PyMappingMethods PyOpenSCADMapping = {0, python__getitem__, python__setitem__};<|MERGE_RESOLUTION|>--- conflicted
+++ resolved
@@ -2118,11 +2118,7 @@
 {
   std::string filename;
   if (python_scriptpath.string().size() > 0)
-<<<<<<< HEAD
-    filename = lookup_file(file, python_scriptpath.parent_path().u8string(), ".");  // TODO problem hier
-=======
     filename = lookup_file(file, python_scriptpath.parent_path().u8string(), ".");  // TODO problem hbier
->>>>>>> eef0c9f5
   else filename = file;
   const auto path = fs::path(filename);
   std::string suffix = path.has_extension() ? path.extension().generic_string().substr(1) : "";
