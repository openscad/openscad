--- conflicted
+++ resolved
@@ -18,10 +18,7 @@
 // Author(s)     : Peter Hachenberger <hachenberger@mpi-sb.mpg.de>
 
 // Modified for OpenSCAD
-<<<<<<< HEAD
-=======
-
->>>>>>> 96181254
+
 #pragma once
 
 #include <CGAL/Nef_S2/OGL_base_object.h>
