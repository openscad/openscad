--- conflicted
+++ resolved
@@ -1617,43 +1617,23 @@
 
 void MainWindow::updateTemporalVariables()
 {
-<<<<<<< HEAD
-	this->top_ctx.set_variable("$t", Value(this->anim_tval));
+	this->top_ctx->set_variable("$t", Value(this->anim_tval));
 
 	auto camVpt = qglview->cam.getVpt();
 	Value::VectorPtr vpt;
 	vpt->emplace_back(camVpt.x());
 	vpt->emplace_back(camVpt.y());
 	vpt->emplace_back(camVpt.z());
-	this->top_ctx.set_variable("$vpt", Value(vpt));
+	this->top_ctx->set_variable("$vpt", Value(vpt));
 
 	auto camVpr = qglview->cam.getVpr();
 	Value::VectorPtr vpr;
 	vpr->emplace_back(camVpr.x());
 	vpr->emplace_back(camVpr.y());
 	vpr->emplace_back(camVpr.z());
-	top_ctx.set_variable("$vpr", Value(vpr));
-
-	top_ctx.set_variable("$vpd", Value(qglview->cam.zoomValue()));
-=======
-	this->top_ctx->set_variable("$t", ValuePtr(this->anim_tval));
-
-	auto camVpt = qglview->cam.getVpt();
-	Value::VectorType vpt;
-	vpt.push_back(ValuePtr(camVpt.x()));
-	vpt.push_back(ValuePtr(camVpt.y()));
-	vpt.push_back(ValuePtr(camVpt.z()));
-	this->top_ctx->set_variable("$vpt", ValuePtr(vpt));
-
-	auto camVpr = qglview->cam.getVpr();
-	Value::VectorType vpr;
-	vpr.push_back(ValuePtr(camVpr.x()));
-	vpr.push_back(ValuePtr(camVpr.y()));
-	vpr.push_back(ValuePtr(camVpr.z()));
-	top_ctx->set_variable("$vpr", ValuePtr(vpr));
-
-	top_ctx->set_variable("$vpd", ValuePtr(qglview->cam.zoomValue()));
->>>>>>> 77fcf617
+	top_ctx->set_variable("$vpr", Value(vpr));
+
+	top_ctx->set_variable("$vpd", Value(qglview->cam.zoomValue()));
 }
 
 
@@ -1665,39 +1645,23 @@
 void MainWindow::updateCamera(const std::shared_ptr<FileContext> ctx)
 {
 	double x, y, z;
-<<<<<<< HEAD
-	const auto &vpr = ctx.lookup_variable("$vpr");
+	const auto &vpr = ctx->lookup_variable("$vpr");
 	if (vpr.getVec3(x, y, z, 0.0)){
-=======
-	const auto vpr = ctx->lookup_variable("$vpr");
-	if (vpr->getVec3(x, y, z, 0.0)){
->>>>>>> 77fcf617
 		qglview->cam.setVpr(x, y, z);
 	}else{
 		PRINTB("UI-WARNING: Unable to convert $vpr=%s to a vec3 or vec2 of numbers", vpr.toEchoString());
 	}
 
-<<<<<<< HEAD
-	const auto &vpt = ctx.lookup_variable("$vpt");
+	const auto &vpt = ctx->lookup_variable("$vpt");
 	if (vpt.getVec3(x, y, z, 0.0)){
-=======
-	const auto vpt = ctx->lookup_variable("$vpt");
-	if (vpt->getVec3(x, y, z, 0.0)){
->>>>>>> 77fcf617
 		qglview->cam.setVpt(x, y, z);
 	}else{
 		PRINTB("UI-WARNING: Unable to convert $vpt=%s to a vec3 or vec2 of numbers", vpt.toEchoString());
 	}
 
-<<<<<<< HEAD
-	const auto &vpd = ctx.lookup_variable("$vpd");
+	const auto &vpd = ctx->lookup_variable("$vpd");
 	if (vpd.type() == Value::ValueType::NUMBER){
 		qglview->cam.setVpd(vpd.toDouble());
-=======
-	const auto vpd = ctx->lookup_variable("$vpd");
-	if (vpd->type() == Value::ValueType::NUMBER){
-		qglview->cam.setVpd(vpd->toDouble());
->>>>>>> 77fcf617
 	}else{
 		PRINTB("UI-WARNING: Unable to convert $vpd=%s to a number", vpd.toEchoString());
 	}
@@ -1805,11 +1769,7 @@
 	// this->processEvents();
 	this->afterCompileSlot = "csgReloadRender";
 	this->procevents = true;
-<<<<<<< HEAD
-	this->top_ctx.set_variable("$preview", Value(true));
-=======
-	this->top_ctx->set_variable("$preview", ValuePtr(true));
->>>>>>> 77fcf617
+	this->top_ctx->set_variable("$preview", Value(true));
 	compile(true);
 }
 
@@ -1846,11 +1806,7 @@
 	this->processEvents();
 	this->afterCompileSlot = "csgRender";
 	this->procevents = !viewActionAnimate->isChecked();
-<<<<<<< HEAD
-	this->top_ctx.set_variable("$preview", Value(true));
-=======
-	this->top_ctx->set_variable("$preview", ValuePtr(true));
->>>>>>> 77fcf617
+	this->top_ctx->set_variable("$preview", Value(true));
 	compile(false,false,rebuildParameterWidget);
 	if (preview_requested) {
 		// if the action was called when the gui was locked, we must request it one more time
@@ -2064,11 +2020,7 @@
 	this->processEvents();
 	this->afterCompileSlot = "cgalRender";
 	this->procevents = true;
-<<<<<<< HEAD
-	this->top_ctx.set_variable("$preview", Value(false));
-=======
-	this->top_ctx->set_variable("$preview", ValuePtr(false));
->>>>>>> 77fcf617
+	this->top_ctx->set_variable("$preview", Value(false));
 	compile(false);
 }
 
