/*
 *  OpenSCAD (www.openscad.org)
 *  Copyright (C) 2009-2011 Clifford Wolf <clifford@clifford.at> and
 *                          Marius Kintel <marius@kintel.net>
 *
 *  This program is free software; you can redistribute it and/or modify
 *  it under the terms of the GNU General Public License as published by
 *  the Free Software Foundation; either version 2 of the License, or
 *  (at your option) any later version.
 *
 *  As a special exception, you have permission to link this program
 *  with the CGAL library and distribute executables, as long as you
 *  follow the requirements of the GNU GPL in regard to all of the
 *  software in the executable aside from CGAL.
 *
 *  This program is distributed in the hope that it will be useful,
 *  but WITHOUT ANY WARRANTY; without even the implied warranty of
 *  MERCHANTABILITY or FITNESS FOR A PARTICULAR PURPOSE.  See the
 *  GNU General Public License for more details.
 *
 *  You should have received a copy of the GNU General Public License
 *  along with this program; if not, write to the Free Software
 *  Foundation, Inc., 59 Temple Place, Suite 330, Boston, MA  02111-1307  USA
 *
 */

#include "module.h"
#include "node.h"
#include "polyset.h"
#include "evalcontext.h"
#include "Polygon2d.h"
#include "builtin.h"
#include "printutils.h"
#include "context.h"
#include "calc.h"
#include "degree_trig.h"
#include <sstream>
#include <assert.h>
#include <cmath>
#include <boost/assign/std/vector.hpp>
#include "ModuleInstantiation.h"
using namespace boost::assign; // bring 'operator+=()' into scope

#define F_MINIMUM 0.01

enum class primitive_type_e {
	CUBE,
	SPHERE,
	CYLINDER,
	POLYHEDRON,
	SQUARE,
	CIRCLE,
	POLYGON
};

class PrimitiveModule : public AbstractModule
{
public:
	primitive_type_e type;
	PrimitiveModule(primitive_type_e type) : type(type) { }
	AbstractNode *instantiate(const std::shared_ptr<Context>& ctx, const ModuleInstantiation *inst, const std::shared_ptr<EvalContext>& evalctx) const override;
private:
	Value lookup_radius(const std::shared_ptr<Context> ctx, const Location &loc, const std::string &radius_var, const std::string &diameter_var) const;
};

class PrimitiveNode : public LeafNode
{
public:
	VISITABLE();
	PrimitiveNode(const ModuleInstantiation *mi, primitive_type_e type, const std::string &docPath) : LeafNode(mi), document_path(docPath), type(type) { }
	std::string toString() const override;
	std::string name() const override {
		switch (this->type) {
		case primitive_type_e::CUBE:
			return "cube";
			break;
		case primitive_type_e::SPHERE:
			return "sphere";
			break;
		case primitive_type_e::CYLINDER:
			return "cylinder";
			break;
		case primitive_type_e::POLYHEDRON:
			return "polyhedron";
			break;
		case primitive_type_e::SQUARE:
			return "square";
			break;
		case primitive_type_e::CIRCLE:
			return "circle";
			break;
		case primitive_type_e::POLYGON:
			return "polygon";
			break;
		default:
			assert(false && "PrimitiveNode::name(): Unknown primitive type");
			return "unknown";
		}
	}
	const std::string document_path;

	bool center;
	double x, y, z, h, r1, r2;
	double fn, fs, fa;
	primitive_type_e type;
	int convexity;
	Value points, paths, faces;
	const Geometry *createGeometry() const override;
};

/**
 * Return a radius value by looking up both a diameter and radius variable.
 * The diameter has higher priority, so if found an additionally set radius
 * value is ignored.
 * 
 * @param ctx data context with variable values.
 * @param radius_var name of the variable to lookup for the radius value.
 * @param diameter_var name of the variable to lookup for the diameter value.
 * @return radius value of type Value::ValueType::NUMBER or Value::ValueType::UNDEFINED if both
 *         variables are invalid or not set.
 */
Value PrimitiveModule::lookup_radius(const std::shared_ptr<Context> ctx, const Location &loc, const std::string &diameter_var, const std::string &radius_var) const
{
<<<<<<< HEAD
	const auto &d = ctx.lookup_variable(diameter_var, true);
	const auto &r = ctx.lookup_variable(radius_var, true);
	const auto r_defined = (r.type() == Value::ValueType::NUMBER);
=======
	auto d = ctx->lookup_variable(diameter_var, true);
	auto r = ctx->lookup_variable(radius_var, true);
	const auto r_defined = (r->type() == Value::ValueType::NUMBER);
>>>>>>> 77fcf617
	
	if (d.type() == Value::ValueType::NUMBER) {
		if (r_defined) {
			std::string locStr = loc.toRelativeString(ctx->documentPath());
			PRINTB("WARNING: Ignoring radius variable '%s' as diameter '%s' is defined too, %s", radius_var % diameter_var % locStr);
		}
		return Value(d.toDouble() / 2.0);
	} else if (r_defined) {
		return r.clone();
	} else {
		return Value();
	}
}

AbstractNode *PrimitiveModule::instantiate(const std::shared_ptr<Context>& ctx, const ModuleInstantiation *inst, const std::shared_ptr<EvalContext>& evalctx) const
{
	auto node = new PrimitiveNode(inst, this->type, ctx->documentPath());

	node->center = false;
	node->x = node->y = node->z = node->h = node->r1 = node->r2 = 1;

	AssignmentList args;
	AssignmentList optargs;
	if(inst->scope.hasChildren()){
		PRINTB("WARNING: module %s() does not support child modules, %s", node->name() % inst->location().toRelativeString(ctx->documentPath()));
	}

	switch (this->type) {
	case primitive_type_e::CUBE:
		args += Assignment("size"), Assignment("center");
		break;
	case primitive_type_e::SPHERE:
		args += Assignment("r");
		optargs += Assignment("d");
		break;
	case primitive_type_e::CYLINDER:
		args += Assignment("h"), Assignment("r1"), Assignment("r2"), Assignment("center");
		optargs += Assignment("r"),  Assignment("d"), Assignment("d1"),  Assignment("d2");
		break;
	case primitive_type_e::POLYHEDRON:
		args += Assignment("points"), Assignment("faces"), Assignment("convexity");
		break;
	case primitive_type_e::SQUARE:
		args += Assignment("size"), Assignment("center");
		break;
	case primitive_type_e::CIRCLE:
		args += Assignment("r");
		optargs += Assignment("d");
		break;
	case primitive_type_e::POLYGON:
		args += Assignment("points"), Assignment("paths"), Assignment("convexity");
		break;
	default:
		assert(false && "PrimitiveModule::instantiate(): Unknown node type");
	}

	ContextHandle<Context> c{Context::create<Context>(ctx)};
	c->setVariables(evalctx, args, optargs);

<<<<<<< HEAD
	node->fn = c.lookup_variable("$fn").toDouble();
	node->fs = c.lookup_variable("$fs").toDouble();
	node->fa = c.lookup_variable("$fa").toDouble();
=======
	node->fn = c->lookup_variable("$fn")->toDouble();
	node->fs = c->lookup_variable("$fs")->toDouble();
	node->fa = c->lookup_variable("$fa")->toDouble();
>>>>>>> 77fcf617

	if (node->fs < F_MINIMUM) {
		PRINTB("WARNING: $fs too small - clamping to %f, %s", F_MINIMUM % inst->location().toRelativeString(ctx->documentPath()));
		node->fs = F_MINIMUM;
	}
	if (node->fa < F_MINIMUM) {
		PRINTB("WARNING: $fa too small - clamping to %f, %s", F_MINIMUM % inst->location().toRelativeString(ctx->documentPath()));
		node->fa = F_MINIMUM;
	}

	switch (this->type)  {
	case primitive_type_e::CUBE: {
<<<<<<< HEAD
		const auto &size = c.lookup_variable("size");
		const auto &center = c.lookup_variable("center");
		if(size.isDefined()){
=======
		auto size = c->lookup_variable("size");
		auto center = c->lookup_variable("center");
		if(size != ValuePtr::undefined){
>>>>>>> 77fcf617
			bool converted=false;
			converted |= size.getDouble(node->x);
			converted |= size.getDouble(node->y);
			converted |= size.getDouble(node->z);
			converted |= size.getVec3(node->x, node->y, node->z);
			if(!converted){
				PRINTB("WARNING: Unable to convert cube(size=%s, ...) parameter to a number or a vec3 of numbers, %s", size.toEchoString() % inst->location().toRelativeString(ctx->documentPath()));
			}else if(OpenSCAD::rangeCheck){
				bool ok = (node->x > 0) && (node->y > 0) && (node->z > 0);
				ok &= std::isfinite(node->x) && std::isfinite(node->y) && std::isfinite(node->z);
				if(!ok){
					PRINTB("WARNING: cube(size=%s, ...), %s",
						size.toEchoString() % inst->location().toRelativeString(ctx->documentPath()));
				}
			}
		}
		if (center.type() == Value::ValueType::BOOL) {
			node->center = center.toBool();
		}
		break;
	}
	case primitive_type_e::SPHERE: {
		const auto r = lookup_radius(c.ctx, inst->location(), "d", "r");
		if (r.type() == Value::ValueType::NUMBER) {
			node->r1 = r.toDouble();
			if (OpenSCAD::rangeCheck && (node->r1 <= 0 || !std::isfinite(node->r1))){
				PRINTB("WARNING: sphere(r=%s), %s",
					r.toEchoString() % inst->location().toRelativeString(ctx->documentPath()));
			}
		}
		break;
	}
	case primitive_type_e::CYLINDER: {
<<<<<<< HEAD
		const auto &h = c.lookup_variable("h");
		if (h.type() == Value::ValueType::NUMBER) {
			node->h = h.toDouble();
		}

		const auto& r = lookup_radius(c, inst->location(), "d", "r");
		const auto& r1 = lookup_radius(c, inst->location(), "d1", "r1");
		const auto& r2 = lookup_radius(c, inst->location(), "d2", "r2");
=======
		const auto h = c->lookup_variable("h");
		if (h->type() == Value::ValueType::NUMBER) {
			node->h = h->toDouble();
		}

		const auto r = lookup_radius(c.ctx, inst->location(), "d", "r");
		const auto r1 = lookup_radius(c.ctx, inst->location(), "d1", "r1");
		const auto r2 = lookup_radius(c.ctx, inst->location(), "d2", "r2");
>>>>>>> 77fcf617
		if(r.type() == Value::ValueType::NUMBER && 
			(r1.type() == Value::ValueType::NUMBER || r2.type() == Value::ValueType::NUMBER)
			){
				PRINTB("WARNING: Cylinder parameters ambiguous, %s", inst->location().toRelativeString(ctx->documentPath()));
		}

		if (r.type() == Value::ValueType::NUMBER) {
			node->r1 = r.toDouble();
			node->r2 = r.toDouble();
		}
		if (r1.type() == Value::ValueType::NUMBER) {
			node->r1 = r1.toDouble();
		}
		if (r2.type() == Value::ValueType::NUMBER) {
			node->r2 = r2.toDouble();
		}

		if(OpenSCAD::rangeCheck){
			if (node->h <= 0 || !std::isfinite(node->h)){
				PRINTB("WARNING: cylinder(h=%s, ...), %s",
					h.toEchoString() % inst->location().toRelativeString(ctx->documentPath()));
			}
			if (node->r1 < 0 || node->r2 < 0 || (node->r1 == 0 && node->r2 == 0) || !std::isfinite(node->r1) || !std::isfinite(node->r2)){
				PRINTB("WARNING: cylinder(r1=%s, r2=%s, ...), %s",
					(r1.type() == Value::ValueType::NUMBER ? r1.toEchoString() : r.toEchoString()) % 
					(r2.type() == Value::ValueType::NUMBER ? r2.toEchoString() : r.toEchoString()) % 
					inst->location().toRelativeString(ctx->documentPath()));
			}
		}

<<<<<<< HEAD
		const auto &center = c.lookup_variable("center");
		if (center.type() == Value::ValueType::BOOL) {
			node->center = center.toBool();
=======
		auto center = c->lookup_variable("center");
		if (center->type() == Value::ValueType::BOOL) {
			node->center = center->toBool();
>>>>>>> 77fcf617
		}
		break;
	}
	case primitive_type_e::POLYHEDRON: {
<<<<<<< HEAD
		node->points = c.lookup_variable("points").clone();
		node->faces = c.lookup_variable("faces").clone();
		if (node->faces.type() == Value::ValueType::UNDEFINED) {
			// backwards compatible
			node->faces = c.lookup_variable("triangles", true).clone();
			if (node->faces.type() != Value::ValueType::UNDEFINED) {
=======
		node->points = c->lookup_variable("points");
		node->faces = c->lookup_variable("faces");
		if (node->faces->type() == Value::ValueType::UNDEFINED) {
			// backwards compatible
			node->faces = c->lookup_variable("triangles", true);
			if (node->faces->type() != Value::ValueType::UNDEFINED) {
>>>>>>> 77fcf617
				printDeprecation("polyhedron(triangles=[]) will be removed in future releases. Use polyhedron(faces=[]) instead.");
			}
		}
		break;
	}
	case primitive_type_e::SQUARE: {
<<<<<<< HEAD
		const auto &size = c.lookup_variable("size");
		const auto &center = c.lookup_variable("center");
		if(size.isDefined()){
=======
		auto size = c->lookup_variable("size");
		auto center = c->lookup_variable("center");
		if(size != ValuePtr::undefined){
>>>>>>> 77fcf617
			bool converted=false;
			converted |= size.getDouble(node->x);
			converted |= size.getDouble(node->y);
			converted |= size.getVec2(node->x, node->y);
			if(!converted){
				PRINTB("WARNING: Unable to convert square(size=%s, ...) parameter to a number or a vec2 of numbers, %s", size.toEchoString() % inst->location().toRelativeString(ctx->documentPath()));
			}else if(OpenSCAD::rangeCheck){
				bool ok = true;
				ok &= (node->x > 0) && (node->y > 0);
				ok &= std::isfinite(node->x) && std::isfinite(node->y);
				if(!ok){
					PRINTB("WARNING: square(size=%s, ...), %s",
						size.toEchoString() % inst->location().toRelativeString(ctx->documentPath()));
				}
			}
		}
		if (center.type() == Value::ValueType::BOOL) {
			node->center = center.toBool();
		}
		break;
	}
	case primitive_type_e::CIRCLE: {
		const auto r = lookup_radius(c.ctx, inst->location(), "d", "r");
		if (r.type() == Value::ValueType::NUMBER) {
			node->r1 = r.toDouble();
			if (OpenSCAD::rangeCheck && ((node->r1 <= 0) || !std::isfinite(node->r1))){
				PRINTB("WARNING: circle(r=%s), %s",
					r.toEchoString() % inst->location().toRelativeString(ctx->documentPath()));
			}
		}
		break;
	}
	case primitive_type_e::POLYGON: {
<<<<<<< HEAD
		node->points = c.lookup_variable("points").clone();
		node->paths = c.lookup_variable("paths").clone();
=======
		node->points = c->lookup_variable("points");
		node->paths = c->lookup_variable("paths");
>>>>>>> 77fcf617
		break;
	}
	}

<<<<<<< HEAD
	node->convexity = (int)c.lookup_variable("convexity", true).toDouble();
=======
	node->convexity = (int)c->lookup_variable("convexity", true)->toDouble();
>>>>>>> 77fcf617
	if (node->convexity < 1) node->convexity = 1;

	return node;
}

struct point2d {
	double x, y;
};

static void generate_circle(point2d *circle, double r, int fragments)
{
	for (int i=0; i<fragments; i++) {
		double phi = (360.0 * i) / fragments;
		circle[i].x = r * cos_degrees(phi);
		circle[i].y = r * sin_degrees(phi);
	}
}

/*!
	Creates geometry for this node.
	May return an empty Geometry creation failed, but will not return nullptr.
*/
const Geometry *PrimitiveNode::createGeometry() const
{
	Geometry *g = nullptr;

	switch (this->type) {
	case primitive_type_e::CUBE: {
		auto p = new PolySet(3,true);
		g = p;
		if (this->x > 0 && this->y > 0 && this->z > 0 &&
			!std::isinf(this->x) && !std::isinf(this->y) && !std::isinf(this->z)) {
			double x1, x2, y1, y2, z1, z2;
			if (this->center) {
				x1 = -this->x/2;
				x2 = +this->x/2;
				y1 = -this->y/2;
				y2 = +this->y/2;
				z1 = -this->z/2;
				z2 = +this->z/2;
			} else {
				x1 = y1 = z1 = 0;
				x2 = this->x;
				y2 = this->y;
				z2 = this->z;
			}

			p->append_poly(); // top
			p->append_vertex(x1, y1, z2);
			p->append_vertex(x2, y1, z2);
			p->append_vertex(x2, y2, z2);
			p->append_vertex(x1, y2, z2);

			p->append_poly(); // bottom
			p->append_vertex(x1, y2, z1);
			p->append_vertex(x2, y2, z1);
			p->append_vertex(x2, y1, z1);
			p->append_vertex(x1, y1, z1);

			p->append_poly(); // side1
			p->append_vertex(x1, y1, z1);
			p->append_vertex(x2, y1, z1);
			p->append_vertex(x2, y1, z2);
			p->append_vertex(x1, y1, z2);

			p->append_poly(); // side2
			p->append_vertex(x2, y1, z1);
			p->append_vertex(x2, y2, z1);
			p->append_vertex(x2, y2, z2);
			p->append_vertex(x2, y1, z2);

			p->append_poly(); // side3
			p->append_vertex(x2, y2, z1);
			p->append_vertex(x1, y2, z1);
			p->append_vertex(x1, y2, z2);
			p->append_vertex(x2, y2, z2);

			p->append_poly(); // side4
			p->append_vertex(x1, y2, z1);
			p->append_vertex(x1, y1, z1);
			p->append_vertex(x1, y1, z2);
			p->append_vertex(x1, y2, z2);
		}
	}
		break;
	case primitive_type_e::SPHERE: {
		auto p = new PolySet(3,true);
		g = p;
		if (this->r1 > 0 && !std::isinf(this->r1)) {
			struct ring_s {
				std::vector<point2d> points;
				double z;
			};

			auto fragments = Calc::get_fragments_from_r(r1, fn, fs, fa);
			int rings = (fragments+1)/2;
// Uncomment the following three lines to enable experimental sphere tesselation
//		if (rings % 2 == 0) rings++; // To ensure that the middle ring is at phi == 0 degrees

			auto ring = std::vector<ring_s>(rings);

//		double offset = 0.5 * ((fragments / 2) % 2);
			for (int i = 0; i < rings; i++) {
//			double phi = (180.0 * (i + offset)) / (fragments/2);
				double phi = (180.0 * (i + 0.5)) / rings;
				double r = r1 * sin_degrees(phi);
				ring[i].z = r1 * cos_degrees(phi);
				ring[i].points.resize(fragments);
				generate_circle(ring[i].points.data(), r, fragments);
			}

			p->append_poly();
			for (int i = 0; i < fragments; i++)
				p->append_vertex(ring[0].points[i].x, ring[0].points[i].y, ring[0].z);

			for (int i = 0; i < rings-1; i++) {
				auto r1 = &ring[i];
				auto  r2 = &ring[i+1];
				int r1i = 0, r2i = 0;
				while (r1i < fragments || r2i < fragments) {
					if (r1i >= fragments) goto sphere_next_r2;
					if (r2i >= fragments) goto sphere_next_r1;
					if ((double)r1i / fragments < (double)r2i / fragments) {
					sphere_next_r1:
						p->append_poly();
						int r1j = (r1i+1) % fragments;
						p->insert_vertex(r1->points[r1i].x, r1->points[r1i].y, r1->z);
						p->insert_vertex(r1->points[r1j].x, r1->points[r1j].y, r1->z);
						p->insert_vertex(r2->points[r2i % fragments].x, r2->points[r2i % fragments].y, r2->z);
						r1i++;
					} else {
					sphere_next_r2:
						p->append_poly();
						int r2j = (r2i+1) % fragments;
						p->append_vertex(r2->points[r2i].x, r2->points[r2i].y, r2->z);
						p->append_vertex(r2->points[r2j].x, r2->points[r2j].y, r2->z);
						p->append_vertex(r1->points[r1i % fragments].x, r1->points[r1i % fragments].y, r1->z);
						r2i++;
					}
				}
			}

			p->append_poly();
			for (int i = 0; i < fragments; i++) {
				p->insert_vertex(ring[rings-1].points[i].x, 
												 ring[rings-1].points[i].y, 
												 ring[rings-1].z);
			}
		}
	}
		break;
	case primitive_type_e::CYLINDER: {
		auto p = new PolySet(3,true);
		g = p;
		if (this->h > 0 && !std::isinf(this->h) &&
				this->r1 >=0 && this->r2 >= 0 && (this->r1 > 0 || this->r2 > 0) &&
				!std::isinf(this->r1) && !std::isinf(this->r2)) {
			auto fragments = Calc::get_fragments_from_r(std::fmax(this->r1, this->r2), this->fn, this->fs, this->fa);

			double z1, z2;
			if (this->center) {
				z1 = -this->h/2;
				z2 = +this->h/2;
			} else {
				z1 = 0;
				z2 = this->h;
			}

			auto circle1 = std::vector<point2d>(fragments);
			auto circle2 = std::vector<point2d>(fragments);

			generate_circle(circle1.data(), r1, fragments);
			generate_circle(circle2.data(), r2, fragments);
		
			for (int i=0; i<fragments; i++) {
				int j = (i+1) % fragments;
				if (r1 == r2) {
					p->append_poly();
					p->insert_vertex(circle1[i].x, circle1[i].y, z1);
					p->insert_vertex(circle2[i].x, circle2[i].y, z2);
					p->insert_vertex(circle2[j].x, circle2[j].y, z2);
					p->insert_vertex(circle1[j].x, circle1[j].y, z1);
				} else {
					if (r1 > 0) {
						p->append_poly();
						p->insert_vertex(circle1[i].x, circle1[i].y, z1);
						p->insert_vertex(circle2[i].x, circle2[i].y, z2);
						p->insert_vertex(circle1[j].x, circle1[j].y, z1);
					}
					if (r2 > 0) {
						p->append_poly();
						p->insert_vertex(circle2[i].x, circle2[i].y, z2);
						p->insert_vertex(circle2[j].x, circle2[j].y, z2);
						p->insert_vertex(circle1[j].x, circle1[j].y, z1);
					}
				}
			}

			if (this->r1 > 0) {
				p->append_poly();
				for (int i=0; i<fragments; i++)
					p->insert_vertex(circle1[i].x, circle1[i].y, z1);
			}

			if (this->r2 > 0) {
				p->append_poly();
				for (int i=0; i<fragments; i++)
					p->append_vertex(circle2[i].x, circle2[i].y, z2);
			}
		}
	}
		break;
	case primitive_type_e::POLYHEDRON: {
		auto p = new PolySet(3);
		g = p;
		p->setConvexity(this->convexity);
		for (size_t i=0; i<this->faces.toVectorPtr()->size(); i++)	{
			p->append_poly();
			const auto &vec = this->faces.toVectorPtr()[i].toVectorPtr();
			for (size_t j=0; j<vec->size(); j++) {
				size_t pt = (size_t)vec[j].toDouble();
				if (pt < this->points.toVectorPtr()->size()) {
					double px, py, pz;
					if (!this->points.toVectorPtr()[pt].getVec3(px, py, pz, 0.0) ||
					    !std::isfinite(px) || !std::isfinite(py) || !std::isfinite(pz)) {
						PRINTB("ERROR: Unable to convert point at index %d to a vec3 of numbers, %s", j % this->modinst->location().toRelativeString(this->document_path));
						return p;
					}
					p->insert_vertex(px, py, pz);
				}
			}
		}
	}
		break;
	case primitive_type_e::SQUARE: {
		auto p = new Polygon2d();
		g = p;
		if (this->x > 0 && this->y > 0 &&
				!std::isinf(this->x) && !std::isinf(this->y)) {
			Vector2d v1(0, 0);
			Vector2d v2(this->x, this->y);
			if (this->center) {
				v1 -= Vector2d(this->x/2, this->y/2);
				v2 -= Vector2d(this->x/2, this->y/2);
			}

			Outline2d o;
			o.vertices = {v1, {v2[0], v1[1]}, v2, {v1[0], v2[1]}};
			p->addOutline(o);
		}
		p->setSanitized(true);
	}
		break;
	case primitive_type_e::CIRCLE: {
		auto p = new Polygon2d();
		g = p;
		if (this->r1 > 0 && !std::isinf(this->r1))	{
			auto fragments = Calc::get_fragments_from_r(this->r1, this->fn, this->fs, this->fa);

			Outline2d o;
			o.vertices.resize(fragments);
			for (int i=0; i < fragments; i++) {
				double phi = (360.0 * i) / fragments;
				o.vertices[i] = {this->r1 * cos_degrees(phi), this->r1 * sin_degrees(phi)};
			}
			p->addOutline(o);
		}
		p->setSanitized(true);
	}
		break;
	case primitive_type_e::POLYGON:	{
			auto p = new Polygon2d();
			g = p;

			Outline2d outline;
			double x,y;
			const auto &vec = this->points.toVectorPtr();
			for (unsigned int i=0;i<vec->size();i++) {
				const auto &val = vec[i];
				if (!val.getVec2(x, y) || std::isinf(x) || std::isinf(y)) {
					PRINTB("ERROR: Unable to convert point %s at index %d to a vec2 of numbers, %s", 
								 val.toEchoString() % i % this->modinst->location().toRelativeString(this->document_path));
					return p;
				}
				outline.vertices.emplace_back(x, y);
			}

			if (this->paths.toVectorPtr()->size() == 0 && outline.vertices.size() > 2) {
				p->addOutline(outline);
			}
			else {
				for (const auto &polygon : *this->paths.toVectorPtr()) {
					Outline2d curroutline;
					for (const auto &index : *polygon.toVectorPtr()) {
						unsigned int idx = (unsigned int)index.toDouble();
						if (idx < outline.vertices.size()) {
							curroutline.vertices.push_back(outline.vertices[idx]);
						}
						// FIXME: Warning on out of bounds?
					}
					p->addOutline(curroutline);
				}
			}
        
			if (p->outlines().size() > 0) {
				p->setConvexity(convexity);
			}
	}
	}

	return g;
}

std::string PrimitiveNode::toString() const
{
	std::ostringstream stream;

	stream << this->name();

	switch (this->type) {
	case primitive_type_e::CUBE:
		stream << "(size = [" << this->x << ", " << this->y << ", " << this->z << "], "
					 <<	"center = " << (center ? "true" : "false") << ")";
		break;
	case primitive_type_e::SPHERE:
		stream << "($fn = " << this->fn << ", $fa = " << this->fa
					 << ", $fs = " << this->fs << ", r = " << this->r1 << ")";
			break;
	case primitive_type_e::CYLINDER:
		stream << "($fn = " << this->fn << ", $fa = " << this->fa
					 << ", $fs = " << this->fs << ", h = " << this->h << ", r1 = " << this->r1
					 << ", r2 = " << this->r2 << ", center = " << (center ? "true" : "false") << ")";
			break;
	case primitive_type_e::POLYHEDRON:
		stream << "(points = ";
		this->points.toStream(stream);
		stream << ", faces = ";
		this->faces.toStream(stream);
		stream << ", convexity = " << this->convexity << ")";
			break;
	case primitive_type_e::SQUARE:
		stream << "(size = [" << this->x << ", " << this->y << "], "
					 << "center = " << (center ? "true" : "false") << ")";
			break;
	case primitive_type_e::CIRCLE:
		stream << "($fn = " << this->fn << ", $fa = " << this->fa
					 << ", $fs = " << this->fs << ", r = " << this->r1 << ")";
		break;
	case primitive_type_e::POLYGON:
		stream << "(points = ";
		this->points.toStream(stream);
		stream << ", paths = ";
		this->paths.toStream(stream);
		stream << ", convexity = " << this->convexity << ")";
			break;
	default:
		assert(false);
	}

	return stream.str();
}

void register_builtin_primitives()
{
	Builtins::init("cube" , new PrimitiveModule(primitive_type_e::CUBE),
				{
					"cube(size)",
					"cube([width, depth, height])",
					"cube([width, depth, height], center = true)",
				});

	Builtins::init("sphere", new PrimitiveModule(primitive_type_e::SPHERE),
				{
					"sphere(radius)",
					"sphere(r = radius)",
					"sphere(d = diameter)",
				});

	Builtins::init("cylinder", new PrimitiveModule(primitive_type_e::CYLINDER),
				{
					"cylinder(h, r1, r2)",
					"cylinder(h = height, r = radius, center = true)",
					"cylinder(h = height, r1 = bottom, r2 = top, center = true)",
					"cylinder(h = height, d = diameter, center = true)",
					"cylinder(h = height, d1 = bottom, d2 = top, center = true)",
				});

	Builtins::init("polyhedron", new PrimitiveModule(primitive_type_e::POLYHEDRON),
				{
					"polyhedron(points, faces, convexity)",
				});

	Builtins::init("square", new PrimitiveModule(primitive_type_e::SQUARE),
				{
					"square(size, center = true)",
					"square([width,height], center = true)",
				});

	Builtins::init("circle", new PrimitiveModule(primitive_type_e::CIRCLE),
				{
					"circle(radius)",
					"circle(r = radius)",
					"circle(d = diameter)",
				});

	Builtins::init("polygon", new PrimitiveModule(primitive_type_e::POLYGON),
				{
					"polygon([points])",
					"polygon([points], [paths])",
				});
}<|MERGE_RESOLUTION|>--- conflicted
+++ resolved
@@ -121,15 +121,9 @@
  */
 Value PrimitiveModule::lookup_radius(const std::shared_ptr<Context> ctx, const Location &loc, const std::string &diameter_var, const std::string &radius_var) const
 {
-<<<<<<< HEAD
-	const auto &d = ctx.lookup_variable(diameter_var, true);
-	const auto &r = ctx.lookup_variable(radius_var, true);
+	const auto &d = ctx->lookup_variable(diameter_var, true);
+	const auto &r = ctx->lookup_variable(radius_var, true);
 	const auto r_defined = (r.type() == Value::ValueType::NUMBER);
-=======
-	auto d = ctx->lookup_variable(diameter_var, true);
-	auto r = ctx->lookup_variable(radius_var, true);
-	const auto r_defined = (r->type() == Value::ValueType::NUMBER);
->>>>>>> 77fcf617
 	
 	if (d.type() == Value::ValueType::NUMBER) {
 		if (r_defined) {
@@ -189,15 +183,9 @@
 	ContextHandle<Context> c{Context::create<Context>(ctx)};
 	c->setVariables(evalctx, args, optargs);
 
-<<<<<<< HEAD
-	node->fn = c.lookup_variable("$fn").toDouble();
-	node->fs = c.lookup_variable("$fs").toDouble();
-	node->fa = c.lookup_variable("$fa").toDouble();
-=======
-	node->fn = c->lookup_variable("$fn")->toDouble();
-	node->fs = c->lookup_variable("$fs")->toDouble();
-	node->fa = c->lookup_variable("$fa")->toDouble();
->>>>>>> 77fcf617
+	node->fn = c->lookup_variable("$fn").toDouble();
+	node->fs = c->lookup_variable("$fs").toDouble();
+	node->fa = c->lookup_variable("$fa").toDouble();
 
 	if (node->fs < F_MINIMUM) {
 		PRINTB("WARNING: $fs too small - clamping to %f, %s", F_MINIMUM % inst->location().toRelativeString(ctx->documentPath()));
@@ -210,15 +198,9 @@
 
 	switch (this->type)  {
 	case primitive_type_e::CUBE: {
-<<<<<<< HEAD
-		const auto &size = c.lookup_variable("size");
-		const auto &center = c.lookup_variable("center");
+		const auto &size = c->lookup_variable("size");
+		const auto &center = c->lookup_variable("center");
 		if(size.isDefined()){
-=======
-		auto size = c->lookup_variable("size");
-		auto center = c->lookup_variable("center");
-		if(size != ValuePtr::undefined){
->>>>>>> 77fcf617
 			bool converted=false;
 			converted |= size.getDouble(node->x);
 			converted |= size.getDouble(node->y);
@@ -252,25 +234,14 @@
 		break;
 	}
 	case primitive_type_e::CYLINDER: {
-<<<<<<< HEAD
-		const auto &h = c.lookup_variable("h");
+		const auto &h = c->lookup_variable("h");
 		if (h.type() == Value::ValueType::NUMBER) {
 			node->h = h.toDouble();
 		}
 
-		const auto& r = lookup_radius(c, inst->location(), "d", "r");
-		const auto& r1 = lookup_radius(c, inst->location(), "d1", "r1");
-		const auto& r2 = lookup_radius(c, inst->location(), "d2", "r2");
-=======
-		const auto h = c->lookup_variable("h");
-		if (h->type() == Value::ValueType::NUMBER) {
-			node->h = h->toDouble();
-		}
-
-		const auto r = lookup_radius(c.ctx, inst->location(), "d", "r");
-		const auto r1 = lookup_radius(c.ctx, inst->location(), "d1", "r1");
-		const auto r2 = lookup_radius(c.ctx, inst->location(), "d2", "r2");
->>>>>>> 77fcf617
+		const auto& r = lookup_radius(c.ctx, inst->location(), "d", "r");
+		const auto& r1 = lookup_radius(c.ctx, inst->location(), "d1", "r1");
+		const auto& r2 = lookup_radius(c.ctx, inst->location(), "d2", "r2");
 		if(r.type() == Value::ValueType::NUMBER && 
 			(r1.type() == Value::ValueType::NUMBER || r2.type() == Value::ValueType::NUMBER)
 			){
@@ -301,49 +272,28 @@
 			}
 		}
 
-<<<<<<< HEAD
-		const auto &center = c.lookup_variable("center");
+		const auto &center = c->lookup_variable("center");
 		if (center.type() == Value::ValueType::BOOL) {
 			node->center = center.toBool();
-=======
-		auto center = c->lookup_variable("center");
-		if (center->type() == Value::ValueType::BOOL) {
-			node->center = center->toBool();
->>>>>>> 77fcf617
 		}
 		break;
 	}
 	case primitive_type_e::POLYHEDRON: {
-<<<<<<< HEAD
-		node->points = c.lookup_variable("points").clone();
-		node->faces = c.lookup_variable("faces").clone();
+		node->points = c->lookup_variable("points").clone();
+		node->faces = c->lookup_variable("faces").clone();
 		if (node->faces.type() == Value::ValueType::UNDEFINED) {
 			// backwards compatible
-			node->faces = c.lookup_variable("triangles", true).clone();
+			node->faces = c->lookup_variable("triangles", true).clone();
 			if (node->faces.type() != Value::ValueType::UNDEFINED) {
-=======
-		node->points = c->lookup_variable("points");
-		node->faces = c->lookup_variable("faces");
-		if (node->faces->type() == Value::ValueType::UNDEFINED) {
-			// backwards compatible
-			node->faces = c->lookup_variable("triangles", true);
-			if (node->faces->type() != Value::ValueType::UNDEFINED) {
->>>>>>> 77fcf617
 				printDeprecation("polyhedron(triangles=[]) will be removed in future releases. Use polyhedron(faces=[]) instead.");
 			}
 		}
 		break;
 	}
 	case primitive_type_e::SQUARE: {
-<<<<<<< HEAD
-		const auto &size = c.lookup_variable("size");
-		const auto &center = c.lookup_variable("center");
+		const auto &size = c->lookup_variable("size");
+		const auto &center = c->lookup_variable("center");
 		if(size.isDefined()){
-=======
-		auto size = c->lookup_variable("size");
-		auto center = c->lookup_variable("center");
-		if(size != ValuePtr::undefined){
->>>>>>> 77fcf617
 			bool converted=false;
 			converted |= size.getDouble(node->x);
 			converted |= size.getDouble(node->y);
@@ -377,22 +327,13 @@
 		break;
 	}
 	case primitive_type_e::POLYGON: {
-<<<<<<< HEAD
-		node->points = c.lookup_variable("points").clone();
-		node->paths = c.lookup_variable("paths").clone();
-=======
-		node->points = c->lookup_variable("points");
-		node->paths = c->lookup_variable("paths");
->>>>>>> 77fcf617
-		break;
-	}
-	}
-
-<<<<<<< HEAD
-	node->convexity = (int)c.lookup_variable("convexity", true).toDouble();
-=======
-	node->convexity = (int)c->lookup_variable("convexity", true)->toDouble();
->>>>>>> 77fcf617
+		node->points = c->lookup_variable("points").clone();
+		node->paths = c->lookup_variable("paths").clone();
+		break;
+	}
+	}
+
+	node->convexity = (int)c->lookup_variable("convexity", true).toDouble();
 	if (node->convexity < 1) node->convexity = 1;
 
 	return node;
