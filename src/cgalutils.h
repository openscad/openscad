--- conflicted
+++ resolved
@@ -42,19 +42,15 @@
 	bool is_weakly_convex(const CGAL::Polyhedron_3<K> & p);
 	shared_ptr<const Geometry> applyOperator3D(const Geometry::Geometries &children, OpenSCADOperator op);
 	shared_ptr<const Geometry> applyUnion3D(Geometry::Geometries::iterator chbegin, Geometry::Geometries::iterator chend);
-<<<<<<< HEAD
 	shared_ptr<CGALHybridPolyhedron> applyUnion3DHybrid(
 		const Geometry::Geometries::const_iterator &chbegin,
 		const Geometry::Geometries::const_iterator &chend);
 	shared_ptr<CGALHybridPolyhedron> applyOperator3DHybrid(const Geometry::Geometries &children, OpenSCADOperator op);
-=======
->>>>>>> 14ec256d
 	//FIXME: Old, can be removed:
 	//void applyBinaryOperator(CGAL_Nef_polyhedron &target, const CGAL_Nef_polyhedron &src, OpenSCADOperator op);
 	Polygon2d *project(const CGAL_Nef_polyhedron &N, bool cut);
 	template <typename K>
 	CGAL::Iso_cuboid_3<K> boundingBox(const CGAL::Nef_polyhedron_3<K> &N);
-<<<<<<< HEAD
 	template <typename K>
 	CGAL::Iso_cuboid_3<K> boundingBox(const CGAL::Polyhedron_3<K> &poly);
 	template <typename K>
@@ -64,13 +60,10 @@
 	CGAL_Iso_cuboid_3 createIsoCuboidFromBoundingBox(const BoundingBox &bbox);
 	template <typename K>
 	CGAL::Point_3<K> vector3dToPoint3(const Eigen::Vector3d& v);
-=======
->>>>>>> 14ec256d
 	bool is_approximately_convex(const PolySet &ps);
 	shared_ptr<const Geometry> applyMinkowski(const Geometry::Geometries &children);
 
 	template <typename Polyhedron> bool createPolySetFromPolyhedron(const Polyhedron &p, PolySet &ps);
-<<<<<<< HEAD
 	template <typename Polyhedron> bool createPolyhedronFromPolySet(const PolySet &ps, Polyhedron &p, bool invert_orientation = true, bool use_grid = true);
 	template <class InputKernel, class OutputKernel>
 	void copyPolyhedron(const CGAL::Polyhedron_3<InputKernel> &poly_a, CGAL::Polyhedron_3<OutputKernel> &poly_b);
@@ -102,17 +95,6 @@
 	Transform3d computeResizeTransform(
 		const CGAL::Iso_cuboid_3<K>& bb, int dimension, const Vector3d &newsize,
 		const Eigen::Matrix<bool,3,1> &autosize);
-=======
-	template <class InputKernel, class OutputKernel>
-	void copyPolyhedron(const CGAL::Polyhedron_3<InputKernel> &poly_a, CGAL::Polyhedron_3<OutputKernel> &poly_b);
-	template <typename Polyhedron> bool createPolyhedronFromPolySet(const PolySet &ps, Polyhedron &p);
-
-	template <typename K>
-	bool createPolySetFromNefPolyhedron3(const CGAL::Nef_polyhedron_3<K> &N, PolySet &ps);
-	shared_ptr<CGAL_Nef_polyhedron> createNefPolyhedronFromGeometry(const class Geometry &geom);
-	shared_ptr<const PolySet> getGeometryAsPolySet(const shared_ptr<const Geometry>&);
-	shared_ptr<const CGAL_Nef_polyhedron> getGeometryAsNefPolyhedron(const shared_ptr<const Geometry>&);
->>>>>>> 14ec256d
 
 	bool tessellatePolygon(const PolygonK &polygon,
 												 Polygons &triangles,
@@ -123,10 +105,6 @@
 	bool tessellate3DFaceWithHoles(std::vector<CGAL_Polygon_3> &polygons,
 																 std::vector<CGAL_Polygon_3> &triangles,
 																 CGAL::Plane_3<CGAL_Kernel3> &plane);
-<<<<<<< HEAD
-
-=======
->>>>>>> 14ec256d
 	template <typename FromKernel, typename ToKernel>
 	struct KernelConverter {
 		// Note: we could have this return `CGAL::to_double(n)` by default, but
@@ -141,7 +119,6 @@
 		return CGAL::Cartesian_converter<
 			FromKernel, ToKernel, KernelConverter<FromKernel, ToKernel>>();
 	}
-<<<<<<< HEAD
 	shared_ptr<CGAL_Nef_polyhedron> createNefPolyhedronFromHybrid(const CGALHybridPolyhedron &hybrid);
 	std::shared_ptr<CGALHybridPolyhedron> createHybridPolyhedronFromGeometry(const Geometry &geom);
 	template <typename Polyhedron>
@@ -175,8 +152,4 @@
 
 	template <typename K>
 	void convertNefPolyhedronToTriangleMesh(const CGAL::Nef_polyhedron_3<K>& nef, CGAL::Surface_mesh<CGAL::Point_3<K>> &mesh);
-=======
-	template <typename K>
-	void convertNefToPolyhedron(const CGAL::Nef_polyhedron_3<K> &nef, CGAL::Polyhedron_3<K> &polyhedron);
->>>>>>> 14ec256d
 };