<?xml version="1.0" encoding="UTF-8"?>
<ui version="4.0">
 <class>Preferences</class>
 <widget class="QMainWindow" name="Preferences">
  <property name="geometry">
   <rect>
    <x>0</x>
    <y>0</y>
<<<<<<< HEAD
    <width>823</width>
    <height>440</height>
=======
    <width>551</width>
    <height>347</height>
>>>>>>> 96181254
   </rect>
  </property>
  <property name="sizePolicy">
   <sizepolicy hsizetype="Preferred" vsizetype="Preferred">
    <horstretch>0</horstretch>
    <verstretch>0</verstretch>
   </sizepolicy>
  </property>
  <property name="windowTitle">
   <string>Preferences</string>
  </property>
  <property name="unifiedTitleAndToolBarOnMac">
   <bool>true</bool>
  </property>
  <widget class="QWidget" name="centralwidget">
   <layout class="QVBoxLayout" name="verticalLayout">
    <item>
     <widget class="QStackedWidget" name="stackedWidget">
      <property name="currentIndex">
<<<<<<< HEAD
       <number>4</number>
=======
       <number>0</number>
>>>>>>> 96181254
      </property>
      <widget class="QWidget" name="page3DView">
       <layout class="QVBoxLayout" name="verticalLayout_4">
        <item>
         <layout class="QHBoxLayout" name="horizontalLayout" stretch="1,3">
          <item>
           <layout class="QVBoxLayout" name="verticalLayout_2">
            <item>
             <widget class="QLabel" name="label">
              <property name="text">
               <string>Color scheme:</string>
              </property>
             </widget>
            </item>
            <item>
             <widget class="QListWidget" name="colorSchemeChooser">
              <property name="sizePolicy">
               <sizepolicy hsizetype="Expanding" vsizetype="MinimumExpanding">
                <horstretch>0</horstretch>
                <verstretch>0</verstretch>
               </sizepolicy>
              </property>
              <property name="alternatingRowColors">
               <bool>false</bool>
              </property>
              <property name="currentRow">
               <number>0</number>
              </property>
              <item>
               <property name="text">
                <string>Cornfield</string>
               </property>
              </item>
              <item>
               <property name="text">
                <string>Metallic</string>
               </property>
              </item>
              <item>
               <property name="text">
                <string>Sunset</string>
               </property>
              </item>
              <item>
               <property name="text">
                <string>Sea</string>
               </property>
              </item>
              <item>
               <property name="text">
                <string>Severny</string>
               </property>
              </item>
             </widget>
            </item>
           </layout>
          </item>
          <item>
           <spacer name="horizontalSpacer">
            <property name="orientation">
             <enum>Qt::Horizontal</enum>
            </property>
            <property name="sizeHint" stdset="0">
             <size>
              <width>40</width>
              <height>20</height>
             </size>
            </property>
           </spacer>
          </item>
         </layout>
        </item>
        <item>
         <spacer name="verticalSpacer">
          <property name="orientation">
           <enum>Qt::Vertical</enum>
          </property>
          <property name="sizeType">
           <enum>QSizePolicy::Expanding</enum>
          </property>
          <property name="sizeHint" stdset="0">
           <size>
            <width>20</width>
            <height>645</height>
           </size>
          </property>
         </spacer>
        </item>
       </layout>
      </widget>
      <widget class="QWidget" name="pageEditor">
       <layout class="QVBoxLayout" name="verticalLayout_5">
        <item>
         <layout class="QGridLayout" name="gridLayout">
          <item row="0" column="0">
           <widget class="QLabel" name="label_3">
            <property name="font">
             <font>
              <weight>75</weight>
              <bold>true</bold>
             </font>
            </property>
            <property name="text">
             <string>Font</string>
            </property>
            <property name="scaledContents">
             <bool>false</bool>
            </property>
           </widget>
          </item>
          <item row="0" column="1">
           <spacer name="horizontalSpacer_4">
            <property name="orientation">
             <enum>Qt::Horizontal</enum>
            </property>
            <property name="sizeHint" stdset="0">
             <size>
              <width>40</width>
              <height>20</height>
             </size>
            </property>
           </spacer>
          </item>
          <item row="1" column="0" colspan="2">
           <widget class="QFontComboBox" name="fontChooser">
            <property name="currentFont">
             <font>
              <family>Helvetica</family>
              <pointsize>12</pointsize>
             </font>
            </property>
           </widget>
          </item>
          <item row="1" column="2">
           <widget class="QComboBox" name="fontSize">
            <property name="editable">
             <bool>true</bool>
            </property>
           </widget>
          </item>
          <item row="1" column="3">
           <spacer name="horizontalSpacer_5">
            <property name="orientation">
             <enum>Qt::Horizontal</enum>
            </property>
            <property name="sizeHint" stdset="0">
             <size>
              <width>40</width>
              <height>20</height>
             </size>
            </property>
           </spacer>
          </item>
         </layout>
        </item>
        <item>
         <layout class="QHBoxLayout" name="syntaxHighlightLayout">
          <property name="bottomMargin">
           <number>0</number>
          </property>
          <item>
           <widget class="QLabel" name="label_syntax_h">
            <property name="font">
             <font>
              <weight>75</weight>
              <bold>true</bold>
             </font>
            </property>
            <property name="text">
             <string>Color syntax highlighting</string>
            </property>
           </widget>
          </item>
          <item>
           <widget class="QComboBox" name="syntaxHighlight">
            <property name="sizePolicy">
             <sizepolicy hsizetype="Preferred" vsizetype="Fixed">
              <horstretch>0</horstretch>
              <verstretch>0</verstretch>
             </sizepolicy>
            </property>
            <item>
             <property name="text">
              <string>For Light Background</string>
             </property>
            </item>
            <item>
             <property name="text">
              <string>For Dark Background</string>
             </property>
            </item>
            <item>
             <property name="text">
              <string>Off</string>
             </property>
            </item>
           </widget>
          </item>
          <item>
           <spacer name="horizontalSpacer_3">
            <property name="orientation">
             <enum>Qt::Horizontal</enum>
            </property>
            <property name="sizeType">
             <enum>QSizePolicy::Expanding</enum>
            </property>
            <property name="sizeHint" stdset="0">
             <size>
              <width>30</width>
              <height>20</height>
             </size>
            </property>
           </spacer>
          </item>
         </layout>
        </item>
        <item>
         <layout class="QHBoxLayout" name="mouseWheelZoomLayout">
          <property name="topMargin">
           <number>5</number>
          </property>
          <item>
           <widget class="QLabel" name="label_11">
            <property name="font">
             <font>
              <weight>75</weight>
              <bold>true</bold>
             </font>
            </property>
            <property name="text">
             <string>Use Ctrl/Cmd-Mouse-wheel to zoom text</string>
            </property>
           </widget>
          </item>
          <item>
           <widget class="QCheckBox" name="mouseWheelZoomBox">
            <property name="text">
             <string/>
            </property>
           </widget>
          </item>
          <item>
           <spacer name="horizontalSpacer_6">
            <property name="orientation">
             <enum>Qt::Horizontal</enum>
            </property>
            <property name="sizeHint" stdset="0">
             <size>
              <width>40</width>
              <height>20</height>
             </size>
            </property>
           </spacer>
          </item>
         </layout>
        </item>
        <item>
         <spacer name="verticalSpacer_4">
          <property name="orientation">
           <enum>Qt::Vertical</enum>
          </property>
          <property name="sizeHint" stdset="0">
           <size>
            <width>20</width>
            <height>77</height>
           </size>
          </property>
         </spacer>
        </item>
       </layout>
      </widget>
      <widget class="QWidget" name="pageUpdate">
       <layout class="QVBoxLayout" name="verticalLayout_16">
        <item>
         <layout class="QHBoxLayout" name="horizontalLayout_9">
          <item>
           <layout class="QVBoxLayout" name="verticalLayout_8">
            <item>
             <widget class="QCheckBox" name="updateCheckBox">
              <property name="text">
               <string>Automatically check for updates</string>
              </property>
              <property name="checked">
               <bool>true</bool>
              </property>
             </widget>
            </item>
            <item>
             <widget class="QCheckBox" name="snapshotCheckBox">
              <property name="text">
               <string>Include development snapshots</string>
              </property>
             </widget>
            </item>
           </layout>
          </item>
          <item>
           <spacer name="horizontalSpacer_2">
            <property name="orientation">
             <enum>Qt::Horizontal</enum>
            </property>
            <property name="sizeHint" stdset="0">
             <size>
              <width>40</width>
              <height>20</height>
             </size>
            </property>
           </spacer>
          </item>
         </layout>
        </item>
        <item>
         <layout class="QVBoxLayout" name="verticalLayout_7">
          <property name="spacing">
           <number>0</number>
          </property>
          <item>
           <layout class="QHBoxLayout" name="horizontalLayout_11">
            <item>
             <spacer name="horizontalSpacer_10">
              <property name="orientation">
               <enum>Qt::Horizontal</enum>
              </property>
              <property name="sizeHint" stdset="0">
               <size>
                <width>40</width>
                <height>20</height>
               </size>
              </property>
             </spacer>
            </item>
            <item>
             <widget class="QPushButton" name="checkNowButton">
              <property name="text">
               <string>Check Now</string>
              </property>
             </widget>
            </item>
            <item>
             <spacer name="horizontalSpacer_9">
              <property name="orientation">
               <enum>Qt::Horizontal</enum>
              </property>
              <property name="sizeHint" stdset="0">
               <size>
                <width>40</width>
                <height>20</height>
               </size>
              </property>
             </spacer>
            </item>
           </layout>
          </item>
          <item>
           <layout class="QHBoxLayout" name="horizontalLayout_10">
            <item>
             <spacer name="horizontalSpacer_11">
              <property name="orientation">
               <enum>Qt::Horizontal</enum>
              </property>
              <property name="sizeHint" stdset="0">
               <size>
                <width>40</width>
                <height>20</height>
               </size>
              </property>
             </spacer>
            </item>
            <item>
             <widget class="QLabel" name="lastCheckedLabel">
              <property name="enabled">
               <bool>false</bool>
              </property>
              <property name="font">
               <font>
                <pointsize>11</pointsize>
               </font>
              </property>
              <property name="text">
               <string>Last checked: </string>
              </property>
             </widget>
            </item>
            <item>
             <spacer name="horizontalSpacer_12">
              <property name="orientation">
               <enum>Qt::Horizontal</enum>
              </property>
              <property name="sizeHint" stdset="0">
               <size>
                <width>40</width>
                <height>20</height>
               </size>
              </property>
             </spacer>
            </item>
           </layout>
          </item>
         </layout>
        </item>
        <item>
         <spacer name="verticalSpacer_7">
          <property name="orientation">
           <enum>Qt::Vertical</enum>
          </property>
          <property name="sizeHint" stdset="0">
           <size>
            <width>20</width>
            <height>89</height>
           </size>
          </property>
         </spacer>
        </item>
       </layout>
      </widget>
      <widget class="QWidget" name="pageFeatures">
       <layout class="QGridLayout" name="gridLayout_2">
        <property name="margin">
         <number>0</number>
        </property>
        <item row="0" column="0">
         <layout class="QVBoxLayout" name="verticalLayout_9">
          <item>
           <widget class="QLabel" name="label_10">
            <property name="font">
             <font>
              <weight>75</weight>
              <bold>true</bold>
             </font>
            </property>
            <property name="text">
             <string>Features</string>
            </property>
           </widget>
          </item>
          <item>
           <widget class="QScrollArea" name="scrollArea">
            <property name="frameShape">
             <enum>QFrame::NoFrame</enum>
            </property>
            <property name="frameShadow">
             <enum>QFrame::Plain</enum>
            </property>
            <property name="horizontalScrollBarPolicy">
             <enum>Qt::ScrollBarAlwaysOff</enum>
            </property>
            <property name="widgetResizable">
             <bool>true</bool>
            </property>
            <widget class="QWidget" name="scrollAreaWidgetContents">
             <property name="geometry">
              <rect>
               <x>0</x>
               <y>0</y>
<<<<<<< HEAD
               <width>803</width>
               <height>325</height>
=======
               <width>98</width>
               <height>36</height>
>>>>>>> 96181254
              </rect>
             </property>
             <layout class="QVBoxLayout" name="verticalLayout_10">
              <item>
               <layout class="QGridLayout" name="gridLayoutExperimentalFeatures" rowminimumheight="0">
                <property name="spacing">
                 <number>8</number>
                </property>
               </layout>
              </item>
              <item>
               <spacer name="verticalSpacer_3">
                <property name="orientation">
                 <enum>Qt::Vertical</enum>
                </property>
                <property name="sizeHint" stdset="0">
                 <size>
                  <width>20</width>
                  <height>282</height>
                 </size>
                </property>
               </spacer>
              </item>
             </layout>
            </widget>
           </widget>
          </item>
         </layout>
        </item>
       </layout>
      </widget>
      <widget class="QWidget" name="pageAdvanced">
       <layout class="QVBoxLayout" name="verticalLayout_3">
        <item>
         <widget class="QGroupBox" name="groupBox">
          <property name="title">
           <string>OpenCSG</string>
          </property>
          <layout class="QVBoxLayout" name="verticalLayout_6">
           <item>
            <widget class="QCheckBox" name="openCSGWarningBox">
             <property name="text">
              <string>Show capability warning</string>
             </property>
             <property name="checked">
              <bool>true</bool>
             </property>
            </widget>
           </item>
           <item>
            <widget class="QCheckBox" name="enableOpenCSGBox">
             <property name="text">
              <string>Enable for OpenGL 1.x</string>
             </property>
            </widget>
           </item>
           <item>
            <layout class="QHBoxLayout" name="horizontalLayout_4">
             <item>
              <widget class="QLabel" name="label_7">
               <property name="text">
                <string>Turn off rendering at </string>
               </property>
              </widget>
             </item>
             <item>
              <widget class="QLineEdit" name="opencsgLimitEdit"/>
             </item>
             <item>
              <widget class="QLabel" name="label_8">
               <property name="text">
                <string>elements</string>
               </property>
              </widget>
             </item>
            </layout>
           </item>
           <item>
            <widget class="QCheckBox" name="forceGoldfeatherBox">
             <property name="text">
              <string>Force Goldfeather</string>
             </property>
            </widget>
           </item>
          </layout>
         </widget>
        </item>
        <item>
         <layout class="QHBoxLayout" name="horizontalLayout_2">
          <item>
           <widget class="QLabel" name="label_4">
            <property name="text">
             <string>CGAL Cache size</string>
            </property>
           </widget>
          </item>
          <item>
           <widget class="QLineEdit" name="cgalCacheSizeEdit"/>
          </item>
          <item>
           <widget class="QLabel" name="label_2">
            <property name="text">
             <string>bytes</string>
            </property>
           </widget>
          </item>
         </layout>
        </item>
        <item>
         <layout class="QHBoxLayout" name="horizontalLayout_3">
          <item>
           <widget class="QLabel" name="label_5">
            <property name="text">
             <string>PolySet Cache size</string>
            </property>
           </widget>
          </item>
          <item>
           <widget class="QLineEdit" name="polysetCacheSizeEdit"/>
          </item>
          <item>
           <widget class="QLabel" name="label_6">
            <property name="text">
             <string>bytes</string>
            </property>
           </widget>
          </item>
         </layout>
        </item>
        <item>
         <spacer name="verticalSpacer_2">
          <property name="orientation">
           <enum>Qt::Vertical</enum>
          </property>
          <property name="sizeHint" stdset="0">
           <size>
            <width>20</width>
            <height>11</height>
           </size>
          </property>
         </spacer>
        </item>
        <item>
         <widget class="QCheckBox" name="mdiCheckBox">
          <property name="text">
           <string>Allow to open multiple documents</string>
          </property>
         </widget>
        </item>
        <item>
         <widget class="QCheckBox" name="undockCheckBox">
          <property name="text">
           <string>Enable undocking of Editor and Console</string>
          </property>
         </widget>
        </item>
       </layout>
      </widget>
     </widget>
    </item>
   </layout>
  </widget>
  <widget class="QToolBar" name="toolBar">
   <property name="windowTitle">
    <string>toolBar</string>
   </property>
   <property name="movable">
    <bool>false</bool>
   </property>
   <property name="allowedAreas">
    <set>Qt::TopToolBarArea</set>
   </property>
   <property name="iconSize">
    <size>
     <width>32</width>
     <height>32</height>
    </size>
   </property>
   <property name="toolButtonStyle">
    <enum>Qt::ToolButtonTextUnderIcon</enum>
   </property>
   <property name="floatable">
    <bool>false</bool>
   </property>
   <attribute name="toolBarArea">
    <enum>TopToolBarArea</enum>
   </attribute>
   <attribute name="toolBarBreak">
    <bool>false</bool>
   </attribute>
   <addaction name="prefsAction3DView"/>
   <addaction name="prefsActionEditor"/>
   <addaction name="prefsActionUpdate"/>
   <addaction name="prefsActionFeatures"/>
   <addaction name="prefsActionAdvanced"/>
  </widget>
  <action name="prefsAction3DView">
   <property name="checkable">
    <bool>true</bool>
   </property>
   <property name="icon">
    <iconset resource="../openscad.qrc">
     <normaloff>:/icons/prefs3DView.png</normaloff>:/icons/prefs3DView.png</iconset>
   </property>
   <property name="text">
    <string>3D View</string>
   </property>
  </action>
  <action name="prefsActionAdvanced">
   <property name="checkable">
    <bool>true</bool>
   </property>
   <property name="icon">
    <iconset resource="../openscad.qrc">
     <normaloff>:/icons/prefsAdvanced.png</normaloff>:/icons/prefsAdvanced.png</iconset>
   </property>
   <property name="text">
    <string>Advanced</string>
   </property>
  </action>
  <action name="prefsActionEditor">
   <property name="checkable">
    <bool>true</bool>
   </property>
   <property name="icon">
    <iconset resource="../openscad.qrc">
     <normaloff>:/icons/prefsEditor.png</normaloff>:/icons/prefsEditor.png</iconset>
   </property>
   <property name="text">
    <string>Editor</string>
   </property>
  </action>
  <action name="prefsActionUpdate">
   <property name="checkable">
    <bool>true</bool>
   </property>
   <property name="icon">
    <iconset resource="../openscad.qrc">
     <normaloff>:/icons/prefsUpdate.png</normaloff>:/icons/prefsUpdate.png</iconset>
   </property>
   <property name="text">
    <string>Update</string>
   </property>
  </action>
  <action name="prefsActionFeatures">
   <property name="checkable">
    <bool>true</bool>
   </property>
   <property name="icon">
    <iconset resource="../openscad.qrc">
     <normaloff>:/icons/prefsFeatures.png</normaloff>:/icons/prefsFeatures.png</iconset>
   </property>
   <property name="text">
    <string>Features</string>
   </property>
   <property name="toolTip">
    <string>Enable/Disable experimental features</string>
   </property>
  </action>
 </widget>
 <resources>
  <include location="../openscad.qrc"/>
 </resources>
 <connections/>
</ui><|MERGE_RESOLUTION|>--- conflicted
+++ resolved
@@ -6,13 +6,8 @@
    <rect>
     <x>0</x>
     <y>0</y>
-<<<<<<< HEAD
-    <width>823</width>
-    <height>440</height>
-=======
     <width>551</width>
     <height>347</height>
->>>>>>> 96181254
    </rect>
   </property>
   <property name="sizePolicy">
@@ -32,11 +27,7 @@
     <item>
      <widget class="QStackedWidget" name="stackedWidget">
       <property name="currentIndex">
-<<<<<<< HEAD
-       <number>4</number>
-=======
        <number>0</number>
->>>>>>> 96181254
       </property>
       <widget class="QWidget" name="page3DView">
        <layout class="QVBoxLayout" name="verticalLayout_4">
@@ -491,13 +482,8 @@
               <rect>
                <x>0</x>
                <y>0</y>
-<<<<<<< HEAD
-               <width>803</width>
-               <height>325</height>
-=======
                <width>98</width>
                <height>36</height>
->>>>>>> 96181254
               </rect>
              </property>
              <layout class="QVBoxLayout" name="verticalLayout_10">
