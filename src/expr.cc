--- conflicted
+++ resolved
@@ -49,35 +49,9 @@
 		return dynamic_cast<const ListComprehension *>(e.get());
 	}
 
-<<<<<<< HEAD
-	void evaluate_sequential_assignment(const AssignmentList &assignment_list, Context *context, const Location &loc) {
-		EvalContext ctx(context, assignment_list, loc);
-		ctx.assignTo(*context);
-=======
-	Value::VectorType flatten(Value::VectorType const& vec) {
-		int n = 0;
-		for (unsigned int i = 0; i < vec.size(); i++) {
-			if (vec[i]->type() == Value::ValueType::VECTOR) {
-				n += vec[i]->toVector().size();
-			} else {
-				n++;
-			}
-		}
-		Value::VectorType ret; ret.reserve(n);
-		for (unsigned int i = 0; i < vec.size(); i++) {
-			if (vec[i]->type() == Value::ValueType::VECTOR) {
-				std::copy(vec[i]->toVector().begin(),vec[i]->toVector().end(),std::back_inserter(ret));
-			} else {
-				ret.push_back(vec[i]);
-			}
-		}
-		return ret;
-	}
-
 	void evaluate_sequential_assignment(const AssignmentList &assignment_list, std::shared_ptr<Context> context, const Location &loc) {
 		ContextHandle<EvalContext> ctx{Context::create<EvalContext>(context, assignment_list, loc)};
 		ctx->assignTo(context);
->>>>>>> 77fcf617
 	}
 }
 
@@ -104,11 +78,7 @@
 {
 }
 
-<<<<<<< HEAD
-Value UnaryOp::evaluate(const Context *context) const
-=======
-ValuePtr UnaryOp::evaluate(const std::shared_ptr<Context>& context) const
->>>>>>> 77fcf617
+Value UnaryOp::evaluate(const std::shared_ptr<Context>& context) const
 {
 	switch (this->op) {
 	case (Op::Not):
@@ -153,11 +123,7 @@
 {
 }
 
-<<<<<<< HEAD
-Value BinaryOp::evaluate(const Context *context) const
-=======
-ValuePtr BinaryOp::evaluate(const std::shared_ptr<Context>& context) const
->>>>>>> 77fcf617
+Value BinaryOp::evaluate(const std::shared_ptr<Context>& context) const
 {
 	switch (this->op) {
 	case Op::LogicalAnd:
@@ -263,16 +229,12 @@
 {
 }
 
-<<<<<<< HEAD
-Value TernaryOp::evaluate(const Context *context) const
-=======
 const shared_ptr<Expression>& TernaryOp::evaluateStep(const std::shared_ptr<Context>& context) const
->>>>>>> 77fcf617
 {
 	return this->cond->evaluate(context) ? this->ifexpr : this->elseexpr;
 }
 
-ValuePtr TernaryOp::evaluate(const std::shared_ptr<Context>& context) const
+Value TernaryOp::evaluate(const std::shared_ptr<Context>& context) const
 {
 	const shared_ptr<const Expression>& nextexpr = evaluateStep(context);
 	return nextexpr->evaluate(context);
@@ -288,14 +250,9 @@
 {
 }
 
-<<<<<<< HEAD
-Value ArrayLookup::evaluate(const Context *context) const {
+Value ArrayLookup::evaluate(const std::shared_ptr<Context>& context) const {
 	Value array = this->array->evaluate(context);
 	return array[this->index->evaluate(context)];
-=======
-ValuePtr ArrayLookup::evaluate(const std::shared_ptr<Context>& context) const {
-	return this->array->evaluate(context)[this->index->evaluate(context)];
->>>>>>> 77fcf617
 }
 
 void ArrayLookup::print(std::ostream &stream, const std::string &) const
@@ -307,11 +264,7 @@
 {
 }
 
-<<<<<<< HEAD
-Value Literal::evaluate(const class Context *) const
-=======
-ValuePtr Literal::evaluate(const std::shared_ptr<Context>&) const
->>>>>>> 77fcf617
+Value Literal::evaluate(const std::shared_ptr<Context>&) const
 {
 	return this->value.clone();
 }
@@ -331,11 +284,7 @@
 {
 }
 
-<<<<<<< HEAD
-Value Range::evaluate(const Context *context) const
-=======
-ValuePtr Range::evaluate(const std::shared_ptr<Context>& context) const
->>>>>>> 77fcf617
+Value Range::evaluate(const std::shared_ptr<Context>& context) const
 {
 	Value beginValue = this->begin->evaluate(context);
 	if (beginValue.type() == Value::ValueType::NUMBER) {
@@ -347,7 +296,7 @@
 			} else {
 				Value stepValue = this->step->evaluate(context);
 				if (stepValue.type() == Value::ValueType::NUMBER) {
-					RangeType range(beginValue.toDouble(), stepValue.toDouble(), endValue.toDouble());
+					RangeType range{beginValue.toDouble(), stepValue.toDouble(), endValue.toDouble()};
 					return Value(range);
 				}
 			}
@@ -398,11 +347,7 @@
 	this->children.push_back(shared_ptr<Expression>(expr));
 }
 
-<<<<<<< HEAD
-Value Vector::evaluate(const Context *context) const
-=======
-ValuePtr Vector::evaluate(const std::shared_ptr<Context>& context) const
->>>>>>> 77fcf617
+Value Vector::evaluate(const std::shared_ptr<Context>& context) const
 {
 	Value::VectorPtr vec;
 	for(const auto &e : this->children) {
@@ -434,22 +379,14 @@
 {
 }
 
-<<<<<<< HEAD
-Value Lookup::evaluate(const Context *context) const
-=======
-ValuePtr Lookup::evaluate(const std::shared_ptr<Context>& context) const
->>>>>>> 77fcf617
+Value Lookup::evaluate(const std::shared_ptr<Context>& context) const
 {
 	return context->lookup_variable(this->name,false,loc).clone();
 }
 
-<<<<<<< HEAD
-const Value& Lookup::evaluateSilently(const Context *context) const
-=======
-ValuePtr Lookup::evaluateSilently(const std::shared_ptr<Context>& context) const
->>>>>>> 77fcf617
-{
-	return context->lookup_variable(this->name,true);
+Value Lookup::evaluateSilently(const std::shared_ptr<Context>& context) const
+{
+	return context->lookup_variable(this->name,true).clone();
 }
 
 void Lookup::print(std::ostream &stream, const std::string &) const
@@ -462,11 +399,7 @@
 {
 }
 
-<<<<<<< HEAD
-Value MemberLookup::evaluate(const Context *context) const
-=======
-ValuePtr MemberLookup::evaluate(const std::shared_ptr<Context>& context) const
->>>>>>> 77fcf617
+Value MemberLookup::evaluate(const std::shared_ptr<Context>& context) const
 {
 	const Value &v = this->expr->evaluate(context);
 
@@ -487,23 +420,17 @@
 	stream << *this->expr << "." << this->member;
 }
 
-<<<<<<< HEAD
-FunctionCall::FunctionCall(const std::string &name,
-													 const AssignmentList &args, const Location &loc)
-	: Expression(loc), name(name), arguments(args)
-=======
 FunctionDefinition::FunctionDefinition(Expression *expr, const AssignmentList &definition_arguments, const Location &loc)
 	: Expression(loc), ctx(nullptr), definition_arguments(definition_arguments), expr(expr)
 {
 }
 
-ValuePtr FunctionDefinition::evaluate(const std::shared_ptr<Context>& context) const
-{
-	return ValuePtr{FunctionType{context, expr, definition_arguments}};
+Value FunctionDefinition::evaluate(const std::shared_ptr<Context>& context) const
+{
+	return Value{FunctionType{context, expr, std::unique_ptr<AssignmentList>{new AssignmentList{definition_arguments}}}};
 }
 
 void FunctionDefinition::print(std::ostream &stream, const std::string &indent) const
->>>>>>> 77fcf617
 {
 	stream << indent << "function(";
 	bool first = true;
@@ -573,67 +500,56 @@
 		// Assign default values for unspecified parameters
 		for (const auto &arg : definition_arguments) {
 			if (this->resolvedArguments.find(arg.name) == this->resolvedArguments.end()) {
-				this->defaultArguments.emplace_back(arg.name, arg.expr ? arg.expr->evaluate(context) : ValuePtr::undefined);
-			}
-		}
-	}
-
-	std::vector<std::pair<std::string, ValuePtr>> variables;
+				this->defaultArguments.emplace_back(arg.name, arg.expr ? arg.expr->evaluate(context) : Value{});
+			}
+		}
+	}
+
+	std::vector<std::pair<std::string, Value>> variables;
 	variables.reserve(this->defaultArguments.size() + this->resolvedArguments.size());
 	// Set default values for unspecified parameters
-	variables.insert(variables.begin(), this->defaultArguments.begin(), this->defaultArguments.end());
+	for (const auto &arg : this->defaultArguments) {
+		variables.emplace_back(arg.first, arg.second.clone());
+	}
 	// Set the given parameters
-	for (const auto &ass : this->resolvedArguments) {
-		variables.emplace_back(ass.first, ass.second->evaluate(context));
+	for (const auto &arg : this->resolvedArguments) {
+		variables.emplace_back(arg.first, arg.second->evaluate(context));
 	}
 	// Apply to tailCallContext
 	for (const auto &var : variables) {
-		tailCallContext->set_variable(var.first, var.second);
+		tailCallContext->set_variable(var.first, var.second.clone());
 	}
 	// Apply config variables ($...)
 	tailCallContext->apply_config_variables(context);
 }
 
-<<<<<<< HEAD
-Value FunctionCall::evaluate(const Context *context) const
-=======
-ValuePtr FunctionCall::evaluate(const std::shared_ptr<Context>& context) const
->>>>>>> 77fcf617
+Value FunctionCall::evaluate(const std::shared_ptr<Context>& context) const
 {
 	const auto& name = get_name();
 	if (StackCheck::inst().check()) {
 		print_err(name.c_str(), loc, context);
 		throw RecursionException::create("function", name, this->loc);
 	}
-<<<<<<< HEAD
-	try{
-		EvalContext c(context, this->arguments, this->loc);
-		Value result = context->evaluate_function(this->name, &c);
-		return result;
-	}catch(EvaluationException &e){
-		if(e.traceDepth>0){
-=======
 	try {
 		const auto v = isLookup ? static_pointer_cast<Lookup>(expr)->evaluateSilently(context) : expr->evaluate(context);
 		ContextHandle<EvalContext> evalCtx{Context::create<EvalContext>(context, this->arguments, this->loc)};
 
-		if (v->type() == Value::ValueType::FUNCTION) {
+		if (v.type() == Value::ValueType::FUNCTION) {
 			if (name.size() > 0 && name.at(0) == '$') {
 				print_invalid_function_call("dynamically scoped variable", context, loc);
-				return ValuePtr::undefined;
+				return {};
 			} else {
-				auto func = v->toFunction();
+				const auto& func = v.toFunction();
 				return evaluate_function(name, func.getExpr(), func.getArgs(), func.getCtx(), evalCtx.ctx, this->loc);
 			}
 		} else if (isLookup) {
 			return context->evaluate_function(name, evalCtx.ctx);
 		} else {
-			print_invalid_function_call(v->typeName(), context, loc);
-			return ValuePtr::undefined;
+			print_invalid_function_call(v.typeName(), context, loc);
+			return {};
 		}
 	} catch (EvaluationException &e) {
 		if (e.traceDepth > 0) {
->>>>>>> 77fcf617
 			print_trace(this, context);
 			e.traceDepth--;
 		}
@@ -667,11 +583,7 @@
 
 }
 
-<<<<<<< HEAD
-Value Assert::evaluate(const Context *context) const
-=======
 const shared_ptr<Expression>& Assert::evaluateStep(const std::shared_ptr<Context>& context) const
->>>>>>> 77fcf617
 {
 	ContextHandle<EvalContext> assert_context{Context::create<EvalContext>(context, this->arguments, this->loc)};
 	ContextHandle<Context> c{Context::create<Context>(assert_context.ctx)};
@@ -679,15 +591,11 @@
 	return expr;
 }
 
-<<<<<<< HEAD
-	return expr ? expr->evaluate(&c) : Value();
-=======
-ValuePtr Assert::evaluate(const std::shared_ptr<Context>& context) const
+Value Assert::evaluate(const std::shared_ptr<Context>& context) const
 {
 	const shared_ptr<Expression>& nextexpr = evaluateStep(context);
-	ValuePtr result = nextexpr ? nextexpr->evaluate(context) : ValuePtr::undefined;
+	Value result = nextexpr ? nextexpr->evaluate(context) : Value{};
 	return result;
->>>>>>> 77fcf617
 }
 
 void Assert::print(std::ostream &stream, const std::string &) const
@@ -702,9 +610,6 @@
 
 }
 
-<<<<<<< HEAD
-Value Echo::evaluate(const Context *context) const
-=======
 const shared_ptr<Expression>& Echo::evaluateStep(const std::shared_ptr<Context>& context) const
 {
 	ContextHandle<EvalContext> echo_context{Context::create<EvalContext>(context, this->arguments, this->loc)};
@@ -712,16 +617,11 @@
 	return expr;
 }
 
-ValuePtr Echo::evaluate(const std::shared_ptr<Context>& context) const
->>>>>>> 77fcf617
+Value Echo::evaluate(const std::shared_ptr<Context>& context) const
 {
 	const shared_ptr<Expression>& nextexpr = evaluateStep(context);
 
-<<<<<<< HEAD
-	Value result = expr ? expr->evaluate(context) : Value();
-=======
-	ValuePtr result = nextexpr ? nextexpr->evaluate(context) : ValuePtr::undefined;
->>>>>>> 77fcf617
+	Value result = nextexpr ? nextexpr->evaluate(context) : Value{};
 	return result;
 }
 
@@ -736,17 +636,13 @@
 {
 }
 
-<<<<<<< HEAD
-Value Let::evaluate(const Context *context) const
-=======
 const shared_ptr<Expression>& Let::evaluateStep(const std::shared_ptr<Context>& context) const
->>>>>>> 77fcf617
 {
 	evaluate_sequential_assignment(this->arguments, context, this->loc);
 	return this->expr;
 }
 
-ValuePtr Let::evaluate(const std::shared_ptr<Context>& context) const
+Value Let::evaluate(const std::shared_ptr<Context>& context) const
 {
 	ContextHandle<Context> c{Context::create<Context>(context)};
 	const shared_ptr<Expression>& nextexpr = evaluateStep(c.ctx);
@@ -767,11 +663,7 @@
 {
 }
 
-<<<<<<< HEAD
-Value LcIf::evaluate(const Context *context) const
-=======
-ValuePtr LcIf::evaluate(const std::shared_ptr<Context>& context) const
->>>>>>> 77fcf617
+Value LcIf::evaluate(const std::shared_ptr<Context>& context) const
 {
     const shared_ptr<Expression> &expr = this->cond->evaluate(context) ? this->ifexpr : this->elseexpr;
 	
@@ -799,11 +691,7 @@
 {
 }
 
-<<<<<<< HEAD
-Value LcEach::evaluate(const Context *context) const
-=======
-ValuePtr LcEach::evaluate(const std::shared_ptr<Context>& context) const
->>>>>>> 77fcf617
+Value LcEach::evaluate(const std::shared_ptr<Context>& context) const
 {
 	Value::VectorPtr vec;
 
@@ -848,11 +736,7 @@
 {
 }
 
-<<<<<<< HEAD
-Value LcFor::evaluate(const Context *context) const
-=======
-ValuePtr LcFor::evaluate(const std::shared_ptr<Context>& context) const
->>>>>>> 77fcf617
+Value LcFor::evaluate(const std::shared_ptr<Context>& context) const
 {
 	Value::VectorPtr vec;
 
@@ -860,67 +744,44 @@
 
     ContextHandle<Context> assign_context{Context::create<Context>(context)};
 
-    // comprehension for statements are by the parser reduced to only contain one single element
-<<<<<<< HEAD
-    const std::string &it_name = for_context.getArgName(0);
-    Value it_values = for_context.getArgValue(0, &assign_context);
-=======
-    const std::string &it_name = for_context->getArgName(0);
-    ValuePtr it_values = for_context->getArgValue(0, assign_context.ctx);
->>>>>>> 77fcf617
+	// comprehension for statements are by the parser reduced to only contain one single element
+	const std::string &it_name = for_context->getArgName(0);
+	Value it_values = for_context->getArgValue(0, assign_context.ctx);
 
     ContextHandle<Context> c{Context::create<Context>(context)};
 
-    if (it_values.type() == Value::ValueType::RANGE) {
-        const RangeType &range = it_values.toRange();
-        uint32_t steps = range.numValues();
-        if (steps >= 1000000) {
-            PRINTB("WARNING: Bad range parameter in for statement: too many elements (%lu), %s", steps % loc.toRelativeString(context->documentPath()));
-        } else {
-            for (RangeType::iterator it = range.begin();it != range.end();it++) {
-<<<<<<< HEAD
-                c.set_variable(it_name, Value(*it));
-                vec->emplace_back(this->expr->evaluate(&c));
-            }
-        }
-    } else if (it_values.type() == Value::ValueType::VECTOR) {
+	if (it_values.type() == Value::ValueType::RANGE) {
+		const RangeType &range = it_values.toRange();
+		uint32_t steps = range.numValues();
+		if (steps >= 1000000) {
+			PRINTB("WARNING: Bad range parameter in for statement: too many elements (%lu), %s", steps % loc.toRelativeString(context->documentPath()));
+		} else {
+			for (RangeType::iterator it = range.begin(); it != range.end(); it++) {
+				c->set_variable(it_name, Value(*it));
+				vec->emplace_back(this->expr->evaluate(c.ctx));
+			}
+		}
+	} else if (it_values.type() == Value::ValueType::VECTOR) {
 		const Value::VectorPtr &vec2 = it_values.toVectorPtr();
-        for (size_t i = 0; i < vec2->size(); i++) {
-            c.set_variable(it_name, vec2[i].clone() );
-            vec->emplace_back(this->expr->evaluate(&c));
-		}
-    } else if (it_values.type() == Value::ValueType::STRING) {
-        utf8_split(it_values.toStrUtf8Wrapper(), [&](Value v) {
-            c.set_variable(it_name, std::move(v));
-            vec->emplace_back(this->expr->evaluate(&c));
-        });
-    } else if (it_values.type() != Value::ValueType::UNDEFINED) {
-        c.set_variable(it_name, std::move(it_values));
-        vec->emplace_back(this->expr->evaluate(&c));
-=======
-                c->set_variable(it_name, ValuePtr(*it));
-                vec.push_back(this->expr->evaluate(c.ctx));
-            }
-        }
-    } else if (it_values->type() == Value::ValueType::VECTOR) {
-        for (size_t i = 0; i < it_values->toVector().size(); i++) {
-            c->set_variable(it_name, it_values->toVector()[i]);
-            vec.push_back(this->expr->evaluate(c.ctx));
-        }
-    } else if (it_values->type() == Value::ValueType::STRING) {
-        utf8_split(it_values->toString(), [&](ValuePtr v) {
-            c->set_variable(it_name, v);
-            vec.push_back(this->expr->evaluate(c.ctx));
-        });
-    } else if (it_values->type() != Value::ValueType::UNDEFINED) {
-        c->set_variable(it_name, it_values);
-        vec.push_back(this->expr->evaluate(c.ctx));
->>>>>>> 77fcf617
-    }
-
-    if (isListComprehension(this->expr)) {
-        vec.flatten();
-	}
+		for (size_t i = 0; i < vec2->size(); i++) {
+			c->set_variable(it_name, vec2[i].clone());
+			vec->emplace_back(this->expr->evaluate(c.ctx));
+		}
+	} else if (it_values.type() == Value::ValueType::STRING) {
+		utf8_split(it_values.toStrUtf8Wrapper(), [&](Value v)
+		{
+			c->set_variable(it_name, std::move(v));
+			vec->emplace_back(this->expr->evaluate(c.ctx));
+		});
+	} else if (it_values.type() != Value::ValueType::UNDEFINED) {
+		c->set_variable(it_name, std::move(it_values));
+		vec->emplace_back(this->expr->evaluate(c.ctx));
+	}
+
+	if (isListComprehension(this->expr)) {
+		vec.flatten();
+	}
+
 	return Value(vec);
 }
 
@@ -934,11 +795,7 @@
 {
 }
 
-<<<<<<< HEAD
-Value LcForC::evaluate(const Context *context) const
-=======
-ValuePtr LcForC::evaluate(const std::shared_ptr<Context>& context) const
->>>>>>> 77fcf617
+Value LcForC::evaluate(const std::shared_ptr<Context>& context) const
 {
 	Value::VectorPtr vec;
 
@@ -946,13 +803,8 @@
     evaluate_sequential_assignment(this->arguments, c.ctx, this->loc);
 
 	unsigned int counter = 0;
-<<<<<<< HEAD
-    while (this->cond->evaluate(&c)) {
-        vec->emplace_back(this->expr->evaluate(&c));
-=======
     while (this->cond->evaluate(c.ctx)) {
-        vec.push_back(this->expr->evaluate(c.ctx));
->>>>>>> 77fcf617
+        vec->emplace_back(this->expr->evaluate(c.ctx));
 
         if (counter++ == 1000000) {
             std::string locs = loc.toRelativeString(context->documentPath());
@@ -960,17 +812,10 @@
             throw LoopCntException::create("for", loc);
         }
 
-<<<<<<< HEAD
-        Context tmp(&c);
-        evaluate_sequential_assignment(this->incr_arguments, &tmp, this->loc);
-        c.take_variables(tmp);
-    }
-=======
         ContextHandle<Context> tmp{Context::create<Context>(c.ctx)};
         evaluate_sequential_assignment(this->incr_arguments, tmp.ctx, this->loc);
-        c->apply_variables(tmp.ctx);
+        c->take_variables(tmp.ctx);
     }    
->>>>>>> 77fcf617
 
     if (isListComprehension(this->expr)) {
         vec.flatten();
@@ -992,11 +837,7 @@
 {
 }
 
-<<<<<<< HEAD
-Value LcLet::evaluate(const Context *context) const
-=======
-ValuePtr LcLet::evaluate(const std::shared_ptr<Context>& context) const
->>>>>>> 77fcf617
+Value LcLet::evaluate(const std::shared_ptr<Context>& context) const
 {
     ContextHandle<Context> c{Context::create<Context>(context)};
     evaluate_sequential_assignment(this->arguments, c.ctx, this->loc);
@@ -1023,19 +864,11 @@
 		}
 	}
 	
-<<<<<<< HEAD
-	const Value &condition = c.lookup_variable("condition", false, evalctx->loc);
-=======
-	const ValuePtr condition = c->lookup_variable("condition", false, evalctx->loc);
->>>>>>> 77fcf617
+	const Value &condition = c->lookup_variable("condition", false, evalctx->loc);
 
 	if (!condition) {
 		const Expression *expr = assignments["condition"];
-<<<<<<< HEAD
-		const Value &message = c.lookup_variable("message", true);
-=======
-		const ValuePtr message = c->lookup_variable("message", true);
->>>>>>> 77fcf617
+		const Value &message = c->lookup_variable("message", true);
 		
 		const auto locs = evalctx->loc.toRelativeString(context->documentPath());
 		const auto exprText = expr ? STR(" '" << *expr << "'") : "";
@@ -1048,16 +881,16 @@
 	}
 }
 
-ValuePtr evaluate_function(const std::string& name, const std::shared_ptr<Expression>& expr, const AssignmentList &definition_arguments,
+Value evaluate_function(const std::string& name, const std::shared_ptr<Expression>& expr, const AssignmentList &definition_arguments,
 		const std::shared_ptr<Context>& ctx, const std::shared_ptr<EvalContext>& evalctx, const Location& loc)
 {
-	if (!expr) return ValuePtr::undefined;
+	if (!expr) return {};
 	ContextHandle<Context> c_next{Context::create<Context>(ctx)}; // Context for next tail call
 	c_next->setVariables(evalctx, definition_arguments);
 
 	// Outer loop: to allow tail calls
 	unsigned int counter = 0;
-	ValuePtr result;
+	Value result;
 	while (true) {
 		// Local contexts for a call. Nested contexts must be supported, to allow variable reassignment in an inner context.
 		// I.e. "let(x=33) let(x=42) x" should evaluate to 42.
@@ -1072,7 +905,7 @@
 		bool tailCall = false;
 		while (true) {
 			if (!subExpr) {
-				result = ValuePtr::undefined;
+				result = {};
 				break;
 			}
 			else if (typeid(*subExpr) == typeid(TernaryOp)) {
