#include "parameterset.h"
#include "comment.h"
#include "modcontext.h"
#include "expression.h"
#include "printutils.h"
#include <boost/property_tree/json_parser.hpp>

std::string ParameterSet::parameterSetsKey("parameterSets");
std::string ParameterSet::fileFormatVersionKey("fileFormatVersion");
std::string ParameterSet::fileFormatVersionValue("1");

bool ParameterSet::isEmpty() const
{
	const boost::optional<const pt::ptree &> sets{root.get_child_optional(ParameterSet::parameterSetsKey)};
	const bool hasEntries = sets.is_initialized() && !sets.get().empty();
	return !hasEntries;
}

boost::optional<pt::ptree &> ParameterSet::parameterSets()
{
	return root.get_child_optional(ParameterSet::parameterSetsKey);
}

std::vector<std::string> ParameterSet::getParameterNames()
{
	std::vector<std::string> names;

	boost::optional<pt::ptree &> sets = parameterSets();
	if (sets.is_initialized()) {
		for (const auto &v : sets.get()) {
			names.push_back(v.first);
		}
	}
	return names;
}

bool ParameterSet::setNameExists(const std::string &setName){
	boost::optional<pt::ptree &> sets = parameterSets();
	if (sets.is_initialized()) {
		for (const auto &v : sets.get()) {
			if(v.first == setName) return true;
		}
	}
	return false;
}

boost::optional<pt::ptree &> ParameterSet::getParameterSet(const std::string &setName)
{
	boost::optional<pt::ptree &> sets = parameterSets();
	if (!sets.is_initialized()) {
		return sets;
	}

	pt::ptree::assoc_iterator set = sets.get().find(pt::ptree::key_type(setName));
	if(set!=sets.get().not_found()) {
		return set->second;
	}
	return sets;
}

void ParameterSet::addParameterSet(const std::string setName, const pt::ptree & set)
{
	boost::optional<pt::ptree &> sets = parameterSets();
	if (sets.is_initialized()) {
		sets.get().erase(pt::ptree::key_type(setName));
		sets.get().push_back(pt::ptree::value_type(setName,set));
	}
	else {
		pt::ptree child;
		child.push_back(pt::ptree::value_type(setName,set));
		root.push_back(pt::ptree::value_type(ParameterSet::parameterSetsKey,child));
	}
}

/*!
	Returns true if the file was successfully read
*/
bool ParameterSet::readParameterSet(const std::string &filename)
{
	try {
		pt::read_json(filename, this->root);
		return true;
	}
	catch (const pt::json_parser_error &e) {
		PRINTB("ERROR: Cannot open Parameter Set '%s': %s", filename % e.what());
	}
	return false;
}

void ParameterSet::writeParameterSet(const std::string &filename)
{
	// Always force default version for now
	root.put<std::string>(fileFormatVersionKey, fileFormatVersionValue);
	try {
		pt::write_json(filename, this->root);
	}
	catch (const pt::json_parser_error &e) {
		PRINTB("ERROR: Cannot write Parameter Set '%s': %s", filename % e.what());
	}
}

void ParameterSet::applyParameterSet(FileModule *fileModule, const std::string &setName)
{
	if (fileModule == nullptr || this->root.empty()) return;
	try {
		ContextHandle<Context> ctx{Context::create<Context>()};
		boost::optional<pt::ptree &> set = getParameterSet(setName);
		for (auto &assignment : fileModule->scope.assignments) {
			for (auto &v : set.get()) {
				if (v.first == assignment.name) {
<<<<<<< HEAD
					const Value defaultValue = assignment.expr->evaluate(&ctx);
					if (defaultValue.type() == Value::ValueType::STRING) {
						assignment.expr = shared_ptr<Expression>(new Literal(Value(v.second.data())));
=======
					const ValuePtr defaultValue = assignment.expr->evaluate(ctx.ctx);
					if (defaultValue->type() == Value::ValueType::STRING) {
						assignment.expr = shared_ptr<Expression>(new Literal(ValuePtr(v.second.data())));
>>>>>>> 77fcf617
					}
					else if (defaultValue.type() == Value::ValueType::BOOL) {
						assignment.expr = shared_ptr<Expression>(new Literal(Value(v.second.get_value<bool>())));
					} else {
						shared_ptr<Expression> params = CommentParser::parser(v.second.data().c_str());
						if (!params) continue;
<<<<<<< HEAD
						ModuleContext ctx;
						if (defaultValue.type() == params->evaluate(&ctx).type()) {
=======
						ContextHandle<Context> ctx{Context::create<Context>()};
						if (defaultValue->type() == params->evaluate(ctx.ctx)->type()) {
>>>>>>> 77fcf617
							assignment.expr = params;
						}
					}
				}
			}
		}
	}
	catch (std::exception const& e) {
		PRINTB("ERROR: Cannot apply parameter Set: %s", e.what());
	}
}
<|MERGE_RESOLUTION|>--- conflicted
+++ resolved
@@ -108,28 +108,17 @@
 		for (auto &assignment : fileModule->scope.assignments) {
 			for (auto &v : set.get()) {
 				if (v.first == assignment.name) {
-<<<<<<< HEAD
-					const Value defaultValue = assignment.expr->evaluate(&ctx);
+					const Value defaultValue = assignment.expr->evaluate(ctx.ctx);
 					if (defaultValue.type() == Value::ValueType::STRING) {
-						assignment.expr = shared_ptr<Expression>(new Literal(Value(v.second.data())));
-=======
-					const ValuePtr defaultValue = assignment.expr->evaluate(ctx.ctx);
-					if (defaultValue->type() == Value::ValueType::STRING) {
-						assignment.expr = shared_ptr<Expression>(new Literal(ValuePtr(v.second.data())));
->>>>>>> 77fcf617
+						assignment.expr = shared_ptr<Expression>(new Literal(Value{v.second.data()}));
 					}
 					else if (defaultValue.type() == Value::ValueType::BOOL) {
 						assignment.expr = shared_ptr<Expression>(new Literal(Value(v.second.get_value<bool>())));
 					} else {
 						shared_ptr<Expression> params = CommentParser::parser(v.second.data().c_str());
 						if (!params) continue;
-<<<<<<< HEAD
-						ModuleContext ctx;
-						if (defaultValue.type() == params->evaluate(&ctx).type()) {
-=======
 						ContextHandle<Context> ctx{Context::create<Context>()};
-						if (defaultValue->type() == params->evaluate(ctx.ctx)->type()) {
->>>>>>> 77fcf617
+						if (defaultValue.type() == params->evaluate(ctx.ctx).type()) {
 							assignment.expr = params;
 						}
 					}
