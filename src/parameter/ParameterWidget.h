/*
 *  OpenSCAD (www.openscad.org)
 *  Copyright (C) 2009-2014 Clifford Wolf <clifford@clifford.at> and
 *                          Marius Kintel <marius@kintel.net>
 *
 *  This program is free software; you can redistribute it and/or modify
 *  it under the terms of the GNU General Public License as published by
 *  the Free Software Foundation; either version 2 of the License, or
 *  (at your option) any later version.
 *
 *  As a special exception, you have permission to link this program
 *  with the CGAL library and distribute executables, as long as you
 *  follow the requirements of the GNU GPL in regard to all of the
 *  software in the executable aside from CGAL.
 *
 *  This program is distributed in the hope that it will be useful,
 *  but WITHOUT ANY WARRANTY; without even the implied warranty of
 *  MERCHANTABILITY or FITNESS FOR A PARTICULAR PURPOSE.  See the
 *  GNU General Public License for more details.
 *
 *  You should have received a copy of the GNU General Public License
 *  along with this program; if not, write to the Free Software
 *  Foundation, Inc., 59 Temple Place, Suite 330, Boston, MA  02111-1307  USA
 *
 */
#pragma once

#include <QTimer>

#include "parameterextractor.h"
#include "ui_ParameterWidget.h"
#include "groupwidget.h"
#include "parameterset.h"

class ParameterWidget : public QWidget, public Ui::ParameterWidget, public ParameterExtractor, public ParameterSet
{
	Q_OBJECT
private:
	struct groupInst {
		std::vector<std::string> parameterVector;
		bool show;
		bool inList;
	};
	std::vector<std::string> groupPos;
	typedef std::map<std::string,groupInst > group_map;
	group_map groupMap;
	QTimer autoPreviewTimer;
	int descriptionLoD; //configuration if and how much of the description is shown
	std::string jsonFile;
	bool anyfocused;
	ParameterVirtualWidget *entryToFocus;

	void connectWidget() override;
	void updateWidget() override;
	void cleanScrollArea();
	void rebuildGroupMap();
	ParameterVirtualWidget* CreateParameterWidget(std::string parameterName);
	void setComboBoxPresetForSet();

	void setFile(QString File);

<<<<<<< HEAD
=======
	bool unreadableFileExists=false;

>>>>>>> 21f67de6
public:
	ParameterWidget(QWidget *parent = nullptr);
	~ParameterWidget();
	void readFile(QString scadFile);
	void writeFileIfNotEmpty(QString scadFile);

protected slots:
	void onValueChanged();
	void onPreviewTimerElapsed();
	void onDescriptionLoDChanged();
	void onSetChanged(int idx);
	void onSetAdd();
	void onSetSaveButton();
	void onSetDelete();
	void resetParameter();

signals:
	void previewRequested(bool rebuildParameterUI=true);

protected:
	void applyParameterSet(std::string setName);
	void updateParameterSet(std::string setName);
	void writeParameterSets();
};
<|MERGE_RESOLUTION|>--- conflicted
+++ resolved
@@ -59,11 +59,8 @@
 
 	void setFile(QString File);
 
-<<<<<<< HEAD
-=======
 	bool unreadableFileExists=false;
 
->>>>>>> 21f67de6
 public:
 	ParameterWidget(QWidget *parent = nullptr);
 	~ParameterWidget();
