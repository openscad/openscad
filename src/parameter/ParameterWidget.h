--- conflicted
+++ resolved
@@ -37,7 +37,7 @@
 	Q_OBJECT
 private:
 	ParameterSets sets;
-	std::string moduleSource;
+	std::string source;
 	ParameterObjects parameters;
 	std::map<ParameterObject*, std::vector<ParameterVirtualWidget*>> widgets;
 
@@ -48,17 +48,10 @@
 public:
 	ParameterWidget(QWidget *parent = nullptr);
 	void readFile(QString scadFile);
-<<<<<<< HEAD
 	void saveFile(QString scadFile);
 	void saveBackupFile(QString scadFile);
-	void setParameters(const FileModule* module, const std::string& moduleSource);
-	void applyParameters(FileModule *fileModule);
-=======
-	void writeFileIfNotEmpty(QString scadFile);
-	void writeBackupFile(QString scadFile);
-	void setParameters(const SourceFile* sourceFile,bool);
+	void setParameters(const SourceFile* sourceFile, const std::string& source);
 	void applyParameters(SourceFile *sourceFile);
->>>>>>> 0ff3ca2f
 	bool childHasFocus();
 	bool isModified() const { return modified; }
 	void setNotModified() { this->modified = false; }
