#include "parameterslider.h"
#include "ignoreWheelWhenNotFocused.h"

ParameterSlider::ParameterSlider(QWidget *parent, ParameterObject *parameterobject, int descriptionLoD)
	: ParameterVirtualWidget(parent, parameterobject, descriptionLoD)
{
	this->pressed = true;
	this->suppressUpdate=false;

	setValue();
	connect(slider, SIGNAL(sliderPressed()), this, SLOT(onPressed()));
	connect(slider, SIGNAL(sliderReleased()), this, SLOT(onReleased()));
	connect(slider, SIGNAL(valueChanged(int)), this, SLOT(onSliderChanged(int)));
	connect(doubleSpinBox, SIGNAL(valueChanged(double)), this, SLOT(onSpinBoxChanged(double)));

	IgnoreWheelWhenNotFocused *ignoreWheelWhenNotFocused = new IgnoreWheelWhenNotFocused(this);
	slider->installEventFilter(ignoreWheelWhenNotFocused);
	doubleSpinBox->installEventFilter(ignoreWheelWhenNotFocused);
}

void ParameterSlider::onSliderChanged(int)
{
	double v = slider->value()*step;

	if (!this->suppressUpdate) {
		this->doubleSpinBox->setValue(v);
	}

	if (this->pressed) {
		object->focus = true;
		object->value = ValuePtr(v);
		emit changed();
	}
}

void ParameterSlider::onSpinBoxChanged(double v)
{
	if (!this->suppressUpdate) {
		if(v>0){
			this->slider->setValue((int)((v+step/2.0)/step));
		}else{
			this->slider->setValue((int)((v-step/2.0)/step));
		}
	}
}

void ParameterSlider::setParameterFocus()
{
	slider->setFocus();
	object->focus = false;
}

void ParameterSlider::onPressed()
{
	this->pressed = false;
}

void ParameterSlider::onReleased(){
	this->pressed = true;
	onSliderChanged(0);
}

void ParameterSlider::setValue()
{
	if(hasFocus())return; //refuse programmatic updates, when the widget is in the focus of the user

	this->suppressUpdate=true;

	if (object->values->toRange().step_value() > 0) {
		setPrecision(object->values->toRange().step_value());
		step = object->values->toRange().step_value();
	} else {
		decimalPrecision = 1;
		step = 1;
	}
	int minSlider = 0;
	int maxSlider = 0;
	double min=0;
	double max=0;
	if(object->values->type() == Value::ValueType::RANGE ){ // [min:max] and [min:step:max] format
		minSlider = object->values->toRange().begin_value()/step;
		maxSlider = object->values->toRange().end_value()/step;
		
		min = object->values->toRange().begin_value();
		max = object->values->toRange().end_value();
	}else{ // [max] format from makerbot customizer
		step = 1;
		maxSlider =  std::stoi(object->values->toVector()[0]->toString());
		max = maxSlider;
<<<<<<< HEAD
		decimalPrecision = 1;
=======
		decimalPrecision = 0;
>>>>>>> 41bee163
	}

	int current=object->value->toDouble()/step;
	this->stackedWidgetBelow->setCurrentWidget(this->pageSlider);
	this->pageSlider->setSizePolicy(QSizePolicy::Expanding, QSizePolicy::Maximum);

	this->slider->setRange(minSlider,maxSlider);
	this->slider->setValue(current);

	this->stackedWidgetRight->setCurrentWidget(this->pageSpin);
	this->pageSpin->setSizePolicy(QSizePolicy::Maximum,QSizePolicy::Expanding);
	this->doubleSpinBox->setMinimum(min);
	this->doubleSpinBox->setMaximum(max);
	this->doubleSpinBox->setSingleStep(step);
	this->doubleSpinBox->setDecimals(decimalPrecision);
	this->doubleSpinBox->setValue(object->value->toDouble());
	this->suppressUpdate=false;
}<|MERGE_RESOLUTION|>--- conflicted
+++ resolved
@@ -87,11 +87,7 @@
 		step = 1;
 		maxSlider =  std::stoi(object->values->toVector()[0]->toString());
 		max = maxSlider;
-<<<<<<< HEAD
-		decimalPrecision = 1;
-=======
 		decimalPrecision = 0;
->>>>>>> 41bee163
 	}
 
 	int current=object->value->toDouble()/step;
