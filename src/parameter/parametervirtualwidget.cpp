#include "parametervirtualwidget.h"


ParameterVirtualWidget::ParameterVirtualWidget(QWidget *parent) : QWidget(parent)
{
	setupUi(this);

	QSizePolicy policy;
	policy.setHorizontalPolicy(QSizePolicy::Ignored);
	policy.setVerticalPolicy(QSizePolicy::Maximum);
	policy.setHorizontalStretch(0);
	policy.setVerticalStretch(0);
	this->setSizePolicy(policy);
}

ParameterVirtualWidget::~ParameterVirtualWidget(){
	
}


void ParameterVirtualWidget::setName(QString name) {
	this->labelDescription->hide();
	name.replace(QRegExp("([_]+)"), " ");
	this->labelParameter->setText(name);
	this->labelInline->setText("");
}

void ParameterVirtualWidget::addInline(QString addTxt) {
	if(addTxt!=""){
<<<<<<< HEAD
=======
		this->labelInline->show();
>>>>>>> 21f67de6
		this->labelInline->setText(" - "+ addTxt);
	}
}

//calculate the required decimal precision.
//the result is stored in the member variable "decimalPrecision"
void ParameterVirtualWidget::setPrecision(double number){
	decimalPrecision = 0;
	long double diff, rn; //rn stands for real number
	unsigned long long intNumber, multi = 1;
	number = std::abs(number);
	while(1) {
		rn = (number * multi);
		intNumber = rn;  //the fractional part will be truncated here
		diff = rn - intNumber;
		if (diff <= 0.0 || decimalPrecision > 6) {
			break;
		}
		multi = multi * 10;
		decimalPrecision++;
	}
}

void ParameterVirtualWidget::setDescription(const QString& description) {
	if(!description.isEmpty()){
		this->labelDescription->show();
		this->labelDescription->setText(description);
	}
}
	
void ParameterVirtualWidget::resizeEvent(QResizeEvent * event){
	//bodge code to adjust the label height, when the label has to use multiple lines
	static int prevLabelWidth;
	QLabel* label = this->labelDescription;
	
	int currLabelWidth=label->width();
	if(currLabelWidth!=prevLabelWidth){
		prevLabelWidth=currLabelWidth;
		label->setMinimumHeight(0);
		label->setMinimumHeight(label->heightForWidth(currLabelWidth));
	}
}<|MERGE_RESOLUTION|>--- conflicted
+++ resolved
@@ -27,10 +27,7 @@
 
 void ParameterVirtualWidget::addInline(QString addTxt) {
 	if(addTxt!=""){
-<<<<<<< HEAD
-=======
 		this->labelInline->show();
->>>>>>> 21f67de6
 		this->labelInline->setText(" - "+ addTxt);
 	}
 }
