#pragma once

#include <vector>
#include <boost/property_tree/ptree.hpp>

namespace pt = boost::property_tree;

class ParameterSet
{
public:
	static std::string parameterSetsKey;
	static std::string fileFormatVersionKey;
	static std::string fileFormatVersionValue;

private:
	pt::ptree root;

public:
	ParameterSet() {}
	~ParameterSet() {}
	boost::optional<pt::ptree &> parameterSets();
	std::vector<std::string> getParameterNames();
	boost::optional<pt::ptree &> getParameterSet(const std::string &setName);
	void addParameterSet(const std::string setName, const pt::ptree & set);
	bool readParameterSet(const std::string &filename);
	void writeParameterSet(const std::string &filename);
	void applyParameterSet(class FileModule *fileModule, const std::string &setName);
<<<<<<< HEAD
	bool isEmpty(){return root.empty();}
=======
	const bool isEmpty(){return root.empty();}
>>>>>>> 41bee163
	void addChild(const std::string name, const pt::ptree & tree){root.add_child(name,tree);};
};<|MERGE_RESOLUTION|>--- conflicted
+++ resolved
@@ -25,10 +25,6 @@
 	bool readParameterSet(const std::string &filename);
 	void writeParameterSet(const std::string &filename);
 	void applyParameterSet(class FileModule *fileModule, const std::string &setName);
-<<<<<<< HEAD
-	bool isEmpty(){return root.empty();}
-=======
 	const bool isEmpty(){return root.empty();}
->>>>>>> 41bee163
 	void addChild(const std::string name, const pt::ptree & tree){root.add_child(name,tree);};
 };