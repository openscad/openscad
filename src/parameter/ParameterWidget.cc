--- conflicted
+++ resolved
@@ -62,18 +62,13 @@
 	connect(comboBoxDetails,SIGNAL(currentIndexChanged(int)), this,SLOT(onDescriptionLoDChanged()));
 	connect(comboBoxPreset, SIGNAL(currentIndexChanged(int)), this, SLOT(onSetChanged(int)));
 	connect(reset, SIGNAL(clicked()), this, SLOT(resetParameter()));
-
-<<<<<<< HEAD
-	this->valueChanged=false;
-=======
 	this->extractor = new ParameterExtractor();
 	this->setMgr = new ParameterSet();
->>>>>>> 6b55bd97
+	this->valueChanged=false;
 }
 
 void ParameterWidget::resetParameter()
 {
-<<<<<<< HEAD
 	if(this->valueChanged){
 		QMessageBox msgBox;
 		msgBox.setWindowTitle(_("changes on current preset not saved"));
@@ -86,10 +81,7 @@
 			return;
 		}
 	}
-	this->resetPara = true;
-=======
 	this->entries.clear(); //clearing the entries forces a reset
->>>>>>> 6b55bd97
 	emit previewRequested();
 }
 
@@ -481,10 +473,6 @@
 			return;
 		}
 	}
-<<<<<<< HEAD
-	writeParameterSet(this->jsonFile);
+	setMgr->writeParameterSet(this->jsonFile);
 	this->valueChanged=false;
-=======
-	setMgr->writeParameterSet(this->jsonFile);
->>>>>>> 6b55bd97
 }