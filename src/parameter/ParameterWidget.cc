/*
 *  OpenSCAD (www.openscad.org)
 *  Copyright (C) 2009-2014 Clifford Wolf <clifford@clifford.at> and
 *                          Marius Kintel <marius@kintel.net>
 *
 *  This program is free software; you can redistribute it and/or modify
 *  it under the terms of the GNU General Public License as published by
 *  the Free Software Foundation; either version 2 of the License, or
 *  (at your option) any later version.
 *
 *  As a special exception, you have permission to link this program
 *  with the CGAL library and distribute executables, as long as you
 *  follow the requirements of the GNU GPL in regard to all of the
 *  software in the executable aside from CGAL.
 *
 *  This program is distributed in the hope that it will be useful,
 *  but WITHOUT ANY WARRANTY; without even the implied warranty of
 *  MERCHANTABILITY or FITNESS FOR A PARTICULAR PURPOSE.  See the
 *  GNU General Public License for more details.
 *
 *  You should have received a copy of the GNU General Public License
 *  along with this program; if not, write to the Free Software
 *  Foundation, Inc., 59 Temple Place, Suite 330, Boston, MA  02111-1307  USA
 *
 */
#include <QWidget>

#include "ParameterWidget.h"

#include "parameterspinbox.h"
#include "parametercombobox.h"
#include "parameterslider.h"
#include "parametercheckbox.h"
#include "parametertext.h"
#include "parametervector.h"

#include "modcontext.h"
#include "comment.h"

#include <boost/filesystem.hpp>
#include <boost/property_tree/ptree.hpp>
#include <boost/property_tree/json_parser.hpp>

#include <fstream>

namespace pt = boost::property_tree;

#include <QInputDialog>
#include <QMessageBox>
#include <fstream>

ParameterWidget::ParameterWidget(QWidget *parent) : QWidget(parent)
{
	setupUi(this);
	this->setEnabled(false);

	descriptionLoD = 0;
	autoPreviewTimer.setInterval(500);
	autoPreviewTimer.setSingleShot(true);
	connect(&autoPreviewTimer, SIGNAL(timeout()), this, SLOT(onPreviewTimerElapsed()));
	connect(checkBoxAutoPreview, SIGNAL(toggled(bool)), this, SLOT(onValueChanged()));
	connect(comboBoxDetails,SIGNAL(currentIndexChanged(int)), this,SLOT(onDescriptionLoDChanged()));
	connect(comboBoxPreset, SIGNAL(currentIndexChanged(int)), this, SLOT(onSetChanged(int)));
	connect(reset, SIGNAL(clicked()), this, SLOT(resetParameter()));
}

void ParameterWidget::resetParameter()
{
	this->resetPara = true;
	emit previewRequested();
}

ParameterWidget::~ParameterWidget()
{
}

//deletes the currently selected/active parameter set
void ParameterWidget::onSetDelete()
{
	if (root.empty()) return;
	std::string setName=comboBoxPreset->itemData(this->comboBoxPreset->currentIndex()).toString().toStdString();
	boost::optional<pt::ptree &> sets = parameterSets();
	if (sets.is_initialized()) {
		sets.get().erase(pt::ptree::key_type(setName));
	}
<<<<<<< HEAD
	writeParameterSet(this->jsonFile);
=======
	writeParameterSets();
>>>>>>> 21f67de6
	this->comboBoxPreset->clear();
	setComboBoxPresetForSet();
}

//adds a new parameter set
void ParameterWidget::onSetAdd()
{
	if (root.empty()) {
		pt::ptree setRoot;
		root.add_child(ParameterSet::parameterSetsKey, setRoot);
	}
	updateParameterSet("");
}

void ParameterWidget::onSetSaveButton()
{
	if (root.empty()) {
		pt::ptree setRoot;
		root.add_child(ParameterSet::parameterSetsKey, setRoot);
	}
	updateParameterSet(comboBoxPreset->itemData(this->comboBoxPreset->currentIndex()).toString().toStdString());
}

void ParameterWidget::setFile(QString scadFile){
<<<<<<< HEAD
=======
	this->unreadableFileExists = false; // we can not know it, but we do not want to report a problem when there is none
>>>>>>> 21f67de6
	boost::filesystem::path p = scadFile.toStdString();
	this->jsonFile = p.replace_extension(".json").string();
}

void ParameterWidget::readFile(QString scadFile)
{
	setFile(scadFile);
	bool exists = boost::filesystem::exists(this->jsonFile);
	bool writeable = false;
	bool readable = false;

	if(exists){
		readable = readParameterSet(this->jsonFile);

		//check whether file is writeable or not
		if (std::fstream(this->jsonFile, std::ios::app)) writeable = true;
	}

	if(writeable || !exists){
		connect(this->addButton, SIGNAL(clicked()), this, SLOT(onSetAdd()));
		this->addButton->setToolTip(_("add new preset"));
		connect(this->deleteButton, SIGNAL(clicked()), this, SLOT(onSetDelete()));
		this->deleteButton->setToolTip(_("remove current preset"));
		connect(this->presetSaveButton, SIGNAL(clicked()), this, SLOT(onSetSaveButton()));
		this->presetSaveButton->setToolTip(_("save current preset"));
	}else{
<<<<<<< HEAD
		this->addButton->setDisabled(true);
		this->addButton->setToolTip(_("JSON file read only"));
		this->deleteButton->setDisabled(true);
		this->deleteButton->setToolTip(_("JSON file read only"));
		this->presetSaveButton->setDisabled(true);
		this->presetSaveButton->setToolTip(_("JSON file read only"));
	}
=======
		this->addButton->setToolTip(_("JSON file read only"));
		this->deleteButton->setToolTip(_("JSON file read only"));
		this->presetSaveButton->setToolTip(_("JSON file read only"));
	}
	this->addButton->setEnabled(writeable || !exists);
	this->deleteButton->setEnabled(writeable || !exists);
	this->presetSaveButton->setEnabled(writeable || !exists);

	this->unreadableFileExists = (!readable) && exists;

>>>>>>> 21f67de6
	disconnect(comboBoxPreset, SIGNAL(currentIndexChanged(int)), this, SLOT(onSetChanged(int)));
	this->comboBoxPreset->clear();
	setComboBoxPresetForSet();
	connect(comboBoxPreset, SIGNAL(currentIndexChanged(int)), this, SLOT(onSetChanged(int)));

}

void ParameterWidget::writeFileIfNotEmpty(QString scadFile)
{
	setFile(scadFile);
	if (!root.empty()){
<<<<<<< HEAD
		writeParameterSet(this->jsonFile);
=======
		writeParameterSets();
>>>>>>> 21f67de6
	}
}

void ParameterWidget::setComboBoxPresetForSet()
{
	this->comboBoxPreset->addItem(_("no preset selected"), QVariant(QString::fromStdString("")));
	if (root.empty()) return;
	for (const auto &name : getParameterNames()) {
		const QString n = QString::fromStdString(name);
		this->comboBoxPreset->addItem(n, QVariant(n));
	}
}

void ParameterWidget::onSetChanged(int idx)
{
	const std::string v = comboBoxPreset->itemData(idx).toString().toUtf8().constData();
	applyParameterSet(v);
	emit previewRequested(false);
}

void ParameterWidget::onDescriptionLoDChanged()
{
	descriptionLoD =comboBoxDetails->currentIndex();
	emit previewRequested();
}

void ParameterWidget::onValueChanged()
{
	autoPreviewTimer.stop();
	if (checkBoxAutoPreview->isChecked()) {
		autoPreviewTimer.start();
	}
}

void ParameterWidget::onPreviewTimerElapsed()
{
	emit previewRequested(false);
}

void ParameterWidget::cleanScrollArea()
{
	auto layout = this->scrollAreaWidgetContents->layout();
	layout->setAlignment(Qt::AlignTop);
	QLayoutItem *child;
	while ((child = layout->takeAt(0)) != nullptr) {
		QWidget *w = child->widget();
		layout->removeWidget(w);
		delete w;
	}
}

void ParameterWidget::connectWidget()
{
	this->setEnabled(true);

	anyfocused = false;

	rebuildGroupMap();
	
	std::vector<std::string> global;
	if (groupMap.find("Global") != groupMap.end()) {
		global = groupMap["Global"].parameterVector;
		groupMap["Global"].parameterVector.clear();
	}
	
	for (group_map::iterator it = groupMap.begin(); it != groupMap.end(); ) {
		std::vector<std::string> gr;
		gr = it->second.parameterVector;
		if (gr.empty() || it->first == "Hidden") {
			it = groupMap.erase(it);
		}
		else {
			it->second.parameterVector.insert(it->second.parameterVector.end(), global.begin(), global.end());
			it++;
		}
	}
	cleanScrollArea();
	for (std::vector<std::string>::iterator it = groupPos.begin(); it != groupPos.end(); it++) {
		if(groupMap.find(*it)!=groupMap.end()){
			QVBoxLayout* anyLayout = new QVBoxLayout();
			anyLayout->setSpacing(0);
			anyLayout->setContentsMargins(0,0,0,0);

			std::vector<std::string> gr;
			gr = groupMap[*it].parameterVector;
			for(unsigned int i=0;i < gr.size();i++) {
				ParameterVirtualWidget * entry = CreateParameterWidget(gr[i]);
				if(entry){
					anyLayout->addWidget(entry);
				}
			}

			GroupWidget *groupWidget = new GroupWidget(groupMap[*it].show, QString::fromStdString(*it));
			groupWidget->setContentLayout(*anyLayout);
			this->scrollAreaWidgetContents->layout()->addWidget(groupWidget);
		}
	}
	if (anyfocused != 0){
		entryToFocus->setParameterFocus();
	}
}

void ParameterWidget::updateWidget()
{
	QList<ParameterVirtualWidget *> parameterWidgets = this->findChildren<ParameterVirtualWidget *>();
	foreach(ParameterVirtualWidget* widget, parameterWidgets)
		widget->setValue();
}

void ParameterWidget::rebuildGroupMap(){
	for (entry_map_t::iterator it = entries.begin(); it != entries.end();) {
		if (!(*it).second->set) {
			it = entries.erase(it);
		} else {
			it++;
		}
	}
	for (group_map::iterator it = groupMap.begin(); it != groupMap.end(); it++){
		it->second.parameterVector.clear();
		it->second.inList=false;
	}

	groupPos.clear();
	for (unsigned int it=0; it<ParameterPos.size(); it++) {
		std::string groupName=entries[ParameterPos[it]]->groupName;
		if (groupMap.find(groupName) == groupMap.end()) {
			groupPos.push_back(groupName);
			groupInst enter;
			enter.parameterVector.push_back(ParameterPos[it]);
			enter.show = false;
			enter.inList=true;
			groupMap[groupName] = enter;
		}
		else {
			if(groupMap[groupName].inList == false){
				groupMap[groupName].inList=true;
				groupPos.push_back(groupName);
			}
			groupMap[groupName].parameterVector.push_back(ParameterPos[it]);
		}
	}
}

ParameterVirtualWidget* ParameterWidget::CreateParameterWidget(std::string parameterName)
{
	ParameterVirtualWidget *entry = nullptr;
	switch(entries[parameterName]->target) {
		case ParameterObject::COMBOBOX:{
			entry = new ParameterComboBox(entries[parameterName], descriptionLoD);
			break;
		}
		case ParameterObject::SLIDER:{
			entry = new ParameterSlider(entries[parameterName], descriptionLoD);
			break;
		}
		case ParameterObject::CHECKBOX:{
			entry = new ParameterCheckBox(entries[parameterName], descriptionLoD);
			break;
		}
		case ParameterObject::TEXT:{
			entry = new ParameterText(entries[parameterName], descriptionLoD);
			break;
		}
		case ParameterObject::NUMBER:{
			entry = new ParameterSpinBox(entries[parameterName], descriptionLoD);
			break;
		}
		case ParameterObject::VECTOR:{
			entry = new ParameterVector(entries[parameterName], descriptionLoD);
			break;
		}
		case ParameterObject::UNDEFINED:{
			break;
		}
    }
    if (entry) {
		connect(entry, SIGNAL(changed()), this, SLOT(onValueChanged()));
		if (entries[parameterName]->focus){
			entryToFocus = entry;
			anyfocused = true;
		}
	}
	return entry;
}

void ParameterWidget::applyParameterSet(std::string setName)
{
	boost::optional<pt::ptree &> set = getParameterSet(setName);
	if (!set.is_initialized()) {
		return;
	}

	for (pt::ptree::value_type &v : set.get()) {
		entry_map_t::iterator entry = entries.find(v.first);
		if (entry != entries.end()) {
			if (entry->second->dvt == Value::ValueType::STRING) {
				entry->second->value=ValuePtr(v.second.data());
			} else if (entry->second->dvt == Value::ValueType::BOOL) {
				entry->second->value = ValuePtr(v.second.get_value<bool>());
			} else {
				shared_ptr<Expression> params = CommentParser::parser(v.second.data().c_str());
				if (!params) continue;
				
				ModuleContext ctx;
				ValuePtr newValue = params->evaluate(&ctx);
				if (entry->second->dvt == newValue->type()) {
					entry->second->value = newValue;
				}
			}
		}
	}
}

void ParameterWidget::updateParameterSet(std::string setName)
{
	if (setName == "") {
		QInputDialog *setDialog = new QInputDialog();

		bool ok = true;
		const QString result = setDialog->getText(this,
			_("Create new set of parameter"), _("Enter name of the parameter set"),
			QLineEdit::Normal, "", &ok);

		if (ok) {
			setName = result.trimmed().toStdString();
		}
	}

	if (!setName.empty()) {
		pt::ptree iroot;
		for (entry_map_t::iterator it = entries.begin(); it != entries.end(); it++) {
			iroot.put(it->first,it->second->value->toString());
		}
		addParameterSet(setName, iroot);
		const QString s(QString::fromStdString(setName));
		if (this->comboBoxPreset->findText(s) == -1) {
			this->comboBoxPreset->addItem(s, QVariant(s));
			this->comboBoxPreset->setCurrentIndex(this->comboBoxPreset->findText(s));
		}
		writeParameterSets();
	}
}

void ParameterWidget::writeParameterSets()
{
	if(this->unreadableFileExists){
		QMessageBox msgBox;
		msgBox.setText(_("Saving presets"));
		msgBox.setInformativeText(QString(_("%1 was found, but was unreadble. Do you want to overwrite %1?")).arg(QString::fromStdString(this->jsonFile)));
		msgBox.setStandardButtons(QMessageBox::Save | QMessageBox::Cancel);
		msgBox.setDefaultButton(QMessageBox::Cancel);

		if (msgBox.exec() == QMessageBox::Cancel) {
			return;
		}
	}
	writeParameterSet(this->jsonFile);
}<|MERGE_RESOLUTION|>--- conflicted
+++ resolved
@@ -83,11 +83,7 @@
 	if (sets.is_initialized()) {
 		sets.get().erase(pt::ptree::key_type(setName));
 	}
-<<<<<<< HEAD
-	writeParameterSet(this->jsonFile);
-=======
 	writeParameterSets();
->>>>>>> 21f67de6
 	this->comboBoxPreset->clear();
 	setComboBoxPresetForSet();
 }
@@ -112,10 +108,7 @@
 }
 
 void ParameterWidget::setFile(QString scadFile){
-<<<<<<< HEAD
-=======
 	this->unreadableFileExists = false; // we can not know it, but we do not want to report a problem when there is none
->>>>>>> 21f67de6
 	boost::filesystem::path p = scadFile.toStdString();
 	this->jsonFile = p.replace_extension(".json").string();
 }
@@ -142,15 +135,6 @@
 		connect(this->presetSaveButton, SIGNAL(clicked()), this, SLOT(onSetSaveButton()));
 		this->presetSaveButton->setToolTip(_("save current preset"));
 	}else{
-<<<<<<< HEAD
-		this->addButton->setDisabled(true);
-		this->addButton->setToolTip(_("JSON file read only"));
-		this->deleteButton->setDisabled(true);
-		this->deleteButton->setToolTip(_("JSON file read only"));
-		this->presetSaveButton->setDisabled(true);
-		this->presetSaveButton->setToolTip(_("JSON file read only"));
-	}
-=======
 		this->addButton->setToolTip(_("JSON file read only"));
 		this->deleteButton->setToolTip(_("JSON file read only"));
 		this->presetSaveButton->setToolTip(_("JSON file read only"));
@@ -160,8 +144,6 @@
 	this->presetSaveButton->setEnabled(writeable || !exists);
 
 	this->unreadableFileExists = (!readable) && exists;
-
->>>>>>> 21f67de6
 	disconnect(comboBoxPreset, SIGNAL(currentIndexChanged(int)), this, SLOT(onSetChanged(int)));
 	this->comboBoxPreset->clear();
 	setComboBoxPresetForSet();
@@ -173,11 +155,7 @@
 {
 	setFile(scadFile);
 	if (!root.empty()){
-<<<<<<< HEAD
-		writeParameterSet(this->jsonFile);
-=======
 		writeParameterSets();
->>>>>>> 21f67de6
 	}
 }
 
