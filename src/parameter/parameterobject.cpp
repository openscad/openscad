--- conflicted
+++ resolved
@@ -4,7 +4,6 @@
 #include "modcontext.h"
 #include "annotation.h"
 
-<<<<<<< HEAD
 ParameterObject::ParameterObject(Context *ctx, const Assignment *assignment, const ValuePtr defaultValue) : focus(false)
 {
   this->name = assignment->name;
@@ -12,15 +11,6 @@
   const ValuePtr values = param->evaluate(ctx);
   setValue(defaultValue, values);
   const Annotation *desc = assignment->annotation("Description");
-=======
-ParameterObject::ParameterObject(Context *ctx, const Assignment &assignment, const ValuePtr defaultValue) : focus(false)
-{
-  this->name = assignment.name;
-  const Annotation *param = assignment.annotation("Parameter");
-  const ValuePtr values = param->evaluate(ctx);
-  setValue(defaultValue, values);
-  const Annotation *desc = assignment.annotation("Description");
->>>>>>> 41bee163
 
   if (desc) {
     const ValuePtr v = desc->evaluate(ctx);
@@ -29,11 +19,7 @@
     }
   }
   
-<<<<<<< HEAD
   const Annotation *group = assignment->annotation("Group");
-=======
-  const Annotation *group = assignment.annotation("Group");
->>>>>>> 41bee163
   if (group) {
     const ValuePtr v = group->evaluate(ctx);
     if (v->type() == Value::ValueType::STRING) {
@@ -70,11 +56,8 @@
     this->target = checkVectorWidget();
   } else if ((vt == Value::ValueType::RANGE || makerBotMax) && (dvt == Value::ValueType::NUMBER)) {
     this->target = SLIDER;
-<<<<<<< HEAD
-=======
   } else if ((makerBotMax) && (dvt == Value::ValueType::STRING)){
     this->target = TEXT;
->>>>>>> 41bee163
   } else if ((vt == Value::ValueType::VECTOR) && ((dvt == Value::ValueType::NUMBER) || (dvt == Value::ValueType::STRING))) {
     this->target = COMBOBOX;
   } else if (dvt == Value::ValueType::NUMBER) {
