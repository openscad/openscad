--- conflicted
+++ resolved
@@ -55,13 +55,9 @@
   } else if ((dvt == Value::ValueType::VECTOR) && (defaultValue->toVector().size() <= 4)) {
     this->target = checkVectorWidget();
   } else if ((vt == Value::ValueType::RANGE || makerBotMax) && (dvt == Value::ValueType::NUMBER)) {
-<<<<<<< HEAD
     this->target = SLIDER;
-=======
-    target = SLIDER;
   } else if ((makerBotMax) && (dvt == Value::ValueType::STRING)){
-    target = TEXT;
->>>>>>> f62d45d1
+    this->target = TEXT;
   } else if ((vt == Value::ValueType::VECTOR) && ((dvt == Value::ValueType::NUMBER) || (dvt == Value::ValueType::STRING))) {
     this->target = COMBOBOX;
   } else if (dvt == Value::ValueType::NUMBER) {
