#include "annotation.h"
#include "module.h"
#include "parameterobject.h"

#include <sstream>
#include <boost/algorithm/string.hpp>

bool BoolParameter::importValue(boost::property_tree::ptree encodedValue, bool store)
{
	boost::optional<bool> decoded = encodedValue.get_value_optional<bool>();
	if (!decoded) {
		return false;
	}
	if (store) {
		value = *decoded;
	}
	return true;
}

boost::property_tree::ptree BoolParameter::exportValue() const
{
	boost::property_tree::ptree output;
	output.put_value<bool>(value);
	return output;
}

void BoolParameter::apply(Assignment* assignment) const
{
	assignment->setExpr(std::make_shared<Literal>(value));
}

StringParameter::StringParameter(
	const std::string& name, const std::string& description, const std::string& group,
	const std::string& defaultValue,
	boost::optional<int> maximumSize
):
	ParameterObject(name, description, group, ParameterObject::ParameterType::String),
	value(defaultValue), defaultValue(defaultValue),
	maximumSize(maximumSize)
{
	if (maximumSize && defaultValue.size() > *maximumSize) {
		maximumSize = defaultValue.size();
	}
}

bool StringParameter::importValue(boost::property_tree::ptree encodedValue, bool store)
{
	if (store) {
		value = encodedValue.data();
		if (maximumSize && value.size() > *maximumSize) {
			value = value.substr(0, *maximumSize);
		}
	}
	return true;
}

boost::property_tree::ptree StringParameter::exportValue() const
{
	boost::property_tree::ptree output;
	output.data() = value;
	return output;
}

void StringParameter::apply(Assignment* assignment) const
{
	assignment->setExpr(std::make_shared<Literal>(value));
}

bool NumberParameter::importValue(boost::property_tree::ptree encodedValue, bool store)
{
	boost::optional<double> decoded = encodedValue.get_value_optional<double>();
	if (!decoded) {
		return false;
	}
	if (store) {
		value = *decoded;
		if (minimum && value < *minimum) {
			value = *minimum;
		}
		if (maximum && value > *maximum) {
			value = *maximum;
		}
	}
	return true;
}

boost::property_tree::ptree NumberParameter::exportValue() const
{
	boost::property_tree::ptree output;
	output.put_value<double>(value);
	return output;
}

void NumberParameter::apply(Assignment* assignment) const
{
	assignment->setExpr(std::make_shared<Literal>(value));
}

bool VectorParameter::importValue(boost::property_tree::ptree encodedValue, bool store)
{
	std::vector<double> decoded;
	
	std::string encoded = boost::algorithm::replace_all_copy(encodedValue.data(), " ", "");
	if (encoded.size() < 2 || encoded[0] != '[' || encoded[encoded.size() - 1] != ']') {
		return false;
	}
	encoded.erase(encoded.begin());
	encoded.erase(encoded.end() - 1);
	
	std::vector<std::string> items;
	boost::algorithm::split(items, encoded, boost::algorithm::is_any_of(","));
	
	for (const std::string& item : items) {
		std::stringstream stream(item);
		double itemValue;
		stream >> itemValue;
		if (!stream || !stream.eof()) {
			return false;
		}
		decoded.push_back(itemValue);
	}
	
	if (decoded.size() != value.size()) {
		return false;
	}
	
	if (store) {
		for (size_t i = 0; i < value.size(); i++) {
			value[i] = decoded[i];
			if (minimum && value[i] < *minimum) {
				value[i] = *minimum;
			}
			if (maximum && value[i] > *maximum) {
				value[i] = *maximum;
			}
		}
	}
	return true;
}

boost::property_tree::ptree VectorParameter::exportValue() const
{
	std::stringstream encoded;
	encoded << "[";
	for (size_t i = 0; i < value.size(); i++) {
		if (i > 0) {
			encoded << ", ";
		}
		encoded << value[i];
	}
	encoded << "]";
	
	boost::property_tree::ptree output;
	output.data() = encoded.str();
	return output;
}

void VectorParameter::apply(Assignment* assignment) const
{
	std::shared_ptr<Vector> vector = std::make_shared<Vector>(Location::NONE);
	for (double item : value) {
		vector->emplace_back(new Literal(item));
	}
	assignment->setExpr(std::move(vector));
}

bool EnumParameter::importValue(boost::property_tree::ptree encodedValue, bool store)
{
	bool found = false;
	int index;
	boost::optional<double> decodedDouble = encodedValue.get_value_optional<double>();
	for (size_t i = 0; i < items.size(); i++) {
		if ((decodedDouble && items[i].value == EnumValue(*decodedDouble)) || items[i].value == EnumValue(encodedValue.data())) {
			index = i;
			found = true;
			break;
		}
	}
	
	if (!found) {
		return false;
	}
	if (store) {
		valueIndex = index;
	}
	return true;
}

boost::property_tree::ptree EnumParameter::exportValue() const
{
	EnumValue itemValue = items[valueIndex].value;
	boost::property_tree::ptree output;
	double* doubleValue = boost::get<double>(&itemValue);
	if (doubleValue) {
		output.put_value<double>(*doubleValue);
	} else {
		output.data() = boost::get<std::string>(itemValue);
	}
	return output;
}

void EnumParameter::apply(Assignment* assignment) const
{
	EnumValue itemValue = items[valueIndex].value;
	double* doubleValue = boost::get<double>(&itemValue);
	if (doubleValue) {
		assignment->setExpr(std::make_shared<Literal>(*doubleValue));
	} else {
		assignment->setExpr(std::make_shared<Literal>(boost::get<std::string>(itemValue)));
	}
}



struct EnumValues
{
	std::vector<EnumParameter::EnumItem> items;
	int defaultValueIndex;
};
static EnumValues parseEnumItems(const Expression* parameter, const std::string& defaultKey, EnumParameter::EnumValue defaultValue)
{
	EnumValues output;
	
	const Vector* expression = dynamic_cast<const Vector*>(parameter);
	if (!expression) {
		return output;
	}
	
	std::vector<EnumParameter::EnumItem> items;
	const auto& elements = expression->getChildren();
	for (const auto& elementPointer : elements) {
		EnumParameter::EnumItem item;
		if (const Literal* element = dynamic_cast<const Literal*>(elementPointer.get())) {
			// string or number literal
			if (element->isDouble()) {
				if (elements.size() == 1) {
					// a vector with a single numeric element is not an enum specifier,
					// it's a range with a maximum and no minimum.
					return output;
				}
				
				item.value = *element->toDouble();
				item.key = STR(*element->toDouble());
			} else if (element->isString()) {
				item.value = *element->toString();
				item.key = *element->toString();
			} else {
				return output;
			}
		} else if (const Vector* element = dynamic_cast<const Vector*>(elementPointer.get())) {
			// [value, key] vector
			if (element->getChildren().size() != 2) {
				return output;
			}
			
			const Literal* key = dynamic_cast<const Literal*>(element->getChildren()[1].get());
			if (!key) {
				return output;
			}
			if (key->isDouble()) {
				item.key = STR(*key->toDouble());
			} else if (key->isString()) {
				item.key = *key->toString();
			} else {
				return output;
			}
			
			const Literal* value = dynamic_cast<const Literal*>(element->getChildren()[0].get());
			if (!value) {
				return output;
			}
			if (value->isDouble()) {
				item.value = *value->toDouble();
			} else if (value->isString()) {
				item.value = *value->toString();
			} else {
				return output;
			}
		} else {
			return output;
		}
		items.push_back(item);
	}
	
	output.items = std::move(items);
	for (size_t i = 0; i < output.items.size(); i++) {
		if (defaultValue == output.items[i].value) {
			output.defaultValueIndex = i;
			return output;
		}
	}
	EnumParameter::EnumItem defaultItem;
	defaultItem.key = defaultKey;
	defaultItem.value = defaultValue;
	output.items.insert(output.items.begin(), defaultItem);
	output.defaultValueIndex = 0;
	return output;
}

struct NumericLimits
{
	boost::optional<double> minimum;
	boost::optional<double> maximum;
	boost::optional<double> step;
};
static NumericLimits parseNumericLimits(const Expression* parameter, const std::vector<double> values)
{
	NumericLimits output;
	
	if (const Literal* step = dynamic_cast<const Literal*>(parameter)) {
		if (step->isDouble()) {
			output.step = *step->toDouble();
		}
	} else if (const Vector* maximum = dynamic_cast<const Vector*>(parameter)) {
		if (maximum->getChildren().size() == 1) {
			const Literal* maximumChild = dynamic_cast<const Literal*>(maximum->getChildren()[0].get());
			if (maximumChild && maximumChild->isDouble()) {
				output.maximum = *maximumChild->toDouble();
			}
		}
	} else if (const Range* range = dynamic_cast<const Range*>(parameter)) {
		const Literal* minimum = dynamic_cast<const Literal*>(range->getBegin());
		const Literal* maximum = dynamic_cast<const Literal*>(range->getEnd());
		if (
			   minimum && minimum->isDouble()
			&& maximum && maximum->isDouble()
		) {
			output.minimum = *minimum->toDouble();
			output.maximum = *maximum->toDouble();
			
			const Literal* step = dynamic_cast<const Literal*>(range->getStep());
			if (step && step->isDouble()) {
				output.step = *step->toDouble();
			}
		}
	}
	for (double value : values) {
		if (output.minimum && value < *output.minimum) {
			output.minimum = value;
		}
		if (output.maximum && value > *output.maximum) {
			output.maximum = value;
		}
	}
	
	return output;
}

std::unique_ptr<ParameterObject> ParameterObject::fromAssignment(const Assignment* assignment)
{
	std::string name = assignment->getName();
	
	std::string description;
	const Annotation* descriptionAnnotation = assignment->annotation("Description");
	if (descriptionAnnotation) {
		const Literal* expression = dynamic_cast<const Literal*>(descriptionAnnotation->getExpr().get());
		if (expression && expression->isString()) {
			description = *expression->toString();
		}
	}
	
	std::string group = "Parameters";
	const Annotation* groupAnnotation = assignment->annotation("Group");
	if (groupAnnotation) {
		const Literal* expression = dynamic_cast<const Literal*>(groupAnnotation->getExpr().get());
		if (expression && expression->isString()) {
			group = *expression->toString();
		}
	}
	
	const Expression* parameter = nullptr;
	const Annotation* parameterAnnotation = assignment->annotation("Parameter");
	if (parameterAnnotation) {
		parameter = parameterAnnotation->getExpr().get();
	}
	
	const Expression* valueExpression = assignment->getExpr().get();
	if (const Literal* expression = dynamic_cast<const Literal*>(valueExpression)) {
		if (expression->isBool()) {
			return std::make_unique<BoolParameter>(name, description, group, *expression->toBool());
		}
		
		if (expression->isDouble() || expression->isString()) {
			std::string key;
			EnumParameter::EnumValue value;
			if (expression->isDouble()) {
				value = *expression->toDouble();
				key = STR(*expression->toDouble());
			} else {
				value = *expression->toString();
				key = *expression->toString();
			}
			EnumValues values = parseEnumItems(parameter, key, value);
			if (!values.items.empty()) {
				return std::make_unique<EnumParameter>(name, description, group, values.defaultValueIndex, values.items);
			}
		}
		
		if (expression->isString()) {
			std::string value = *expression->toString();
			boost::optional<int> maximumSize = boost::none;
			const Literal* maximumSizeExpression = dynamic_cast<const Literal*>(parameter);
			if (maximumSizeExpression && maximumSizeExpression->isDouble()) {
				maximumSize = (int)(*maximumSizeExpression->toDouble());
			}
			return std::make_unique<StringParameter>(name, description, group, value, maximumSize);
		}
		
<<<<<<< HEAD
		if (expression->isDouble()) {
			double value = *expression->toDouble();
			NumericLimits limits = parseNumericLimits(parameter);
=======
		if (type == Value::Type::NUMBER) {
			double value = expression->getValue().toDouble();
			NumericLimits limits = parseNumericLimits(parameter, {value});
>>>>>>> 739b96ee
			return std::make_unique<NumberParameter>(name, description, group, value, limits.minimum, limits.maximum, limits.step);
		}
	} else if (const Vector* expression = dynamic_cast<const Vector*>(valueExpression)) {
		if (expression->getChildren().size() < 1 || expression->getChildren().size() > 4) {
			return nullptr;
		}
		
		std::vector<double> value;
		for (const auto& element : expression->getChildren()) {
			const Literal* item = dynamic_cast<const Literal*>(element.get());
			if (!item) {
				return nullptr;
			}
			if (!item->isDouble()) {
				return nullptr;
			}
			value.push_back(*item->toDouble());
		}
		
		NumericLimits limits = parseNumericLimits(parameter, value);
		return std::make_unique<VectorParameter>(name, description, group, value, limits.minimum, limits.maximum, limits.step);
	}
	return nullptr;
}

ParameterObjects ParameterObjects::fromSourceFile(const SourceFile* sourceFile)
{
	ParameterObjects output;
	for (const auto& assignment : sourceFile->scope.assignments) {
		std::unique_ptr<ParameterObject> parameter = ParameterObject::fromAssignment(assignment.get());
		if (parameter) {
			output.push_back(std::move(parameter));
		}
	}
	return std::move(output);
}

void ParameterObjects::reset()
{
	for (const auto& parameter : *this) {
		parameter->reset();
	}
}

void ParameterObjects::importValues(const ParameterSet& values)
{
	for (const auto& parameter : *this) {
		auto it = values.find(parameter->name());
		if (it == values.end()) {
			parameter->reset();
		} else {
			parameter->importValue(it->second, true);
		}
	}
}

ParameterSet ParameterObjects::exportValues(const std::string& setName)
{
	ParameterSet output;
	output.setName(setName);
	for (const auto& parameter : *this) {
		output[parameter->name()] = parameter->exportValue();
	}
	return output;
}

void ParameterObjects::apply(SourceFile* sourceFile) const
{
	std::map<std::string, ParameterObject*> namedParameters;
	for (const auto& parameter : *this) {
		namedParameters[parameter->name()] = parameter.get();
	}
	
	for (auto& assignment : sourceFile->scope.assignments) {
		if (namedParameters.count(assignment->getName())) {
			namedParameters[assignment->getName()]->apply(assignment.get());
		}
	}
}<|MERGE_RESOLUTION|>--- conflicted
+++ resolved
@@ -406,15 +406,9 @@
 			return std::make_unique<StringParameter>(name, description, group, value, maximumSize);
 		}
 		
-<<<<<<< HEAD
 		if (expression->isDouble()) {
 			double value = *expression->toDouble();
-			NumericLimits limits = parseNumericLimits(parameter);
-=======
-		if (type == Value::Type::NUMBER) {
-			double value = expression->getValue().toDouble();
 			NumericLimits limits = parseNumericLimits(parameter, {value});
->>>>>>> 739b96ee
 			return std::make_unique<NumberParameter>(name, description, group, value, limits.minimum, limits.maximum, limits.step);
 		}
 	} else if (const Vector* expression = dynamic_cast<const Vector*>(valueExpression)) {
