--- conflicted
+++ resolved
@@ -4,11 +4,7 @@
 #include "modcontext.h"
 #include "annotation.h"
 
-<<<<<<< HEAD
-ParameterObject::ParameterObject(Context *ctx, const Assignment &assignment, const Value defaultValue)
-=======
-ParameterObject::ParameterObject(std::shared_ptr<Context> ctx, const Assignment &assignment, const ValuePtr defaultValue)
->>>>>>> 77fcf617
+ParameterObject::ParameterObject(std::shared_ptr<Context> ctx, const Assignment &assignment, const Value defaultValue)
 {
   this->set = false;
   this->name = assignment.name;
@@ -36,13 +32,8 @@
 
 void ParameterObject::applyParameter(Assignment &assignment)
 {
-<<<<<<< HEAD
-  ModuleContext ctx;
-  const Value defaultValue = assignment.expr->evaluate(&ctx);
-=======
   ContextHandle<Context> ctx{Context::create<Context>()};
-  const ValuePtr defaultValue = assignment.expr->evaluate(ctx.ctx);
->>>>>>> 77fcf617
+  const Value defaultValue = assignment.expr->evaluate(ctx.ctx);
   
   if (defaultValue.type() == dvt) {
     assignment.expr = shared_ptr<Expression>(new Literal(value.clone()));
