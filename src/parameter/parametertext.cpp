#include "parametertext.h"
#include "modcontext.h"
#include "comment.h"

ParameterText::ParameterText(QWidget *parent, ParameterObject *parameterobject, DescLoD descriptionLoD)
	: ParameterVirtualWidget(parent, parameterobject, descriptionLoD)
{
	setValue();

	double max=32767;
	if(object->values.toVectorPtr()->size() == 1){ // [max] format from makerbot customizer
		max = std::stoi(object->values.toVectorPtr()[0].toString(),nullptr,0);
	}
	this->lineEdit->setMaxLength(max);

	connect(lineEdit, SIGNAL(textChanged(QString)), this, SLOT(onChanged(QString)));
	connect(lineEdit, SIGNAL(editingFinished()), this, SLOT(onEditingFinished()));
}

void ParameterText::onChanged(QString)
{
	if(!this->suppressUpdate){
		if (object->dvt == Value::ValueType::STRING) {
			object->value = Value(lineEdit->text().toStdString());
		}else{
			ContextHandle<Context> ctx{Context::create<Context>()};
			shared_ptr<Expression> params = CommentParser::parser(lineEdit->text().toStdString().c_str());
			if (!params) return;
<<<<<<< HEAD
			Value newValue = params->evaluate(&ctx);
			if (object->dvt == newValue.type()) {
				object->value = std::move(newValue);
=======
			ValuePtr newValue = params->evaluate(ctx.ctx);
			if (object->dvt == newValue->type()) {
				object->value = newValue;
>>>>>>> 77fcf617
			}
		}
	}
}

void ParameterText::onEditingFinished()
{
	emit changed();
}

void ParameterText::setValue()
{
	this->suppressUpdate=true;
	this->stackedWidgetBelow->setCurrentWidget(this->pageText);
	this->pageText->setSizePolicy(QSizePolicy::Expanding, QSizePolicy::Maximum);
	this->stackedWidgetRight->hide();
	this->lineEdit->setText(QString::fromStdString(object->value.toString()));
	if (object->values.toDouble() > 0) {
		this->lineEdit->setMaxLength(object->values.toDouble());
	}
	this->suppressUpdate=false;
}<|MERGE_RESOLUTION|>--- conflicted
+++ resolved
@@ -26,15 +26,9 @@
 			ContextHandle<Context> ctx{Context::create<Context>()};
 			shared_ptr<Expression> params = CommentParser::parser(lineEdit->text().toStdString().c_str());
 			if (!params) return;
-<<<<<<< HEAD
-			Value newValue = params->evaluate(&ctx);
+			Value newValue = params->evaluate(ctx.ctx);
 			if (object->dvt == newValue.type()) {
 				object->value = std::move(newValue);
-=======
-			ValuePtr newValue = params->evaluate(ctx.ctx);
-			if (object->dvt == newValue->type()) {
-				object->value = newValue;
->>>>>>> 77fcf617
 			}
 		}
 	}
