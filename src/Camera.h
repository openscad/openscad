#pragma once

/*

Camera

For usage, see QGLView.cc, GLView.cc, export_png.cc, openscad.cc

There are two different types of cameras represented in this class:

*Gimbal camera - uses Euler Angles, object translation, and viewer distance
*Vector camera - uses 'eye', 'center', and 'up' vectors ('lookat' style)

They are not necessarily kept in sync. There are two modes of
projection, Perspective and Orthogonal.

*/

#include "linalg.h"
#include <vector>
#include <Eigen/Geometry>
<<<<<<< HEAD
#include "rendersettings.h"
#include "colormap.h"
=======
>>>>>>> 458d60fa

class Camera
{
public:
	enum CameraType { NONE, GIMBAL, VECTOR } type;
	enum ProjectionType { ORTHOGONAL, PERSPECTIVE } projection;
<<<<<<< HEAD
	Camera() {
		type = Camera::NONE;
		projection = Camera::PERSPECTIVE;
		colorscheme = &OSColors::defaultColorScheme();
	}
	Camera( enum CameraType e )
	{
		type = e;
		if ( e == Camera::GIMBAL ) {
			object_trans << 0,0,0;
			object_rot << 35,0,25;
			viewer_distance = 500;
		} else if ( e == Camera::VECTOR ) {
			center << 0,0,0;
			Eigen::Vector3d cameradir(1, 1, -0.5);
			eye = center - 500 * cameradir;
		}
		pixel_width = RenderSettings::inst()->img_width;
		pixel_height = RenderSettings::inst()->img_height;
		projection = Camera::PERSPECTIVE;
		colorscheme = &OSColors::defaultColorScheme();
	}

	void setup( std::vector<double> params )
	{
		if ( params.size() == 7 ) {
			type = Camera::GIMBAL;
			object_trans << params[0], params[1], params[2];
			object_rot << params[3], params[4], params[5];
			viewer_distance = params[6];
		} else if ( params.size() == 6 ) {
			type = Camera::VECTOR;
			eye << params[0], params[1], params[2];
			center << params[3], params[4], params[5];
		} else {
			assert( "Gimbal cam needs 7 numbers, Vector camera needs 6" );
		}
	}

	void gimbalDefaultTranslate()
	{	// match the GUI viewport numbers (historical reasons)
		object_trans.x() *= -1;
		object_trans.y() *= -1;
		object_trans.z() *= -1;
		object_rot.x() = fmodf(360 - object_rot.x() + 90, 360 );
		object_rot.y() = fmodf(360 - object_rot.y(), 360);
		object_rot.z() = fmodf(360 - object_rot.z(), 360);
	}
=======
	Camera(enum CameraType camtype = NONE);
	void setup(std::vector<double> params);
	void gimbalDefaultTranslate();
	void viewAll(const BoundingBox &bbox, float scalefactor);
>>>>>>> 458d60fa

	const OSColors::colorscheme *colorscheme;

	// Vectorcam
	Eigen::Vector3d eye;
	Eigen::Vector3d center; // (aka 'target')
	Eigen::Vector3d up; // not used currently

	// Gimbalcam
	Eigen::Vector3d object_trans;
	Eigen::Vector3d object_rot;
	double viewer_distance;

  // Perspective settings
	double fov; // Field of view

  // Orthographic settings
	double height; // world-space height of viewport

	bool viewall;

	unsigned int pixel_width;
	unsigned int pixel_height;
};<|MERGE_RESOLUTION|>--- conflicted
+++ resolved
@@ -19,72 +19,17 @@
 #include "linalg.h"
 #include <vector>
 #include <Eigen/Geometry>
-<<<<<<< HEAD
-#include "rendersettings.h"
 #include "colormap.h"
-=======
->>>>>>> 458d60fa
 
 class Camera
 {
 public:
 	enum CameraType { NONE, GIMBAL, VECTOR } type;
 	enum ProjectionType { ORTHOGONAL, PERSPECTIVE } projection;
-<<<<<<< HEAD
-	Camera() {
-		type = Camera::NONE;
-		projection = Camera::PERSPECTIVE;
-		colorscheme = &OSColors::defaultColorScheme();
-	}
-	Camera( enum CameraType e )
-	{
-		type = e;
-		if ( e == Camera::GIMBAL ) {
-			object_trans << 0,0,0;
-			object_rot << 35,0,25;
-			viewer_distance = 500;
-		} else if ( e == Camera::VECTOR ) {
-			center << 0,0,0;
-			Eigen::Vector3d cameradir(1, 1, -0.5);
-			eye = center - 500 * cameradir;
-		}
-		pixel_width = RenderSettings::inst()->img_width;
-		pixel_height = RenderSettings::inst()->img_height;
-		projection = Camera::PERSPECTIVE;
-		colorscheme = &OSColors::defaultColorScheme();
-	}
-
-	void setup( std::vector<double> params )
-	{
-		if ( params.size() == 7 ) {
-			type = Camera::GIMBAL;
-			object_trans << params[0], params[1], params[2];
-			object_rot << params[3], params[4], params[5];
-			viewer_distance = params[6];
-		} else if ( params.size() == 6 ) {
-			type = Camera::VECTOR;
-			eye << params[0], params[1], params[2];
-			center << params[3], params[4], params[5];
-		} else {
-			assert( "Gimbal cam needs 7 numbers, Vector camera needs 6" );
-		}
-	}
-
-	void gimbalDefaultTranslate()
-	{	// match the GUI viewport numbers (historical reasons)
-		object_trans.x() *= -1;
-		object_trans.y() *= -1;
-		object_trans.z() *= -1;
-		object_rot.x() = fmodf(360 - object_rot.x() + 90, 360 );
-		object_rot.y() = fmodf(360 - object_rot.y(), 360);
-		object_rot.z() = fmodf(360 - object_rot.z(), 360);
-	}
-=======
 	Camera(enum CameraType camtype = NONE);
 	void setup(std::vector<double> params);
 	void gimbalDefaultTranslate();
 	void viewAll(const BoundingBox &bbox, float scalefactor);
->>>>>>> 458d60fa
 
 	const OSColors::colorscheme *colorscheme;
 
