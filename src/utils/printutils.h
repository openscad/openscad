--- conflicted
+++ resolved
@@ -18,22 +18,14 @@
 #undef vsnprintf
 #endif
 
-<<<<<<< HEAD
-#include <locale.h>
-
+#include <clocale>
 #include "AST.h"
 #include "scadstream.h"
-
-=======
-#include <clocale>
-#include "AST.h"
-#include <set>
 
 // It seems standard practice to use underscore for gettext, even though it is reserved.
 // Not wanting to risk breaking translations by changing every usage of this,
 // I've opted to just disable the check in this case. - Hans L
 // NOLINTBEGIN(bugprone-reserved-identifier)
->>>>>>> 3241bf88
 inline char *_(const char *msgid) { return gettext(msgid); }
 inline const char *_(const char *msgid, const char *msgctxt) {
   /* The separator between msgctxt and msgid in a .mo file.  */
@@ -162,19 +154,11 @@
   }
 };
 
-<<<<<<< HEAD
 inline std::string STR(scad::ostringstream& oss) {
-   auto s = oss.str();
-   oss.str(""); // clear the string buffer for next STR call
-   oss.clear(); // reset stream error state for next STR call
-   return s;
-=======
-inline std::string STR(std::ostringstream& oss) {
   auto s = oss.str();
   oss.str("");  // clear the string buffer for next STR call
   oss.clear();  // reset stream error state for next STR call
   return s;
->>>>>>> 3241bf88
 }
 
 template <typename T, typename ... Args>
