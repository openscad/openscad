#ifdef ENABLE_CGAL
#include "utils/svg.h"

#include <ostream>
#include <sstream>
#include <string>
#include <vector>

#include <boost/algorithm/string.hpp>
#include <boost/lexical_cast.hpp>

#include "geometry/cgal/cgalutils.h"

namespace OpenSCAD {

// SVG code
// currently for debugging, not necessarily pretty or useful for users. (yet)
int svg_px_width = SVG_PXW;
int svg_px_height = SVG_PXH;

std::string svg_header(int widthpx, int heightpx)
{
  std::ostringstream out;
  out << "<svg width='" << widthpx << "px' height='" << heightpx << "px'"
      << " xmlns='http://www.w3.org/2000/svg' version='1.1'>\n";
  out << "<!-- please do not write code depending on this format -->\n";
  out << "<!-- it is for debugging only and subject to change  -->\n";
  return out.str();
}

std::string svg_label(const std::string& s)
{
  std::ostringstream out;
  out << "   <text fill='black' x='20' y='40' font-size='24'>" << s << "</text>";
  return out.str();
}

std::string svg_styleblock(const std::string& strokewidth)
{
  std::ostringstream out;
  // halfedge: f1/f0 = face mark, b1/b0 = body or hole, m1/m0 = halfedge mark
  out << "\
	<style type='text/css'>\n\
	.halfedge_f0_b1_m0 { stroke: gold; stroke-width: __STROKEW__px } \n\
	.halfedge_f0_b1_m1 { stroke: gold; stroke-width: __STROKEW__px } \n\
	.halfedge_f0_b0_m0 { stroke: green; stroke-width: __STROKEW__px } \n\
	.halfedge_f0_b0_m1 { stroke: green; stroke-width: __STROKEW__px } \n\
	.halfedge_f1_b1_m0 { stroke: gold; stroke-width: __STROKEW__px } \n\
	.halfedge_f1_b1_m1 { stroke: gold; stroke-width: __STROKEW__px } \n\
	.halfedge_f1_b0_m0 { stroke: green; stroke-width: __STROKEW__px } \n\
	.halfedge_f1_b0_m1 { stroke: green; stroke-width: __STROKEW__px } \n\
	</style>";
  auto tmp = out.str();
  boost::replace_all(tmp, "__STROKEW__", strokewidth);
  return tmp;
}

std::string svg_border()
{
  std::ostringstream out;
  out << " <!-- border -->\n";
  out << "  <polyline points='0,0 " << svg_px_width << ",0 " << svg_px_width << "," << svg_px_height
<<<<<<< HEAD
      << " 0," << svg_px_height << "'"
      << " style='fill:none;stroke:black' />\n";
=======
      << " 0," << svg_px_height << "'" << " style='fill:none;stroke:black' />\n";
>>>>>>> 1b100be7
  out << " <!-- /border -->";
  return out.str();
}

std::string svg_axes()
{
  std::ostringstream out;
  out << " <!-- axes -->\n";
  out << "  <polyline points='10,455 10,475 10,465 18,465 2,465 10,465 14,461 6,469 10,465'"
      << " style='fill:none;stroke:black;' />\n";
  out << " <!-- /axes -->";
  return out.str();
}

CGAL_Nef_polyhedron2::Explorer::Point project_svg_3to2(const CGAL_Point_3& p,
                                                       const CGAL_Iso_cuboid_3& bbox)
{
  CGAL_Kernel3::FT screenw(svg_px_width);
  CGAL_Kernel3::FT screenh(svg_px_height);
  CGAL_Kernel3::FT screenxc = screenw / 2;
  CGAL_Kernel3::FT screenyc = screenh / 2;
  CGAL_Kernel3::FT bboxx = (bbox.xmax() - bbox.xmin());
  CGAL_Kernel3::FT bboxy = (bbox.ymax() - bbox.ymin());
  CGAL_Kernel3::FT bboxz = (bbox.zmax() - bbox.zmin());
  CGAL_Kernel3::FT largest_dim = CGAL::max(CGAL::max(bboxx, bboxy), bboxz);
  CGAL_Kernel3::FT bboxxc = bboxx / 2 + bbox.xmin();
  CGAL_Kernel3::FT bboxyc = bboxy / 2 + bbox.ymin();
  CGAL_Kernel3::FT bboxzc = bboxz / 2 + bbox.zmin();
  CGAL_Kernel3::FT xinbox = (p.x() - bboxxc) / largest_dim;
  CGAL_Kernel3::FT yinbox = (p.y() - bboxyc) / largest_dim;
  CGAL_Kernel3::FT zinbox = (p.z() - bboxzc) / largest_dim;
  // do simple fake parallel projection
  CGAL_Kernel3::FT tx = screenxc + xinbox * screenw / 1.618 + yinbox * screenh / 3.2;
  CGAL_Kernel3::FT ty = screenyc - zinbox * screenh / 1.618 - yinbox * screenh / 3.2;
  return {CGAL::to_double(tx), CGAL::to_double(ty)};
}

CGAL_Point_2e project_svg_2to2(const CGAL_Point_2e& p, const CGAL_Iso_rectangle_2e& bbox)
{
  double screenw = svg_px_width;
  double screenh = svg_px_height;
  double borderw = screenw * 0.1618;
  double borderh = screenh * 0.1618;
  double vizw = screenw - borderw * 2;
  double vizh = screenh - borderh * 2;
  double bboxw = CGAL::to_double(bbox.xmax() - bbox.xmin());
  double bboxh = CGAL::to_double(bbox.ymax() - bbox.ymin());
  double xinbox = CGAL::to_double(p.x()) - CGAL::to_double(bbox.xmin());
  double yinbox = CGAL::to_double(p.y()) - CGAL::to_double(bbox.ymin());
  double tx = borderw + (xinbox / (bboxw == 0 ? 1 : bboxw)) * (vizw);
  double ty = screenh - borderh - (yinbox / (bboxh == 0 ? 1 : bboxh)) * (vizh);
  return {tx, ty};
}

std::string dump_cgal_nef_polyhedron2_face_svg(
  CGAL_Nef_polyhedron2::Explorer::Halfedge_around_face_const_circulator c1,
  CGAL_Nef_polyhedron2::Explorer::Halfedge_around_face_const_circulator c2,
  const CGAL_Nef_polyhedron2::Explorer& explorer, bool facemark, bool body)
{
  std::ostringstream style;
  style << "halfedge_f" << facemark << "_b" << body << "_m";
  auto styleclass = style.str();

  std::ostringstream out;
  CGAL_For_all(c1, c2)
  {
    if (explorer.is_standard(explorer.target(c1))) {
      auto source = explorer.point(explorer.source(c1));
      auto target = explorer.point(explorer.target(c1));
      out << "    <!-- Halfedge. Mark: " << c1->mark() << " -->\n";
      auto he_mark = boost::lexical_cast<std::string>(c1->mark());
      out << "     <line" << " x1='" << CGAL::to_double(source.x()) << "'" << " y1='"
          << CGAL::to_double(source.y()) << "'" << " x2='" << CGAL::to_double(target.x()) << "'"
          << " y2='" << CGAL::to_double(target.y()) << "'" << " class='" << styleclass + he_mark
          << "' />\n";
    } else {
      out << "     <!-- 2d Nef Rays - not implemented -->\n";
    }
  }
  return out.str();
}

static CGAL_Iso_rectangle_2e bounding_box(const CGAL_Nef_polyhedron2& N)
{
  auto explorer = N.explorer();
  std::vector<CGAL_Point_2e> points;
  // can be optimized by rewriting bounding_box to accept vertices
  for (auto vi = explorer.vertices_begin(); vi != explorer.vertices_end(); ++vi) {
    if (explorer.is_standard(vi)) points.push_back(explorer.point(vi));
  }
  if (points.size() > 0) return CGAL::bounding_box(points.begin(), points.end());
  return {0, 0, 0, 0};
}

std::string dump_svg(const CGAL_Nef_polyhedron2& N)
{
  std::ostringstream out;
  auto explorer = N.explorer();
  auto bbox = bounding_box(N);

  std::string linewidth = "0.05";

  out << "<!--CGAL_Nef_polyhedron2 dump begin-->\n";
  out << svg_header() << "\n" << svg_styleblock(linewidth) << "\n";

  for (auto i = explorer.faces_begin(); i != explorer.faces_end(); ++i) {
    out << "  <!-- face begin. mark: " << i->mark() << "  -->\n";
    out << "   <!-- body begin -->\n";
    auto c1(explorer.face_cycle(i));
    auto c2(c1);
    out << dump_cgal_nef_polyhedron2_face_svg(c1, c2, explorer, i->mark(), true);
    out << "   <!-- body end -->\n";

    for (auto j = explorer.holes_begin(i); j != explorer.holes_end(i); ++j) {
      out << "   <!-- hole begin. mark: " << j->mark() << " -->\n";
      CGAL_Nef_polyhedron2::Explorer::Halfedge_around_face_const_circulator c3(j), c4(c3);
      out << dump_cgal_nef_polyhedron2_face_svg(c3, c4, explorer, j->mark(), false);
      out << "   <!-- hole end -->\n";
    }
    out << "  <!-- face end -->\n";
  }
  out << "</svg>";
  auto tmp = out.str();
  boost::replace_all(tmp, "'", "\"");
  return tmp;
}

std::string point_dump(const CGAL_Point_3& p)
{
  std::ostringstream out;
  out << CGAL::to_double(p.x()) << "," << CGAL::to_double(p.y()) << "," << CGAL::to_double(p.z());
  return out.str();
}

std::string point_dump(const CGAL::Sphere_point<CGAL_Kernel3>& p)
{
  std::ostringstream out;
  out << CGAL::to_double(p.x()) << "," << CGAL::to_double(p.y()) << "," << CGAL::to_double(p.z());
  return out.str();
}

std::string vert_dump(CGAL_Nef_polyhedron3::Vertex_const_handle vch) { return point_dump(vch->point()); }

std::string vert_dump(CGAL_Nef_polyhedron3::Nef_polyhedron_S2::SVertex_const_handle vch)
{
  return point_dump(vch->point());
}

/*
   Dump the 'sphere map' of every vertex in a CGAL Nef Polyhedron3
   see http://doc.cgal.org/latest/Nef_3/index.html
 */
std::string sphere_map_dump(const CGAL_Nef_polyhedron3& N)
{
  std::ostringstream out;
  using Vertex_const_iterator = CGAL_Nef_polyhedron3::Vertex_const_iterator;
  using Nef_polyhedron_S2 = CGAL_Nef_polyhedron3::Nef_polyhedron_S2;
  using SVertex_const_handle = Nef_polyhedron_S2::SVertex_const_handle;
  using SHalfedge_const_handle = Nef_polyhedron_S2::SHalfedge_const_handle;
  using SHalfloop_const_handle = Nef_polyhedron_S2::SHalfloop_const_handle;
  using SFace_const_iterator = Nef_polyhedron_S2::SFace_const_iterator;
  using SFace_cycle_const_iterator = Nef_polyhedron_S2::SFace_cycle_const_iterator;
  Vertex_const_iterator v;
  out << "<!-- sphere map begin -->\n";
  int counter = 0;
  for (v = N.vertices_begin(); v != N.vertices_end(); ++v) {
    counter++;
    out << "<!-- vertex sphere map begin. vertex counter is " << counter << "\n";
    out << "     vertex coordinates: " << vert_dump(v) << "-->\n";
    Nef_polyhedron_S2 S(N.get_sphere_map(v));

    out << "  vertex sphere map info\n";
    out << "  number of svertices: " << S.number_of_svertices() << std::endl;
    out << "  number of shalfedges: " << S.number_of_shalfedges() << std::endl;
    out << "  number of shalfloops: " << S.number_of_shalfloops() << std::endl;
    out << "  number of sfaces: " << S.number_of_sfaces() << std::endl;
    out << "  number of sface cycles: " << S.number_of_sface_cycles() << std::endl;
    out << "  connected_components: " << S.number_of_connected_components() << "\n";
    out << "  integrity check...(asserts if not OK)\n";
    S.check_integrity_and_topological_planarity();
    // S.print_statistics( out );
    int i = 0;
    SFace_const_iterator sf;
    for (sf = S.sfaces_begin(); sf != S.sfaces_end(); ++sf) {
      SFace_cycle_const_iterator it;
      out << " the sface cycles of sface " << i++ << " start with an\n";
      for (it = sf->sface_cycles_begin(); it != sf->sface_cycles_end(); ++it) {
        if (it.is_svertex())
          out << "  svertex at position " << vert_dump(SVertex_const_handle(it)) << "\n";
        else if (it.is_shalfedge())
          out << "  shalfedge from " << vert_dump(SHalfedge_const_handle(it)->source()) << " to "
              << vert_dump(SHalfedge_const_handle(it)->target()) << std::endl;
        else if (it.is_shalfloop())
          out << "  shalfloop lying in the plane " << SHalfloop_const_handle(it)->circle() << std::endl;
        else out << "  unknown bug\n";
      }
    }
    out << "\n  vertex sphere map end -->\n";
  }
  out << "<!-- sphere map end -->\n";
  return out.str();
}

// This uses the Shell Explorer pattern from the CGAL Manual to dump the 3d Nef Polyhedron information
// http://www.cgal.org/Manual/latest/doc_html/cgal_manual/Nef_3/Chapter_main.html#Subsection_29.7.2
class NefPoly3_dumper_svg
{
public:
  std::ostringstream out;
  CGAL_Iso_cuboid_3 bbox;
  NefPoly3_dumper_svg(const CGAL_Nef_polyhedron3& N) { bbox = CGALUtils::boundingBox(N); }
  void visit(CGAL_Nef_polyhedron3::Vertex_const_handle vch)
  {
    auto p = vch->point();
    out << "     <!-- vertex " << point_dump(p) << " -->\n";
  }
  void visit(CGAL_Nef_polyhedron3::Halfedge_const_handle) { out << "  <!-- halfedge --> \n"; }
  void visit(CGAL_Nef_polyhedron3::SHalfedge_const_handle) { out << "  <!-- shalfedge --> \n"; }
  void visit(CGAL_Nef_polyhedron3::SHalfloop_const_handle) { out << "  <!-- shalfloop --> \n"; }
  void visit(CGAL_Nef_polyhedron3::SFace_const_handle) { out << "  <!-- sface --> \n"; }
  void visit(CGAL_Nef_polyhedron3::Halffacet_const_handle hfacet)
  {
    int contour_count = 0;
    out << "  <!-- Halffacet visit. Mark: " << (*hfacet).mark() << " -->\n";
    std::string color = "gold";
    if (!(*hfacet).mark()) color = "green";
    CGAL_Nef_polyhedron3::Halffacet_cycle_const_iterator i;
    CGAL_forall_facet_cycles_of(i, hfacet)
    {
      CGAL_Nef_polyhedron3::SHalfloop_const_handle shl_handle;
      out << "   <!-- Halffacet cycle begin: -->\n";
      if (contour_count == 0) {
        out << "    <!-- Body contour:--> \n";
      } else {
        out << "    <!-- Hole contour:--> \n";
      }
      CGAL_Nef_polyhedron3::SHalfedge_around_facet_const_circulator c1(i), c2(c1);
      CGAL_For_all(c1, c2)
      {
        // don't know why we use source()->source(), except that's what CGAL does internally
        auto source = c1->source()->source()->point();
        auto target = c1->source()->target()->point();
        auto tp1 = project_svg_3to2(source, bbox);
        auto tp2 = project_svg_3to2(target, bbox);
        out << "     <!-- " << CGAL::to_double(source.x()) << "," << CGAL::to_double(source.y()) << ","
            << CGAL::to_double(source.z()) << " -->\n";
        out << "     <line " << "x1='" << CGAL::to_double(tp1.x()) << "' " << "y1='"
            << CGAL::to_double(tp1.y()) << "' " << "x2='" << CGAL::to_double(tp2.x()) << "' " << "y2='"
            << CGAL::to_double(tp2.y()) << "' " << " stroke='" << color << "'";
        if (!(*hfacet).mark()) out << " stroke-dasharray='4 4' />\n";
        else out << " />\n";
      }
      contour_count++;
      out << "   <!-- Halffacet cycle end -->\n";
    }
    out << "  <!-- Halffacet visit end -->\n";
  }
};

std::string dump_svg(const CGAL_Nef_polyhedron3& N)
{
  std::ostringstream out;
  std::string linewidth = "0.05";
  out << "<!--CGAL_Nef_polyhedron3 dump begin-->\n";
  out << svg_header() << "\n" << svg_border() << "\n";
  out << svg_styleblock(linewidth) << "\n" << svg_axes() << "\n";
  // clang-format off
  out << "\n<!-- CGAL Nef Polyhedron data"
<<<<<<< HEAD
      << "\nnumber of vertices " << N.number_of_vertices() << "\nnumber of halfedges "
      << N.number_of_halfedges() << "\nnumber of edges " << N.number_of_edges()
      << "\nnumber of halffacets " << N.number_of_halffacets() << "\nnumber of facets "
      << N.number_of_facets() << "\nnumber of volumes " << N.number_of_volumes() << "\nis_simple()? "
      << N.is_simple() << "\nis_valid()? " << (const_cast<CGAL_Nef_polyhedron3&>(N)).is_valid()
      << "\n -->\n";
=======
    << "\nnumber of vertices " << N.number_of_vertices()
    << "\nnumber of halfedges " << N.number_of_halfedges()
    << "\nnumber of edges " << N.number_of_edges()
    << "\nnumber of halffacets " << N.number_of_halffacets()
    << "\nnumber of facets " << N.number_of_facets()
    << "\nnumber of volumes " << N.number_of_volumes()
    << "\nis_simple()? " << N.is_simple()
    << "\nis_valid()? " << (const_cast<CGAL_Nef_polyhedron3&>(N)).is_valid()
    << "\n -->\n";
  // clang-format on
>>>>>>> 1b100be7
  out << "<!-- CGAL Nef Polyhedron sphere map: -->\n";
  out << sphere_map_dump(N);

  CGAL_Nef_polyhedron3::Volume_const_iterator c;
  CGAL_forall_volumes(c, N)
  {
    out << " <!--Volume begin-->\n";
    out << "  <!--Mark: " << (*c).mark() << "-->\n";
    CGAL_Nef_polyhedron3::Shell_entry_const_iterator it;
    CGAL_forall_shells_of(it, c)
    {
      out << "  <!--Shell begin-->\n";
      NefPoly3_dumper_svg dumper_svg(N);
      N.visit_shell_objects(CGAL_Nef_polyhedron3::SFace_const_handle(it), dumper_svg);
      out << dumper_svg.out.str();
      out << "  <!--Shell end-->\n";
    }
    out << " <!--Volume end-->\n";
  }
  out << "<!--CGAL_Nef_polyhedron3 dump end-->\n";
  out << "</svg>";
  auto tmp = out.str();
  boost::replace_all(tmp, "'", "\"");
  return tmp;
}

}  // namespace OpenSCAD

#endif  // ENABLE_CGAL<|MERGE_RESOLUTION|>--- conflicted
+++ resolved
@@ -60,12 +60,8 @@
   std::ostringstream out;
   out << " <!-- border -->\n";
   out << "  <polyline points='0,0 " << svg_px_width << ",0 " << svg_px_width << "," << svg_px_height
-<<<<<<< HEAD
       << " 0," << svg_px_height << "'"
       << " style='fill:none;stroke:black' />\n";
-=======
-      << " 0," << svg_px_height << "'" << " style='fill:none;stroke:black' />\n";
->>>>>>> 1b100be7
   out << " <!-- /border -->";
   return out.str();
 }
@@ -334,25 +330,12 @@
   out << svg_styleblock(linewidth) << "\n" << svg_axes() << "\n";
   // clang-format off
   out << "\n<!-- CGAL Nef Polyhedron data"
-<<<<<<< HEAD
       << "\nnumber of vertices " << N.number_of_vertices() << "\nnumber of halfedges "
       << N.number_of_halfedges() << "\nnumber of edges " << N.number_of_edges()
       << "\nnumber of halffacets " << N.number_of_halffacets() << "\nnumber of facets "
       << N.number_of_facets() << "\nnumber of volumes " << N.number_of_volumes() << "\nis_simple()? "
       << N.is_simple() << "\nis_valid()? " << (const_cast<CGAL_Nef_polyhedron3&>(N)).is_valid()
       << "\n -->\n";
-=======
-    << "\nnumber of vertices " << N.number_of_vertices()
-    << "\nnumber of halfedges " << N.number_of_halfedges()
-    << "\nnumber of edges " << N.number_of_edges()
-    << "\nnumber of halffacets " << N.number_of_halffacets()
-    << "\nnumber of facets " << N.number_of_facets()
-    << "\nnumber of volumes " << N.number_of_volumes()
-    << "\nis_simple()? " << N.is_simple()
-    << "\nis_valid()? " << (const_cast<CGAL_Nef_polyhedron3&>(N)).is_valid()
-    << "\n -->\n";
-  // clang-format on
->>>>>>> 1b100be7
   out << "<!-- CGAL Nef Polyhedron sphere map: -->\n";
   out << sphere_map_dump(N);
 
