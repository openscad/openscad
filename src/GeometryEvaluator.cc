#include "GeometryEvaluator.h"
#include "Tree.h"
#include "GeometryCache.h"
#include "CGALCache.h"
#include "Polygon2d.h"
#include "module.h"
#include "ModuleInstantiation.h"
#include "state.h"
#include "offsetnode.h"
#include "transformnode.h"
#include "linearextrudenode.h"
#include "roofnode.h"
#include "roof_ss.h"
#include "roof_vd.h"
#include "rotateextrudenode.h"
#include "csgnode.h"
#include "cgaladvnode.h"
#include "projectionnode.h"
#include "csgops.h"
#include "textnode.h"
<<<<<<< HEAD
#include "CGALHybridPolyhedron.h"
=======
>>>>>>> 14ec256d
#include "cgalutils.h"
#include "rendernode.h"
#include "clipper-utils.h"
#include "polyset-utils.h"
#include "polyset.h"
#include "calc.h"
#include "printutils.h"
#include "svg.h"
#include "calc.h"
#include "dxfdata.h"
#include "degree_trig.h"
#include <ciso646> // C alternative tokens (xor)
#include <algorithm>
#include "boost-utils.h"

#include <CGAL/convex_hull_2.h>
#include <CGAL/Point_2.h>

GeometryEvaluator::GeometryEvaluator(const class Tree &tree):
	tree(tree)
{
}

/*!
	Set allownef to false to force the result to _not_ be a Nef polyhedron
*/
shared_ptr<const Geometry> GeometryEvaluator::evaluateGeometry(const AbstractNode &node,
																															 bool allownef)
{
	const std::string &key = this->tree.getIdString(node);
	if (!GeometryCache::instance()->contains(key)) {
		shared_ptr<const Geometry> N;
		if (CGALCache::instance()->contains(key)) {
			N = CGALCache::instance()->get(key);
		}

		// If not found in any caches, we need to evaluate the geometry
		if (N) {
			this->root = N;
		}	
		else {
			this->traverse(node);
		}

<<<<<<< HEAD
		// TODO(ochafik): option to allow CGALHybridPolyhedron?
		if (dynamic_pointer_cast<const CGALHybridPolyhedron>(this->root)) {
			this->root = CGALUtils::getGeometryAsPolySet(this->root);
		}
=======
>>>>>>> 14ec256d

		if (!allownef) {
			// We cannot render concave polygons, so tessellate any 3D PolySets
			auto ps = CGALUtils::getGeometryAsPolySet(this->root);
			if (ps && !ps->isEmpty()) {
				// Since is_convex() doesn't handle non-planar faces, we need to tessellate
				// also in the indeterminate state so we cannot just use a boolean comparison. See #1061
				bool convex = bool(ps->convexValue()); // bool is true only if tribool is true, (not indeterminate and not false)
				if (!convex) {
					assert(ps->getDimension() == 3);
					auto ps_tri = new PolySet(3, ps->convexValue());
					ps_tri->setConvexity(ps->getConvexity());
					PolysetUtils::tessellate_faces(*ps, *ps_tri);
					this->root.reset(ps_tri);
				}
			}
		}
		smartCacheInsert(node, this->root);
		return this->root;
	}
	return GeometryCache::instance()->get(key);
}

bool GeometryEvaluator::isValidDim(const Geometry::GeometryItem &item, unsigned int &dim) const {
	if (!item.first->modinst->isBackground() && item.second) {
		if (!dim) dim = item.second->getDimension();
		else if (dim != item.second->getDimension() && !item.second->isEmpty()) {
			LOG(message_group::Warning,item.first->modinst->location(),this->tree.getDocumentPath(),"Mixing 2D and 3D objects is not supported");
			return false;
		}
	}
	return true;
}

GeometryEvaluator::ResultObject GeometryEvaluator::applyToChildren(const AbstractNode &node, OpenSCADOperator op)
{
	unsigned int dim = 0;
	for(const auto &item : this->visitedchildren[node.index()]) {
		if (!isValidDim(item, dim)) break;
	}
	if (dim == 2) return ResultObject(applyToChildren2D(node, op));
	else if (dim == 3) return applyToChildren3D(node, op);
	return ResultObject();
}

/*!
	Applies the operator to all child nodes of the given node.
	
	May return nullptr or any 3D Geometry object (can be either PolySet or CGAL_Nef_polyhedron)
*/
GeometryEvaluator::ResultObject GeometryEvaluator::applyToChildren3D(const AbstractNode &node, OpenSCADOperator op)
{
	Geometry::Geometries children = collectChildren3D(node);
	if (children.size() == 0) return ResultObject();

	if (op == OpenSCADOperator::HULL) {
		PolySet *ps = new PolySet(3, /* convex */ true);

		if (CGALUtils::applyHull(children, *ps)) {
			return ps;
		}

		delete ps;
		return ResultObject();
	}
	
	// Only one child -> this is a noop
	if (children.size() == 1) return ResultObject(children.front().second);

	switch(op) {
		case OpenSCADOperator::MINKOWSKI:
		{
			Geometry::Geometries actualchildren;
			for(const auto &item : children) {
				if (item.second && !item.second->isEmpty()) actualchildren.push_back(item);
			}
			if (actualchildren.empty()) return ResultObject();
			if (actualchildren.size() == 1) return ResultObject(actualchildren.front().second);
			return ResultObject(CGALUtils::applyMinkowski(actualchildren));
			break;
		}
		case OpenSCADOperator::UNION:
		{
			Geometry::Geometries actualchildren;
			for(const auto &item : children) {
				if (item.second && !item.second->isEmpty()) actualchildren.push_back(item);
			}
			if (actualchildren.empty()) return ResultObject();
			if (actualchildren.size() == 1) return ResultObject(actualchildren.front().second);
			return ResultObject(CGALUtils::applyUnion3D(actualchildren.begin(), actualchildren.end()));
			break;
		}
		default:
		{
			return ResultObject(CGALUtils::applyOperator3D(children, op));
			break;
		}
	}
}



/*!
	Apply 2D hull.

	May return an empty geometry but will not return nullptr.
*/
Polygon2d *GeometryEvaluator::applyHull2D(const AbstractNode &node)
{
	std::vector<const Polygon2d *> children = collectChildren2D(node);
	Polygon2d *geometry = new Polygon2d();

	typedef CGAL::Point_2<CGAL::Cartesian<double>> CGALPoint2;
	// Collect point cloud
	std::list<CGALPoint2> points;
	for(const auto &p : children) {
		if (p) {
			for(const auto &o : p->outlines()) {
				for(const auto &v : o.vertices) {
					points.push_back(CGALPoint2(v[0], v[1]));
				}
			}
		}
	}
	if (points.size() > 0) {
		// Apply hull
		std::list<CGALPoint2> result;
		try {
			CGAL::convex_hull_2(points.begin(), points.end(), std::back_inserter(result));
			// Construct Polygon2d
			Outline2d outline;
			for(const auto &p : result) {
				outline.vertices.push_back(Vector2d(p[0], p[1]));
			}
			geometry->addOutline(outline);
		}
		catch (const CGAL::Failure_exception &e) {
			LOG(message_group::Warning,Location::NONE,"","GeometryEvaluator::applyHull2D() during CGAL::convex_hull_2(): %1$s",e.what());
		}
	}
	return geometry;
}

Geometry *GeometryEvaluator::applyHull3D(const AbstractNode &node)
{
	Geometry::Geometries children = collectChildren3D(node);

	PolySet *P = new PolySet(3);
	if (CGALUtils::applyHull(children, *P)) {
		return P;
	}
	delete P;
	return nullptr;
}

Polygon2d *GeometryEvaluator::applyMinkowski2D(const AbstractNode &node)
{
	std::vector<const Polygon2d *> children = collectChildren2D(node);
	if (!children.empty()) {
		return ClipperUtils::applyMinkowski(children);
	}
	return nullptr;
}

/*!
	Returns a list of Polygon2d children of the given node.
	May return empty Polygon2d object, but not nullptr objects
*/
std::vector<const class Polygon2d *> GeometryEvaluator::collectChildren2D(const AbstractNode &node)
{
	std::vector<const Polygon2d *> children;
	for(const auto &item : this->visitedchildren[node.index()]) {
		const AbstractNode *chnode = item.first;
		const shared_ptr<const Geometry> &chgeom = item.second;
		if (chnode->modinst->isBackground()) continue;

		// NB! We insert into the cache here to ensure that all children of
		// a node is a valid object. If we inserted as we created them, the 
		// cache could have been modified before we reach this point due to a large
		// sibling object. 
		smartCacheInsert(*chnode, chgeom);
		
		if (chgeom) {
			if (chgeom->getDimension() == 3) {
				LOG(message_group::Warning, item.first->modinst->location(), this->tree.getDocumentPath(), "Ignoring 3D child object for 2D operation");
				children.push_back(nullptr); // replace 3D geometry with empty geometry
			}	else {
				if (chgeom->isEmpty()) {
					children.push_back(nullptr);
				} else {
					const Polygon2d *polygons = dynamic_cast<const Polygon2d *>(chgeom.get());
					assert(polygons);
					children.push_back(polygons);
				}
			}
		} else {
			children.push_back(nullptr);
		}
	}
	return children;
}

/*!
	Since we can generate both Nef and non-Nef geometry, we need to insert it into
	the appropriate cache.
	This method inserts the geometry into the appropriate cache if it's not already cached.
*/
void GeometryEvaluator::smartCacheInsert(const AbstractNode &node, 
																				 const shared_ptr<const Geometry> &geom)
{
	const std::string &key = this->tree.getIdString(node);

	if (CGALCache::acceptsGeometry(geom)) {
		if (!CGALCache::instance()->contains(key)) CGALCache::instance()->insert(key, geom);
	}
	else {
		if (!GeometryCache::instance()->contains(key)) {
			if (!GeometryCache::instance()->insert(key, geom)) {
				LOG(message_group::Warning,Location::NONE,"","GeometryEvaluator: Node didn't fit into cache.");
			}
		}
	}
}

bool GeometryEvaluator::isSmartCached(const AbstractNode &node)
{
	const std::string &key = this->tree.getIdString(node);
	return (GeometryCache::instance()->contains(key) ||
					CGALCache::instance()->contains(key));
}

shared_ptr<const Geometry> GeometryEvaluator::smartCacheGet(const AbstractNode &node, bool preferNef)
{
	const std::string &key = this->tree.getIdString(node);
	shared_ptr<const Geometry> geom;
	bool hasgeom = GeometryCache::instance()->contains(key);
	bool hascgal = CGALCache::instance()->contains(key);
	if (hascgal && (preferNef || !hasgeom)) geom = CGALCache::instance()->get(key);
	else if (hasgeom) geom = GeometryCache::instance()->get(key);
	return geom;
}

/*!
	Returns a list of 3D Geometry children of the given node.
	May return empty geometries, but not nullptr objects
*/
Geometry::Geometries GeometryEvaluator::collectChildren3D(const AbstractNode &node)
{
	Geometry::Geometries children;
	for(const auto &item : this->visitedchildren[node.index()]) {
		const AbstractNode *chnode = item.first;
		const shared_ptr<const Geometry> &chgeom = item.second;
		if (chnode->modinst->isBackground()) continue;

		// NB! We insert into the cache here to ensure that all children of
		// a node is a valid object. If we inserted as we created them, the 
		// cache could have been modified before we reach this point due to a large
		// sibling object.
		smartCacheInsert(*chnode, chgeom);
		
		if (chgeom && chgeom->getDimension() == 2) {
			LOG(message_group::Warning, item.first->modinst->location(), this->tree.getDocumentPath(), "Ignoring 2D child object for 3D operation");
			children.push_back(std::make_pair(item.first, nullptr)); // replace 2D geometry with empty geometry
		} else {
			// Add children if geometry is 3D OR null/empty
			children.push_back(item);
		}
	}
	return children;
}
/*!
	
*/
Polygon2d *GeometryEvaluator::applyToChildren2D(const AbstractNode &node, OpenSCADOperator op)
{
	node.progress_report();
	if (op == OpenSCADOperator::MINKOWSKI) {
		return applyMinkowski2D(node);
	}
	else if (op == OpenSCADOperator::HULL) {
		return applyHull2D(node);
	}

	std::vector<const Polygon2d *> children = collectChildren2D(node);

	if (children.empty()) {
		return nullptr;
	}

	if (children.size() == 1) {
		if (children[0]) {
			return new Polygon2d(*children[0]); // Copy
		} else {
			return nullptr;
		}
	}

	ClipperLib::ClipType clipType;
	switch (op) {
	case OpenSCADOperator::UNION:
		clipType = ClipperLib::ctUnion;
		break;
	case OpenSCADOperator::INTERSECTION:
		clipType = ClipperLib::ctIntersection;
		break;
	case OpenSCADOperator::DIFFERENCE:
		clipType = ClipperLib::ctDifference;
		break;
	default:
		LOG(message_group::Error,Location::NONE,"","Unknown boolean operation %1$d",int(op));
		return nullptr;
		break;
	}

	return ClipperUtils::apply(children, clipType);
}

/*!
	Adds ourself to our parent's list of traversed children.
	Call this for _every_ node which affects output during traversal.
	Usually, this should be called from the postfix stage, but for some nodes, 
	we defer traversal letting other components (e.g. CGAL) render the subgraph, 
	and we'll then call this from prefix and prune further traversal.

	The added geometry can be nullptr if it wasn't possible to evaluate it.
*/
void GeometryEvaluator::addToParent(const State &state, 
																		const AbstractNode &node, 
																		const shared_ptr<const Geometry> &geom)
{
	this->visitedchildren.erase(node.index());
	if (state.parent()) {
		this->visitedchildren[state.parent()->index()].push_back(std::make_pair(&node, geom));
	}
	else {
		// Root node
		this->root = geom;
		assert(this->visitedchildren.empty());
	}
}

/*!
	Custom nodes are handled here => implicit union
*/
Response GeometryEvaluator::visit(State &state, const AbstractNode &node)
{
	if (state.isPrefix()) {
		if (isSmartCached(node)) return Response::PruneTraversal;
		state.setPreferNef(true); // Improve quality of CSG by avoiding conversion loss
	}
	if (state.isPostfix()) {
		shared_ptr<const class Geometry> geom;
		if (!isSmartCached(node)) {
			geom = applyToChildren(node, OpenSCADOperator::UNION).constptr();
		}
		else {
			geom = smartCacheGet(node, state.preferNef());
		}
		addToParent(state, node, geom);
		node.progress_report();
	}
	return Response::ContinueTraversal;
}

/*!
	Pass children to parent without touching them. Used by e.g. for loops
*/
Response GeometryEvaluator::visit(State &state, const ListNode &node)
{
	if (state.parent()) {
		if (state.isPrefix() && node.modinst->isBackground()) {
			if (node.modinst->isBackground()) state.isBackground();
			return Response::PruneTraversal;
		}
		if (state.isPostfix()) {
				unsigned int dim = 0;
				for(const auto &item : this->visitedchildren[node.index()]) {
					if (!isValidDim(item, dim)) break;
					const AbstractNode *chnode = item.first;
					const shared_ptr<const Geometry> &chgeom = item.second;
					addToParent(state, *chnode, chgeom);
				}
				this->visitedchildren.erase(node.index());
		}
		return Response::ContinueTraversal;
	} else {
		// Handle when a ListNode is given root modifier
		return lazyEvaluateRootNode(state, node);
	}
}

/*!
*/
Response GeometryEvaluator::visit(State &state, const GroupNode &node)
{
	return visit(state, (const AbstractNode &)node);
}

Response GeometryEvaluator::lazyEvaluateRootNode(State &state, const AbstractNode& node) {
	if (state.isPrefix()) {
		if (node.modinst->isBackground()) {
			state.isBackground();
			return Response::PruneTraversal;
		}
 		if (isSmartCached(node)) {
			 return Response::PruneTraversal;
		 }
	}
	if (state.isPostfix()) {
		shared_ptr<const class Geometry> geom;

		unsigned int dim = 0;
		GeometryList::Geometries geometries;
		for(const auto &item : this->visitedchildren[node.index()]) {
			if (!isValidDim(item, dim)) break;
			const AbstractNode *chnode = item.first;
			const shared_ptr<const Geometry> &chgeom = item.second;
			if (chnode->modinst->isBackground()) continue;
			// NB! We insert into the cache here to ensure that all children of
			// a node is a valid object. If we inserted as we created them, the 
			// cache could have been modified before we reach this point due to a large
			// sibling object. 
			smartCacheInsert(*chnode, chgeom);
			// Only use valid geometries
			if (chgeom && !chgeom->isEmpty()) geometries.push_back(item);
		}
		if (geometries.size() == 1) geom = geometries.front().second;
		else if (geometries.size() > 1) geom.reset(new GeometryList(geometries));

		this->root = geom;
	}
	return Response::ContinueTraversal;
}

/*!
	Root nodes are handled specially; they will flatten any child group
	nodes to avoid doing an implicit top-level union.

	NB! This is likely a temporary measure until a better implementation of 
	group nodes is in place.
*/
Response GeometryEvaluator::visit(State &state, const RootNode &node)
{
	// If we didn't enable lazy unions, just union the top-level objects
	if (!Feature::ExperimentalLazyUnion.is_enabled()) {
	 	return visit(state, (const GroupNode &)node);
	}
	return lazyEvaluateRootNode(state, node);
}

Response GeometryEvaluator::visit(State &state, const OffsetNode &node)
{
	if (state.isPrefix() && isSmartCached(node)) return Response::PruneTraversal;
	if (state.isPostfix()) {
		shared_ptr<const Geometry> geom;
		if (!isSmartCached(node)) {
			const Geometry *geometry = applyToChildren2D(node, OpenSCADOperator::UNION);
			if (geometry) {
				const Polygon2d *polygon = dynamic_cast<const Polygon2d*>(geometry);
				// ClipperLib documentation: The formula for the number of steps in a full
				// circular arc is ... Pi / acos(1 - arc_tolerance / abs(delta))
				double n = Calc::get_fragments_from_r(std::abs(node.delta), node.fn, node.fs, node.fa);
				double arc_tolerance = std::abs(node.delta) * (1 - cos_degrees(180 / n));
				const Polygon2d *result = ClipperUtils::applyOffset(*polygon, node.delta, node.join_type, node.miter_limit, arc_tolerance);
				assert(result);
				geom.reset(result);
				delete geometry;
			}
		}
		else {
			geom = smartCacheGet(node, false);
		}
		addToParent(state, node, geom);
		node.progress_report();
	}
	return Response::ContinueTraversal;
}

/*!
	RenderNodes just pass on convexity
*/
Response GeometryEvaluator::visit(State &state, const RenderNode &node)
{
	if (state.isPrefix()) {
		if (isSmartCached(node)) return Response::PruneTraversal;
		state.setPreferNef(true); // Improve quality of CSG by avoiding conversion loss
	}
	if (state.isPostfix()) {
		shared_ptr<const class Geometry> geom;
		if (!isSmartCached(node)) {
			ResultObject res = applyToChildren(node, OpenSCADOperator::UNION);
			auto mutableGeom = res.asMutableGeometry();
			if (mutableGeom) mutableGeom->setConvexity(node.convexity);
			geom = mutableGeom;
		}
		else {
			geom = smartCacheGet(node, state.preferNef());
		}
		node.progress_report();
		addToParent(state, node, geom);
	}
	return Response::ContinueTraversal;
}

/*!
	Leaf nodes can create their own geometry, so let them do that

	input: None
	output: PolySet or Polygon2d
*/
Response GeometryEvaluator::visit(State &state, const LeafNode &node)
{
	if (state.isPrefix()) {
		shared_ptr<const Geometry> geom;
		if (!isSmartCached(node)) {
			const Geometry *geometry = node.createGeometry();
			assert(geometry);
			if (const Polygon2d *polygon = dynamic_cast<const Polygon2d*>(geometry)) {
				if (!polygon->isSanitized()) {
					Polygon2d *p = ClipperUtils::sanitize(*polygon);
					delete geometry;
					geometry = p;
				}
			}
			geom.reset(geometry);
		}
		else geom = smartCacheGet(node, state.preferNef());
		addToParent(state, node, geom);
		node.progress_report();
	}
	return Response::PruneTraversal;
}

Response GeometryEvaluator::visit(State &state, const TextNode &node)
{
	if (state.isPrefix()) {
		shared_ptr<const Geometry> geom;
		if (!isSmartCached(node)) {
			std::vector<const Geometry *> geometrylist = node.createGeometryList();
			std::vector<const Polygon2d *> polygonlist;
			for(const auto &geometry : geometrylist) {
				const Polygon2d *polygon = dynamic_cast<const Polygon2d*>(geometry);
				assert(polygon);
				polygonlist.push_back(polygon);
			}
			geom.reset(ClipperUtils::apply(polygonlist, ClipperLib::ctUnion));
		}
		else geom = GeometryCache::instance()->get(this->tree.getIdString(node));
		addToParent(state, node, geom);
		node.progress_report();
	}
	return Response::PruneTraversal;
}


/*!
	input: List of 2D or 3D objects (not mixed)
	output: Polygon2d or 3D PolySet
	operation:
		o Perform csg op on children
 */			
Response GeometryEvaluator::visit(State &state, const CsgOpNode &node)
{
	if (state.isPrefix()) {
		if (isSmartCached(node)) return Response::PruneTraversal;
		state.setPreferNef(true); // Improve quality of CSG by avoiding conversion loss
	}
	if (state.isPostfix()) {
		shared_ptr<const Geometry> geom;
		if (!isSmartCached(node)) {
			geom = applyToChildren(node, node.type).constptr();
		}
		else {
			geom = smartCacheGet(node, state.preferNef());
		}
		addToParent(state, node, geom);
		node.progress_report();
	}
	return Response::ContinueTraversal;
}

/*!
	input: List of 2D or 3D objects (not mixed)
	output: Polygon2d or 3D PolySet
	operation:
		o Union all children
		o Perform transform
 */
Response GeometryEvaluator::visit(State &state, const TransformNode &node)
{
	if (state.isPrefix() && isSmartCached(node)) return Response::PruneTraversal;
	if (state.isPostfix()) {
		shared_ptr<const class Geometry> geom;
		if (!isSmartCached(node)) {
			if (matrix_contains_infinity(node.matrix) || matrix_contains_nan(node.matrix)) {
				// due to the way parse/eval works we can't currently distinguish between NaN and Inf
				LOG(message_group::Warning,node.modinst->location(),this->tree.getDocumentPath(),"Transformation matrix contains Not-a-Number and/or Infinity - removing object.");
			}
			else {
				// First union all children
				ResultObject res = applyToChildren(node, OpenSCADOperator::UNION);
				if ((geom = res.constptr())) {
					if (geom->getDimension() == 2) {
						shared_ptr<const Polygon2d> polygons = dynamic_pointer_cast<const Polygon2d>(geom);
						assert(polygons);
						
						// If we got a const object, make a copy
						shared_ptr<Polygon2d> newpoly;
						if (res.isConst()) newpoly.reset(new Polygon2d(*polygons));
						else newpoly = dynamic_pointer_cast<Polygon2d>(res.ptr());
						
						Transform2d mat2;
						mat2.matrix() << 
							node.matrix(0,0), node.matrix(0,1), node.matrix(0,3),
							node.matrix(1,0), node.matrix(1,1), node.matrix(1,3),
							node.matrix(3,0), node.matrix(3,1), node.matrix(3,3);
						newpoly->transform(mat2);
						// A 2D transformation may flip the winding order of a polygon.
						// If that happens with a sanitized polygon, we need to reverse
						// the winding order for it to be correct.
						if (newpoly->isSanitized() && mat2.matrix().determinant() <= 0) {
							geom.reset(ClipperUtils::sanitize(*newpoly));
						}
					}
					else if (geom->getDimension() == 3) {
						auto mutableGeom = res.asMutableGeometry();
						if (mutableGeom) mutableGeom->transform(node.matrix);
						geom = mutableGeom;
					}
				}
			}
		}
		else {
			geom = smartCacheGet(node, state.preferNef());
		}
		addToParent(state, node, geom);
		node.progress_report();
	}
	return Response::ContinueTraversal;
}

static void translate_PolySet(PolySet &ps, const Vector3d &translation)
{
	for(auto &p : ps.polygons) {
		for(auto &v : p) {
			v += translation;
		}
	}
}

/*
	Compare Euclidean length of vectors
	Return:
		-1 : if v1  < v2
		 0 : if v1 ~= v2 (approximation to compoensate for floating point precision)
		 1 : if v1  > v2
*/
int sgn_vdiff(const Vector2d &v1, const Vector2d &v2) {
	constexpr double ratio_threshold = 1e5; // 10ppm difference
	double l1 = v1.norm();
	double l2 = v2.norm();
	// Compare the average and difference, to be independent of geometry scale.
	// If the difference is within ratio_threshold of the avg, treat as equal.
	double scale = (l1+l2);
	double diff = 2*std::fabs(l1-l2)*ratio_threshold;
	return diff > scale ? (l1 < l2 ? -1 : 1) : 0;
}

/*
	Enable/Disable experimental 4-way split quads for linear_extrude, with added midpoint.
	These look very nice when(and only when) diagonals are near equal.
	This typically happens when an edge is colinear with the origin.
*/
//#define LINEXT_4WAY

/*
	Attempt to triangulate quads in an ideal way.
	Each quad is composed of two adjacent outline vertices: (prev1, curr1)
	and their corresponding transformed points one step up: (prev2, curr2).
	Quads are triangulated across the shorter of the two diagonals, which works well in most cases.
	However, when diagonals are equal length, decision may flip depending on other factors.
*/
static void add_slice(PolySet *ps, const Polygon2d &poly,
											double rot1, double rot2,
											double h1, double h2,
											const Vector2d &scale1,
											const Vector2d &scale2)
{
	Eigen::Affine2d trans1(Eigen::Scaling(scale1) * Eigen::Affine2d(rotate_degrees(-rot1)));
	Eigen::Affine2d trans2(Eigen::Scaling(scale2) * Eigen::Affine2d(rotate_degrees(-rot2)));
#ifdef LINEXT_4WAY
	Eigen::Affine2d trans_mid(Eigen::Scaling((scale1+scale2)/2) * Eigen::Affine2d(rotate_degrees(-(rot1+rot2)/2)));
	bool is_straight = rot1==rot2 && scale1[0]==scale1[1] && scale2[0]==scale2[1];
#endif
	bool any_zero = scale2[0] == 0 || scale2[1] == 0;
	bool any_non_zero = scale2[0] != 0 || scale2[1] != 0;
	// Not likely to matter, but when no twist (rot2 == rot1),
	// setting back_twist true helps keep diagonals same as previous builds.
	bool back_twist = rot2 <= rot1;

	for(const auto &o : poly.outlines()) {
		Vector2d prev1 = trans1 * o.vertices[0];
		Vector2d prev2 = trans2 * o.vertices[0];

		// For equal length diagonals, flip selected choice depending on direction of twist and
		// whether the outline is negative (eg circle hole inside a larger circle).
		// This was tested against circles with a single point touching the origin,
		// and extruded with twist.  Diagonal choice determined by whichever option
		// matched the direction of diagonal for neighboring edges (which did not exhibit "equal" diagonals).
		bool flip = ((!o.positive) xor (back_twist));
	
		for (size_t i=1;i<=o.vertices.size();++i) {
			Vector2d curr1 = trans1 * o.vertices[i % o.vertices.size()];
			Vector2d curr2 = trans2 * o.vertices[i % o.vertices.size()];

			int diff_sign = sgn_vdiff(prev1 - curr2, curr1 - prev2);
			bool splitfirst = diff_sign == -1 || (diff_sign == 0 && !flip);

#ifdef LINEXT_4WAY
			// Diagonals should be equal whenever an edge is co-linear with the origin (edge itself need not touch it)
			if (!is_straight && diff_sign == 0) {
				// Split into 4 triangles, with an added midpoint.
				//Vector2d mid_prev = trans3 * (prev1 +curr1+curr2)/4;
				Vector2d mid = trans_mid * (o.vertices[(i-1) % o.vertices.size()] + o.vertices[i % o.vertices.size()])/2;
				double h_mid = (h1+h2)/2;
				ps->append_poly();
				ps->insert_vertex(prev1[0], prev1[1], h1);
				ps->insert_vertex(  mid[0],   mid[1], h_mid);
				ps->insert_vertex(curr1[0], curr1[1], h1);
				ps->append_poly();
				ps->insert_vertex(curr1[0], curr1[1], h1);
				ps->insert_vertex(  mid[0],   mid[1], h_mid);
				ps->insert_vertex(curr2[0], curr2[1], h2);
				ps->append_poly();
				ps->insert_vertex(curr2[0], curr2[1], h2);
				ps->insert_vertex(  mid[0],   mid[1], h_mid);
				ps->insert_vertex(prev2[0], prev2[1], h2);
				ps->append_poly();
				ps->insert_vertex(prev2[0], prev2[1], h2);
				ps->insert_vertex(  mid[0],   mid[1], h_mid);
				ps->insert_vertex(prev1[0], prev1[1], h1);
			} else
#endif
			// Split along shortest diagonal,
			// unless at top for a 0-scaled axis (which can create 0 thickness "ears")
			if (splitfirst xor any_zero) {
				ps->append_poly();
				ps->insert_vertex(prev1[0], prev1[1], h1);
				ps->insert_vertex(curr2[0], curr2[1], h2);
				ps->insert_vertex(curr1[0], curr1[1], h1);
				if (!any_zero || (any_non_zero && prev2 != curr2)) {
					ps->append_poly();
					ps->insert_vertex(curr2[0], curr2[1], h2);
					ps->insert_vertex(prev1[0], prev1[1], h1);
					ps->insert_vertex(prev2[0], prev2[1], h2);
				}
			}	else {
				ps->append_poly();
				ps->insert_vertex(prev1[0], prev1[1], h1);
				ps->insert_vertex(prev2[0], prev2[1], h2);
				ps->insert_vertex(curr1[0], curr1[1], h1);
				if (!any_zero || (any_non_zero && prev2 != curr2)) {
					ps->append_poly();
					ps->insert_vertex(prev2[0], prev2[1], h2);
					ps->insert_vertex(curr2[0], curr2[1], h2);
					ps->insert_vertex(curr1[0], curr1[1], h1);
				}
			}
			prev1 = curr1;
			prev2 = curr2;
		}
	}
}

// Insert vertices for segments interpolated between v0 and v1.  
// The last vertex (t==1) is not added here to avoid duplicate vertices,
// since it will be the first vertex of the *next* edge.
static void add_segmented_edge(Outline2d& o, const Vector2d& v0, const Vector2d& v1, unsigned int edge_segments) {
	for (unsigned int j = 0; j < edge_segments; ++j) {
		double t = static_cast<double>(j) / edge_segments;
		o.vertices.push_back((1 - t) * v0 + t * v1);
	}
}

// For each edge in original outline, find its max length over all slice transforms,
// and divide into segments no longer than fs.
static Outline2d splitOutlineByFs(
      const Outline2d &o,
      const double twist, const double scale_x, const double scale_y,
      const double fs, unsigned int slices)
{
	const auto sz = o.vertices.size();

	Vector2d v0 = o.vertices[0];
	Outline2d o2;
	o2.positive = o.positive;

	// non-uniform scaling requires iterating over each slice transform
	// to find maximum length of a given edge.
	if (scale_x != scale_y)
	{
		for (size_t i = 1; i <= sz; ++i)
		{
			Vector2d v1 = o.vertices[i % sz];
			double max_edgelen = 0.0; // max length for single edge over all transformed slices
			for (unsigned int j = 0; j <= slices; j++)
			{
				double t = static_cast<double>(j) / slices;
				Vector2d scale(Calc::lerp(1, scale_x, t), Calc::lerp(1, scale_y, t));
				double rot = twist * t;
				Eigen::Affine2d trans(Eigen::Scaling(scale) * Eigen::Affine2d(rotate_degrees(-rot)));
				double edgelen = (trans * v1 - trans * v0).norm();
				max_edgelen = std::max(max_edgelen, edgelen);
			}
			unsigned int edge_segments = static_cast<unsigned int>(std::ceil(max_edgelen / fs));
			add_segmented_edge(o2, v0, v1, edge_segments);
			v0 = v1;
		}
	} else { // uniform scaling
		double max_scale = std::max(scale_x, 1.0);
		for (size_t i = 1; i <= sz; ++i)
		{
			Vector2d v1 = o.vertices[i % sz];
			unsigned int edge_segments = static_cast<unsigned int>(std::ceil((v1-v0).norm() * max_scale / fs));
			add_segmented_edge(o2, v0, v1, edge_segments);
			v0 = v1;
		}
	}
	return o2;
}

// While total outline segments < fn, increment segment_count for edge with largest
// (max_edge_length / segment_count).
static Outline2d splitOutlineByFn(
      const Outline2d &o,
      const double twist, const double scale_x, const double scale_y,
      const double fn, unsigned int slices)
{

	struct segment_tracker {
		size_t edge_index;
		double max_edgelen;
		unsigned int segment_count;
		segment_tracker(size_t i, double len) : edge_index(i), max_edgelen(len), segment_count(1u)	{ }
		// metric for comparison: average between (max segment length, and max segment length after split)
		double metric() const { return max_edgelen / (segment_count + 0.5); }
		bool operator<(const segment_tracker& rhs) const { return this->metric() < rhs.metric();	}
		bool close_match(const segment_tracker &other) const {
			// Edges are grouped when metrics match by at least 99.9%
			constexpr double APPROX_EQ_RATIO = 0.999;
			double l1 = this->metric(), l2 = other.metric();
			return std::min(l1, l2) / std::max(l1, l2) >= APPROX_EQ_RATIO;
		}
	};

	const auto sz = o.vertices.size();
	std::vector<unsigned int> segment_counts(sz, 1);
	std::priority_queue<segment_tracker, std::vector<segment_tracker>> q;

	Vector2d v0 = o.vertices[0];
	// non-uniform scaling requires iterating over each slice transform
	// to find maximum length of a given edge.
	if (scale_x != scale_y)
	{
		for (size_t i = 1; i <= sz; ++i)
		{
			Vector2d v1 = o.vertices[i % sz];
			double max_edgelen = 0.0; // max length for single edge over all transformed slices
			for (unsigned int j = 0; j <= slices; j++)
			{
				double t = static_cast<double>(j) / slices;
				Vector2d scale(Calc::lerp(1, scale_x, t), Calc::lerp(1, scale_y, t));
				double rot = twist * t;
				Eigen::Affine2d trans(Eigen::Scaling(scale) * Eigen::Affine2d(rotate_degrees(-rot)));
				double edgelen = (trans * v1 - trans * v0).norm();
				max_edgelen = std::max(max_edgelen, edgelen);
			}
			q.emplace(i-1, max_edgelen);
			v0 = v1;
		}
	} else { // uniform scaling
		double max_scale = std::max(scale_x, 1.0);
		for (size_t i = 1; i <= sz; ++i)
		{
			Vector2d v1 = o.vertices[i % sz];
			double max_edgelen = (v1-v0).norm() * max_scale;
			q.emplace(i-1, max_edgelen);
			v0 = v1;
		}
	}

	std::vector<segment_tracker> tmp_q;
	// Process priority_queue until number of segments is reached.
	size_t seg_total = sz;
	while (seg_total < fn) {
		auto current = q.top();

		// Group similar length segmented edges to keep result roughly symmetrical.
		while (!q.empty() && (tmp_q.empty() || current.close_match(tmp_q.front())))
		{
			q.pop();
			tmp_q.push_back(current);
			current = q.top();
		}

		if (seg_total+tmp_q.size() <= fn) {
			while (!tmp_q.empty()) {
				current = tmp_q.back();
				tmp_q.pop_back();
				++current.segment_count;
				++segment_counts[current.edge_index];
				++seg_total;
				q.push(std::move(current));
			}
		} else {
			// fn too low to segment last group, push back onto queue without change.
			while (!tmp_q.empty()) {
				current = tmp_q.back();
				tmp_q.pop_back();
				q.push(std::move(current));
			}
			break;
		}
	}

	// Create final segmented edges.
	Outline2d o2;
	o2.positive = o.positive;
	v0 = o.vertices[0];
	for (size_t i = 1; i <= sz; ++i) {
		Vector2d v1 = o.vertices[i % sz];
		add_segmented_edge(o2, v0, v1, segment_counts[i-1]);
		v0 = v1;
	}

	assert(o2.vertices.size() <= fn);
	return o2;
}


/*!
	Input to extrude should be sanitized. This means non-intersecting, correct winding order
	etc., the input coming from a library like Clipper.
*/
static Geometry *extrudePolygon(const LinearExtrudeNode &node, const Polygon2d &poly)
{
	bool non_linear = node.twist != 0 || node.scale_x != node.scale_y;
	boost::tribool isConvex{poly.is_convex()};
	// Twist or non-uniform scale makes convex polygons into unknown polyhedrons
	if (isConvex && non_linear) isConvex = unknown;
	PolySet *ps = new PolySet(3, isConvex);
	ps->setConvexity(node.convexity);
	if (node.height <= 0) return ps;

	size_t slices;
	if (node.has_slices) {
		slices = node.slices;
	} else if (node.has_twist) {
		double max_r1_sqr = 0; // r1 is before scaling
		Vector2d scale(node.scale_x, node.scale_y);
		for(const auto &o : poly.outlines())
			for(const auto &v : o.vertices)
				max_r1_sqr = fmax(max_r1_sqr, v.squaredNorm());
		// Calculate Helical curve length for Twist with no Scaling
		// **** Don't know how to handle twist with non-uniform scaling, ****
		// **** so just use this straight helix calculation anyways.     ****
		if ((node.scale_x == 1.0 && node.scale_y == 1.0) || node.scale_x != node.scale_y) {
			slices = (unsigned int)Calc::get_helix_slices(max_r1_sqr, node.height, node.twist, node.fn, node.fs, node.fa);
		} else { // uniform scaling with twist, use conical helix calculation
			slices = (unsigned int)Calc::get_conical_helix_slices(max_r1_sqr, node.height, node.twist, node.scale_x, node.fn, node.fs, node.fa);
		}
	} else if (node.scale_x != node.scale_y) {
		// Non uniform scaling, w/o twist
		double max_delta_sqr = 0; // delta from before/after scaling
		Vector2d scale(node.scale_x, node.scale_y);
		for(const auto &o : poly.outlines())
			for(const auto &v : o.vertices)
				max_delta_sqr = fmax(max_delta_sqr, (v-v.cwiseProduct(scale)).squaredNorm());
		slices = Calc::get_diagonal_slices(max_delta_sqr, node.height, node.fn, node.fs);
	} else {
		// uniform or [1,1] scaling w/o twist needs only one slice
		slices = 1;
	}

	// Calculate outline segments if appropriate.
	Polygon2d seg_poly;
	bool is_segmented  = false;
	if (node.has_segments) {
		// Set segments = 0 to disable
		if (node.segments > 0) {
			for (const auto& o : poly.outlines()) {
				if (o.vertices.size() >= node.segments) {
					seg_poly.addOutline(o);
				} else {
					seg_poly.addOutline(splitOutlineByFn(o, node.twist, node.scale_x, node.scale_y, node.segments, slices));
				}
			}
			is_segmented = true;
		}
	} else if (non_linear) {
		if (node.fn > 0.0) {
			for (const auto& o : poly.outlines()) {
				if (o.vertices.size() >= node.fn) {
					seg_poly.addOutline(o);
				} else {
					seg_poly.addOutline(splitOutlineByFn(o, node.twist, node.scale_x, node.scale_y, node.fn, slices));
				}
			}
		} else { // $fs and $fa based segmentation
			unsigned int fa_segs = static_cast<unsigned int>(std::ceil(360.0 / node.fa));
			for(const auto &o : poly.outlines()) {
				if (o.vertices.size() >= fa_segs) {
					seg_poly.addOutline(o);
				} else {
					// try splitting by $fs, then check if $fa results in less segments
					auto fsOutline = splitOutlineByFs(o, node.twist, node.scale_x, node.scale_y, node.fs, slices);
					if (fsOutline.vertices.size() >= fa_segs) {
						seg_poly.addOutline(splitOutlineByFn(o, node.twist, node.scale_x, node.scale_y, fa_segs, slices));
					} else {
						seg_poly.addOutline(std::move(fsOutline));
					}
				}
			}
		}
		is_segmented = true;
	}

	const Polygon2d& polyref = is_segmented ? seg_poly : poly;

	double h1, h2;
	if (node.center) {
		h1 = -node.height/2.0;
		h2 = +node.height/2.0;
	} else {
		h1 = 0;
		h2 = node.height;
	}

	// Create bottom face.
	PolySet *ps_bottom = polyref.tessellate(); // bottom
	// Flip vertex ordering for bottom polygon
	for(auto &p : ps_bottom->polygons) {
		std::reverse(p.begin(), p.end());
	}
	translate_PolySet(*ps_bottom, Vector3d(0,0,h1));
	ps->append(*ps_bottom);
	delete ps_bottom;

	// Create slice sides.
	for (unsigned int j = 0; j < slices; j++) {
		double rot1 = node.twist*j / slices;
		double rot2 = node.twist*(j+1) / slices;
		double height1 = h1 + (h2-h1)*j / slices;
		double height2 = h1 + (h2-h1)*(j+1) / slices;
		Vector2d scale1(1 - (1-node.scale_x)*j / slices,
										1 - (1-node.scale_y)*j / slices);
		Vector2d scale2(1 - (1-node.scale_x)*(j+1) / slices,
										1 - (1-node.scale_y)*(j+1) / slices);
		add_slice(ps, polyref, rot1, rot2, height1, height2, scale1, scale2);
	}

	// Create top face.
	// If either scale components are 0, then top will be zero-area, so skip it.
	if (node.scale_x != 0 && node.scale_y != 0) {
		Polygon2d top_poly(polyref);
		Eigen::Affine2d trans(Eigen::Scaling(node.scale_x, node.scale_y) * Eigen::Affine2d(rotate_degrees(-node.twist)));
		top_poly.transform(trans);
		PolySet *ps_top = top_poly.tessellate();
		translate_PolySet(*ps_top, Vector3d(0,0,h2));
		ps->append(*ps_top);
		delete ps_top;
	}

	return ps;
}

/*!
	input: List of 2D objects
	output: 3D PolySet
	operation:
		o Union all children
		o Perform extrude
 */
Response GeometryEvaluator::visit(State &state, const LinearExtrudeNode &node)
{
	if (state.isPrefix() && isSmartCached(node)) return Response::PruneTraversal;
	if (state.isPostfix()) {
		shared_ptr<const Geometry> geom;
		if (!isSmartCached(node)) {
			const Geometry *geometry = nullptr;
			if (!node.filename.empty()) {
				DxfData dxf(node.fn, node.fs, node.fa, node.filename, node.layername, node.origin_x, node.origin_y, node.scale_x);

				Polygon2d *p2d = dxf.toPolygon2d();
				if (p2d) geometry = ClipperUtils::sanitize(*p2d);
				delete p2d;
			}
			else {
				geometry = applyToChildren2D(node, OpenSCADOperator::UNION);
			}
			if (geometry) {
				const Polygon2d *polygons = dynamic_cast<const Polygon2d*>(geometry);
				Geometry *extruded = extrudePolygon(node, *polygons);
				assert(extruded);
				geom.reset(extruded);
				delete geometry;
			}
		}
		else {
			geom = smartCacheGet(node, false);
		}
		addToParent(state, node, geom);
		node.progress_report();
	}
	return Response::ContinueTraversal;
}

static void fill_ring(std::vector<Vector3d> &ring, const Outline2d &o, double a, bool flip)
{
	if (flip) {
		unsigned int l = o.vertices.size()-1;
		for (unsigned int i=0 ; i<o.vertices.size(); ++i) {
			ring[i][0] = o.vertices[l-i][0] * sin_degrees(a);
			ring[i][1] = o.vertices[l-i][0] * cos_degrees(a);
			ring[i][2] = o.vertices[l-i][1];
		}
	} else {
		for (unsigned int i=0 ; i<o.vertices.size(); ++i) {
			ring[i][0] = o.vertices[i][0] * sin_degrees(a);
			ring[i][1] = o.vertices[i][0] * cos_degrees(a);
			ring[i][2] = o.vertices[i][1];
		}
	}
}

/*!
	Input to extrude should be clean. This means non-intersecting, correct winding order
	etc., the input coming from a library like Clipper.

	FIXME: We should handle some common corner cases better:
	o 2D polygon having an edge being on the Y axis:
		In this case, we don't need to generate geometry involving this edge as it
		will be an internal edge.
	o 2D polygon having a vertex touching the Y axis:
		This is more complex as the resulting geometry will (may?) be nonmanifold.
		In any case, the previous case is a specialization of this, so the following
		should be handled for both cases:
		Since the ring associated with this vertex will have a radius of zero, it will
		collapse to one vertex. Any quad using this ring will be collapsed to a triangle.

	Currently, we generate a lot of zero-area triangles

*/
static Geometry *rotatePolygon(const RotateExtrudeNode &node, const Polygon2d &poly)
{
	if (node.angle == 0) return nullptr;

	PolySet *ps = new PolySet(3);
	ps->setConvexity(node.convexity);

	double min_x = 0;
	double max_x = 0;
	unsigned int fragments = 0;
	for(const auto &o : poly.outlines()) {
		for(const auto &v : o.vertices) {
			min_x = fmin(min_x, v[0]);
			max_x = fmax(max_x, v[0]);

			if ((max_x - min_x) > max_x && (max_x - min_x) > fabs(min_x)) {
				LOG(message_group::Error,Location::NONE,"","all points for rotate_extrude() must have the same X coordinate sign (range is %1$.2f -> %2$.2f)",min_x,max_x);
				delete ps;
				return nullptr;
			}
		}
	}
	fragments = (unsigned int)fmax(Calc::get_fragments_from_r(max_x - min_x, node.fn, node.fs, node.fa) * std::abs(node.angle) / 360, 1);

	bool flip_faces = (min_x >= 0 && node.angle > 0 && node.angle != 360) || (min_x < 0 && (node.angle < 0 || node.angle == 360));

	if (node.angle != 360) {
		PolySet *ps_start = poly.tessellate(); // starting face
		Transform3d rot(angle_axis_degrees(90, Vector3d::UnitX()));
		ps_start->transform(rot);
		// Flip vertex ordering
		if (!flip_faces) {
			for(auto &p : ps_start->polygons) {
				std::reverse(p.begin(), p.end());
			}
		}
		ps->append(*ps_start);
		delete ps_start;

		PolySet *ps_end = poly.tessellate();
		Transform3d rot2(angle_axis_degrees(node.angle, Vector3d::UnitZ()) * angle_axis_degrees(90, Vector3d::UnitX()));
		ps_end->transform(rot2);
		if (flip_faces) {
			for(auto &p : ps_end->polygons) {
				std::reverse(p.begin(), p.end());
			}
		}
		ps->append(*ps_end);
		delete ps_end;
	}

	for(const auto &o : poly.outlines()) {
		std::vector<Vector3d> rings[2];
		rings[0].resize(o.vertices.size());
		rings[1].resize(o.vertices.size());

		fill_ring(rings[0], o, (node.angle == 360) ? -90 : 90, flip_faces); // first ring
		for (unsigned int j = 0; j < fragments; ++j) {
			double a;
			if (node.angle == 360)
				a = -90 + ((j+1)%fragments) * 360.0 / fragments; // start on the -X axis, for legacy support
			else
				a = 90 - (j+1)* node.angle / fragments; // start on the X axis
			fill_ring(rings[(j+1)%2], o, a, flip_faces);

			for (size_t i=0; i<o.vertices.size(); ++i) {
				ps->append_poly();
				ps->insert_vertex(rings[j%2][i]);
				ps->insert_vertex(rings[(j+1)%2][(i+1)%o.vertices.size()]);
				ps->insert_vertex(rings[j%2][(i+1)%o.vertices.size()]);
				ps->append_poly();
				ps->insert_vertex(rings[j%2][i]);
				ps->insert_vertex(rings[(j+1)%2][i]);
				ps->insert_vertex(rings[(j+1)%2][(i+1)%o.vertices.size()]);
			}
		}
	}

	return ps;
}

/*!
	input: List of 2D objects
	output: 3D PolySet
	operation:
		o Union all children
		o Perform extrude
 */
Response GeometryEvaluator::visit(State &state, const RotateExtrudeNode &node)
{
	if (state.isPrefix() && isSmartCached(node)) return Response::PruneTraversal;
	if (state.isPostfix()) {
		shared_ptr<const Geometry> geom;
		if (!isSmartCached(node)) {
			const Geometry *geometry = nullptr;
			if (!node.filename.empty()) {
				DxfData dxf(node.fn, node.fs, node.fa, node.filename, node.layername, node.origin_x, node.origin_y, node.scale);
				Polygon2d *p2d = dxf.toPolygon2d();
				if (p2d) geometry = ClipperUtils::sanitize(*p2d);
				delete p2d;
			}
			else {
				geometry = applyToChildren2D(node, OpenSCADOperator::UNION);
			}
			if (geometry) {
				const Polygon2d *polygons = dynamic_cast<const Polygon2d*>(geometry);
				Geometry *rotated = rotatePolygon(node, *polygons);
				geom.reset(rotated);
				delete geometry;
			}
		}
		else {
			geom = smartCacheGet(node, false);
		}
		addToParent(state, node, geom);
		node.progress_report();
	}
	return Response::ContinueTraversal;
}

/*!
	FIXME: Not in use
*/
Response GeometryEvaluator::visit(State & /*state*/, const AbstractPolyNode & /*node*/)
{
	assert(false);
	return Response::AbortTraversal;
}

shared_ptr<const Geometry> GeometryEvaluator::projectionCut(const ProjectionNode &node)
{
	shared_ptr<const class Geometry> geom;
	shared_ptr<const Geometry> newgeom = applyToChildren3D(node, OpenSCADOperator::UNION).constptr();
	if (newgeom) {
		auto Nptr = CGALUtils::getGeometryAsNefPolyhedron(newgeom);
		if (Nptr && !Nptr->isEmpty()) {
			Polygon2d *poly = CGALUtils::project(*Nptr, node.cut_mode);
			if (poly) {
				poly->setConvexity(node.convexity);
				geom.reset(poly);
			}
		}
	}
	return geom;
}

shared_ptr<const Geometry> GeometryEvaluator::projectionNoCut(const ProjectionNode &node)
{
	shared_ptr<const class Geometry> geom;
	std::vector<const Polygon2d *> tmp_geom;
	BoundingBox bounds;
	for(const auto &item : this->visitedchildren[node.index()]) {
		const AbstractNode *chnode = item.first;
		const shared_ptr<const Geometry> &chgeom = item.second;
		if (chnode->modinst->isBackground()) continue;

		const Polygon2d *poly = nullptr;

		// Clipper version of Geometry projection
		// Clipper doesn't handle meshes very well.
		// It's better in V6 but not quite there. FIXME: stand-alone example.
		// project chgeom -> polygon2d
		auto chPS = CGALUtils::getGeometryAsPolySet(chgeom);
		if (chPS) poly = PolysetUtils::project(*chPS);

		if (poly) {
			bounds.extend(poly->getBoundingBox());
			tmp_geom.push_back(poly);
		}

	}
	int pow2 = ClipperUtils::getScalePow2(bounds);

	ClipperLib::Clipper sumclipper;
	for(auto poly : tmp_geom) {
		ClipperLib::Paths result = ClipperUtils::fromPolygon2d(*poly, pow2);
		// Using NonZero ensures that we don't create holes from polygons sharing
		// edges since we're unioning a mesh
		result = ClipperUtils::process(result, ClipperLib::ctUnion, ClipperLib::pftNonZero);
		// Add correctly winded polygons to the main clipper
		sumclipper.AddPaths(result, ClipperLib::ptSubject, true);
		delete poly;
	}

	ClipperLib::PolyTree sumresult;
	// This is key - without StrictlySimple, we tend to get self-intersecting results
	sumclipper.StrictlySimple(true);
	sumclipper.Execute(ClipperLib::ctUnion, sumresult, ClipperLib::pftNonZero, ClipperLib::pftNonZero);
	if (sumresult.Total() > 0) {
		geom.reset(ClipperUtils::toPolygon2d(sumresult, pow2));
	}

	return geom;
}


/*!
	input: List of 3D objects
	output: Polygon2d
	operation:
		o Union all children
		o Perform projection
 */
Response GeometryEvaluator::visit(State &state, const ProjectionNode &node)
{
	if (state.isPrefix() && isSmartCached(node)) return Response::PruneTraversal;
	if (state.isPostfix()) {
		shared_ptr<const class Geometry> geom;
		if (isSmartCached(node)) {
			geom = smartCacheGet(node, false);
		} else {
			if (node.cut_mode) {
				geom = projectionCut(node);
			} else {
				geom = projectionNoCut(node);
			}
		}
		addToParent(state, node, geom);
		node.progress_report();
	}
	return Response::ContinueTraversal;
}

/*!
	input: List of 2D or 3D objects (not mixed)
	output: any Geometry
	operation:
		o Perform cgal operation
 */			
Response GeometryEvaluator::visit(State &state, const CgaladvNode &node)
{
	if (state.isPrefix() && isSmartCached(node)) return Response::PruneTraversal;
	if (state.isPostfix()) {
		shared_ptr<const Geometry> geom;
		if (!isSmartCached(node)) {
			switch (node.type) {
			case CgaladvType::MINKOWSKI: {
				ResultObject res = applyToChildren(node, OpenSCADOperator::MINKOWSKI);
				geom = res.constptr();
				// If we added convexity, we need to pass it on
				if (geom && geom->getConvexity() != node.convexity) {
					shared_ptr<Geometry> editablegeom;
					// If we got a const object, make a copy
					if (res.isConst()) editablegeom.reset(geom->copy());
					else editablegeom = res.ptr();
					geom = editablegeom;
					editablegeom->setConvexity(node.convexity);
				}
				break;
			}
			case CgaladvType::HULL: {
				geom = applyToChildren(node, OpenSCADOperator::HULL).constptr();
				break;
			}
			case CgaladvType::RESIZE: {
				ResultObject res = applyToChildren(node, OpenSCADOperator::UNION);
				auto editablegeom = res.asMutableGeometry();
				geom = editablegeom;
				if (editablegeom) {
					editablegeom->setConvexity(node.convexity);
					editablegeom->resize(node.newsize, node.autosize);
				}
				break;
			}
			default:
				assert(false && "not implemented");
			}
		}
		else {
			geom = smartCacheGet(node, state.preferNef());
		}
		addToParent(state, node, geom);
		node.progress_report();
	}
	return Response::ContinueTraversal;
}

Response GeometryEvaluator::visit(State &state, const AbstractIntersectionNode &node)
{
	if (state.isPrefix()) {
		if (isSmartCached(node)) return Response::PruneTraversal;
		state.setPreferNef(true); // Improve quality of CSG by avoiding conversion loss
	}
	if (state.isPostfix()) {
		shared_ptr<const class Geometry> geom;
		if (!isSmartCached(node)) {
			geom = applyToChildren(node, OpenSCADOperator::INTERSECTION).constptr();
		}
		else {
			geom = smartCacheGet(node, state.preferNef());
		}
		addToParent(state, node, geom);
		node.progress_report();
	}
	return Response::ContinueTraversal;
}

static Geometry *roofOverPolygon(const RoofNode &node, const Polygon2d &poly)
{
	PolySet *roof;
	if (node.method == "voronoi") {
		roof = roof_vd::voronoi_diagram_roof(poly, node.fa, node.fs);
	} else if (node.method == "straight") {
		roof = roof_ss::straight_skeleton_roof(poly);
	} else {
		assert(false && "Invalid roof method");
	}

	roof->setConvexity(node.convexity);

	return roof;
}

Response GeometryEvaluator::visit(State &state, const RoofNode &node)
{
	if (state.isPrefix() && isSmartCached(node)) return Response::PruneTraversal;
	if (state.isPostfix()) {
		shared_ptr<const Geometry> geom;
		if (!isSmartCached(node)) {
			const Geometry *geometry = applyToChildren2D(node, OpenSCADOperator::UNION);
			if (geometry) {
				auto *polygons = dynamic_cast<const Polygon2d*>(geometry);
				Geometry *roof;
				try {
					roof = roofOverPolygon(node, *polygons);
				} catch (RoofNode::roof_exception &e) {
					LOG(message_group::Error,node.modinst->location(),this->tree.getDocumentPath(),
							"Skeleton computation error. " + e.message());
					roof = new PolySet(3);
				}
				assert(roof);
				geom.reset(roof);
				delete geometry;
			}
		}
		else {
			geom = smartCacheGet(node, false);
		}
		addToParent(state, node, geom);
	}
	return Response::ContinueTraversal;
}<|MERGE_RESOLUTION|>--- conflicted
+++ resolved
@@ -18,10 +18,7 @@
 #include "projectionnode.h"
 #include "csgops.h"
 #include "textnode.h"
-<<<<<<< HEAD
 #include "CGALHybridPolyhedron.h"
-=======
->>>>>>> 14ec256d
 #include "cgalutils.h"
 #include "rendernode.h"
 #include "clipper-utils.h"
@@ -61,18 +58,15 @@
 		// If not found in any caches, we need to evaluate the geometry
 		if (N) {
 			this->root = N;
-		}	
+		}
 		else {
 			this->traverse(node);
 		}
 
-<<<<<<< HEAD
 		// TODO(ochafik): option to allow CGALHybridPolyhedron?
 		if (dynamic_pointer_cast<const CGALHybridPolyhedron>(this->root)) {
 			this->root = CGALUtils::getGeometryAsPolySet(this->root);
 		}
-=======
->>>>>>> 14ec256d
 
 		if (!allownef) {
 			// We cannot render concave polygons, so tessellate any 3D PolySets
@@ -120,7 +114,7 @@
 
 /*!
 	Applies the operator to all child nodes of the given node.
-	
+
 	May return nullptr or any 3D Geometry object (can be either PolySet or CGAL_Nef_polyhedron)
 */
 GeometryEvaluator::ResultObject GeometryEvaluator::applyToChildren3D(const AbstractNode &node, OpenSCADOperator op)
@@ -138,7 +132,7 @@
 		delete ps;
 		return ResultObject();
 	}
-	
+
 	// Only one child -> this is a noop
 	if (children.size() == 1) return ResultObject(children.front().second);
 
@@ -250,11 +244,11 @@
 		if (chnode->modinst->isBackground()) continue;
 
 		// NB! We insert into the cache here to ensure that all children of
-		// a node is a valid object. If we inserted as we created them, the 
+		// a node is a valid object. If we inserted as we created them, the
 		// cache could have been modified before we reach this point due to a large
-		// sibling object. 
+		// sibling object.
 		smartCacheInsert(*chnode, chgeom);
-		
+
 		if (chgeom) {
 			if (chgeom->getDimension() == 3) {
 				LOG(message_group::Warning, item.first->modinst->location(), this->tree.getDocumentPath(), "Ignoring 3D child object for 2D operation");
@@ -280,7 +274,7 @@
 	the appropriate cache.
 	This method inserts the geometry into the appropriate cache if it's not already cached.
 */
-void GeometryEvaluator::smartCacheInsert(const AbstractNode &node, 
+void GeometryEvaluator::smartCacheInsert(const AbstractNode &node,
 																				 const shared_ptr<const Geometry> &geom)
 {
 	const std::string &key = this->tree.getIdString(node);
@@ -328,11 +322,11 @@
 		if (chnode->modinst->isBackground()) continue;
 
 		// NB! We insert into the cache here to ensure that all children of
-		// a node is a valid object. If we inserted as we created them, the 
+		// a node is a valid object. If we inserted as we created them, the
 		// cache could have been modified before we reach this point due to a large
 		// sibling object.
 		smartCacheInsert(*chnode, chgeom);
-		
+
 		if (chgeom && chgeom->getDimension() == 2) {
 			LOG(message_group::Warning, item.first->modinst->location(), this->tree.getDocumentPath(), "Ignoring 2D child object for 3D operation");
 			children.push_back(std::make_pair(item.first, nullptr)); // replace 2D geometry with empty geometry
@@ -344,7 +338,7 @@
 	return children;
 }
 /*!
-	
+
 */
 Polygon2d *GeometryEvaluator::applyToChildren2D(const AbstractNode &node, OpenSCADOperator op)
 {
@@ -393,14 +387,14 @@
 /*!
 	Adds ourself to our parent's list of traversed children.
 	Call this for _every_ node which affects output during traversal.
-	Usually, this should be called from the postfix stage, but for some nodes, 
-	we defer traversal letting other components (e.g. CGAL) render the subgraph, 
+	Usually, this should be called from the postfix stage, but for some nodes,
+	we defer traversal letting other components (e.g. CGAL) render the subgraph,
 	and we'll then call this from prefix and prune further traversal.
 
 	The added geometry can be nullptr if it wasn't possible to evaluate it.
 */
-void GeometryEvaluator::addToParent(const State &state, 
-																		const AbstractNode &node, 
+void GeometryEvaluator::addToParent(const State &state,
+																		const AbstractNode &node,
 																		const shared_ptr<const Geometry> &geom)
 {
 	this->visitedchildren.erase(node.index());
@@ -492,9 +486,9 @@
 			const shared_ptr<const Geometry> &chgeom = item.second;
 			if (chnode->modinst->isBackground()) continue;
 			// NB! We insert into the cache here to ensure that all children of
-			// a node is a valid object. If we inserted as we created them, the 
+			// a node is a valid object. If we inserted as we created them, the
 			// cache could have been modified before we reach this point due to a large
-			// sibling object. 
+			// sibling object.
 			smartCacheInsert(*chnode, chgeom);
 			// Only use valid geometries
 			if (chgeom && !chgeom->isEmpty()) geometries.push_back(item);
@@ -511,7 +505,7 @@
 	Root nodes are handled specially; they will flatten any child group
 	nodes to avoid doing an implicit top-level union.
 
-	NB! This is likely a temporary measure until a better implementation of 
+	NB! This is likely a temporary measure until a better implementation of
 	group nodes is in place.
 */
 Response GeometryEvaluator::visit(State &state, const RootNode &node)
@@ -633,7 +627,7 @@
 	output: Polygon2d or 3D PolySet
 	operation:
 		o Perform csg op on children
- */			
+ */
 Response GeometryEvaluator::visit(State &state, const CsgOpNode &node)
 {
 	if (state.isPrefix()) {
@@ -678,14 +672,14 @@
 					if (geom->getDimension() == 2) {
 						shared_ptr<const Polygon2d> polygons = dynamic_pointer_cast<const Polygon2d>(geom);
 						assert(polygons);
-						
+
 						// If we got a const object, make a copy
 						shared_ptr<Polygon2d> newpoly;
 						if (res.isConst()) newpoly.reset(new Polygon2d(*polygons));
 						else newpoly = dynamic_pointer_cast<Polygon2d>(res.ptr());
-						
+
 						Transform2d mat2;
-						mat2.matrix() << 
+						mat2.matrix() <<
 							node.matrix(0,0), node.matrix(0,1), node.matrix(0,3),
 							node.matrix(1,0), node.matrix(1,1), node.matrix(1,3),
 							node.matrix(3,0), node.matrix(3,1), node.matrix(3,3);
@@ -783,7 +777,7 @@
 		// and extruded with twist.  Diagonal choice determined by whichever option
 		// matched the direction of diagonal for neighboring edges (which did not exhibit "equal" diagonals).
 		bool flip = ((!o.positive) xor (back_twist));
-	
+
 		for (size_t i=1;i<=o.vertices.size();++i) {
 			Vector2d curr1 = trans1 * o.vertices[i % o.vertices.size()];
 			Vector2d curr2 = trans2 * o.vertices[i % o.vertices.size()];
@@ -847,7 +841,7 @@
 	}
 }
 
-// Insert vertices for segments interpolated between v0 and v1.  
+// Insert vertices for segments interpolated between v0 and v1.
 // The last vertex (t==1) is not added here to avoid duplicate vertices,
 // since it will be the first vertex of the *next* edge.
 static void add_segmented_edge(Outline2d& o, const Vector2d& v0, const Vector2d& v1, unsigned int edge_segments) {
@@ -1454,7 +1448,7 @@
 	output: any Geometry
 	operation:
 		o Perform cgal operation
- */			
+ */
 Response GeometryEvaluator::visit(State &state, const CgaladvNode &node)
 {
 	if (state.isPrefix() && isSmartCached(node)) return Response::PruneTraversal;
