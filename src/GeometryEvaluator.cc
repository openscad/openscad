--- conflicted
+++ resolved
@@ -797,7 +797,6 @@
 	for(const auto &o : poly.outlines()) {
 		Vector2d prev1 = trans1 * o.vertices[0];
 		Vector2d prev2 = trans2 * o.vertices[0];
-<<<<<<< HEAD
 
 		// For equal length diagonals, flip selected choice depending on direction of twist and
 		// whether the outline is negative (eg circle hole inside a larger circle).
@@ -806,10 +805,7 @@
 		// matched the direction of diagonal for neighboring edges (which did not exhibit "equal" diagonals).
 		bool flip = ((!o.positive) xor (back_twist));
 	
-		for (size_t i=1;i<=o.vertices.size();i++) {
-=======
-		for (size_t i=1; i<=o.vertices.size(); ++i) {
->>>>>>> e30f54f5
+		for (size_t i=1;i<=o.vertices.size();++i) {
 			Vector2d curr1 = trans1 * o.vertices[i % o.vertices.size()];
 			Vector2d curr2 = trans2 * o.vertices[i % o.vertices.size()];
 
@@ -949,7 +945,7 @@
 		slices = 1;
 	}
 
-	for (unsigned int j = 0; j < slices; ++j) {
+	for (unsigned int j = 0; j < slices; j++) {
 		double rot1 = node.twist*j / slices;
 		double rot2 = node.twist*(j+1) / slices;
 		double height1 = h1 + (h2-h1)*j / slices;
