#include "NodeVisitor.h"
#include "state.h"

State NodeVisitor::nullstate(nullptr);

Response NodeVisitor::traverse(const AbstractNode &node, const State &state)
{
	State newstate = state;
	newstate.setNumChildren(node.getChildren().size());
<<<<<<< HEAD
=======
	
	Response response = Response::ContinueTraversal;
>>>>>>> 179074df
	newstate.setPrefix(true);
	newstate.setParent(state.parent());
	Response response = node.accept(newstate, *this);

	// Pruned traversals mean don't traverse children
	if (response == Response::ContinueTraversal) {
		newstate.setParent(&node);
		for(const auto &chnode : node.getChildren()) {
			response = this->traverse(*chnode, newstate);
			if (response == Response::AbortTraversal) return response; // Abort immediately
		}
	}

	// Postfix is executed for all non-aborted traversals
	if (response != Response::AbortTraversal) {
		newstate.setParent(state.parent());
		newstate.setPrefix(false);
		newstate.setPostfix(true);
		response = node.accept(newstate, *this);
	}

	if (response != Response::AbortTraversal) response = Response::ContinueTraversal;
	return response;
}<|MERGE_RESOLUTION|>--- conflicted
+++ resolved
@@ -7,11 +7,6 @@
 {
 	State newstate = state;
 	newstate.setNumChildren(node.getChildren().size());
-<<<<<<< HEAD
-=======
-	
-	Response response = Response::ContinueTraversal;
->>>>>>> 179074df
 	newstate.setPrefix(true);
 	newstate.setParent(state.parent());
 	Response response = node.accept(newstate, *this);
