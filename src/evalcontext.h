--- conflicted
+++ resolved
@@ -16,11 +16,7 @@
 
 	size_t numArgs() const { return this->eval_arguments.size(); }
 	const std::string &getArgName(size_t i) const;
-<<<<<<< HEAD
-	Value getArgValue(size_t i, const Context *ctx = nullptr) const;
-=======
-	ValuePtr getArgValue(size_t i, const std::shared_ptr<Context> ctx = std::shared_ptr<Context>()) const;
->>>>>>> 77fcf617
+	Value getArgValue(size_t i, const std::shared_ptr<Context> ctx = std::shared_ptr<Context>()) const;
 	const AssignmentList & getArgs() const { return this->eval_arguments; }
 
 	AssignmentMap resolveArguments(const AssignmentList &args, const AssignmentList &optargs, bool silent) const;
