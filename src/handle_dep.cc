#include "handle_dep.h"
#include <string>
#include <sstream>
#include <stdlib.h> // for system()
#include <boost/unordered_set.hpp>
#include <boost/foreach.hpp>
#include <boost/regex.hpp>
#include <boost/filesystem.hpp>
namespace fs = boost::filesystem;
#include "boosty.h"

boost::unordered_set<std::string> dependencies;
const char *make_command = NULL;

void handle_dep(const std::string &filename)
{
	fs::path filepath(filename);
	std::string dep;
	int err;
	if (boosty::is_absolute(filepath)) dep = filename;
	else dep = (fs::current_path() / filepath).string();
	dependencies.insert(boost::regex_replace(filename, boost::regex("\\ "), "\\\\ "));

	if (!fs::exists(filepath) && make_command) {
		std::stringstream buf;
		buf << make_command << " '" << boost::regex_replace(filename, boost::regex("'"), "'\\''") << "'";
		int err = system(buf.str().c_str());
		if (err < 0) {
			fprintf(stderr,"Child process could not be created for executing `%s' on the shell\n", buf.str().c_str());
		} else if (err == 0) {
			fprintf(stderr,"\nInvalid command to be executed on the shell");
<<<<<<< HEAD
		} else {
=======
		} {
>>>>>>> 90be857d
			fprintf(stderr,"\nUnable to execute `%s' since there is no shell available", buf.str().c_str());
		}
	}
}

bool write_deps(const std::string &filename, const std::string &output_file)
{
	FILE *fp = fopen(filename.c_str(), "wt");
	if (!fp) {
		fprintf(stderr, "Can't open dependencies file `%s' for writing!\n", filename.c_str());
		return false;
	}
	fprintf(fp, "%s:", output_file.c_str());

	BOOST_FOREACH(const std::string &str, dependencies) {
		fprintf(fp, " \\\n\t%s", str.c_str());
	}
	fprintf(fp, "\n");
	fclose(fp);
	return true;
}<|MERGE_RESOLUTION|>--- conflicted
+++ resolved
@@ -24,16 +24,10 @@
 	if (!fs::exists(filepath) && make_command) {
 		std::stringstream buf;
 		buf << make_command << " '" << boost::regex_replace(filename, boost::regex("'"), "'\\''") << "'";
-		int err = system(buf.str().c_str());
-		if (err < 0) {
-			fprintf(stderr,"Child process could not be created for executing `%s' on the shell\n", buf.str().c_str());
+		err = system(buf.str().c_str());
+		if (err == -1) {
+			fprintf(stderr,"Failed to create child process to execute `%s' on the shell\n", buf.str().c_str());
 		} else if (err == 0) {
-			fprintf(stderr,"\nInvalid command to be executed on the shell");
-<<<<<<< HEAD
-		} else {
-=======
-		} {
->>>>>>> 90be857d
 			fprintf(stderr,"\nUnable to execute `%s' since there is no shell available", buf.str().c_str());
 		}
 	}
