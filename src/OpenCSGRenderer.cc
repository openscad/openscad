--- conflicted
+++ resolved
@@ -120,24 +120,13 @@
 // Primitive for rendering using OpenCSG
 OpenCSGPrim *OpenCSGRenderer::createCSGPrimitive(const CSGChainObject &csgobj, OpenCSG::Operation operation, bool highlight_mode, bool background_mode, OpenSCADOperator type, GLint *shaderinfo) const
 {
-<<<<<<< HEAD
-	OpenCSGPrim *prim = new OpenCSGPrim(csgobj.geom, csgobj.matrix,
+	OpenCSGPrim *prim = new OpenCSGPrim(csgobj.leaf->geom, csgobj.leaf->matrix,
 					    csgmode_e(
 						(highlight_mode ?
 							CSGMODE_HIGHLIGHT :
 								(background_mode ? CSGMODE_BACKGROUND : CSGMODE_NORMAL)) |
 									(type == OPENSCAD_DIFFERENCE ? CSGMODE_DIFFERENCE : CSGMODE_NONE)),
-					    operation, csgobj.geom->getConvexity(), shaderinfo);
-=======
-	OpenCSGPrim *prim = new OpenCSGPrim(operation, csgobj.leaf->geom->getConvexity());
-	prim->geom = csgobj.leaf->geom;
-	prim->m = csgobj.leaf->matrix;
-	prim->csgmode = csgmode_e(
-		(highlight_mode ? 
-		 CSGMODE_HIGHLIGHT :
-		 (background_mode ? CSGMODE_BACKGROUND : CSGMODE_NORMAL)) |
-		(type == OPENSCAD_DIFFERENCE ? CSGMODE_DIFFERENCE : CSGMODE_NONE));
->>>>>>> 77ae07db
+					    operation, csgobj.leaf->geom->getConvexity(), shaderinfo);
 	return prim;
 }
 
@@ -167,22 +156,14 @@
 	size_t direct_ids_idx = 0;
 	BOOST_FOREACH(const CSGProduct &product, products.products) {
 		std::vector<OpenCSG::Primitive*> primitives;
-<<<<<<< HEAD
 		if (!built) {
 			BOOST_FOREACH(const CSGChainObject &csgobj, product.intersections) {
-				if (csgobj.geom) primitives.push_back(createCSGPrimitive(csgobj, OpenCSG::Intersection, highlight_mode, background_mode, OPENSCAD_INTERSECTION, shaderinfo));
+				if (csgobj.leaf->geom) primitives.push_back(createCSGPrimitive(csgobj, OpenCSG::Intersection, highlight_mode, background_mode, OPENSCAD_INTERSECTION, shaderinfo));
 			}
 			BOOST_FOREACH(const CSGChainObject &csgobj, product.subtractions) {
-				if (csgobj.geom) primitives.push_back(createCSGPrimitive(csgobj, OpenCSG::Subtraction, highlight_mode, background_mode, OPENSCAD_DIFFERENCE, shaderinfo));
+				if (csgobj.leaf->geom) primitives.push_back(createCSGPrimitive(csgobj, OpenCSG::Subtraction, highlight_mode, background_mode, OPENSCAD_DIFFERENCE, shaderinfo));
 			}
 			products_primitives->push_back(primitives);
-=======
-		BOOST_FOREACH(const CSGChainObject &csgobj, product.intersections) {
-			if (csgobj.leaf->geom) primitives.push_back(createCSGPrimitive(csgobj, OpenCSG::Intersection, highlight_mode, background_mode, OPENSCAD_INTERSECTION));
-		}
-		BOOST_FOREACH(const CSGChainObject &csgobj, product.subtractions) {
-			if (csgobj.leaf->geom) primitives.push_back(createCSGPrimitive(csgobj, OpenCSG::Subtraction, highlight_mode, background_mode, OPENSCAD_DIFFERENCE));
->>>>>>> 77ae07db
 		}
 		if ((*products_primitives)[opencsg_ids_idx].size() > 1) {
 			OpenCSG::render((*products_primitives)[opencsg_ids_idx]);
@@ -211,17 +192,12 @@
 			if (!built) {
 				products_ids->push_back(glGenLists(1));
 				glNewList(products_ids->back(), GL_COMPILE);
-				render_surface(csgobj.geom, csgmode, csgobj.matrix, shaderinfo);
+				render_surface(csgobj.leaf->geom, csgmode, csgobj.leaf->matrix, shaderinfo);
 				glEndList();
 			}
 			glPushMatrix();
-<<<<<<< HEAD
-			glMultMatrixd(csgobj.matrix.data());
+			glMultMatrixd(csgobj.leaf->matrix.data());
 			glCallList((*products_ids)[direct_ids_idx++]);
-=======
-			glMultMatrixd(csgobj.leaf->matrix.data());
-			render_surface(csgobj.leaf->geom, csgmode, csgobj.leaf->matrix, shaderinfo);
->>>>>>> 77ae07db
 			glPopMatrix();
 		}
 		BOOST_FOREACH(const CSGChainObject &csgobj, product.subtractions) {
@@ -244,17 +220,12 @@
 			if (!built) {
 				products_ids->push_back(glGenLists(1));
 				glNewList(products_ids->back(), GL_COMPILE);
-				render_surface(csgobj.geom, csgmode, csgobj.matrix, shaderinfo);
+				render_surface(csgobj.leaf->geom, csgmode, csgobj.leaf->matrix, shaderinfo);
 				glEndList();
 			}
 			glPushMatrix();
-<<<<<<< HEAD
-			glMultMatrixd(csgobj.matrix.data());
+			glMultMatrixd(csgobj.leaf->matrix.data());
 			glCallList((*products_ids)[direct_ids_idx++]);
-=======
-			glMultMatrixd(csgobj.leaf->matrix.data());
-			render_surface(csgobj.leaf->geom, csgmode, csgobj.leaf->matrix, shaderinfo);
->>>>>>> 77ae07db
 			glPopMatrix();
 		}
 
