#include "geometry/linear_extrude.h"

#include <algorithm>
#include <cmath>
#include <iterator>
#include <cassert>
#include <utility>
#include <memory>
#include <cstddef>
#include <queue>
#include <vector>

#include <boost/logic/tribool.hpp>

#include "geometry/GeometryUtils.h"
#include "glview/RenderSettings.h"
#include "core/LinearExtrudeNode.h"
#include "geometry/PolySet.h"
#include "geometry/PolySetBuilder.h"
#include "geometry/PolySetUtils.h"
#include "utils/calc.h"
#include "utils/degree_trig.h"

namespace {

/*
  Compare Euclidean length of vectors
  Return:
   -1 : if v1  < v2
    0 : if v1 ~= v2 (approximation to compoensate for floating point precision)
    1 : if v1  > v2
*/
int sgn_vdiff(const Vector2d& v1, const Vector2d& v2) {
  constexpr double ratio_threshold = 1e5; // 10ppm difference
  double l1 = v1.norm();
  double l2 = v2.norm();
  // Compare the average and difference, to be independent of geometry scale.
  // If the difference is within ratio_threshold of the avg, treat as equal.
  double scale = (l1 + l2);
  double diff = 2 * std::fabs(l1 - l2) * ratio_threshold;
  return diff > scale ? (l1 < l2 ? -1 : 1) : 0;
}

// Insert vertices for segments interpolated between v0 and v1.
// The last vertex (t==1) is not added here to avoid duplicate vertices,
// since it will be the first vertex of the *next* edge.
void add_segmented_edge(Outline2d& o, const Vector2d& v0, const Vector2d& v1, unsigned int edge_segments) {
  for (unsigned int j = 0; j < edge_segments; ++j) {
    double t = static_cast<double>(j) / edge_segments;
    o.vertices.push_back((1 - t) * v0 + t * v1);
  }
}

// While total outline segments < fn, increment segment_count for edge with largest
// (max_edge_length / segment_count).
Outline2d splitOutlineByFn(
  const Outline2d& o,
  const double twist, const double scale_x, const double scale_y,
  const double fn, unsigned int slices)
{

  struct segment_tracker {
    size_t edge_index;
    double max_edgelen;
    unsigned int segment_count{1u};
    segment_tracker(size_t i, double len) : edge_index(i), max_edgelen(len) { }
    // metric for comparison: average between (max segment length, and max segment length after split)
    [[nodiscard]] double metric() const { return max_edgelen / (segment_count + 0.5); }
    bool operator<(const segment_tracker& rhs) const { return this->metric() < rhs.metric();  }
    [[nodiscard]] bool close_match(const segment_tracker& other) const {
      // Edges are grouped when metrics match by at least 99.9%
      constexpr double APPROX_EQ_RATIO = 0.999;
      double l1 = this->metric(), l2 = other.metric();
      return std::min(l1, l2) / std::max(l1, l2) >= APPROX_EQ_RATIO;
    }
  };

  const auto num_vertices = o.vertices.size();
  std::vector<unsigned int> segment_counts(num_vertices, 1);
  std::priority_queue<segment_tracker, std::vector<segment_tracker>> q;

  Vector2d v0 = o.vertices[0];
  // non-uniform scaling requires iterating over each slice transform
  // to find maximum length of a given edge.
  if (scale_x != scale_y) {
    for (size_t i = 1; i <= num_vertices; ++i) {
      Vector2d v1 = o.vertices[i % num_vertices];
      double max_edgelen = 0.0; // max length for single edge over all transformed slices
      for (unsigned int j = 0; j <= slices; j++) {
        double t = static_cast<double>(j) / slices;
        Vector2d scale(Calc::lerp(1, scale_x, t), Calc::lerp(1, scale_y, t));
        double rot = twist * t;
        Eigen::Affine2d trans(Eigen::Scaling(scale) * Eigen::Affine2d(rotate_degrees(-rot)));
        double edgelen = (trans * v1 - trans * v0).norm();
        max_edgelen = std::max(max_edgelen, edgelen);
      }
      q.emplace(i - 1, max_edgelen);
      v0 = v1;
    }
  } else { // uniform scaling
    double max_scale = std::max(scale_x, 1.0);
    for (size_t i = 1; i <= num_vertices; ++i) {
      Vector2d v1 = o.vertices[i % num_vertices];
      double max_edgelen = (v1 - v0).norm() * max_scale;
      q.emplace(i - 1, max_edgelen);
      v0 = v1;
    }
  }

  std::vector<segment_tracker> tmp_q;
  // Process priority_queue until number of segments is reached.
  size_t seg_total = num_vertices;
  while (seg_total < fn) {
    auto current = q.top();

    // Group similar length segmented edges to keep result roughly symmetrical.
    while (!q.empty() && (tmp_q.empty() || q.top().close_match(tmp_q.front()))) {
      tmp_q.push_back(q.top());
      q.pop();
    }

    if (seg_total + tmp_q.size() <= fn) {
      while (!tmp_q.empty()) {
        current = tmp_q.back();
        tmp_q.pop_back();
        ++current.segment_count;
        ++segment_counts[current.edge_index];
        ++seg_total;
        q.push(current);
      }
    } else {
      // fn too low to segment last group, push back onto queue without change.
      while (!tmp_q.empty()) {
        current = tmp_q.back();
        tmp_q.pop_back();
        q.push(current);
      }
      break;
    }
  }

  // Create final segmented edges.
  Outline2d o2;
  o2.positive = o.positive;
  v0 = o.vertices[0];
  for (size_t i = 1; i <= num_vertices; ++i) {
    Vector2d v1 = o.vertices[i % num_vertices];
    add_segmented_edge(o2, v0, v1, segment_counts[i - 1]);
    v0 = v1;
  }

  assert(o2.vertices.size() <= fn);
  return o2;
}

// For each edge in original outline, find its max length over all slice transforms,
// and divide into segments no longer than fs.
Outline2d splitOutlineByFs(
  const Outline2d& o,
  const double twist, const double scale_x, const double scale_y,
  const double fs, unsigned int slices)
{
  const auto num_vertices = o.vertices.size();

  Vector2d v0 = o.vertices[0];
  Outline2d o2;
  o2.positive = o.positive;

  // non-uniform scaling requires iterating over each slice transform
  // to find maximum length of a given edge.
  if (scale_x != scale_y) {
    for (size_t i = 1; i <= num_vertices; ++i) {
      Vector2d v1 = o.vertices[i % num_vertices];
      double max_edgelen = 0.0; // max length for single edge over all transformed slices
      for (unsigned int j = 0; j <= slices; j++) {
        double t = static_cast<double>(j) / slices;
        Vector2d scale(Calc::lerp(1, scale_x, t), Calc::lerp(1, scale_y, t));
        double rot = twist * t;
        Eigen::Affine2d trans(Eigen::Scaling(scale) * Eigen::Affine2d(rotate_degrees(-rot)));
        double edgelen = (trans * v1 - trans * v0).norm();
        max_edgelen = std::max(max_edgelen, edgelen);
      }
      auto edge_segments = static_cast<unsigned int>(std::ceil(max_edgelen / fs));
      add_segmented_edge(o2, v0, v1, edge_segments);
      v0 = v1;
    }
  } else { // uniform scaling
    double max_scale = std::max(scale_x, 1.0);
    for (size_t i = 1; i <= num_vertices; ++i) {
      Vector2d v1 = o.vertices[i % num_vertices];
      unsigned int edge_segments = static_cast<unsigned int>(std::ceil((v1 - v0).norm() * max_scale / fs));
      add_segmented_edge(o2, v0, v1, edge_segments);
      v0 = v1;
    }
  }
  return o2;
}

std::unique_ptr<PolySet> assemblePolySetForManifold(
  const Polygon2d& polyref,
  std::vector<Vector3d>& vertices, PolygonIndices& indices,
  int convexity, boost::tribool isConvex, int index_offset) {
  auto final_polyset = std::make_unique<PolySet>(3, isConvex);
  final_polyset->setTriangular(true);
  final_polyset->setConvexity(convexity);
  final_polyset->vertices = std::move(vertices);
  final_polyset->indices = std::move(indices);

  // Create top and bottom face.
  auto ps_bottom = polyref.tessellate(); // bottom
  // Flip vertex ordering for bottom polygon
  for (auto& p : ps_bottom->indices) {
    std::reverse(p.begin(), p.end());
  }
  std::copy(ps_bottom->indices.begin(), ps_bottom->indices.end(),
     std::back_inserter(final_polyset->indices));

  for (auto& p : ps_bottom->indices) {
    std::reverse(p.begin(), p.end());
    for (auto& i : p) {
      i += index_offset;
    }
  }
  std::copy(ps_bottom->indices.begin(), ps_bottom->indices.end(),
     std::back_inserter(final_polyset->indices));

  // LOG(PolySetUtils::polySetToPolyhedronSource(*final_polyset));

<<<<<<< HEAD
  if (polyref.getColor().isValid()) {
    final_polyset->setColor(polyref.getColor());
  }
  return final_polyset; 
=======
  return final_polyset;
>>>>>>> 5259f36c
}

std::unique_ptr<PolySet> assemblePolySetForCGAL(const Polygon2d& polyref,
  std::vector<Vector3d>& vertices, PolygonIndices& indices,
  int convexity, boost::tribool isConvex,
  double scale_x, double scale_y,
  const Vector3d& h1, const Vector3d& h2, double twist) {

  PolySetBuilder builder(0, 0, 3, isConvex);
  builder.setConvexity(convexity);

  for (const auto& poly: indices) {
    builder.beginPolygon(poly.size());
    for (const auto idx : poly) {
      builder.addVertex(vertices[idx]);
    }
  }

  auto translatePolySet = [](PolySet& ps, const Vector3d& translation) {
    for (auto& v : ps.vertices) {
      v += translation;
    }
  };

  // Create bottom face.
  auto ps_bottom = polyref.tessellate(); // bottom
  // Flip vertex ordering for bottom polygon
  for (auto& p : ps_bottom->indices) {
    std::reverse(p.begin(), p.end());
  }
  translatePolySet(*ps_bottom, h1);
  builder.appendPolySet(*ps_bottom);

  // Create top face.
  // If either scale components are 0, then top will be zero-area, so skip it.
  if (scale_x != 0 && scale_y != 0) {
    Polygon2d top_poly(polyref);
    Eigen::Affine2d trans(Eigen::Scaling(scale_x, scale_y) * Eigen::Affine2d(rotate_degrees(-twist)));
    top_poly.transform(trans);
    auto ps_top = top_poly.tessellate();
    translatePolySet(*ps_top, h2);
    builder.appendPolySet(*ps_top);
  }

  return builder.build();
}

/*
   Attempt to triangulate quads in an ideal way.
   Each quad is composed of two adjacent outline vertices: (prev1, curr1)
   and their corresponding transformed points one step up: (prev2, curr2).
   Quads are triangulated across the shorter of the two diagonals, which works well in most cases.
   However, when diagonals are equal length, decision may flip depending on other factors.
 */
void add_slice_indices(PolygonIndices &indices, int slice_idx, int slice_stride, const Polygon2d& poly,
                              double rot1, double rot2,
                              const Vector2d& scale1, const Vector2d& scale2)
{
  int prev_slice = (slice_idx-1)*slice_stride;
  int curr_slice = slice_idx * slice_stride;

  Eigen::Affine2d trans1(Eigen::Scaling(scale1) * Eigen::Affine2d(rotate_degrees(-rot1)));
  Eigen::Affine2d trans2(Eigen::Scaling(scale2) * Eigen::Affine2d(rotate_degrees(-rot2)));

  bool any_zero = scale2[0] == 0 || scale2[1] == 0;
  // setting back_twist true helps keep diagonals same as previous builds.
  bool back_twist = rot2 <= rot1;

  int curr_outline = 0;
  for (const auto& o : poly.outlines()) {
    // prev1: previous slice, previous vertex
    // prev2: current slice, previous vertex
    Vector2d prev1 = trans1 * o.vertices[0];
    Vector2d prev2 = trans2 * o.vertices[0];

    // For equal length diagonals, flip selected choice depending on direction of twist and
    // whether the outline is negative (eg circle hole inside a larger circle).
    // This was tested against circles with a single point touching the origin,
    // and extruded with twist.  Diagonal choice determined by whichever option
    // matched the direction of diagonal for neighboring edges (which did not exhibit "equal" diagonals).
    bool flip = ((!o.positive) xor (back_twist));

    for (int i = 1; i <= o.vertices.size(); ++i) {
      // curr1: previous slice, current vertex
      // curr2: current slice, current vertex
      Vector2d curr1 = trans1 * o.vertices[i % o.vertices.size()];
      Vector2d curr2 = trans2 * o.vertices[i % o.vertices.size()];
      int curr_idx = curr_outline + (i % o.vertices.size());
      int prev_idx = curr_outline + i - 1;

      int diff_sign = sgn_vdiff(prev1 - curr2, curr1 - prev2);
      bool splitfirst = diff_sign == -1 || (diff_sign == 0 && !flip);

      // Split along shortest diagonal,
      // unless at top for a 0-scaled axis (which can create 0 thickness "ears")
      if (splitfirst xor any_zero) {
        indices.push_back({
          prev_slice + curr_idx,
          curr_slice + curr_idx,
          prev_slice + prev_idx,
        });
        indices.push_back({
          curr_slice + prev_idx,
          prev_slice + prev_idx,
          curr_slice + curr_idx,
        });
      } else {
        indices.push_back({
          prev_slice + curr_idx,
          curr_slice + prev_idx,
          prev_slice + prev_idx,
        });
        indices.push_back({
          prev_slice + curr_idx,
          curr_slice + curr_idx,
          curr_slice + prev_idx,
        });
      }
      prev1 = curr1;
      prev2 = curr2;
    }
    curr_outline += o.vertices.size();
  }
}

size_t calc_num_slices(const LinearExtrudeNode& node, const Polygon2d& poly) {
  size_t num_slices;
  if (node.has_slices) {
    num_slices = node.slices;
  } else if (node.has_twist) {
    double max_r1_sqr = 0; // r1 is before scaling
    Vector2d scale(node.scale_x, node.scale_y);
    for (const auto& o : poly.outlines())
      for (const auto& v : o.vertices)
        max_r1_sqr = fmax(max_r1_sqr, v.squaredNorm());
    // Calculate Helical curve length for Twist with no Scaling
    if (node.scale_x == 1.0 && node.scale_y == 1.0) {
      num_slices = (unsigned int)Calc::get_helix_slices(max_r1_sqr, node.height[2], node.twist, node.fn, node.fs, node.fa);
    } else if (node.scale_x != node.scale_y) {  // non uniform scaling with twist using max slices from twist and non uniform scale
      double max_delta_sqr = 0; // delta from before/after scaling
      Vector2d scale(node.scale_x, node.scale_y);
      for (const auto& o : poly.outlines()) {
        for (const auto& v : o.vertices) {
          max_delta_sqr = fmax(max_delta_sqr, (v - v.cwiseProduct(scale)).squaredNorm());
        }
      }
      size_t slicesNonUniScale;
      size_t slicesTwist;
      slicesNonUniScale = (unsigned int)Calc::get_diagonal_slices(max_delta_sqr, node.height[2], node.fn, node.fs);
      slicesTwist = (unsigned int)Calc::get_helix_slices(max_r1_sqr, node.height[2], node.twist, node.fn, node.fs, node.fa);
      num_slices = std::max(slicesNonUniScale, slicesTwist);
    } else { // uniform scaling with twist, use conical helix calculation
      num_slices = (unsigned int)Calc::get_conical_helix_slices(max_r1_sqr, node.height[2], node.twist, node.scale_x, node.fn, node.fs, node.fa);
    }
  } else if (node.scale_x != node.scale_y) {
    // Non uniform scaling, w/o twist
    double max_delta_sqr = 0; // delta from before/after scaling
    Vector2d scale(node.scale_x, node.scale_y);
    for (const auto& o : poly.outlines()) {
      for (const auto& v : o.vertices) {
        max_delta_sqr = fmax(max_delta_sqr, (v - v.cwiseProduct(scale)).squaredNorm());
      }
    }
    num_slices = Calc::get_diagonal_slices(max_delta_sqr, node.height[2], node.fn, node.fs);
  } else {
    // uniform or [1,1] scaling w/o twist needs only one slice
    num_slices = 1;
  }
  return num_slices;
}

}  // namespace

/*!
   Input to extrude should be sanitized. This means non-intersecting, correct winding order
   etc., the input coming from a library like Clipper.
 */
std::unique_ptr<Geometry> extrudePolygon(const LinearExtrudeNode& node, const Polygon2d& poly)
{
  if (node.height[2] <= 0) return PolySet::createEmpty();

  bool non_linear = node.twist != 0 || node.scale_x != node.scale_y;
  boost::tribool isConvex{poly.is_convex()};
  // Twist makes convex polygons into unknown polyhedrons
  if (isConvex && non_linear) isConvex = unknown;

  // num_slices is the number of volumetric segments, minimum 1.
  // The number of rings of vertices will be num_slices+1.
  auto num_slices = calc_num_slices(node, poly);

  // Calculate outline segments if appropriate.
  Polygon2d seg_poly;
  bool is_segmented = false;
  if (node.has_segments) {
    // Set segments = 0 to disable
    if (node.segments > 0) {
      for (const auto& o : poly.outlines()) {
        if (o.vertices.size() >= node.segments) {
          seg_poly.addOutline(o);
        } else {
          seg_poly.addOutline(splitOutlineByFn(o, node.twist, node.scale_x, node.scale_y, node.segments, num_slices));
        }
      }
      is_segmented = true;
    }
  } else if (non_linear) {
    if (node.fn > 0.0) {
      for (const auto& o : poly.outlines()) {
        if (o.vertices.size() >= node.fn) {
          seg_poly.addOutline(o);
        } else {
          seg_poly.addOutline(splitOutlineByFn(o, node.twist, node.scale_x, node.scale_y, node.fn, num_slices));
        }
      }
    } else { // $fs and $fa based segmentation
      auto fa_segs = static_cast<unsigned int>(std::ceil(360.0 / node.fa));
      for (const auto& o : poly.outlines()) {
        if (o.vertices.size() >= fa_segs) {
          seg_poly.addOutline(o);
        } else {
          // try splitting by $fs, then check if $fa results in less segments
          auto fsOutline = splitOutlineByFs(o, node.twist, node.scale_x, node.scale_y, node.fs, num_slices);
          if (fsOutline.vertices.size() >= fa_segs) {
            seg_poly.addOutline(splitOutlineByFn(o, node.twist, node.scale_x, node.scale_y, fa_segs, num_slices));
          } else {
            seg_poly.addOutline(std::move(fsOutline));
          }
        }
      }
    }
    is_segmented = true;
  }

  const Polygon2d& polyref = is_segmented ? seg_poly : poly;

  Vector3d h1 = Vector3d::Zero();
  Vector3d h2 = node.height;

  if (node.center) {
    h1 -= node.height / 2.0;
    h2 -= node.height / 2.0;
  }

  int slice_stride = 0;
  for (const auto& o : polyref.outlines()) {
    slice_stride += o.vertices.size();
  }
  std::vector<Vector3d> vertices;
  vertices.reserve(slice_stride * (num_slices + 1));
  PolygonIndices indices;
  indices.reserve(slice_stride * (num_slices + 1) * 2); // sides + endcaps

  // Calculate all vertices
  Vector2d full_scale(1 - node.scale_x, 1 - node.scale_y);
  double full_rot = -node.twist;
  auto full_height = (h2 - h1);
  for (unsigned int slice_idx = 0; slice_idx <= num_slices; slice_idx++) {
    Eigen::Affine2d trans(
      Eigen::Scaling(Vector2d(1,1) - full_scale * slice_idx / num_slices) *
      Eigen::Affine2d(rotate_degrees(full_rot * slice_idx / num_slices)));

    for (const auto& o : polyref.outlines()) {
      for (const auto& v : o.vertices) {
        auto tmp = trans * v;
        vertices.emplace_back(Vector3d(tmp[0], tmp[1], 0.0) + h1 + full_height * slice_idx / num_slices);
      }
    }
  }

  // Create indices for sides
  for (unsigned int slice_idx = 1; slice_idx <= num_slices; slice_idx++) {
    double rot_prev = node.twist * (slice_idx -1)/ num_slices;
    double rot_curr = node.twist * slice_idx / num_slices;
    auto height_prev = h1 + (h2 - h1) * (slice_idx - 1) / num_slices;
    auto height_curr = h1 + (h2 - h1) * slice_idx / num_slices;
    Vector2d scale_prev(1 - (1 - node.scale_x) * (slice_idx - 1) / num_slices,
                    1 - (1 - node.scale_y) * (slice_idx - 1) / num_slices);
    Vector2d scale_curr(1 - (1 - node.scale_x) * slice_idx / num_slices,
                    1 - (1 - node.scale_y) * slice_idx / num_slices);
    add_slice_indices(indices, slice_idx, slice_stride, polyref, rot_prev, rot_curr, scale_prev, scale_curr);
  }

  // For Manifold, we can tesselate the endcaps using existing vertices to build a manifold mesh.
  // Without Manifold, however, we don't have such a tessellator available, so we'll have to build
  // the polyset from vertices using PolySetBuilder

#ifdef ENABLE_MANIFOLD
  if (RenderSettings::inst()->backend3D == RenderBackend3D::ManifoldBackend) {
    return assemblePolySetForManifold(polyref, vertices, indices,
                                      node.convexity, isConvex, slice_stride * num_slices);
  }
  else
#endif
  return assemblePolySetForCGAL(polyref, vertices, indices,
                                node.convexity, isConvex,
                                node.scale_x, node.scale_y,
                                h1, h2, node.twist);
}<|MERGE_RESOLUTION|>--- conflicted
+++ resolved
@@ -226,14 +226,10 @@
 
   // LOG(PolySetUtils::polySetToPolyhedronSource(*final_polyset));
 
-<<<<<<< HEAD
   if (polyref.getColor().isValid()) {
     final_polyset->setColor(polyref.getColor());
   }
   return final_polyset; 
-=======
-  return final_polyset;
->>>>>>> 5259f36c
 }
 
 std::unique_ptr<PolySet> assemblePolySetForCGAL(const Polygon2d& polyref,
