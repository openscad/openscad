#pragma once

#include "core/NodeVisitor.h"
#include "geometry/linalg.h"
#include "core/enums.h"
#include "geometry/Geometry.h"

#include <cassert>
#include <memory>
#include <utility>
#include <vector>
#include <map>
#include "GeometryUtils.h"
#include <boost/functional/hash.hpp>

class CGALNefGeometry;
class Polygon2d;
class Tree;

class EdgeKey
{
  public:
  EdgeKey(){ this->ind1=-1; this->ind2=-1; }
  EdgeKey(int i1, int i2);	  
  int ind1, ind2 ;
  int operator==(const EdgeKey ref)
  {
    if(this->ind1 == ref.ind1 && this->ind2 == ref.ind2) return 1;
    return 0;
  }
};

unsigned int hash_value(const EdgeKey& r);
int operator==(const EdgeKey &t1, const EdgeKey &t2);

struct EdgeVal {
  int sel;
  int facea, posa;  // face a with edge ind1 -> ind2, posa = index of ind1 within facea
  int faceb, posb;  // face b with edge ind2 -> ind1, posb = index of ind2 within faceb
  IndexedFace bez1;
  IndexedFace bez2;
  double angle;
};

// 3D Map stuff
//
#define BUCKET 8

class Map3DTree
{
	public:
		Map3DTree(void);
		int ind[8]; // 8 octants, intially -1
		Vector3d pts[BUCKET];
		int ptsind[BUCKET];
		int ptlen; 
};

class Map3D
{
	public:
		Map3D(Vector3d min, Vector3d max);
		void add(Vector3d pt, int ind);
		void del(Vector3d pt);
		int find(Vector3d pt, double r,std::vector<Vector3d> &result,std::vector<int> &resultind,int maxresult);
		void dump_hier(int ind, int hier,float minx, float miny, float minz, float maxx, float maxy, float maxz);
		void dump();
	private:
		void add_sub(int ind,Vector3d min, Vector3d max, Vector3d pt,int ptind, int disable_local_num);
		void find_sub(int ind, double minx, double miny, double minz, double maxx, double maxy, double maxz,Vector3d pt, double r,std::vector<Vector3d> &result,std::vector<int> &resultind,int maxresult);
		Vector3d min, max;
		std::vector<Map3DTree> items;
};


int cut_face_face_face(Vector3d p1, Vector3d n1, Vector3d p2,Vector3d n2, Vector3d p3, Vector3d n3, Vector3d &res,double *detptr=NULL);
int cut_face_line(Vector3d fp, Vector3d fn, Vector3d lp, Vector3d ld, Vector3d &res, double *detptr=NULL);
bool pointInPolygon(const std::vector<Vector3d> &vert, const IndexedFace &bnd, int ptind);
Vector4d calcTriangleNormal(const std::vector<Vector3d> &vertices,const IndexedFace &pol);
std::vector<Vector4d> calcTriangleNormals(const std::vector<Vector3d> &vertices, const std::vector<IndexedFace> &indices);
std::vector<IndexedFace> mergeTriangles(const std::vector<IndexedFace> polygons,const std::vector<Vector4d> normals,std::vector<Vector4d> &newNormals, std::vector<int> &faceParents, const std::vector<Vector3d> &vert);
std::unordered_map<EdgeKey, EdgeVal, boost::hash<EdgeKey> > createEdgeDb(const std::vector<IndexedFace> &indices);

VectorOfVector2d alterprofile(VectorOfVector2d vertices,double scalex, double scaley, double origin_x, double origin_y,double offset_x, double offset_y, double rot);
// This evaluates a node tree into concrete geometry usign an underlying geometry engine
// FIXME: Ideally, each engine should implement its own subtype. Instead we currently have
// multiple embedded engines with varoius methods of selecting the right one.
class GeometryEvaluator : public NodeVisitor
{
public:
  GeometryEvaluator(const Tree& tree);

  std::shared_ptr<const Geometry> evaluateGeometry(const AbstractNode& node, bool allownef);

  Response visit(State& state, const AbstractNode& node) override;
  Response visit(State& state, const ColorNode& node) override;
  Response visit(State& state, const AbstractIntersectionNode& node) override;
  Response visit(State& state, const AbstractPolyNode& node) override;
  Response visit(State& state, const SkinNode& node) override;
  Response visit(State& state, const ConcatNode& node) override;
  Response visit(State& state, const LinearExtrudeNode& node) override;
  Response visit(State& state, const PathExtrudeNode& node) override;
  Response visit(State& state, const RotateExtrudeNode& node) override;
  Response visit(State& state, const PullNode& node) override;
  Response visit(State& state, const DebugNode& node) override;
  Response visit(State& state, const WrapNode& node) override;
#if defined(ENABLE_EXPERIMENTAL) && defined(ENABLE_CGAL)
  Response visit(State& state, const RoofNode& node) override;
#endif
  Response visit(State& state, const ListNode& node) override;
  Response visit(State& state, const GroupNode& node) override;
  Response visit(State& state, const RootNode& node) override;
  Response visit(State& state, const LeafNode& node) override;
  Response visit(State& state, const TransformNode& node) override;
  Response visit(State& state, const CsgOpNode& node) override;
  Response visit(State& state, const CgalAdvNode& node) override;
  Response visit(State& state, const ProjectionNode& node) override;
  Response visit(State& state, const RenderNode& node) override;
  Response visit(State& state, const TextNode& node) override;
  Response visit(State& state, const OffsetNode& node) override;

  [[nodiscard]] const Tree& getTree() const { return this->tree; }

private:
  class ResultObject
  {
public:
    // This makes it explicit if we want a const vs. non-const result.
    // This is important to avoid inadvertently tagging a geometry as const when
    // the underlying geometry is actually mutable. 
    // The template trick, combined with private constructors, makes it possible
    // to create a ResultObject containing a const, _only_ from const objects
    // (i.e. no implicit conversion from non-const to const).
    template<class T> static ResultObject constResult(std::shared_ptr<const T> geom) {return {geom};}
    template<class T> static ResultObject mutableResult(std::shared_ptr<T> geom) {return {geom};}

    // Default constructor with nullptr can be used to represent empty geometry,
    // for example union() with no children, etc.
    ResultObject() : is_const(true) {}
    std::shared_ptr<Geometry> ptr() { assert(!is_const); return pointer; }
    [[nodiscard]] std::shared_ptr<const Geometry> constptr() const {
      return is_const ? const_pointer : std::static_pointer_cast<const Geometry>(pointer);
    }
    std::shared_ptr<Geometry> asMutableGeometry() {
      if (is_const) return {constptr() ? constptr()->copy() : nullptr};
      else return ptr();
    }
private:
    template<class T> ResultObject(std::shared_ptr<const T> g) : is_const(true), const_pointer(std::move(g)) {}
    template<class T> ResultObject(std::shared_ptr<T> g) : is_const(false), pointer(std::move(g)) {}

    bool is_const;
    std::shared_ptr<Geometry> pointer;
    std::shared_ptr<const Geometry> const_pointer;
  };

  void smartCacheInsert(const AbstractNode& node, const std::shared_ptr<const Geometry>& geom);
  std::shared_ptr<const Geometry> smartCacheGet(const AbstractNode& node, bool preferNef);
  bool isSmartCached(const AbstractNode& node);
  bool isValidDim(const Geometry::GeometryItem& item, unsigned int& dim) const;
  std::vector<std::shared_ptr<const Barcode1d>> collectChildren1D(const AbstractNode& node);
  std::vector<std::shared_ptr<const Polygon2d>> collectChildren2D(const AbstractNode& node);
  Geometry::Geometries collectChildren3D(const AbstractNode& node);
  std::unique_ptr<Polygon2d> applyMinkowski2D(const AbstractNode& node);
  std::unique_ptr<Polygon2d> applyHull2D(const AbstractNode& node);
  std::unique_ptr<Polygon2d> applyFill2D(const AbstractNode& node);
  std::unique_ptr<Geometry> applyHull3D(const AbstractNode& node);
<<<<<<< HEAD
  void applyResize3D(CGAL_Nef_polyhedron& N, const Vector3d& newsize, const Eigen::Matrix<bool, 3, 1>& autosize);
  std::unique_ptr<Barcode1d> applyToChildren1D(const AbstractNode& node, OpenSCADOperator op);
=======
  void applyResize3D(CGALNefGeometry& N, const Vector3d& newsize, const Eigen::Matrix<bool, 3, 1>& autosize);
>>>>>>> 12fe733b
  std::unique_ptr<Polygon2d> applyToChildren2D(const AbstractNode& node, OpenSCADOperator op);
  ResultObject applyToChildren3D(const AbstractNode& node, OpenSCADOperator op);
  ResultObject applyToChildren(const AbstractNode& node, OpenSCADOperator op);
  std::shared_ptr<const Geometry> projectionCut(const ProjectionNode& node);
  std::shared_ptr<const Geometry> projectionNoCut(const ProjectionNode& node);

  void addToParent(const State& state, const AbstractNode& node, const std::shared_ptr<const Geometry>& geom);
  Response lazyEvaluateRootNode(State& state, const AbstractNode& node);

  std::map<int, Geometry::Geometries> visitedchildren;
  const Tree& tree;
  std::shared_ptr<const Geometry> root;

public:
};<|MERGE_RESOLUTION|>--- conflicted
+++ resolved
@@ -165,12 +165,8 @@
   std::unique_ptr<Polygon2d> applyHull2D(const AbstractNode& node);
   std::unique_ptr<Polygon2d> applyFill2D(const AbstractNode& node);
   std::unique_ptr<Geometry> applyHull3D(const AbstractNode& node);
-<<<<<<< HEAD
-  void applyResize3D(CGAL_Nef_polyhedron& N, const Vector3d& newsize, const Eigen::Matrix<bool, 3, 1>& autosize);
+  void applyResize3D(CGALNefGeometry& N, const Vector3d& newsize, const Eigen::Matrix<bool, 3, 1>& autosize);
   std::unique_ptr<Barcode1d> applyToChildren1D(const AbstractNode& node, OpenSCADOperator op);
-=======
-  void applyResize3D(CGALNefGeometry& N, const Vector3d& newsize, const Eigen::Matrix<bool, 3, 1>& autosize);
->>>>>>> 12fe733b
   std::unique_ptr<Polygon2d> applyToChildren2D(const AbstractNode& node, OpenSCADOperator op);
   ResultObject applyToChildren3D(const AbstractNode& node, OpenSCADOperator op);
   ResultObject applyToChildren(const AbstractNode& node, OpenSCADOperator op);
