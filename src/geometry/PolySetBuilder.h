#pragma once

<<<<<<< HEAD
#include <map>
#include <memory>
#include <map>
=======
#include <cstdint>
#include <memory>
>>>>>>> 5259f36c
#include <vector>

#include "geometry/Reindexer.h"
#include "geometry/Polygon2d.h"
#include "utils/boost-utils.h"
#include "geometry/GeometryUtils.h"

class PolySet;

class PolySetBuilder
{
public:
  PolySetBuilder(int vertices_count = 0, int indices_count = 0, int dim = 3, boost::tribool convex = unknown);
  void reserve(int vertices_count = 0, int indices_count = 0);
  void setConvexity(int n);
  int vertexIndex(const Vector3d& coord);
  int numVertices() const;
  int numPolygons() const;

  void appendPolySet(const PolySet &ps);
  void appendGeometry(const std::shared_ptr<const Geometry>& geom);
  void appendPolygon(const std::vector<int>& inds);
  void appendPolygon(const std::vector<Vector3d>& v, const Color4f & color = {});

  void beginPolygon(int nvertices, const Color4f & color = {});
  void addVertex(int ind);
  void addVertex(const Vector3d &v);
  // Calling this is optional; will be called automatically when adding a new polygon or building the PolySet
  void endPolygon();
  bool empty() const {
    return indices_.empty();
  }

  std::unique_ptr<PolySet> build();
private:
  Reindexer<Vector3d> vertices_;
  PolygonIndices indices_;
  std::vector<int32_t> color_indices_;
  std::vector<Color4f> colors_;
  std::map<Color4f, int32_t> color_map_;
  int convexity_{1};
  int dim_;
  boost::tribool convex_;

  // Will be initialized by beginPolygon() and cleared by endPolygon()
  IndexedFace current_polygon_;
};<|MERGE_RESOLUTION|>--- conflicted
+++ resolved
@@ -1,13 +1,8 @@
 #pragma once
 
-<<<<<<< HEAD
+#include <cstdint>
 #include <map>
 #include <memory>
-#include <map>
-=======
-#include <cstdint>
-#include <memory>
->>>>>>> 5259f36c
 #include <vector>
 
 #include "geometry/Reindexer.h"
