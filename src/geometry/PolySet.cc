/*
 *  OpenSCAD (www.openscad.org)
 *  Copyright (C) 2009-2011 Clifford Wolf <clifford@clifford.at> and
 *                          Marius Kintel <marius@kintel.net>
 *
 *  This program is free software; you can redistribute it and/or modify
 *  it under the terms of the GNU General Public License as published by
 *  the Free Software Foundation; either version 2 of the License, or
 *  (at your option) any later version.
 *
 *  As a special exception, you have permission to link this program
 *  with the CGAL library and distribute executables, as long as you
 *  follow the requirements of the GNU GPL in regard to all of the
 *  software in the executable aside from CGAL.
 *
 *  This program is distributed in the hope that it will be useful,
 *  but WITHOUT ANY WARRANTY; without even the implied warranty of
 *  MERCHANTABILITY or FITNESS FOR A PARTICULAR PURPOSE.  See the
 *  GNU General Public License for more details.
 *
 *  You should have received a copy of the GNU General Public License
 *  along with this program; if not, write to the Free Software
 *  Foundation, Inc., 59 Temple Place, Suite 330, Boston, MA  02111-1307  USA
 *
 */

#include "geometry/PolySet.h"
#include "geometry/Geometry.h"
#include "geometry/PolySetUtils.h"
#include "geometry/linalg.h"
#include "utils/printutils.h"
#include "geometry/Grid.h"
#include <algorithm>
#include <sstream>
#include <memory>
#include <Eigen/LU>
#include <cstddef>
#include <string>
#include <vector>

/*! /class PolySet

   The PolySet class fulfils multiple tasks, partially for historical reasons.
   FIXME: It's a bit messy and is a prime target for refactoring.

   1) Store 2D and 3D polygon meshes from all origins
   2) Store 2D outlines, used for rendering edges (2D only)
   3) Rendering of polygons and edges


   PolySet must only contain convex polygons

 */

PolySet::PolySet(unsigned int dim, boost::tribool convex) : dim_(dim), convex_(convex) {}

std::unique_ptr<Geometry> PolySet::copy() const { return std::make_unique<PolySet>(*this); }

std::string PolySet::dump() const
{
  std::ostringstream out;
<<<<<<< HEAD
  out << "PolySet:"
      << "\n dimensions:" << dim_ << "\n convexity:" << this->convexity
      << "\n num polygons: " << indices.size() << "\n polygons data:";
=======
  out << "PolySet:" << "\n dimensions:" << dim_ << "\n convexity:" << this->convexity
      << "\n manifold: " << this->is_manifold_ << "\n num polygons: " << indices.size()
      << "\n polygons data:";
>>>>>>> 92071afd
  for (const auto& polygon : indices) {
    out << "\n  polygon begin:";
    for (auto v : polygon) {
      out << "\n   vertex:" << this->vertices[v].transpose();
    }
  }
  out << "\nPolySet end";
  return out.str();
}

BoundingBox PolySet::getBoundingBox() const
{
  if (bbox_.isNull()) {
    for (const auto& v : vertices) {
      bbox_.extend(v);
    }
  }
  return bbox_;
}

size_t PolySet::memsize() const
{
  size_t mem = 0;
  for (const auto& p : this->indices) mem += p.size() * sizeof(int);
  for (const auto& p : this->vertices) mem += p.size() * sizeof(Vector3d);
  mem += sizeof(PolySet);
  return mem;
}
void PolySet::transform(const Transform3d& mat)
{
  // If mirroring transform, flip faces to avoid the object to end up being inside-out
  bool mirrored = mat.matrix().determinant() < 0;

  for (auto& v : this->vertices) v = mat * v;

  if (mirrored)
    for (auto& p : this->indices) {
      std::reverse(p.begin(), p.end());
    }
  bbox_.setNull();
}

void PolySet::setColor(const Color4f& c)
{
  colors = {c};
  color_indices.assign(indices.size(), 0);
}

bool PolySet::isConvex() const
{
  if (convex_ || this->isEmpty()) return true;
  if (!convex_) return false;
  const bool is_convex = PolySetUtils::is_approximately_convex(*this);
  convex_ = is_convex;
  return is_convex;
}

void PolySet::resize(const Vector3d& newsize, const Eigen::Matrix<bool, 3, 1>& autosize)
{
  this->transform(GeometryUtils::getResizeTransform(this->getBoundingBox(), newsize, autosize));
}

/*!
   Quantizes vertices by gridding them as well as merges close vertices belonging to
   neighboring grids.
   May reduce the number of polygons if polygons collapse into < 3 vertices.
 */
void PolySet::quantizeVertices(std::vector<Vector3d> *pPointsOut)
{
  const bool has_colors = !this->color_indices.empty();
  Grid3d<unsigned int> grid(GRID_FINE);
  std::vector<unsigned int> polygon_indices;  // Vertex indices in one polygon
  for (size_t i = 0; i < this->indices.size();) {
    IndexedFace& ind_f = this->indices[i];
    polygon_indices.resize(ind_f.size());
    // Quantize all vertices. Build index list
    for (unsigned int i = 0; i < ind_f.size(); ++i) {
      polygon_indices[i] = grid.align(this->vertices[ind_f[i]]);
      if (pPointsOut && pPointsOut->size() < grid.db.size()) {
        pPointsOut->push_back(this->vertices[ind_f[i]]);
      }
    }
    // Remove consecutive duplicate vertices
    auto currp = ind_f.begin();
    for (unsigned int i = 0; i < polygon_indices.size(); ++i) {
      if (polygon_indices[i] != polygon_indices[(i + 1) % polygon_indices.size()]) {
        (*currp++) = ind_f[i];
      }
    }
    ind_f.erase(currp, ind_f.end());
    if (ind_f.size() < 3) {
      PRINTD("Removing collapsed polygon due to quantizing");
      this->indices.erase(this->indices.begin() + i);
      if (has_colors) this->color_indices.erase(this->color_indices.begin() + i);
    } else {
      i++;
    }
  }
}<|MERGE_RESOLUTION|>--- conflicted
+++ resolved
@@ -59,15 +59,9 @@
 std::string PolySet::dump() const
 {
   std::ostringstream out;
-<<<<<<< HEAD
-  out << "PolySet:"
-      << "\n dimensions:" << dim_ << "\n convexity:" << this->convexity
-      << "\n num polygons: " << indices.size() << "\n polygons data:";
-=======
   out << "PolySet:" << "\n dimensions:" << dim_ << "\n convexity:" << this->convexity
       << "\n manifold: " << this->is_manifold_ << "\n num polygons: " << indices.size()
       << "\n polygons data:";
->>>>>>> 92071afd
   for (const auto& polygon : indices) {
     out << "\n  polygon begin:";
     for (auto v : polygon) {
