// Portions of this file are Copyright 2023 Google LLC, and licensed under GPL2+. See COPYING.
#ifdef ENABLE_MANIFOLD

#include <iterator>
#include <cassert>
#include <list>
#include <exception>
#include <memory>
#include <utility>
#include <vector>

#include <CGAL/convex_hull_3.h>
#include <CGAL/Surface_mesh/Surface_mesh.h>

#include "geometry/cgal/cgal.h"
#include "geometry/Geometry.h"
#include "geometry/cgal/cgalutils.h"
#include "geometry/PolySet.h"
#include "utils/printutils.h"
#include "geometry/manifold/manifoldutils.h"
#include "geometry/manifold/ManifoldGeometry.h"
#include "utils/parallel.h"

namespace ManifoldUtils {

/*!
   children cannot contain nullptr objects
 */
std::shared_ptr<const Geometry> applyMinkowski(const Geometry::Geometries& children)
{
#ifdef ENABLE_CGAL	

  assert(children.size() >= 2);

  using Hull_kernel = CGAL::Epick;
  using Hull_Mesh = CGAL::Surface_mesh<CGAL::Point_3<Hull_kernel>>;
  using Hull_Points = std::vector<CGAL::Point_3<Hull_kernel>>;

<<<<<<< HEAD
  auto polyhedronFromGeometry = [](const std::shared_ptr<const Geometry>& geom, bool *pIsConvexOut) -> std::shared_ptr<CGAL_Polyhedron>
  {
    auto ps = std::dynamic_pointer_cast<const PolySet>(geom);
    if (ps) {
      auto poly = std::make_shared<CGAL_Polyhedron>();
      CGALUtils::createPolyhedronFromPolySet(*ps, *poly);
      if (pIsConvexOut) *pIsConvexOut = ps->isConvex();
      return poly;
    } else {
      if (auto mani = std::dynamic_pointer_cast<const ManifoldGeometry>(geom)) {
        auto poly = mani->toPolyhedron<CGAL_Polyhedron>();
        if (pIsConvexOut) *pIsConvexOut = CGALUtils::is_weakly_convex(*poly);
        return poly;
      } else throw 0;
    }
    throw 0;
  };
#endif

=======
>>>>>>> 10529319
  auto surfaceMeshFromGeometry = [](const std::shared_ptr<const Geometry>& geom, bool *pIsConvexOut) -> std::shared_ptr<CGAL_Kernel3Mesh>
  {
    auto ps = std::dynamic_pointer_cast<const PolySet>(geom);
    if (ps) {
      auto mesh = CGALUtils::createSurfaceMeshFromPolySet<CGAL_Kernel3Mesh>(*ps);
      if (pIsConvexOut) *pIsConvexOut = ps->isConvex();
      return mesh;
    } else {
      if (auto mani = std::dynamic_pointer_cast<const ManifoldGeometry>(geom)) {
        auto mesh = ManifoldUtils::createSurfaceMeshFromManifold<CGAL_Kernel3Mesh>(mani->getManifold());
        if (pIsConvexOut) *pIsConvexOut = CGALUtils::is_weakly_convex(*mesh);
        return mesh;
      } else throw 0;
    }
    throw 0;
  };

  CGAL::Cartesian_converter<CGAL_Kernel3, Hull_kernel> conv;
  auto getHullPoints = [&](const CGAL_Polyhedron &poly) {
    std::vector<Hull_kernel::Point_3> out;
    out.reserve(poly.size_of_vertices());
    for (auto pi = poly.vertices_begin(); pi != poly.vertices_end(); ++pi) {
      out.push_back(conv(pi->point()));
    }
    return out;
  };
  auto getHullPointsFromMesh = [&](const CGAL_Kernel3Mesh &mesh) {
    std::vector<Hull_kernel::Point_3> out;
    out.reserve(mesh.number_of_vertices());
    for (auto idx : mesh.vertices()) {
      out.push_back(conv(mesh.point(idx)));
    }
    return out;
  };

  CGAL::Timer t_tot;
  t_tot.start();

  auto it = children.begin();
  std::vector<std::shared_ptr<const Geometry>> operands = {it->second, std::shared_ptr<const Geometry>()};

  try {
    // Note: we could parallelize more, e.g. compute all decompositions ahead of time instead of doing them 2 by 2,
    // but this could use substantially more memory.
    while (++it != children.end()) {
      operands[1] = it->second;

      std::vector<std::list<Hull_Points>> part_points(2);

      parallelizable_transform(operands.begin(), operands.begin() + 2, part_points.begin(),
                               [&](std::shared_ptr<const Geometry> &operand) {
        std::list<Hull_Points> part_points;

        bool is_convex;
        auto mesh = surfaceMeshFromGeometry(operand, &is_convex);
        if (!mesh) throw 0;
        if (mesh->is_empty()) {
          throw 0;
        }

        if (is_convex) {
          part_points.emplace_back(getHullPointsFromMesh(*mesh));
        } else {
          // The CGAL_Nef_polyhedron3 constructor can crash on bad polyhedron, so don't try
          if (!mesh->is_valid()) throw 0;
          CGAL_Nef_polyhedron3 decomposed_nef;
          CGALUtils::convertSurfaceMeshToNef(*mesh, decomposed_nef);
          CGAL::Timer t;
          t.start();
          CGAL::convex_decomposition_3(decomposed_nef);

          // the first volume is the outer volume, which ignored in the decomposition
          CGAL_Nef_polyhedron3::Volume_const_iterator ci = ++decomposed_nef.volumes_begin();
          for (; ci != decomposed_nef.volumes_end(); ++ci) {
            if (ci->mark()) {
              CGAL_Polyhedron poly;
              decomposed_nef.convert_inner_shell_to_polyhedron(ci->shells_begin(), poly);
              part_points.emplace_back(getHullPoints(poly));
            }
          }

          PRINTDB("Minkowski: decomposed into %d convex parts", part_points.size());
          t.stop();
          PRINTDB("Minkowski: decomposition took %f s", t.time());
        }
        return part_points;
      });

      std::vector<Hull_kernel::Point_3> minkowski_points;

      auto combineParts = [&](const Hull_Points &points0, const Hull_Points &points1) -> std::shared_ptr<const ManifoldGeometry> {
        CGAL::Timer t;

        t.start();
        std::vector<Hull_kernel::Point_3> minkowski_points;

        minkowski_points.reserve(points0.size() * points1.size());
        for (const auto& p0 : points0) {
          for (const auto p1 : points1) {
            minkowski_points.push_back(p0 + (p1 - CGAL::ORIGIN));
          }
        }

        if (minkowski_points.size() <= 3) {
          t.stop();
          return std::make_shared<ManifoldGeometry>();
        }

        t.stop();
        PRINTDB("Minkowski: Point cloud creation (%d ⨉ %d -> %d) took %f ms", points0.size() % points1.size() % minkowski_points.size() % (t.time() * 1000));
        t.reset();

        t.start();

        Hull_Mesh mesh;
        CGAL::convex_hull_3(minkowski_points.begin(), minkowski_points.end(), mesh);

        std::vector<Hull_kernel::Point_3> strict_points;
        strict_points.reserve(minkowski_points.size());

        for (auto v : mesh.vertices()) {
          auto &p = mesh.point(v);

          auto h = mesh.halfedge(v);
          auto e = h;
          bool collinear = false;
          bool coplanar = true;

          do {
            auto &q = mesh.point(mesh.target(mesh.opposite(h)));
            if (coplanar && !CGAL::coplanar(p, q,
                                            mesh.point(mesh.target(mesh.next(h))),
                                            mesh.point(mesh.target(mesh.next(mesh.opposite(mesh.next(h))))))) {
              coplanar = false;
            }


            for (auto j = mesh.opposite(mesh.next(h));
                  j != h && !collinear && !coplanar;
                  j = mesh.opposite(mesh.next(j))) {

              auto& r = mesh.point(mesh.target(mesh.opposite(j)));
              if (CGAL::collinear(p, q, r)) {
                collinear = true;
              }
            }

            h = mesh.opposite(mesh.next(h));
          } while (h != e && !collinear);

          if (!collinear && !coplanar) strict_points.push_back(p);
        }

        mesh.clear();
        CGAL::convex_hull_3(strict_points.begin(), strict_points.end(), mesh);

        t.stop();
        PRINTDB("Minkowski: Computing convex hull took %f s", t.time());
        t.reset();

        CGALUtils::triangulateFaces(mesh);
        return ManifoldUtils::createManifoldFromSurfaceMesh(mesh);
      };

      std::vector<std::shared_ptr<const ManifoldGeometry>> result_parts(part_points[0].size() * part_points[1].size());
      parallelizable_cross_product_transform(
          part_points[0], part_points[1],
          result_parts.begin(),
          combineParts);

      if (it != std::next(children.begin())) operands[0].reset();

      CGAL::Timer t;
      t.start();
      PRINTDB("Minkowski: Computing union of %d parts", result_parts.size());
      Geometry::Geometries fake_children;
      for (const auto& part : result_parts) {
        fake_children.push_back(std::make_pair(std::shared_ptr<const AbstractNode>(),
                                                part));
      }
      auto N = ManifoldUtils::applyOperator3DManifold(fake_children, OpenSCADOperator::UNION);

      // FIXME: This should really never throw.
      // Assert once we figured out what went wrong with issue #1069?
      if (!N) throw 0;
      t.stop();
      PRINTDB("Minkowski: Union done: %f s", t.time());
      t.reset();

      N->toOriginal();
      operands[0] = N;
    }

    t_tot.stop();
    PRINTDB("Minkowski: Total execution time %f s", t_tot.time());
    t_tot.reset();
    return operands[0];
  } catch (const std::exception& e) {
    LOG(message_group::Warning,
        "[manifold] Minkowski failed with error, falling back to Nef operation: %1$s\n", e.what());
  } catch (...) {
    LOG(message_group::Warning,
        "[manifold] Minkowski hard-crashed, falling back to Nef operation.");
  }
  return ManifoldUtils::applyOperator3DManifold(children, OpenSCADOperator::MINKOWSKI);
}

}  // namespace ManifoldUtils

#endif // ENABLE_MANIFOLD<|MERGE_RESOLUTION|>--- conflicted
+++ resolved
@@ -28,36 +28,12 @@
  */
 std::shared_ptr<const Geometry> applyMinkowski(const Geometry::Geometries& children)
 {
-#ifdef ENABLE_CGAL	
-
   assert(children.size() >= 2);
 
   using Hull_kernel = CGAL::Epick;
   using Hull_Mesh = CGAL::Surface_mesh<CGAL::Point_3<Hull_kernel>>;
   using Hull_Points = std::vector<CGAL::Point_3<Hull_kernel>>;
 
-<<<<<<< HEAD
-  auto polyhedronFromGeometry = [](const std::shared_ptr<const Geometry>& geom, bool *pIsConvexOut) -> std::shared_ptr<CGAL_Polyhedron>
-  {
-    auto ps = std::dynamic_pointer_cast<const PolySet>(geom);
-    if (ps) {
-      auto poly = std::make_shared<CGAL_Polyhedron>();
-      CGALUtils::createPolyhedronFromPolySet(*ps, *poly);
-      if (pIsConvexOut) *pIsConvexOut = ps->isConvex();
-      return poly;
-    } else {
-      if (auto mani = std::dynamic_pointer_cast<const ManifoldGeometry>(geom)) {
-        auto poly = mani->toPolyhedron<CGAL_Polyhedron>();
-        if (pIsConvexOut) *pIsConvexOut = CGALUtils::is_weakly_convex(*poly);
-        return poly;
-      } else throw 0;
-    }
-    throw 0;
-  };
-#endif
-
-=======
->>>>>>> 10529319
   auto surfaceMeshFromGeometry = [](const std::shared_ptr<const Geometry>& geom, bool *pIsConvexOut) -> std::shared_ptr<CGAL_Kernel3Mesh>
   {
     auto ps = std::dynamic_pointer_cast<const PolySet>(geom);
