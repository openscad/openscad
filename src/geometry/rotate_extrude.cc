--- conflicted
+++ resolved
@@ -216,11 +216,7 @@
 
   double min_x = 0;
   double max_x = 0;
-<<<<<<< HEAD
-  unsigned int fragments = 0;
-=======
   size_t fragments = 0;
->>>>>>> 228aa7b3
   for (const auto& o : poly.outlines()) {
     for (const auto& v : o.vertices) {
       min_x = fmin(min_x, v[0]);
@@ -255,11 +251,7 @@
   // now create a fragment splitting plan
   size_t splits = ceil(node.angle / 300.0);
   fragments = num_sections;
-<<<<<<< HEAD
-  int fragstart = 0, fragend;
-=======
   size_t fragstart = 0, fragend;
->>>>>>> 228aa7b3
   std::unique_ptr<ManifoldGeometry> result = nullptr;
 
   for (size_t i = 0; i < splits; i++) {
