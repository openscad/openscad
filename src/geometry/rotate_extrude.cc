#include "rotate_extrude.h"

#include <algorithm>
#include <cassert>
#include <cstddef>
#include <cmath>
#include <iterator>
#include <memory>
#include <utility>
#include <vector>

#include "core/RotateExtrudeNode.h"
#include "geometry/GeometryUtils.h"
#include "geometry/Geometry.h"
#include "geometry/PolySetBuilder.h"
#include "geometry/PolySetUtils.h"
#include "geometry/Polygon2d.h"
#include "geometry/linalg.h"
#include "geometry/PolySet.h"
#include "utils/calc.h"
#include "utils/degree_trig.h"
#include "utils/printutils.h"
#include "src/geometry/manifold/manifoldutils.h"

static std::unique_ptr<PolySet> assemblePolySetForManifold(const Polygon2d& polyref,
                                                           std::vector<Vector3d>& vertices,
                                                           PolygonIndices& indices, bool closed,
                                                           int convexity, int index_offset,
                                                           bool flip_faces)
{
  auto final_polyset = std::make_unique<PolySet>(3, false);
  final_polyset->setTriangular(true);
  final_polyset->setConvexity(convexity);
  final_polyset->vertices = std::move(vertices);
  final_polyset->indices = std::move(indices);

  if (!closed) {
    // Create top and bottom face.
    auto ps_bottom = polyref.tessellate();  // bottom
    // Flip vertex ordering for bottom polygon unless flip_faces is true
    if (!flip_faces) {
      for (auto& p : ps_bottom->indices) {
        std::reverse(p.begin(), p.end());
      }
    }
    std::copy(ps_bottom->indices.begin(), ps_bottom->indices.end(),
              std::back_inserter(final_polyset->indices));

    for (auto& p : ps_bottom->indices) {
      std::reverse(p.begin(), p.end());
      for (auto& i : p) {
        i += index_offset;
      }
    }
    std::copy(ps_bottom->indices.begin(), ps_bottom->indices.end(),
              std::back_inserter(final_polyset->indices));
  }

  //  LOG(PolySetUtils::polySetToPolyhedronSource(*final_polyset));

  return final_polyset;
}

/*!
   Input to extrude should be clean. This means non-intersecting, correct winding order
   etc., the input coming from a library like Clipper.

   FIXME: We should handle some common corner cases better:
   o 2D polygon having an edge being on the Y axis:
    In this case, we don't need to generate geometry involving this edge as it
    will be an internal edge.
   o 2D polygon having a vertex touching the Y axis:
    This is more complex as the resulting geometry will (may?) be nonmanifold.
    In any case, the previous case is a specialization of this, so the following
    should be handled for both cases:
    Since the ring associated with this vertex will have a radius of zero, it will
    collapse to one vertex. Any quad using this ring will be collapsed to a triangle.

   Currently, we generate a lot of zero-area triangles
 */
VectorOfVector2d alterprofile(VectorOfVector2d vertices, double scalex, double scaley, double origin_x,
                              double origin_y, double offset_x, double offset_y, double rot);

<<<<<<< HEAD
std::unique_ptr<Geometry> rotatePolygonSub(const RotateExtrudeNode& node, const Polygon2d& poly,
                                           int fragments, size_t fragstart, size_t fragend,
                                           bool flip_faces)
{
  double fact = (node.v[2] / node.angle) * (180.0 / G_PI);
=======
  if (max_x > 0 && min_x < 0) {
    LOG(message_group::Error,
        "Children of rotate_extrude() may not lie across the Y axis (Range of X coords for all children "
        "[%1$.2f : %2$.2f])",
        min_x, max_x);
    return nullptr;
  }
>>>>>>> c8fbef05

  // # of sections. For closed rotations, # vertices is thus fragments*outline_size. For open
  // rotations # vertices is (fragments+1)*outline_size.
  const auto num_sections = fragend - fragstart;
  const bool closed = node.angle == 360 && node.v.norm() == 0;
  // # of rings of vertices
  const size_t num_rings = num_sections + (closed ? 0 : 1);

  // slice_stride is the number of vertices in a single ring
  size_t slice_stride = 0;
  int num_vertices = 0;
#ifdef ENABLE_PYTHON
  if (node.profile_func != NULL) {
    Outline2d outl = python_getprofile(node.profile_func, node.fn, 0);
    slice_stride += outl.vertices.size();
  } else
#endif
  {
    for (const auto& o : poly.outlines()) {
      slice_stride += o.vertices.size();
    }
  }
  num_vertices = slice_stride * num_rings;
  std::vector<Vector3d> vertices;
  vertices.reserve(num_vertices);
  PolygonIndices indices;
  indices.reserve(slice_stride * num_rings * 2);  // sides + endcaps if needed

  for (unsigned int j = fragstart; j <= fragend; ++j) {
    Vector3d dv = node.v * j / fragments;

    for (const auto& outline : poly.outlines()) {
      const double angle = node.start + j * node.angle / fragments;  // start on the X axis
      std::vector<Vector2d> vertices2d;
      double cur_twist = 0;
#ifdef ENABLE_PYTHON
      if (node.profile_func != NULL) {
        Outline2d lastFace;
        Outline2d curFace;
        Outline2d outl = python_getprofile(node.profile_func, node.fn, j / (double)fragments);
        vertices2d = outl.vertices;
      } else
#endif
        vertices2d = outline.vertices;
#ifdef ENABLE_PYTHON
      if (node.twist_func != NULL) cur_twist = python_doublefunc(node.twist_func, 0);
      else
#endif
        cur_twist = node.twist * j / fragments;
      vertices2d = alterprofile(vertices2d, 1.0, 1.0, node.origin_x, node.origin_y, node.offset_x,
                                node.offset_y, cur_twist);
      double xmid = NAN;
      if (node.method == "centered") {
        double xmin, xmax;
        xmin = xmax = vertices2d[0][0];
        for (const auto& v : vertices2d) {
          if (v[0] < xmin) xmin = v[0];
          if (v[0] > xmax) xmax = v[0];
        }
        xmid = (xmin + xmax) / 2;
      }

      for (const auto& v : vertices2d) {
        double tan_pitch = fact / (std::isnan(xmid) ? v[0] : xmid);
        //
        // cos(atan(x))=1/sqrt(1+x*x)
        // sin(atan(x))=x/sqrt(1+x*x)
        double cf = 1 / sqrt(1 + tan_pitch * tan_pitch);
        double sf = cf * tan_pitch;
        Vector3d centripedal = Vector3d(cos_degrees(angle), sin_degrees(angle), 0);
        Vector3d progress = Vector3d(-sin_degrees(angle) * cf, cos_degrees(angle) * cf, sf);
        Vector3d upwards = centripedal.cross(progress);
        Vector3d res = centripedal * v[0] + upwards * v[1] + dv;
        vertices.emplace_back(res);
      }  // vertices
    }  // outlines
  }  // fragments/rings

  // Calculate all indices
  for (unsigned int slice_idx = 1; slice_idx <= num_sections; slice_idx++) {
    const int prev_slice = (slice_idx - 1) * slice_stride;
    const int curr_slice = slice_idx * slice_stride;
    int curr_outline = 0;
    for (const auto& outline : poly.outlines()) {
      assert(outline.vertices.size() > 2);
      for (size_t i = 1; i <= outline.vertices.size(); ++i) {
        const int curr_idx = curr_outline + (i % outline.vertices.size());
        const int prev_idx = curr_outline + i - 1;
        if (flip_faces) {
          indices.push_back({
            (prev_slice + prev_idx) % num_vertices,
            (curr_slice + curr_idx) % num_vertices,
            (prev_slice + curr_idx) % num_vertices,
          });
          indices.push_back({
            (curr_slice + curr_idx) % num_vertices,
            (prev_slice + prev_idx) % num_vertices,
            (curr_slice + prev_idx) % num_vertices,
          });
        } else {
          indices.push_back({
            (prev_slice + curr_idx) % num_vertices,
            (curr_slice + curr_idx) % num_vertices,
            (prev_slice + prev_idx) % num_vertices,
          });
          indices.push_back({
            (curr_slice + prev_idx) % num_vertices,
            (prev_slice + prev_idx) % num_vertices,
            (curr_slice + curr_idx) % num_vertices,
          });
        }
      }
      curr_outline += outline.vertices.size();
    }
  }

  // TODO(kintel): Without Manifold, we don't have such tessellator available which guarantees to not
  // modify vertices, so we technically may end up with broken end caps if we build OpenSCAD without
  // ENABLE_MANIFOLD. Should be fixed, but it's low priority and it's not trivial to come up with a test
  // case for this.
  return assemblePolySetForManifold(poly, vertices, indices, closed, node.convexity,
                                    slice_stride * num_sections, flip_faces);
}

std::unique_ptr<Geometry> rotatePolygon(const RotateExtrudeNode& node, const Polygon2d& poly)
{
  if (node.angle == 0) return nullptr;

  double min_x = 0;
  double max_x = 0;
  size_t fragments = 0;
  for (const auto& o : poly.outlines()) {
    for (const auto& v : o.vertices) {
      min_x = fmin(min_x, v[0]);
      max_x = fmax(max_x, v[0]);
    }
  }

  if (max_x > 0 && min_x < 0) {
    LOG(
      message_group::Error,
      "all points for rotate_extrude() must have the same X coordinate sign (range is %1$.2f -> %2$.2f)",
      min_x, max_x);
    return nullptr;
  }
  const auto num_sections = (unsigned int)std::ceil(
    fmax(Calc::get_fragments_from_r(max_x - min_x, 360.0, node.fn, node.fs, node.fa) *
           std::abs(node.angle) / 360,
         1));
  bool flip_faces = (min_x >= 0 && node.angle > 0) || (min_x < 0 && node.angle < 0);

  // check if its save to extrude
  bool safe = true;
  do {
    if (node.angle < 300) break;
    if (node.v.norm() == 0) break;
    if (node.v[2] / (node.angle / 360.0) > (max_x - min_x) * 1.5) break;
    safe = false;

  } while (false);
  if (safe) return rotatePolygonSub(node, poly, num_sections, 0, num_sections, flip_faces);

  // now create a fragment splitting plan
  size_t splits = ceil(node.angle / 300.0);
  fragments = num_sections;
  size_t fragstart = 0, fragend;
  std::unique_ptr<ManifoldGeometry> result = nullptr;

  for (size_t i = 0; i < splits; i++) {
    fragend = fragstart + (fragments / splits) + 1;
    if (fragend > fragments) fragend = fragments;
    std::unique_ptr<Geometry> part_u =
      rotatePolygonSub(node, poly, fragments, fragstart, fragend, flip_faces);
    std::shared_ptr<Geometry> part_s = std::move(part_u);
    std::shared_ptr<const ManifoldGeometry> term = ManifoldUtils::createManifoldFromGeometry(part_s);
    if (result == nullptr) result = std::make_unique<ManifoldGeometry>(*term);
    else *result = *result + *term;
    fragstart = fragend - 1;
  }
  return result;
}<|MERGE_RESOLUTION|>--- conflicted
+++ resolved
@@ -81,21 +81,11 @@
 VectorOfVector2d alterprofile(VectorOfVector2d vertices, double scalex, double scaley, double origin_x,
                               double origin_y, double offset_x, double offset_y, double rot);
 
-<<<<<<< HEAD
 std::unique_ptr<Geometry> rotatePolygonSub(const RotateExtrudeNode& node, const Polygon2d& poly,
                                            int fragments, size_t fragstart, size_t fragend,
                                            bool flip_faces)
 {
   double fact = (node.v[2] / node.angle) * (180.0 / G_PI);
-=======
-  if (max_x > 0 && min_x < 0) {
-    LOG(message_group::Error,
-        "Children of rotate_extrude() may not lie across the Y axis (Range of X coords for all children "
-        "[%1$.2f : %2$.2f])",
-        min_x, max_x);
-    return nullptr;
-  }
->>>>>>> c8fbef05
 
   // # of sections. For closed rotations, # vertices is thus fragments*outline_size. For open
   // rotations # vertices is (fragments+1)*outline_size.
@@ -235,10 +225,10 @@
   }
 
   if (max_x > 0 && min_x < 0) {
-    LOG(
-      message_group::Error,
-      "all points for rotate_extrude() must have the same X coordinate sign (range is %1$.2f -> %2$.2f)",
-      min_x, max_x);
+    LOG(message_group::Error,
+        "Children of rotate_extrude() may not lie across the Y axis (Range of X coords for all children "
+        "[%1$.2f : %2$.2f])",
+        min_x, max_x);
     return nullptr;
   }
   const auto num_sections = (unsigned int)std::ceil(
