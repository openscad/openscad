#include "geometry/PolySetUtils.h"

#include <cassert>
#include <cstdint>
#include <memory>
#include <cstddef>
#include <sstream>
#include <vector>

#include <boost/range/adaptor/reversed.hpp>

#include "geometry/Geometry.h"
#include "geometry/linalg.h"
#include "geometry/PolySet.h"
#include "geometry/PolySetBuilder.h"
#include "geometry/Polygon2d.h"
#include "utils/printutils.h"
#include "geometry/GeometryUtils.h"
#ifdef ENABLE_CGAL
#include "geometry/cgal/cgalutils.h"
#endif
#ifdef ENABLE_MANIFOLD
#include "geometry/manifold/ManifoldGeometry.h"
#endif

namespace PolySetUtils {

// Project all polygons (also back-facing) into a Polygon2d instance.
// It is important to select all faces, since filtering by normal vector here
// will trigger floating point incertainties and cause problems later.
std::unique_ptr<Polygon2d> project(const PolySet& ps)
{
  auto poly = std::make_unique<Polygon2d>();

  Vector3d pt;
  for (const auto& p : ps.indices) {
    Outline2d outline;
    for (const auto& v : p) {
      pt = ps.vertices[v];
      outline.vertices.emplace_back(pt[0], pt[1]);
    }
    poly->addOutline(outline);
  }
  return poly;
}

/* Tessellation of 3d PolySet faces

   This code is for tessellating the faces of a 3d PolySet, assuming that
   the faces are near-planar polygons.

   The purpose of this code is originally to fix github issue 349. Our CGAL
   kernel does not accept polygons for Nef_Polyhedron_3 if each of the
   points is not exactly coplanar. "Near-planar" or "Almost planar" polygons
   often occur due to rounding issues on, for example, polyhedron() input.
   By tessellating the 3d polygon into individual smaller tiles that
   are perfectly coplanar (triangles, for example), we can get CGAL to accept
   the polyhedron() input.
 */
/* Given a 3D PolySet with near planar polygonal faces, tessellate the
   faces. As of writing, our only tessellation method is triangulation
   using CGAL's Constrained Delaunay algorithm. This code assumes the input
   polyset has simple polygon faces with no holes.
   The tessellation will be robust wrt. degenerate and self-intersecting
 */
std::unique_ptr<PolySet> tessellate_faces(const PolySet& polyset)
{
  int degeneratePolygons = 0;
  auto result = std::make_unique<PolySet>(3, polyset.convexValue());
  result->setConvexity(polyset.getConvexity());
  result->setTriangular(true);
<<<<<<< HEAD
  result->curves = polyset.curves;
  result->surfaces = polyset.surfaces;
=======
  result->setManifold(polyset.isManifold());
>>>>>>> 9559b0fe
  // ideally this should not require a copy...
  if (polyset.isTriangular()) {
    result->vertices = polyset.vertices;
    result->indices = polyset.indices;
    result->color_indices = polyset.color_indices;
    result->colors = polyset.colors;
    return result;
  }
  result->vertices.reserve(polyset.vertices.size());
  result->indices.reserve(polyset.indices.size());

  std::vector<bool> used(polyset.vertices.size(), false);
  // best estimate without iterating all polygons, to reduce reallocations
  std::vector<IndexedFace> polygons;
  polygons.reserve(polyset.indices.size());
  std::vector<int32_t> polygon_color_indices;
  auto has_colors = !polyset.color_indices.empty();
  if (has_colors) {
    assert(polyset.color_indices.size() == polyset.indices.size());
    polygon_color_indices.reserve(polyset.color_indices.size());
    result->colors = polyset.colors;
  }
  for (size_t i = 0, n = polyset.indices.size(); i < n; i++) {
    const auto& pgon = polyset.indices[i];
    if (pgon.size() < 3) {
      degeneratePolygons++;
      continue;
    }
    auto& currface = polygons.emplace_back();
    for (const auto& ind : pgon) {
      const Vector3f v = polyset.vertices[ind].cast<float>();
      if (currface.empty() || v != polyset.vertices[currface.back()].cast<float>())
        currface.push_back(ind);
    }
    const Vector3f head = polyset.vertices[currface.front()].cast<float>();
    while (!currface.empty() && head == polyset.vertices[currface.back()].cast<float>())
      currface.pop_back();
    if (currface.size() < 3) {
      polygons.pop_back();
      continue;
    }
    if (has_colors) {
      polygon_color_indices.push_back(polyset.color_indices[i]);
    }
    for (const auto& ind : currface) used[ind] = true;
  }
  // remove unreferenced vertices
  std::vector<Vector3f> verts;
  std::vector<int> indexMap(polyset.vertices.size());
  verts.reserve(polyset.vertices.size());
  for (size_t i = 0; i < polyset.vertices.size(); ++i) {
    if (used[i]) {
      indexMap[i] = verts.size();
      verts.emplace_back(polyset.vertices[i].cast<float>());
      result->vertices.push_back(polyset.vertices[i]);
    }
  }
  if (verts.size() != polyset.vertices.size()) {
    // only remap indices when some vertices are really removed
    for (auto& face : polygons) {
      for (auto& ind : face) ind = indexMap[ind];
    }
  }

  // we will reuse this memory instead of reallocating for each polygon
  std::vector<IndexedTriangle> triangles;
  std::vector<IndexedFace> facesBuffer(1);
  for (size_t i = 0, n = polygons.size(); i < n; i++) {
    const auto& face = polygons[i];
    if (face.size() == 3) {
      // trivial case - triangles cannot be concave or have holes
      result->indices.push_back({face[0], face[1], face[2]});
      if (has_colors) result->color_indices.push_back(polygon_color_indices[i]);
    }
    // Quads seem trivial, but can be concave, and can have degenerate cases.
    // So everything more complex than triangles goes into the general case.
    else {
      triangles.clear();
      facesBuffer[0] = face;
      auto err = GeometryUtils::tessellatePolygonWithHoles(verts, facesBuffer, triangles, nullptr);
      if (!err) {
        for (const auto& t : triangles) {
          result->indices.push_back({t[0], t[1], t[2]});
          if (has_colors) result->color_indices.push_back(polygon_color_indices[i]);
        }
      }
    }
  }
  if (degeneratePolygons > 0) {
    LOG(message_group::Warning, "PolySet has degenerate polygons");
  }
  return result;
}

bool is_approximately_convex(const PolySet& ps)
{
#ifdef ENABLE_CGAL
  return CGALUtils::is_approximately_convex(ps);
#else
  return false;
#endif
}

// Get as or convert the geometry to a PolySet.
std::shared_ptr<const PolySet> getGeometryAsPolySet(const std::shared_ptr<const Geometry>& geom)
{
  if (const auto geomlist = std::dynamic_pointer_cast<const GeometryList>(geom)) {
    PolySetBuilder builder;
    builder.appendGeometry(geom);
    return builder.build();
  } else if (auto ps = std::dynamic_pointer_cast<const PolySet>(geom)) {
    return ps;
  }
#ifdef ENABLE_CGAL
  if (auto N = std::dynamic_pointer_cast<const CGALNefGeometry>(geom)) {
    if (!N->isEmpty()) {
      if (auto ps = CGALUtils::createPolySetFromNefPolyhedron3(*N->p3)) {
        ps->setConvexity(N->getConvexity());
        return ps;
      }
      LOG(message_group::Error, "Nef->PolySet failed.");
    }
    return PolySet::createEmpty();
  }
#endif
#ifdef ENABLE_MANIFOLD
  if (auto mani = std::dynamic_pointer_cast<const ManifoldGeometry>(geom)) {
    return mani->toPolySet();
  }
#endif
  return nullptr;
}

std::string polySetToPolyhedronSource(const PolySet& ps)
{
  std::stringstream sstr;
  sstr << "polyhedron(\n";
  sstr << "  points=[\n";
  for (const auto& v : ps.vertices) {
    sstr << "[" << v[0] << ", " << v[1] << ", " << v[2] << "],\n";
  }
  sstr << "  ],\n";
  sstr << "  faces=[\n";
  for (const auto& polygon : ps.indices) {
    sstr << "[";
    for (const auto idx : boost::adaptors::reverse(polygon)) {
      sstr << idx << ",";
    }
    sstr << "],\n";
  }
  sstr << "  ],\n";
  sstr << ");\n";
  return sstr.str();
}

}  // namespace PolySetUtils<|MERGE_RESOLUTION|>--- conflicted
+++ resolved
@@ -69,12 +69,9 @@
   auto result = std::make_unique<PolySet>(3, polyset.convexValue());
   result->setConvexity(polyset.getConvexity());
   result->setTriangular(true);
-<<<<<<< HEAD
   result->curves = polyset.curves;
   result->surfaces = polyset.surfaces;
-=======
   result->setManifold(polyset.isManifold());
->>>>>>> 9559b0fe
   // ideally this should not require a copy...
   if (polyset.isTriangular()) {
     result->vertices = polyset.vertices;
