--- conflicted
+++ resolved
@@ -6,12 +6,9 @@
 #include <CGAL/boost/graph/convert_nef_polyhedron_to_polygon_mesh.h>
 #include <CGAL/boost/graph/graph_traits_Surface_mesh.h>
 #include <CGAL/Surface_mesh.h>
-<<<<<<< HEAD
 #include "PolySetBuilder.h"
-=======
 #include <CGAL/Polygon_mesh_processing/polygon_soup_to_polygon_mesh.h>
 #include <CGAL/Polygon_mesh_processing/repair_polygon_soup.h>
->>>>>>> 539f1f14
 namespace CGALUtils {
 
 namespace PMP = CGAL::Polygon_mesh_processing;
@@ -22,39 +19,19 @@
   using GT = boost::graph_traits<TriangleMesh>;
   using vertex_descriptor = typename GT::vertex_descriptor;
 
-<<<<<<< HEAD
-  bool err = false;
-  auto num_vertices = ps.numFacets() * 3;
-  auto num_facets = ps.numFacets();
-  auto num_edges = num_vertices + num_facets + 2; // Euler's formula.
-  mesh.reserve(mesh.number_of_vertices() + num_vertices, mesh.number_of_halfedges() + num_edges,
-               mesh.number_of_faces() + num_facets);
-
-  std::vector<vertex_descriptor> polygon;
-
-  std::vector<vertex_descriptor> indices;
-
-  for (const auto& p : ps.vertices) 
-        indices.push_back(mesh.add_vertex(vector_convert<typename TriangleMesh::Point>(p)));
-
-  for (const auto& p : ps.indices) {
-    polygon.clear();
-    for(const auto &i: p) {
-      polygon.push_back(indices[i]);	 
-=======
   std::vector<typename TriangleMesh::Point> points;
   std::vector<std::vector<size_t>> polygons;
 
   // at least 3*numFacets
-  points.reserve(ps.polygons.size() * 3);
-  polygons.reserve(ps.polygons.size());
-  for (const auto& p : ps.polygons) {
+  points.reserve(ps.indices.size() * 3);
+  polygons.reserve(ps.indices.size());
+  for (const auto& inds : ps.indices) {
     std::vector<size_t> &polygon = polygons.emplace_back();
-    polygon.reserve(p.size());
-    for (const auto &v : p) {
+    polygon.reserve(inds.size());
+    for (const auto &ind : inds) {
       polygon.push_back(points.size());
-      points.push_back({v.x(), v.y(), v.z()});
->>>>>>> 539f1f14
+        auto &pt = ps.vertices[ind];
+      points.push_back({pt[0], pt[1], pt[2]});
     }
   }
 
