#include "cgalutils.h"
#include "Feature.h"
#include "linalg.h"
#include "hash.h"

#include <CGAL/boost/graph/convert_nef_polyhedron_to_polygon_mesh.h>
#include <CGAL/boost/graph/graph_traits_Surface_mesh.h>
#include <CGAL/Surface_mesh.h>
#include "PolySetBuilder.h"
namespace CGALUtils {

template <class TriangleMesh>
bool createMeshFromPolySet(const PolySet& ps, TriangleMesh& mesh)
{
  using GT = boost::graph_traits<TriangleMesh>;
  using vertex_descriptor = typename GT::vertex_descriptor;

  bool err = false;
  auto num_vertices = ps.numFacets() * 3;
  auto num_facets = ps.numFacets();
  auto num_edges = num_vertices + num_facets + 2; // Euler's formula.
  mesh.reserve(mesh.number_of_vertices() + num_vertices, mesh.number_of_halfedges() + num_edges,
               mesh.number_of_faces() + num_facets);

  std::vector<vertex_descriptor> polygon;

  std::vector<vertex_descriptor> indices;

  for (const auto& p : ps.vertices) 
        indices.push_back(mesh.add_vertex(vector_convert<typename TriangleMesh::Point>(p)));

  for (const auto& p : ps.indices) {
    polygon.clear();
    for(const auto &i: p) {
      polygon.push_back(indices[i]);	 
    }
    mesh.add_face(polygon);
  }
  return err;
}

template bool createMeshFromPolySet(const PolySet& ps, CGAL_HybridMesh& mesh);
template bool createMeshFromPolySet(const PolySet& ps, CGAL_DoubleMesh& mesh);

template <class TriangleMesh>
bool createPolySetFromMesh(const TriangleMesh& mesh, PolySet& ps)
{
  bool err = false;
<<<<<<< HEAD
  PolySetBuilder builder(0,mesh.number_of_faces());
  for (auto& f : mesh.faces()) {
    builder.append_poly(mesh.degree(f));
=======
  ps.reserve(ps.numFacets() + mesh.number_of_faces());
  for (const auto& f : mesh.faces()) {
    ps.append_poly(mesh.degree(f));
>>>>>>> 2835e35f

    CGAL::Vertex_around_face_iterator<TriangleMesh> vbegin, vend;
    for (boost::tie(vbegin, vend) = vertices_around_face(mesh.halfedge(f), mesh); vbegin != vend;
         ++vbegin) {
      auto& v = mesh.point(*vbegin);
      // for (auto &v : f) {
      double x = CGAL::to_double(v.x());
      double y = CGAL::to_double(v.y());
      double z = CGAL::to_double(v.z());
      builder.append_vertex(builder.vertexIndex(Vector3d(x, y, z)));
    }
  }
  builder.append(&ps);
  ps.reset(builder.result());
  return err;
}

template bool createPolySetFromMesh(const CGAL_HybridMesh& mesh, PolySet& ps);

template <class InputKernel, class OutputKernel>
void copyMesh(
  const CGAL::Surface_mesh<CGAL::Point_3<InputKernel>>& input,
  CGAL::Surface_mesh<CGAL::Point_3<OutputKernel>>& output)
{
  using InputMesh = CGAL::Surface_mesh<CGAL::Point_3<InputKernel>>;
  using OutputMesh = CGAL::Surface_mesh<CGAL::Point_3<OutputKernel>>;

  auto converter = getCartesianConverter<InputKernel, OutputKernel>();
  output.reserve(output.number_of_vertices() + input.number_of_vertices(),
                 output.number_of_halfedges() + input.number_of_halfedges(),
                 output.number_of_faces() + input.number_of_faces());

  std::vector<typename CGAL::Surface_mesh<CGAL::Point_3<OutputKernel>>::Vertex_index> polygon;
  std::unordered_map<typename InputMesh::Vertex_index, typename OutputMesh::Vertex_index> reindexer;
  for (auto face : input.faces()) {
    polygon.clear();

    CGAL::Vertex_around_face_iterator<typename CGAL::Surface_mesh<CGAL::Point_3<InputKernel>>>
    vbegin, vend;
    for (boost::tie(vbegin, vend) = vertices_around_face(input.halfedge(face), input);
         vbegin != vend; ++vbegin) {
      auto input_vertex = *vbegin;
      auto size_before = reindexer.size();
      auto& output_vertex = reindexer[input_vertex];
      if (size_before != reindexer.size()) {
        output_vertex = output.add_vertex(converter(input.point(input_vertex)));
      }
      polygon.push_back(output_vertex);
    }
    output.add_face(polygon);
  }
}

template void copyMesh(const CGAL_HybridMesh& input, CGAL_HybridMesh& output);
template void copyMesh(const CGAL::Surface_mesh<CGAL_Point_3>& input, CGAL_HybridMesh& output);
template void copyMesh(const CGAL_HybridMesh& input, CGAL::Surface_mesh<CGAL_Point_3>& output);
template void copyMesh(const CGAL::Surface_mesh<CGAL::Point_3<CGAL::Epick>>& input, CGAL_HybridMesh& output);
template void copyMesh(const CGAL::Surface_mesh<CGAL::Point_3<CGAL::Epick>>& input, CGAL_DoubleMesh& output);

template <typename K>
void convertNefPolyhedronToTriangleMesh(const CGAL::Nef_polyhedron_3<K>& nef, CGAL::Surface_mesh<CGAL::Point_3<K>>& mesh)
{
  CGAL::convert_nef_polyhedron_to_polygon_mesh(nef, mesh, /* triangulate_all_faces */ true);
}

template void convertNefPolyhedronToTriangleMesh(const CGAL::Nef_polyhedron_3<CGAL_Kernel3>& nef, CGAL::Surface_mesh<CGAL::Point_3<CGAL_Kernel3>>& mesh);
template void convertNefPolyhedronToTriangleMesh(const CGAL::Nef_polyhedron_3<CGAL_HybridKernel3>& nef, CGAL_HybridMesh& mesh);

/**
 * Will force lazy coordinates to be exact to avoid subsequent performance issues
 * (only if the kernel is lazy), and will also collect the mesh's garbage if applicable.
 */
void cleanupMesh(CGAL_HybridMesh& mesh, bool is_corefinement_result)
{
  mesh.collect_garbage();
#if FAST_CSG_KERNEL_IS_LAZY
  // Don't make exact again if exact corefinement callbacks already did the job.
  if (!is_corefinement_result) {
    for (auto v : mesh.vertices()) {
      auto& pt = mesh.point(v);
      CGAL::exact(pt.x());
      CGAL::exact(pt.y());
      CGAL::exact(pt.z());
    }
  }
#endif // FAST_CSG_KERNEL_IS_LAZY
}

} // namespace CGALUtils
<|MERGE_RESOLUTION|>--- conflicted
+++ resolved
@@ -46,15 +46,9 @@
 bool createPolySetFromMesh(const TriangleMesh& mesh, PolySet& ps)
 {
   bool err = false;
-<<<<<<< HEAD
-  PolySetBuilder builder(0,mesh.number_of_faces());
+  PolySetBuilder builder(0,mesh.number_of_faces()+ mesh.number_of_faces());
   for (auto& f : mesh.faces()) {
     builder.append_poly(mesh.degree(f));
-=======
-  ps.reserve(ps.numFacets() + mesh.number_of_faces());
-  for (const auto& f : mesh.faces()) {
-    ps.append_poly(mesh.degree(f));
->>>>>>> 2835e35f
 
     CGAL::Vertex_around_face_iterator<TriangleMesh> vbegin, vend;
     for (boost::tie(vbegin, vend) = vertices_around_face(mesh.halfedge(f), mesh); vbegin != vend;
