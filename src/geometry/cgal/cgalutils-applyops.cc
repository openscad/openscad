// this file is split into many separate cgalutils* files
// in order to workaround gcc 4.9.1 crashing on systems with only 2GB of RAM

#ifdef ENABLE_CGAL

#include "cgal.h"
#include "cgalutils.h"
#include "Feature.h"
#include "PolySet.h"
#include "printutils.h"
#include "progress.h"
#include "CGALHybridPolyhedron.h"
#ifdef ENABLE_MANIFOLD
#include "ManifoldGeometry.h"
#include "manifoldutils.h"
#endif
#include "node.h"

#include <CGAL/Exact_predicates_inexact_constructions_kernel.h>
#include <CGAL/normal_vector_newell_3.h>
#include <CGAL/Handle_hash_function.h>

#include <CGAL/config.h>
#include <CGAL/version.h>

#include <CGAL/convex_hull_3.h>

#include "memory.h"
#include "Reindexer.h"
#include "GeometryUtils.h"

#include <map>
#include <queue>
#include <unordered_set>

namespace CGALUtils {

shared_ptr<const Geometry> applyUnion3D(
Geometry::Geometries::iterator chbegin, Geometry::Geometries::iterator chend)
{
  using QueueConstItem = std::pair<shared_ptr<const CGAL_Nef_polyhedron>, int>;
  struct QueueItemGreater {
    // stable sort for priority_queue by facets, then progress mark
    bool operator()(const QueueConstItem& lhs, const QueueConstItem& rhs) const
    {
      size_t l = lhs.first->p3->number_of_facets();
      size_t r = rhs.first->p3->number_of_facets();
      return (l > r) || (l == r && lhs.second > rhs.second);
    }
  };
  std::priority_queue<QueueConstItem, std::vector<QueueConstItem>, QueueItemGreater> q;

  try {
    // sort children by fewest faces
    for (auto it = chbegin; it != chend; ++it) {
      auto curChild = getNefPolyhedronFromGeometry(it->second);
      if (curChild && !curChild->isEmpty()) {
        int node_mark = -1;
        if (it->first) {
          node_mark = it->first->progress_mark;
        }
        q.emplace(curChild, node_mark);
      }
    }

    progress_tick();
    while (q.size() > 1) {
      auto p1 = q.top();
      q.pop();
      auto p2 = q.top();
      q.pop();
      q.emplace(make_shared<const CGAL_Nef_polyhedron>(*p1.first + *p2.first), -1);
      progress_tick();
    }

    if (q.size() == 1) {
      return shared_ptr<const Geometry>(new CGAL_Nef_polyhedron(q.top().first->p3));
    } else {
      return nullptr;
    }
  } catch (const CGAL::Failure_exception& e) {
    LOG(message_group::Error, "CGAL error in CGALUtils::applyUnion3D: %1$s", e.what());
  }
  return nullptr;
}

/*!
   Applies op to all children and returns the result.
   The child list should be guaranteed to contain non-NULL 3D or empty Geometry objects
 */
shared_ptr<const Geometry> applyOperator3D(const Geometry::Geometries& children, OpenSCADOperator op)
{
  CGAL_Nef_polyhedron *N = nullptr;

  assert(op != OpenSCADOperator::UNION && "use applyUnion3D() instead of applyOperator3D()");
  bool foundFirst = false;

  try {
    for (const auto& item : children) {
      const shared_ptr<const Geometry>& chgeom = item.second;
      auto chN = getNefPolyhedronFromGeometry(chgeom);

      // Initialize N with first expected geometric object
      if (!foundFirst) {
        if (chN) {
          N = new CGAL_Nef_polyhedron(*chN);
        } else { // first child geometry might be empty/null
          N = nullptr;
        }
        foundFirst = true;
        continue;
      }

      // Intersecting something with nothing results in nothing
      if (!chN || chN->isEmpty()) {
        if (op == OpenSCADOperator::INTERSECTION) {
          if (N != nullptr) delete N; // safety!
          N = nullptr;
        }
        continue;
      }

      // empty op <something> => empty
      if (!N || N->isEmpty()) continue;

      switch (op) {
      case OpenSCADOperator::INTERSECTION:
        *N *= *chN;
        break;
      case OpenSCADOperator::DIFFERENCE:
        *N -= *chN;
        break;
      case OpenSCADOperator::MINKOWSKI:
        N->minkowski(*chN);
        break;
      default:
        LOG(message_group::Error, "Unsupported CGAL operator: %1$d", static_cast<int>(op));
      }
      if (item.first) item.first->progress_report();
    }
  }
  // union && difference assert triggered by tests/data/scad/bugs/rotate-diff-nonmanifold-crash.scad and tests/data/scad/bugs/issue204.scad
  catch (const CGAL::Failure_exception& e) {
    std::string opstr = op == OpenSCADOperator::INTERSECTION ? "intersection" : op == OpenSCADOperator::DIFFERENCE ? "difference" : op == OpenSCADOperator::UNION ? "union" : "UNKNOWN";
    LOG(message_group::Error, "CGAL error in CGALUtils::applyBinaryOperator %1$s: %2$s", opstr, e.what());
  }
  // boost any_cast throws exceptions inside CGAL code, ending here https://github.com/openscad/openscad/issues/3756
  catch (const std::exception& e) {
    std::string opstr = op == OpenSCADOperator::INTERSECTION ? "intersection" : op == OpenSCADOperator::DIFFERENCE ? "difference" : op == OpenSCADOperator::UNION ? "union" : "UNKNOWN";
    LOG(message_group::Error, "exception in CGALUtils::applyBinaryOperator %1$s: %2$s", opstr, e.what());
  }
  return shared_ptr<Geometry>(N);
}

<<<<<<< HEAD
shared_ptr<const Geometry> applyUnion3D(
  Geometry::Geometries::iterator chbegin, Geometry::Geometries::iterator chend)
{
  if (Feature::ExperimentalFastCsg.is_enabled()) {
    return applyUnion3DHybrid(chbegin, chend);
  }

  using QueueConstItem = std::pair<shared_ptr<const CGAL_Nef_polyhedron>, int>;
  struct QueueItemGreater {
    // stable sort for priority_queue by facets, then progress mark
    bool operator()(const QueueConstItem& lhs, const QueueConstItem& rhs) const
    {
      size_t l = lhs.first->p3->number_of_facets();
      size_t r = rhs.first->p3->number_of_facets();
      return (l > r) || (l == r && lhs.second > rhs.second);
    }
  };
  std::priority_queue<QueueConstItem, std::vector<QueueConstItem>, QueueItemGreater> q;

  try {
    // sort children by fewest faces
    for (auto it = chbegin; it != chend; ++it) {
      auto curChild = getNefPolyhedronFromGeometry(it->second);
      if (curChild && !curChild->isEmpty()) {
        int node_mark = -1;
        if (it->first) {
          node_mark = it->first->progress_mark;
        }
        q.emplace(curChild, node_mark);
      }
    }

    progress_tick();
    while (q.size() > 1) {
      auto p1 = q.top();
      q.pop();
      auto p2 = q.top();
      q.pop();
      q.emplace(make_shared<const CGAL_Nef_polyhedron>(*p1.first + *p2.first), -1);
      progress_tick();
    }

    if (q.size() == 1) {
      return shared_ptr<const Geometry>(new CGAL_Nef_polyhedron(q.top().first->p3));
    } else {
      return nullptr;
    }
  } catch (const CGAL::Failure_exception& e) {
    LOG(message_group::Error, "CGAL error in CGALUtils::applyUnion3D: %1$s", e.what());
  }
  return nullptr;
}



bool applyHull(const Geometry::Geometries& children, PolySet& result)
{
  using K = CGAL::Epick;
  // Collect point cloud
  Reindexer<K::Point_3> reindexer;

  auto addCapacity = [&](const auto n) {
    reindexer.reserve(reindexer.size() + n);
  };

  auto addPoint = [&](const auto& v) {
    reindexer.lookup(v);
  };

  for (const auto& item : children) {
    auto& chgeom = item.second;
    if (const auto *N = dynamic_cast<const CGAL_Nef_polyhedron*>(chgeom.get())) {
      if (!N->isEmpty()) {
        addCapacity(N->p3->number_of_vertices());
        for (CGAL_Nef_polyhedron3::Vertex_const_iterator i = N->p3->vertices_begin(); i != N->p3->vertices_end(); ++i) {
          addPoint(vector_convert<K::Point_3>(i->point()));
        }
      }
    } else if (const auto *hybrid = dynamic_cast<const CGALHybridPolyhedron*>(chgeom.get())) {
      addCapacity(hybrid->numVertices());
      hybrid->foreachVertexUntilTrue([&](auto& p) {
          addPoint(vector_convert<K::Point_3>(p));
          return false;
        });
#ifdef ENABLE_MANIFOLD
    } else if (const auto *mani = dynamic_cast<const ManifoldGeometry*>(chgeom.get())) {
      addCapacity(mani->numVertices());
      mani->foreachVertexUntilTrue([&](auto& p) {
          addPoint(vector_convert<K::Point_3>(p));
          return false;
        });
#endif
    } else if (const auto *ps = dynamic_cast<const PolySet*>(chgeom.get())) {
      addCapacity(ps->indices.size() * 3);
      for (const auto& p : ps->indices) {
        for (const auto& v : p) {
          addPoint(vector_convert<K::Point_3>(ps->vertices[v]));
        }
      }
    }
  }

  const auto &points = reindexer.getArray();
  if (points.size() <= 3) return false;

  // Apply hull
  bool success = false;
  if (points.size() >= 4) {
    try {
      CGAL::Polyhedron_3<K> r;
      CGAL::convex_hull_3(points.begin(), points.end(), r);
      PRINTDB("After hull vertices: %d", r.size_of_vertices());
      PRINTDB("After hull facets: %d", r.size_of_facets());
      PRINTDB("After hull closed: %d", r.is_closed());
      PRINTDB("After hull valid: %d", r.is_valid());
      success = !createPolySetFromPolyhedron(r, result);
    } catch (const CGAL::Failure_exception& e) {
      LOG(message_group::Error, "CGAL error in applyHull(): %1$s", e.what());
    }
  }
  return success;
}


/*!
   children cannot contain nullptr objects
 */
shared_ptr<const Geometry> applyMinkowski(const Geometry::Geometries& children)
{
#if ENABLE_MANIFOLD
  if (Feature::ExperimentalManifold.is_enabled()) {
    return ManifoldUtils::applyMinkowskiManifold(children);
  }
#endif
  if (Feature::ExperimentalFastCsg.is_enabled()) {
    return applyMinkowskiHybrid(children);
  }
  CGAL::Timer t, t_tot;
  assert(children.size() >= 2);
  auto it = children.begin();
  t_tot.start();
  shared_ptr<const Geometry> operands[2] = {it->second, shared_ptr<const Geometry>()};
  try {
    while (++it != children.end()) {
      operands[1] = it->second;

      using Hull_kernel = CGAL::Epick;

      std::list<CGAL_Polyhedron> P[2];
      std::list<CGAL::Polyhedron_3<Hull_kernel>> result_parts;

      for (size_t i = 0; i < 2; ++i) {
        CGAL_Polyhedron poly;

        auto ps = dynamic_pointer_cast<const PolySet>(operands[i]);
        auto nef = dynamic_pointer_cast<const CGAL_Nef_polyhedron>(operands[i]);

        if (!nef) {
          nef = CGALUtils::getNefPolyhedronFromGeometry(operands[i]);
        }

        if (ps) CGALUtils::createPolyhedronFromPolySet(*ps, poly);
        else if (nef && nef->p3->is_simple()) CGALUtils::convertNefToPolyhedron(*nef->p3, poly);
        else throw 0;

        if ((ps && ps->is_convex()) ||
            (!ps && is_weakly_convex(poly))) {
          PRINTDB("Minkowski: child %d is convex and %s", i % (ps?"PolySet":"Nef"));
          P[i].push_back(poly);
        } else {
          CGAL_Nef_polyhedron3 decomposed_nef;

          if (ps) {
            PRINTDB("Minkowski: child %d is nonconvex PolySet, transforming to Nef and decomposing...", i);
            auto p = getNefPolyhedronFromGeometry(ps);
            if (p && !p->isEmpty()) decomposed_nef = *p->p3;
          } else {
            PRINTDB("Minkowski: child %d is nonconvex Nef, decomposing...", i);
            decomposed_nef = *nef->p3;
          }

          t.start();
          CGAL::convex_decomposition_3(decomposed_nef);

          // the first volume is the outer volume, which ignored in the decomposition
          CGAL_Nef_polyhedron3::Volume_const_iterator ci = ++decomposed_nef.volumes_begin();
          for (; ci != decomposed_nef.volumes_end(); ++ci) {
            if (ci->mark()) {
              CGAL_Polyhedron poly;
              decomposed_nef.convert_inner_shell_to_polyhedron(ci->shells_begin(), poly);
              P[i].push_back(poly);
            }
          }


          PRINTDB("Minkowski: decomposed into %d convex parts", P[i].size());
          t.stop();
          PRINTDB("Minkowski: decomposition took %f s", t.time());
        }
      }

      std::vector<Hull_kernel::Point_3> points[2];
      std::vector<Hull_kernel::Point_3> minkowski_points;

      CGAL::Cartesian_converter<CGAL_Kernel3, Hull_kernel> conv;

      for (size_t i = 0; i < P[0].size(); ++i) {
        for (size_t j = 0; j < P[1].size(); ++j) {
          t.start();
          points[0].clear();
          points[1].clear();

          for (int k = 0; k < 2; ++k) {
            auto it = P[k].begin();
            std::advance(it, k == 0?i:j);

            CGAL_Polyhedron const& poly = *it;
            points[k].reserve(poly.size_of_vertices());

            for (CGAL_Polyhedron::Vertex_const_iterator pi = poly.vertices_begin(); pi != poly.vertices_end(); ++pi) {
              CGAL_Polyhedron::Point_3 const& p = pi->point();
              points[k].push_back(conv(p));
            }
          }

          minkowski_points.clear();
          minkowski_points.reserve(points[0].size() * points[1].size());
          for (size_t i = 0; i < points[0].size(); ++i) {
            for (size_t j = 0; j < points[1].size(); ++j) {
              minkowski_points.push_back(points[0][i] + (points[1][j] - CGAL::ORIGIN));
            }
          }

          if (minkowski_points.size() <= 3) {
            t.stop();
            continue;
          }

          CGAL::Polyhedron_3<Hull_kernel> result;
          t.stop();
          PRINTDB("Minkowski: Point cloud creation (%d ⨉ %d -> %d) took %f ms", points[0].size() % points[1].size() % minkowski_points.size() % (t.time() * 1000));
          t.reset();

          t.start();

          CGAL::convex_hull_3(minkowski_points.begin(), minkowski_points.end(), result);

          std::vector<Hull_kernel::Point_3> strict_points;
          strict_points.reserve(minkowski_points.size());

          for (CGAL::Polyhedron_3<Hull_kernel>::Vertex_iterator i = result.vertices_begin(); i != result.vertices_end(); ++i) {
            Hull_kernel::Point_3 const& p = i->point();

            CGAL::Polyhedron_3<Hull_kernel>::Vertex::Halfedge_handle h, e;
            h = i->halfedge();
            e = h;
            bool collinear = false;
            bool coplanar = true;

            do {
              Hull_kernel::Point_3 const& q = h->opposite()->vertex()->point();
              if (coplanar && !CGAL::coplanar(p, q,
                                              h->next_on_vertex()->opposite()->vertex()->point(),
                                              h->next_on_vertex()->next_on_vertex()->opposite()->vertex()->point())) {
                coplanar = false;
              }


              for (CGAL::Polyhedron_3<Hull_kernel>::Vertex::Halfedge_handle j = h->next_on_vertex();
                   j != h && !collinear && !coplanar;
                   j = j->next_on_vertex()) {

                Hull_kernel::Point_3 const& r = j->opposite()->vertex()->point();
                if (CGAL::collinear(p, q, r)) {
                  collinear = true;
                }
              }

              h = h->next_on_vertex();
            } while (h != e && !collinear);

            if (!collinear && !coplanar) strict_points.push_back(p);
          }

          result.clear();
          CGAL::convex_hull_3(strict_points.begin(), strict_points.end(), result);


          t.stop();
          PRINTDB("Minkowski: Computing convex hull took %f s", t.time());
          t.reset();

          result_parts.push_back(result);
        }
      }

      if (it != std::next(children.begin())) operands[0].reset();

      auto partToGeom = [&](auto& poly) -> shared_ptr<const Geometry> {
          auto *ps = new PolySet(3, /* convex= */ true);
          createPolySetFromPolyhedron(poly, *ps);
          return shared_ptr<const Geometry>(ps);
        };

      if (result_parts.size() == 1) {
        operands[0] = partToGeom(*result_parts.begin());
      } else if (!result_parts.empty()) {
        t.start();
        PRINTDB("Minkowski: Computing union of %d parts", result_parts.size());
        Geometry::Geometries fake_children;
        for (const auto& part : result_parts) {
          fake_children.push_back(std::make_pair(std::shared_ptr<const AbstractNode>(),
                                                 partToGeom(part)));
        }
        auto N = CGALUtils::applyUnion3D(fake_children.begin(), fake_children.end());
        // FIXME: This should really never throw.
        // Assert once we figured out what went wrong with issue #1069?
        if (!N) throw 0;
        t.stop();
        PRINTDB("Minkowski: Union done: %f s", t.time());
        t.reset();
        operands[0] = N;
      } else {
        operands[0] = shared_ptr<const Geometry>(new CGAL_Nef_polyhedron());
      }
    }

    t_tot.stop();
    PRINTDB("Minkowski: Total execution time %f s", t_tot.time());
    t_tot.reset();
    return operands[0];
  } catch (...) {
    // If anything throws we simply fall back to Nef Minkowski
    PRINTD("Minkowski: Falling back to Nef Minkowski");

    auto N = shared_ptr<const Geometry>(applyOperator3D(children, OpenSCADOperator::MINKOWSKI));
    return N;
  }
}
=======
>>>>>>> 3fba55c7
}  // namespace CGALUtils


#endif // ENABLE_CGAL







<|MERGE_RESOLUTION|>--- conflicted
+++ resolved
@@ -152,7 +152,6 @@
   return shared_ptr<Geometry>(N);
 }
 
-<<<<<<< HEAD
 shared_ptr<const Geometry> applyUnion3D(
   Geometry::Geometries::iterator chbegin, Geometry::Geometries::iterator chend)
 {
@@ -492,8 +491,6 @@
     return N;
   }
 }
-=======
->>>>>>> 3fba55c7
 }  // namespace CGALUtils
 
 
