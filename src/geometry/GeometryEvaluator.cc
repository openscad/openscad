#include "GeometryEvaluator.h"
#include "Tree.h"
#include "GeometryCache.h"
#include "CGALCache.h"
#include "Polygon2d.h"
#include "ModuleInstantiation.h"
#include "State.h"
#include "OffsetNode.h"
#include "TransformNode.h"
#include "LinearExtrudeNode.h"
#include "PathExtrudeNode.h"
#include "RoofNode.h"
#include "roof_ss.h"
#include "roof_vd.h"
#include "RotateExtrudeNode.h"
#include "CgalAdvNode.h"
#include "ProjectionNode.h"
#include "CsgOpNode.h"
#include "TextNode.h"
#include "CGALHybridPolyhedron.h"
#include "cgalutils.h"
#include "RenderNode.h"
#include "ClipperUtils.h"
#include "PolySetUtils.h"
#include "PolySet.h"
#include "calc.h"
#include "printutils.h"
#include "calc.h"
#include "DxfData.h"
#include "degree_trig.h"
#include <ciso646> // C alternative tokens (xor)
#include <algorithm>
#include "boost-utils.h"

#include <CGAL/convex_hull_2.h>
#include <CGAL/Point_2.h>
//

#ifdef ENABLE_PYTHON
#include <pyopenscad.h>
#endif
class Geometry;
class Polygon2d;
class Tree;

GeometryEvaluator::GeometryEvaluator(const Tree& tree) : tree(tree) { }

/*!
   Set allownef to false to force the result to _not_ be a Nef polyhedron
 */
shared_ptr<const Geometry> GeometryEvaluator::evaluateGeometry(const AbstractNode& node,
                                                               bool allownef)
{
  const std::string& key = this->tree.getIdString(node);
  if (!GeometryCache::instance()->contains(key)) {
    shared_ptr<const Geometry> N;
    if (CGALCache::instance()->contains(key)) {
      N = CGALCache::instance()->get(key);
    }

    // If not found in any caches, we need to evaluate the geometry
    if (N) {
      this->root = N;
    } else {
      this->traverse(node);
    }

    if (dynamic_pointer_cast<const CGALHybridPolyhedron>(this->root)) {
      this->root = CGALUtils::getGeometryAsPolySet(this->root);
    }

    if (!allownef) {
      // We cannot render concave polygons, so tessellate any 3D PolySets
      auto ps = CGALUtils::getGeometryAsPolySet(this->root);
      if (ps && !ps->isEmpty()) {
        // Since is_convex() doesn't handle non-planar faces, we need to tessellate
        // also in the indeterminate state so we cannot just use a boolean comparison. See #1061
        bool convex = bool(ps->convexValue()); // bool is true only if tribool is true, (not indeterminate and not false)
        if (!convex) {
          assert(ps->getDimension() == 3);
          auto ps_tri = new PolySet(3, ps->convexValue());
          ps_tri->setConvexity(ps->getConvexity());
          PolySetUtils::tessellate_faces(*ps, *ps_tri);
          this->root.reset(ps_tri);
        }
      }
    }
    smartCacheInsert(node, this->root);
    return this->root;
  }
  return GeometryCache::instance()->get(key);
}

bool GeometryEvaluator::isValidDim(const Geometry::GeometryItem& item, unsigned int& dim) const {
  if (!item.first->modinst->isBackground() && item.second) {
    if (!dim) dim = item.second->getDimension();
    else if (dim != item.second->getDimension() && !item.second->isEmpty()) {
      LOG(message_group::Warning, item.first->modinst->location(), this->tree.getDocumentPath(), "Mixing 2D and 3D objects is not supported");
      return false;
    }
  }
  return true;
}

GeometryEvaluator::ResultObject GeometryEvaluator::applyToChildren(const AbstractNode& node, OpenSCADOperator op)
{
  unsigned int dim = 0;
  for (const auto& item : this->visitedchildren[node.index()]) {
    if (!isValidDim(item, dim)) break;
  }
  if (dim == 2) return {applyToChildren2D(node, op)};
  else if (dim == 3) return applyToChildren3D(node, op);
  return {};
}

/*!
   Applies the operator to all child nodes of the given node.

   May return nullptr or any 3D Geometry object (can be either PolySet or CGAL_Nef_polyhedron)
 */
GeometryEvaluator::ResultObject GeometryEvaluator::applyToChildren3D(const AbstractNode& node, OpenSCADOperator op)
{
  Geometry::Geometries children = collectChildren3D(node);
  if (children.size() == 0) return {};

  if (op == OpenSCADOperator::HULL) {
    auto *ps = new PolySet(3, /* convex */ true);

    if (CGALUtils::applyHull(children, *ps)) {
      return ps;
    }

    delete ps;
    return {};
  } else if (op == OpenSCADOperator::FILL) {
    for (const auto& item : children) {
      LOG(message_group::Warning, item.first->modinst->location(), this->tree.getDocumentPath(), "fill() not yet implemented for 3D");
    }
  }

  // Only one child -> this is a noop
  if (children.size() == 1) return {children.front().second};

  switch (op) {
  case OpenSCADOperator::MINKOWSKI:
  {
    Geometry::Geometries actualchildren;
    for (const auto& item : children) {
      if (item.second && !item.second->isEmpty()) actualchildren.push_back(item);
    }
    if (actualchildren.empty()) return {};
    if (actualchildren.size() == 1) return {actualchildren.front().second};
    return {CGALUtils::applyMinkowski(actualchildren)};
    break;
  }
  case OpenSCADOperator::UNION:
  {
    Geometry::Geometries actualchildren;
    for (const auto& item : children) {
      if (item.second && !item.second->isEmpty()) actualchildren.push_back(item);
    }
    if (actualchildren.empty()) return {};
    if (actualchildren.size() == 1) return {actualchildren.front().second};
    return {CGALUtils::applyUnion3D(actualchildren.begin(), actualchildren.end())};
    break;
  }
  default:
  {
    return {CGALUtils::applyOperator3D(children, op)};
    break;
  }
  }
}



/*!
   Apply 2D hull.

   May return an empty geometry but will not return nullptr.
 */

Polygon2d *GeometryEvaluator::applyHull2D(const AbstractNode& node)
{
  std::vector<const Polygon2d *> children = collectChildren2D(node);
  auto *geometry = new Polygon2d();

  using CGALPoint2 = CGAL::Point_2<CGAL::Cartesian<double>>;
  // Collect point cloud
  std::list<CGALPoint2> points;
  for (const auto& p : children) {
    if (p) {
      for (const auto& o : p->outlines()) {
        for (const auto& v : o.vertices) {
          points.emplace_back(v[0], v[1]);
        }
      }
    }
  }
  if (points.size() > 0) {
    // Apply hull
    std::list<CGALPoint2> result;
    try {
      CGAL::convex_hull_2(points.begin(), points.end(), std::back_inserter(result));
      // Construct Polygon2d
      Outline2d outline;
      for (const auto& p : result) {
        outline.vertices.push_back(Vector2d(p[0], p[1]));
      }
      geometry->addOutline(outline);
    } catch (const CGAL::Failure_exception& e) {
      LOG(message_group::Warning, Location::NONE, "", "GeometryEvaluator::applyHull2D() during CGAL::convex_hull_2(): %1$s", e.what());
    }
  }
  return geometry;
}

Polygon2d *GeometryEvaluator::applyFill2D(const AbstractNode& node)
{
  // Merge and sanitize input geometry
  std::vector<const Polygon2d *> children = collectChildren2D(node);
  Polygon2d *geometry_in = ClipperUtils::apply(children, ClipperLib::ctUnion);

  std::vector<const Polygon2d *> newchildren;
  // Keep only the 'positive' outlines, eg: the outside edges
  for (const auto& outline : geometry_in->outlines()) {
    if (outline.positive) {
      auto *poly = new Polygon2d();
      poly->addOutline(outline);
      newchildren.push_back(poly);
    }
  }

  // Re-merge geometry in case of nested outlines
  return ClipperUtils::apply(newchildren, ClipperLib::ctUnion);
}

Geometry *GeometryEvaluator::applyHull3D(const AbstractNode& node)
{
  Geometry::Geometries children = collectChildren3D(node);

  auto *P = new PolySet(3);
  if (CGALUtils::applyHull(children, *P)) {
    return P;
  }
  delete P;
  return nullptr;
}

Polygon2d *GeometryEvaluator::applyMinkowski2D(const AbstractNode& node)
{
  std::vector<const Polygon2d *> children = collectChildren2D(node);
  if (!children.empty()) {
    return ClipperUtils::applyMinkowski(children);
  }
  return nullptr;
}

/*!
   Returns a list of Polygon2d children of the given node.
   May return empty Polygon2d object, but not nullptr objects
 */
std::vector<const Polygon2d *> GeometryEvaluator::collectChildren2D(const AbstractNode& node)
{
  std::vector<const Polygon2d *> children;
  for (const auto& item : this->visitedchildren[node.index()]) {
    auto& chnode = item.first;
    const shared_ptr<const Geometry>& chgeom = item.second;
    if (chnode->modinst->isBackground()) continue;

    // NB! We insert into the cache here to ensure that all children of
    // a node is a valid object. If we inserted as we created them, the
    // cache could have been modified before we reach this point due to a large
    // sibling object.
    smartCacheInsert(*chnode, chgeom);

    if (chgeom) {
      if (chgeom->getDimension() == 3) {
        LOG(message_group::Warning, item.first->modinst->location(), this->tree.getDocumentPath(), "Ignoring 3D child object for 2D operation");
        children.push_back(nullptr); // replace 3D geometry with empty geometry
      } else {
        if (chgeom->isEmpty()) {
          children.push_back(nullptr);
        } else {
          const auto *polygons = dynamic_cast<const Polygon2d *>(chgeom.get());
          assert(polygons);
          children.push_back(polygons);
        }
      }
    } else {
      children.push_back(nullptr);
    }
  }
  return children;
}

/*!
   Since we can generate both Nef and non-Nef geometry, we need to insert it into
   the appropriate cache.
   This method inserts the geometry into the appropriate cache if it's not already cached.
 */
void GeometryEvaluator::smartCacheInsert(const AbstractNode& node,
                                         const shared_ptr<const Geometry>& geom)
{
  const std::string& key = this->tree.getIdString(node);

  if (CGALCache::acceptsGeometry(geom)) {
    if (!CGALCache::instance()->contains(key)) CGALCache::instance()->insert(key, geom);
  } else {
    if (!GeometryCache::instance()->contains(key)) {
      if (!GeometryCache::instance()->insert(key, geom)) {
        LOG(message_group::Warning, Location::NONE, "", "GeometryEvaluator: Node didn't fit into cache.");
      }
    }
  }
}

bool GeometryEvaluator::isSmartCached(const AbstractNode& node)
{
  const std::string& key = this->tree.getIdString(node);
  return (GeometryCache::instance()->contains(key) ||
          CGALCache::instance()->contains(key));
}

shared_ptr<const Geometry> GeometryEvaluator::smartCacheGet(const AbstractNode& node, bool preferNef)
{
  const std::string& key = this->tree.getIdString(node);
  shared_ptr<const Geometry> geom;
  bool hasgeom = GeometryCache::instance()->contains(key);
  bool hascgal = CGALCache::instance()->contains(key);
  if (hascgal && (preferNef || !hasgeom)) geom = CGALCache::instance()->get(key);
  else if (hasgeom) geom = GeometryCache::instance()->get(key);
  return geom;
}

/*!
   Returns a list of 3D Geometry children of the given node.
   May return empty geometries, but not nullptr objects
 */
Geometry::Geometries GeometryEvaluator::collectChildren3D(const AbstractNode& node)
{
  Geometry::Geometries children;
  for (const auto& item : this->visitedchildren[node.index()]) {
    auto& chnode = item.first;
    const shared_ptr<const Geometry>& chgeom = item.second;
    if (chnode->modinst->isBackground()) continue;

    // NB! We insert into the cache here to ensure that all children of
    // a node is a valid object. If we inserted as we created them, the
    // cache could have been modified before we reach this point due to a large
    // sibling object.
    smartCacheInsert(*chnode, chgeom);

    if (chgeom && chgeom->getDimension() == 2) {
      LOG(message_group::Warning, item.first->modinst->location(), this->tree.getDocumentPath(), "Ignoring 2D child object for 3D operation");
      children.push_back(std::make_pair(item.first, nullptr)); // replace 2D geometry with empty geometry
    } else {
      // Add children if geometry is 3D OR null/empty
      children.push_back(item);
    }
  }
  return children;
}
/*!

 */
Polygon2d *GeometryEvaluator::applyToChildren2D(const AbstractNode& node, OpenSCADOperator op)
{
  node.progress_report();
  if (op == OpenSCADOperator::MINKOWSKI) {
    return applyMinkowski2D(node);
  } else if (op == OpenSCADOperator::HULL) {
    return applyHull2D(node);
  } else if (op == OpenSCADOperator::FILL) {
    return applyFill2D(node);
  }

  std::vector<const Polygon2d *> children = collectChildren2D(node);

  if (children.empty()) {
    return nullptr;
  }

  if (children.size() == 1) {
    if (children[0]) {
      return new Polygon2d(*children[0]); // Copy
    } else {
      return nullptr;
    }
  }

  ClipperLib::ClipType clipType;
  switch (op) {
  case OpenSCADOperator::UNION:
    clipType = ClipperLib::ctUnion;
    break;
  case OpenSCADOperator::INTERSECTION:
    clipType = ClipperLib::ctIntersection;
    break;
  case OpenSCADOperator::DIFFERENCE:
    clipType = ClipperLib::ctDifference;
    break;
  default:
    LOG(message_group::Error, Location::NONE, "", "Unknown boolean operation %1$d", int(op));
    return nullptr;
    break;
  }

  return ClipperUtils::apply(children, clipType);
}

/*!
   Adds ourself to our parent's list of traversed children.
   Call this for _every_ node which affects output during traversal.
   Usually, this should be called from the postfix stage, but for some nodes,
   we defer traversal letting other components (e.g. CGAL) render the subgraph,
   and we'll then call this from prefix and prune further traversal.

   The added geometry can be nullptr if it wasn't possible to evaluate it.
 */
void GeometryEvaluator::addToParent(const State& state,
                                    const AbstractNode& node,
                                    const shared_ptr<const Geometry>& geom)
{
  this->visitedchildren.erase(node.index());
  if (state.parent()) {
    this->visitedchildren[state.parent()->index()].push_back(std::make_pair(node.shared_from_this(), geom));
  } else {
    // Root node
    this->root = geom;
    assert(this->visitedchildren.empty());
  }
}

/*!
   Custom nodes are handled here => implicit union
 */
Response GeometryEvaluator::visit(State& state, const AbstractNode& node)
{
  if (state.isPrefix()) {
    if (isSmartCached(node)) return Response::PruneTraversal;
    state.setPreferNef(true); // Improve quality of CSG by avoiding conversion loss
  }
  if (state.isPostfix()) {
    shared_ptr<const Geometry> geom;
    if (!isSmartCached(node)) {
      geom = applyToChildren(node, OpenSCADOperator::UNION).constptr();
    } else {
      geom = smartCacheGet(node, state.preferNef());
    }
    addToParent(state, node, geom);
    node.progress_report();
  }
  return Response::ContinueTraversal;
}

/*!
   Pass children to parent without touching them. Used by e.g. for loops
 */
Response GeometryEvaluator::visit(State& state, const ListNode& node)
{
  if (state.parent()) {
    if (state.isPrefix() && node.modinst->isBackground()) {
      if (node.modinst->isBackground()) state.setBackground(true);
      return Response::PruneTraversal;
    }
    if (state.isPostfix()) {
      unsigned int dim = 0;
      for (const auto& item : this->visitedchildren[node.index()]) {
        if (!isValidDim(item, dim)) break;
        auto& chnode = item.first;
        const shared_ptr<const Geometry>& chgeom = item.second;
        addToParent(state, *chnode, chgeom);
      }
      this->visitedchildren.erase(node.index());
    }
    return Response::ContinueTraversal;
  } else {
    // Handle when a ListNode is given root modifier
    return lazyEvaluateRootNode(state, node);
  }
}

/*!
 */
Response GeometryEvaluator::visit(State& state, const GroupNode& node)
{
  return visit(state, (const AbstractNode&)node);
}

Response GeometryEvaluator::lazyEvaluateRootNode(State& state, const AbstractNode& node) {
  if (state.isPrefix()) {
    if (node.modinst->isBackground()) {
      state.setBackground(true);
      return Response::PruneTraversal;
    }
    if (isSmartCached(node)) {
      return Response::PruneTraversal;
    }
  }
  if (state.isPostfix()) {
    shared_ptr<const Geometry> geom;

    unsigned int dim = 0;
    GeometryList::Geometries geometries;
    for (const auto& item : this->visitedchildren[node.index()]) {
      if (!isValidDim(item, dim)) break;
      auto& chnode = item.first;
      const shared_ptr<const Geometry>& chgeom = item.second;
      if (chnode->modinst->isBackground()) continue;
      // NB! We insert into the cache here to ensure that all children of
      // a node is a valid object. If we inserted as we created them, the
      // cache could have been modified before we reach this point due to a large
      // sibling object.
      smartCacheInsert(*chnode, chgeom);
      // Only use valid geometries
      if (chgeom && !chgeom->isEmpty()) geometries.push_back(item);
    }
    if (geometries.size() == 1) geom = geometries.front().second;
    else if (geometries.size() > 1) geom.reset(new GeometryList(geometries));

    this->root = geom;
  }
  return Response::ContinueTraversal;
}

/*!
   Root nodes are handled specially; they will flatten any child group
   nodes to avoid doing an implicit top-level union.

   NB! This is likely a temporary measure until a better implementation of
   group nodes is in place.
 */
Response GeometryEvaluator::visit(State& state, const RootNode& node)
{
  // If we didn't enable lazy unions, just union the top-level objects
  if (!Feature::ExperimentalLazyUnion.is_enabled()) {
    return visit(state, (const GroupNode&)node);
  }
  return lazyEvaluateRootNode(state, node);
}

Response GeometryEvaluator::visit(State& state, const OffsetNode& node)
{
  if (state.isPrefix() && isSmartCached(node)) return Response::PruneTraversal;
  if (state.isPostfix()) {
    shared_ptr<const Geometry> geom;
    if (!isSmartCached(node)) {
      const Geometry *geometry = applyToChildren2D(node, OpenSCADOperator::UNION);
      if (geometry) {
        const auto *polygon = dynamic_cast<const Polygon2d *>(geometry);
        // ClipperLib documentation: The formula for the number of steps in a full
        // circular arc is ... Pi / acos(1 - arc_tolerance / abs(delta))
        double n = Calc::get_fragments_from_r(std::abs(node.delta), node.fn, node.fs, node.fa);
        double arc_tolerance = std::abs(node.delta) * (1 - cos_degrees(180 / n));
        const Polygon2d *result = ClipperUtils::applyOffset(*polygon, node.delta, node.join_type, node.miter_limit, arc_tolerance);
        assert(result);
        geom.reset(result);
        delete geometry;
      }
    } else {
      geom = smartCacheGet(node, false);
    }
    addToParent(state, node, geom);
    node.progress_report();
  }
  return Response::ContinueTraversal;
}

/*!
   RenderNodes just pass on convexity
 */
Response GeometryEvaluator::visit(State& state, const RenderNode& node)
{
  if (state.isPrefix()) {
    if (isSmartCached(node)) return Response::PruneTraversal;
    state.setPreferNef(true); // Improve quality of CSG by avoiding conversion loss
  }
  if (state.isPostfix()) {
    shared_ptr<const Geometry> geom;
    if (!isSmartCached(node)) {
      ResultObject res = applyToChildren(node, OpenSCADOperator::UNION);
      auto mutableGeom = res.asMutableGeometry();
      if (mutableGeom) mutableGeom->setConvexity(node.convexity);
      geom = mutableGeom;
    } else {
      geom = smartCacheGet(node, state.preferNef());
    }
    node.progress_report();
    addToParent(state, node, geom);
  }
  return Response::ContinueTraversal;
}

/*!
   Leaf nodes can create their own geometry, so let them do that

   input: None
   output: PolySet or Polygon2d
 */
Response GeometryEvaluator::visit(State& state, const LeafNode& node)
{
  if (state.isPrefix()) {
    shared_ptr<const Geometry> geom;
    if (!isSmartCached(node)) {
      const Geometry *geometry = node.createGeometry();
      assert(geometry);
      if (const auto *polygon = dynamic_cast<const Polygon2d *>(geometry)) {
        if (!polygon->isSanitized()) {
          Polygon2d *p = ClipperUtils::sanitize(*polygon);
          delete geometry;
          geometry = p;
        }
      }
      geom.reset(geometry);
    } else geom = smartCacheGet(node, state.preferNef());
    addToParent(state, node, geom);
    node.progress_report();
  }
  return Response::PruneTraversal;
}

Response GeometryEvaluator::visit(State& state, const TextNode& node)
{
  if (state.isPrefix()) {
    shared_ptr<const Geometry> geom;
    if (!isSmartCached(node)) {
      std::vector<const Geometry *> geometrylist = node.createGeometryList();
      std::vector<const Polygon2d *> polygonlist;
      for (const auto& geometry : geometrylist) {
        const auto *polygon = dynamic_cast<const Polygon2d *>(geometry);
        assert(polygon);
        polygonlist.push_back(polygon);
      }
      geom.reset(ClipperUtils::apply(polygonlist, ClipperLib::ctUnion));
    } else geom = GeometryCache::instance()->get(this->tree.getIdString(node));
    addToParent(state, node, geom);
    node.progress_report();
  }
  return Response::PruneTraversal;
}


/*!
   input: List of 2D or 3D objects (not mixed)
   output: Polygon2d or 3D PolySet
   operation:
    o Perform csg op on children
 */
Response GeometryEvaluator::visit(State& state, const CsgOpNode& node)
{
  if (state.isPrefix()) {
    if (isSmartCached(node)) return Response::PruneTraversal;
    state.setPreferNef(true); // Improve quality of CSG by avoiding conversion loss
  }
  if (state.isPostfix()) {
    shared_ptr<const Geometry> geom;
    if (!isSmartCached(node)) {
      geom = applyToChildren(node, node.type).constptr();
    } else {
      geom = smartCacheGet(node, state.preferNef());
    }
    addToParent(state, node, geom);
    node.progress_report();
  }
  return Response::ContinueTraversal;
}

/*!
   input: List of 2D or 3D objects (not mixed)
   output: Polygon2d or 3D PolySet
   operation:
    o Union all children
    o Perform transform
 */
Response GeometryEvaluator::visit(State& state, const TransformNode& node)
{
  if (state.isPrefix() && isSmartCached(node)) return Response::PruneTraversal;
  if (state.isPostfix()) {
    shared_ptr<const Geometry> geom;
    if (!isSmartCached(node)) {
      if (matrix_contains_infinity(node.matrix) || matrix_contains_nan(node.matrix)) {
        // due to the way parse/eval works we can't currently distinguish between NaN and Inf
        LOG(message_group::Warning, node.modinst->location(), this->tree.getDocumentPath(), "Transformation matrix contains Not-a-Number and/or Infinity - removing object.");
      } else {
        // First union all children
        ResultObject res = applyToChildren(node, OpenSCADOperator::UNION);
        if ((geom = res.constptr())) {
          if (geom->getDimension() == 2) {
            shared_ptr<const Polygon2d> polygons = dynamic_pointer_cast<const Polygon2d>(geom);
            assert(polygons);

            // If we got a const object, make a copy
            shared_ptr<Polygon2d> newpoly;
            if (res.isConst()) newpoly.reset(new Polygon2d(*polygons));
            else newpoly = dynamic_pointer_cast<Polygon2d>(res.ptr());

            Transform2d mat2;
            mat2.matrix() <<
              node.matrix(0, 0), node.matrix(0, 1), node.matrix(0, 3),
              node.matrix(1, 0), node.matrix(1, 1), node.matrix(1, 3),
              node.matrix(3, 0), node.matrix(3, 1), node.matrix(3, 3);
            newpoly->transform(mat2);
            // A 2D transformation may flip the winding order of a polygon.
            // If that happens with a sanitized polygon, we need to reverse
            // the winding order for it to be correct.
            if (newpoly->isSanitized() && mat2.matrix().determinant() <= 0) {
              geom.reset(ClipperUtils::sanitize(*newpoly));
            }
          } else if (geom->getDimension() == 3) {
            auto mutableGeom = res.asMutableGeometry();
            if (mutableGeom) mutableGeom->transform(node.matrix);
            geom = mutableGeom;
          }
        }
      }
    } else {
      geom = smartCacheGet(node, state.preferNef());
    }
    addToParent(state, node, geom);
    node.progress_report();
  }
  return Response::ContinueTraversal;
}

static void translate_PolySet(PolySet& ps, const Vector3d& translation)
{
  for (auto& p : ps.polygons) {
    for (auto& v : p) {
      v += translation;
    }
  }
}

/*
   Compare Euclidean length of vectors
   Return:
    -1 : if v1  < v2
     0 : if v1 ~= v2 (approximation to compoensate for floating point precision)
     1 : if v1  > v2
 */
int sgn_vdiff(const Vector2d& v1, const Vector2d& v2) {
  constexpr double ratio_threshold = 1e5; // 10ppm difference
  double l1 = v1.norm();
  double l2 = v2.norm();
  // Compare the average and difference, to be independent of geometry scale.
  // If the difference is within ratio_threshold of the avg, treat as equal.
  double scale = (l1 + l2);
  double diff = 2 * std::fabs(l1 - l2) * ratio_threshold;
  return diff > scale ? (l1 < l2 ? -1 : 1) : 0;
}

/*
   Enable/Disable experimental 4-way split quads for linear_extrude, with added midpoint.
   These look very nice when(and only when) diagonals are near equal.
   This typically happens when an edge is colinear with the origin.
 */
//#define LINEXT_4WAY

/*
   Attempt to triangulate quads in an ideal way.
   Each quad is composed of two adjacent outline vertices: (prev1, curr1)
   and their corresponding transformed points one step up: (prev2, curr2).
   Quads are triangulated across the shorter of the two diagonals, which works well in most cases.
   However, when diagonals are equal length, decision may flip depending on other factors.
 */
static void add_slice(PolySet *ps, const Polygon2d& poly,
                      double rot1, double rot2,
                      double h1, double h2,
                      const Vector2d& scale1,
                      const Vector2d& scale2)
{
  Eigen::Affine2d trans1(Eigen::Scaling(scale1) * Eigen::Affine2d(rotate_degrees(-rot1)));
  Eigen::Affine2d trans2(Eigen::Scaling(scale2) * Eigen::Affine2d(rotate_degrees(-rot2)));
#ifdef LINEXT_4WAY
  Eigen::Affine2d trans_mid(Eigen::Scaling((scale1 + scale2) / 2) * Eigen::Affine2d(rotate_degrees(-(rot1 + rot2) / 2)));
  bool is_straight = rot1 == rot2 && scale1[0] == scale1[1] && scale2[0] == scale2[1];
#endif
  bool any_zero = scale2[0] == 0 || scale2[1] == 0;
  bool any_non_zero = scale2[0] != 0 || scale2[1] != 0;
  // Not likely to matter, but when no twist (rot2 == rot1),
  // setting back_twist true helps keep diagonals same as previous builds.
  bool back_twist = rot2 <= rot1;

  for (const auto& o : poly.outlines()) {
    Vector2d prev1 = trans1 * o.vertices[0];
    Vector2d prev2 = trans2 * o.vertices[0];

    // For equal length diagonals, flip selected choice depending on direction of twist and
    // whether the outline is negative (eg circle hole inside a larger circle).
    // This was tested against circles with a single point touching the origin,
    // and extruded with twist.  Diagonal choice determined by whichever option
    // matched the direction of diagonal for neighboring edges (which did not exhibit "equal" diagonals).
    bool flip = ((!o.positive) xor (back_twist));

    for (size_t i = 1; i <= o.vertices.size(); ++i) {
      Vector2d curr1 = trans1 * o.vertices[i % o.vertices.size()];
      Vector2d curr2 = trans2 * o.vertices[i % o.vertices.size()];

      int diff_sign = sgn_vdiff(prev1 - curr2, curr1 - prev2);
      bool splitfirst = diff_sign == -1 || (diff_sign == 0 && !flip);

#ifdef LINEXT_4WAY
      // Diagonals should be equal whenever an edge is co-linear with the origin (edge itself need not touch it)
      if (!is_straight && diff_sign == 0) {
        // Split into 4 triangles, with an added midpoint.
        //Vector2d mid_prev = trans3 * (prev1 +curr1+curr2)/4;
        Vector2d mid = trans_mid * (o.vertices[(i - 1) % o.vertices.size()] + o.vertices[i % o.vertices.size()]) / 2;
        double h_mid = (h1 + h2) / 2;
        ps->append_poly();
        ps->insert_vertex(prev1[0], prev1[1], h1);
        ps->insert_vertex(mid[0],   mid[1], h_mid);
        ps->insert_vertex(curr1[0], curr1[1], h1);
        ps->append_poly();
        ps->insert_vertex(curr1[0], curr1[1], h1);
        ps->insert_vertex(mid[0],   mid[1], h_mid);
        ps->insert_vertex(curr2[0], curr2[1], h2);
        ps->append_poly();
        ps->insert_vertex(curr2[0], curr2[1], h2);
        ps->insert_vertex(mid[0],   mid[1], h_mid);
        ps->insert_vertex(prev2[0], prev2[1], h2);
        ps->append_poly();
        ps->insert_vertex(prev2[0], prev2[1], h2);
        ps->insert_vertex(mid[0],   mid[1], h_mid);
        ps->insert_vertex(prev1[0], prev1[1], h1);
      } else
#endif // ifdef LINEXT_4WAY
      // Split along shortest diagonal,
      // unless at top for a 0-scaled axis (which can create 0 thickness "ears")
      if (splitfirst xor any_zero) {
        ps->append_poly();
        ps->insert_vertex(prev1[0], prev1[1], h1);
        ps->insert_vertex(curr2[0], curr2[1], h2);
        ps->insert_vertex(curr1[0], curr1[1], h1);
        if (!any_zero || (any_non_zero && prev2 != curr2)) {
          ps->append_poly();
          ps->insert_vertex(curr2[0], curr2[1], h2);
          ps->insert_vertex(prev1[0], prev1[1], h1);
          ps->insert_vertex(prev2[0], prev2[1], h2);
        }
      } else {
        ps->append_poly();
        ps->insert_vertex(prev1[0], prev1[1], h1);
        ps->insert_vertex(prev2[0], prev2[1], h2);
        ps->insert_vertex(curr1[0], curr1[1], h1);
        if (!any_zero || (any_non_zero && prev2 != curr2)) {
          ps->append_poly();
          ps->insert_vertex(prev2[0], prev2[1], h2);
          ps->insert_vertex(curr2[0], curr2[1], h2);
          ps->insert_vertex(curr1[0], curr1[1], h1);
        }
      }
      prev1 = curr1;
      prev2 = curr2;
    }
  }
}

// Insert vertices for segments interpolated between v0 and v1.
// The last vertex (t==1) is not added here to avoid duplicate vertices,
// since it will be the first vertex of the *next* edge.
static void add_segmented_edge(Outline2d& o, const Vector2d& v0, const Vector2d& v1, unsigned int edge_segments) {
  for (unsigned int j = 0; j < edge_segments; ++j) {
    double t = static_cast<double>(j) / edge_segments;
    o.vertices.push_back((1 - t) * v0 + t * v1);
  }
}

// For each edge in original outline, find its max length over all slice transforms,
// and divide into segments no longer than fs.
static Outline2d splitOutlineByFs(
  const Outline2d& o,
  const double twist, const double scale_x, const double scale_y,
  const double fs, unsigned int slices)
{
  const auto sz = o.vertices.size();

  Vector2d v0 = o.vertices[0];
  Outline2d o2;
  o2.positive = o.positive;

  // non-uniform scaling requires iterating over each slice transform
  // to find maximum length of a given edge.
  if (scale_x != scale_y) {
    for (size_t i = 1; i <= sz; ++i) {
      Vector2d v1 = o.vertices[i % sz];
      double max_edgelen = 0.0; // max length for single edge over all transformed slices
      for (unsigned int j = 0; j <= slices; j++) {
        double t = static_cast<double>(j) / slices;
        Vector2d scale(Calc::lerp(1, scale_x, t), Calc::lerp(1, scale_y, t));
        double rot = twist * t;
        Eigen::Affine2d trans(Eigen::Scaling(scale) * Eigen::Affine2d(rotate_degrees(-rot)));
        double edgelen = (trans * v1 - trans * v0).norm();
        max_edgelen = std::max(max_edgelen, edgelen);
      }
      auto edge_segments = static_cast<unsigned int>(std::ceil(max_edgelen / fs));
      add_segmented_edge(o2, v0, v1, edge_segments);
      v0 = v1;
    }
  } else { // uniform scaling
    double max_scale = std::max(scale_x, 1.0);
    for (size_t i = 1; i <= sz; ++i) {
      Vector2d v1 = o.vertices[i % sz];
      unsigned int edge_segments = static_cast<unsigned int>(std::ceil((v1 - v0).norm() * max_scale / fs));
      add_segmented_edge(o2, v0, v1, edge_segments);
      v0 = v1;
    }
  }
  return o2;
}

// While total outline segments < fn, increment segment_count for edge with largest
// (max_edge_length / segment_count).
static Outline2d splitOutlineByFn(
  const Outline2d& o,
  const double twist, const double scale_x, const double scale_y,
  const double fn, unsigned int slices)
{

  struct segment_tracker {
    size_t edge_index;
    double max_edgelen;
    unsigned int segment_count{1u};
    segment_tracker(size_t i, double len) : edge_index(i), max_edgelen(len) { }
    // metric for comparison: average between (max segment length, and max segment length after split)
    [[nodiscard]] double metric() const { return max_edgelen / (segment_count + 0.5); }
    bool operator<(const segment_tracker& rhs) const { return this->metric() < rhs.metric();  }
    [[nodiscard]] bool close_match(const segment_tracker& other) const {
      // Edges are grouped when metrics match by at least 99.9%
      constexpr double APPROX_EQ_RATIO = 0.999;
      double l1 = this->metric(), l2 = other.metric();
      return std::min(l1, l2) / std::max(l1, l2) >= APPROX_EQ_RATIO;
    }
  };

  const auto sz = o.vertices.size();
  std::vector<unsigned int> segment_counts(sz, 1);
  std::priority_queue<segment_tracker, std::vector<segment_tracker>> q;

  Vector2d v0 = o.vertices[0];
  // non-uniform scaling requires iterating over each slice transform
  // to find maximum length of a given edge.
  if (scale_x != scale_y) {
    for (size_t i = 1; i <= sz; ++i) {
      Vector2d v1 = o.vertices[i % sz];
      double max_edgelen = 0.0; // max length for single edge over all transformed slices
      for (unsigned int j = 0; j <= slices; j++) {
        double t = static_cast<double>(j) / slices;
        Vector2d scale(Calc::lerp(1, scale_x, t), Calc::lerp(1, scale_y, t));
        double rot = twist * t;
        Eigen::Affine2d trans(Eigen::Scaling(scale) * Eigen::Affine2d(rotate_degrees(-rot)));
        double edgelen = (trans * v1 - trans * v0).norm();
        max_edgelen = std::max(max_edgelen, edgelen);
      }
      q.emplace(i - 1, max_edgelen);
      v0 = v1;
    }
  } else { // uniform scaling
    double max_scale = std::max(scale_x, 1.0);
    for (size_t i = 1; i <= sz; ++i) {
      Vector2d v1 = o.vertices[i % sz];
      double max_edgelen = (v1 - v0).norm() * max_scale;
      q.emplace(i - 1, max_edgelen);
      v0 = v1;
    }
  }

  std::vector<segment_tracker> tmp_q;
  // Process priority_queue until number of segments is reached.
  size_t seg_total = sz;
  while (seg_total < fn) {
    auto current = q.top();

    // Group similar length segmented edges to keep result roughly symmetrical.
    while (!q.empty() && (tmp_q.empty() || current.close_match(tmp_q.front()))) {
      q.pop();
      tmp_q.push_back(current);
      current = q.top();
    }

    if (seg_total + tmp_q.size() <= fn) {
      while (!tmp_q.empty()) {
        current = tmp_q.back();
        tmp_q.pop_back();
        ++current.segment_count;
        ++segment_counts[current.edge_index];
        ++seg_total;
        q.push(current);
      }
    } else {
      // fn too low to segment last group, push back onto queue without change.
      while (!tmp_q.empty()) {
        current = tmp_q.back();
        tmp_q.pop_back();
        q.push(current);
      }
      break;
    }
  }

  // Create final segmented edges.
  Outline2d o2;
  o2.positive = o.positive;
  v0 = o.vertices[0];
  for (size_t i = 1; i <= sz; ++i) {
    Vector2d v1 = o.vertices[i % sz];
    add_segmented_edge(o2, v0, v1, segment_counts[i - 1]);
    v0 = v1;
  }

  assert(o2.vertices.size() <= fn);
  return o2;
}

<<<<<<< HEAD
Outline2d alterprofile(Outline2d profile,double scalex, double scaley, double origin_x, double origin_y,double rot)
=======
static Outline2d alterprofile(Outline2d profile,double scalex, double scaley, double origin_x, double origin_y,double rot)
>>>>>>> 87c5fbcf
{
	Outline2d result;
	double ang=rot*3.14/180.0;
	double c=cos(ang);
	double s=sin(ang);
	int n=profile.vertices.size();
	for(int i=0;i<n;i++) {
<<<<<<< HEAD
		double x=profile.vertices[i][0]-origin_x;
		double y=profile.vertices[i][1]-origin_y;
		double xr = scalex*(x*c - y*s)+origin_x;
		double yr = scaley*(y*c + x*s)+origin_y;
=======
		double x=(profile.vertices[i][0]-origin_x)*scalex;
		double y=(profile.vertices[i][1]-origin_y)*scaley;
		double xr = (x*c - y*s)+origin_x;
		double yr = (y*c + x*s)+origin_y;
>>>>>>> 87c5fbcf
		result.vertices.push_back(Vector2d(xr,yr));
	}
	return result;
}
<<<<<<< HEAD

void  append_linear_vertex(PolySet *ps,const Outline2d *face, int index, double h)
{
	ps->append_vertex(
			face->vertices[index][0],
			face->vertices[index][1],
			h);
}

void  append_rotary_vertex(PolySet *ps,const Outline2d *face, int index, double ang)
{
	double a=ang*M_PI / 180.0;
	ps->append_vertex(
			face->vertices[index][0]*cos(a),
			face->vertices[index][0]*sin(a),
			face->vertices[index][1]);
}

=======
>>>>>>> 87c5fbcf
void calculate_path_dirs(Vector3d prevpt, Vector3d curpt,Vector3d nextpt,Vector3d vec_x_last, Vector3d vec_y_last, Vector3d *vec_x, Vector3d *vec_y) {
	Vector3d diff1,diff2;
	diff1 = curpt - prevpt;
	diff2 = nextpt - curpt;
	double xfac=1.0,yfac=1.0,beta, beta2;

	if(diff1.norm() > 0.001) diff1.normalize();
	if(diff2.norm() > 0.001) diff2.normalize();
	Vector3d diff=diff1+diff2;

	if(diff.norm() < 0.001) {
		printf("User Error!\n");
		return ;
	} 
	if(vec_y_last.norm() < 0.001)  { // Needed in first step only
		vec_y_last = diff2.cross(vec_x_last);
		if(vec_y_last.norm() < 0.001) { vec_x_last[0]=1; vec_x_last[1]=0; vec_x_last[2]=0; vec_y_last = diff.cross(vec_x_last); }
		if(vec_y_last.norm() < 0.001) { vec_x_last[0]=0; vec_x_last[1]=1; vec_x_last[2]=0; vec_y_last = diff.cross(vec_x_last); }
		if(vec_y_last.norm() < 0.001) { vec_x_last[0]=0; vec_x_last[1]=0; vec_x_last[2]=1; vec_y_last = diff.cross(vec_x_last); }
	} else {
		// make vec_last normal to diff1
		Vector3d xn= vec_y_last.cross(diff1).normalized();
		Vector3d yn= diff1.cross(vec_x_last).normalized();

		// now fix the angle between xn and yn
		Vector3d vec_xy_ = (xn + yn).normalized();
		Vector3d vec_xy = vec_xy_.cross(diff1).normalized();
		vec_x_last = (vec_xy_ + vec_xy).normalized();
		vec_y_last = diff1.cross(xn).normalized();
	}

	diff=(diff1+diff2).normalized();

	*vec_y = diff.cross(vec_x_last);
	if(vec_y->norm() < 0.001) { vec_x_last[0]=1; vec_x_last[1]=0; vec_x_last[2]=0; *vec_y = diff.cross(vec_x_last); }
	if(vec_y->norm() < 0.001) { vec_x_last[0]=0; vec_x_last[1]=1; vec_x_last[2]=0; *vec_y = diff.cross(vec_x_last); }
	if(vec_y->norm() < 0.001) { vec_x_last[0]=0; vec_x_last[1]=0; vec_x_last[2]=1; *vec_y = diff.cross(vec_x_last); }
	vec_y->normalize(); 

	*vec_x = vec_y_last.cross(diff);
	if(vec_x->norm() < 0.001) { vec_y_last[0]=1; vec_y_last[1]=0; vec_y_last[2]=0; *vec_x = vec_y_last.cross(diff); }
	if(vec_x->norm() < 0.001) { vec_y_last[0]=0; vec_y_last[1]=1; vec_y_last[2]=0; *vec_x = vec_y_last.cross(diff); }
	if(vec_x->norm() < 0.001) { vec_y_last[0]=0; vec_y_last[1]=0; vec_y_last[2]=1; *vec_x = vec_y_last.cross(diff); }
	vec_x->normalize(); 

	if(diff1.norm() > 0.001 && diff2.norm() > 0.001) {
		beta = (*vec_x).dot(diff1); 
		xfac=sqrt(1-beta*beta);
		beta = (*vec_y).dot(diff1);
		yfac=sqrt(1-beta*beta);

	}
	(*vec_x) /= xfac;
	(*vec_y) /= yfac;
<<<<<<< HEAD

=======
>>>>>>> 87c5fbcf
}

std::vector<Vector3d> calculate_path_profile(Vector3d *vec_x, Vector3d *vec_y,Vector3d curpt, const std::vector<Vector2d> &profile) {

	std::vector<Vector3d> result;
	for(int i=0;i<profile.size();i++) {
		result.push_back( Vector3d(
			curpt[0]+(*vec_x)[0]*profile[i][0]+(*vec_y)[0]*profile[i][1],
			curpt[1]+(*vec_x)[1]*profile[i][0]+(*vec_y)[1]*profile[i][1],
			curpt[2]+(*vec_x)[2]*profile[i][0]+(*vec_y)[2]*profile[i][1]
				));
	}
	return result;
}

/*!
   Input to extrude should be sanitized. This means non-intersecting, correct winding order
   etc., the input coming from a library like Clipper.
 */
static Geometry *extrudePolygon(const LinearExtrudeNode& node, const Polygon2d& poly)
{
  bool non_linear = node.twist != 0 || node.scale_x != node.scale_y;
  boost::tribool isConvex{poly.is_convex()};
  // Twist or non-uniform scale makes convex polygons into unknown polyhedrons
  if (isConvex && non_linear) isConvex = unknown;
  auto *ps = new PolySet(3, isConvex);
  ps->setConvexity(node.convexity);
  if (node.height <= 0) return ps;

  size_t slices;
  if (node.has_slices) {
    slices = node.slices;
  } else if (node.has_twist) {
    double max_r1_sqr = 0; // r1 is before scaling
    Vector2d scale(node.scale_x, node.scale_y);
    for (const auto& o : poly.outlines())
      for (const auto& v : o.vertices)
        max_r1_sqr = fmax(max_r1_sqr, v.squaredNorm());
    // Calculate Helical curve length for Twist with no Scaling
    if (node.scale_x == 1.0 && node.scale_y == 1.0) {
      slices = (unsigned int)Calc::get_helix_slices(max_r1_sqr, node.height, node.twist, node.fn, node.fs, node.fa);
    } else if (node.scale_x != node.scale_y) {  // non uniform scaling with twist using max slices from twist and non uniform scale
      double max_delta_sqr = 0; // delta from before/after scaling
      Vector2d scale(node.scale_x, node.scale_y);
      for (const auto& o : poly.outlines()) {
        for (const auto& v : o.vertices) {
          max_delta_sqr = fmax(max_delta_sqr, (v - v.cwiseProduct(scale)).squaredNorm());
        }
      }
      size_t slicesNonUniScale;
      size_t slicesTwist;
      slicesNonUniScale = (unsigned int)Calc::get_diagonal_slices(max_delta_sqr, node.height, node.fn, node.fs);
      slicesTwist = (unsigned int)Calc::get_helix_slices(max_r1_sqr, node.height, node.twist, node.fn, node.fs, node.fa);
      slices = std::max(slicesNonUniScale, slicesTwist);
    } else { // uniform scaling with twist, use conical helix calculation
      slices = (unsigned int)Calc::get_conical_helix_slices(max_r1_sqr, node.height, node.twist, node.scale_x, node.fn, node.fs, node.fa);
    }
  } else if (node.scale_x != node.scale_y) {
    // Non uniform scaling, w/o twist
    double max_delta_sqr = 0; // delta from before/after scaling
    Vector2d scale(node.scale_x, node.scale_y);
    for (const auto& o : poly.outlines()) {
      for (const auto& v : o.vertices) {
        max_delta_sqr = fmax(max_delta_sqr, (v - v.cwiseProduct(scale)).squaredNorm());
      }
    }
    slices = Calc::get_diagonal_slices(max_delta_sqr, node.height, node.fn, node.fs);
  } else {
    // uniform or [1,1] scaling w/o twist needs only one slice
    slices = 1;
  }

  // Calculate outline segments if appropriate.
  Polygon2d seg_poly;
  bool is_segmented = false;
  if (node.has_segments) {
    // Set segments = 0 to disable
    if (node.segments > 0) {
      for (const auto& o : poly.outlines()) {
        if (o.vertices.size() >= node.segments) {
          seg_poly.addOutline(o);
        } else {
          seg_poly.addOutline(splitOutlineByFn(o, node.twist, node.scale_x, node.scale_y, node.segments, slices));
        }
      }
      is_segmented = true;
    }
  } else if (non_linear) {
    if (node.fn > 0.0) {
      for (const auto& o : poly.outlines()) {
        if (o.vertices.size() >= node.fn) {
          seg_poly.addOutline(o);
        } else {
          seg_poly.addOutline(splitOutlineByFn(o, node.twist, node.scale_x, node.scale_y, node.fn, slices));
        }
      }
    } else { // $fs and $fa based segmentation
      auto fa_segs = static_cast<unsigned int>(std::ceil(360.0 / node.fa));
      for (const auto& o : poly.outlines()) {
        if (o.vertices.size() >= fa_segs) {
          seg_poly.addOutline(o);
        } else {
          // try splitting by $fs, then check if $fa results in less segments
          auto fsOutline = splitOutlineByFs(o, node.twist, node.scale_x, node.scale_y, node.fs, slices);
          if (fsOutline.vertices.size() >= fa_segs) {
            seg_poly.addOutline(splitOutlineByFn(o, node.twist, node.scale_x, node.scale_y, fa_segs, slices));
          } else {
            seg_poly.addOutline(std::move(fsOutline));
          }
        }
      }
    }
    is_segmented = true;
  }

  const Polygon2d& polyref = is_segmented ? seg_poly : poly;

  double h1, h2;
  if (node.center) {
    h1 = -node.height / 2.0;
    h2 = +node.height / 2.0;
  } else {
    h1 = 0;
    h2 = node.height;
  }

#ifdef ENABLE_PYTHON  
  if(node.profile_func != NULL)
  {
	Outline2d lowerFace;
	Outline2d upperFace;
	double lower_h=h1, upper_h=h2;
	double lower_scalex=1.0, upper_scalex=1.0;
	double lower_scaley=1.0, upper_scaley=1.0;
	double lower_rot=0.0, upper_rot=0.0;

	// Add Bottom face
	lowerFace = alterprofile(python_getprofile(node.profile_func, 0),lower_scalex, lower_scaley,node.origin_x, node.origin_y, lower_rot);
	Polygon2d botface;
        botface.addOutline(lowerFace);
    	PolySet *ps_bot = botface.tessellate();
	translate_PolySet(*ps_bot, Vector3d(0, 0, lower_h));
  	for (auto& p : ps_bot->polygons) {
	    std::reverse(p.begin(), p.end());
	}
	ps->append(*ps_bot);
	delete ps_bot;
  	for (unsigned int i = 1; i <= slices; i++) {
		upper_h=i*node.height/slices;
    		upper_scalex = 1 - i * (1 - node.scale_x) / slices,
    		upper_scaley = 1 - i * (1 - node.scale_y) / slices,
		upper_rot=i*node.twist /slices;
		if(node.center) upper_h -= node.height/2;
		upperFace = alterprofile(python_getprofile(node.profile_func, upper_h), upper_scalex, upper_scaley , node.origin_x, node.origin_y, upper_rot);
		if(lowerFace.vertices.size() == upperFace.vertices.size()) {
			unsigned int n=lowerFace.vertices.size();
			for(unsigned int j=0;j<n;j++) {
				ps->append_poly();
				append_linear_vertex(ps,&lowerFace,(j+0)%n, lower_h);
				append_linear_vertex(ps,&lowerFace,(j+1)%n, lower_h);
				append_linear_vertex(ps,&upperFace,(j+1)%n, upper_h);

				ps->append_poly();
				append_linear_vertex(ps,&lowerFace,(j+0)%n, lower_h);
				append_linear_vertex(ps,&upperFace,(j+1)%n, upper_h);
				append_linear_vertex(ps,&upperFace,(j+0)%n, upper_h);
			}
		}

		lowerFace = upperFace;
		lower_h = upper_h;
		lower_scalex = upper_scalex;
		lower_scaley = upper_scaley;
		lower_rot = upper_rot;
	}
	// Add Top face
	Polygon2d topface;
        topface.addOutline(upperFace);
    	PolySet *ps_top = topface.tessellate();
	translate_PolySet(*ps_top, Vector3d(0, 0, upper_h));
	ps->append(*ps_top);
	delete ps_top;
  }
  else
#endif  
{
  // Create bottom face.
  PolySet *ps_bottom = polyref.tessellate(); // bottom
  // Flip vertex ordering for bottom polygon
  for (auto& p : ps_bottom->polygons) {
    std::reverse(p.begin(), p.end());
  }
  translate_PolySet(*ps_bottom, Vector3d(0, 0, h1));
  ps->append(*ps_bottom);
  delete ps_bottom;

  // Create slice sides.
  for (unsigned int j = 0; j < slices; j++) {
    double rot1 = node.twist * j / slices;
    double rot2 = node.twist * (j + 1) / slices;
    double height1 = h1 + (h2 - h1) * j / slices;
    double height2 = h1 + (h2 - h1) * (j + 1) / slices;
    Vector2d scale1(1 - (1 - node.scale_x) * j / slices,
                    1 - (1 - node.scale_y) * j / slices);
    Vector2d scale2(1 - (1 - node.scale_x) * (j + 1) / slices,
                    1 - (1 - node.scale_y) * (j + 1) / slices);
    add_slice(ps, polyref, rot1, rot2, height1, height2, scale1, scale2);
  }

  // Create top face.
  // If either scale components are 0, then top will be zero-area, so skip it.
  if (node.scale_x != 0 && node.scale_y != 0) {
    Polygon2d top_poly(polyref);
    Eigen::Affine2d trans(Eigen::Scaling(node.scale_x, node.scale_y) * Eigen::Affine2d(rotate_degrees(-node.twist)));
    top_poly.transform(trans);
    PolySet *ps_top = top_poly.tessellate();
    translate_PolySet(*ps_top, Vector3d(0, 0, h2));
    ps->append(*ps_top);
    delete ps_top;
  }
}
  return ps;
}

// TODO ctest
static Geometry *extrudePolygon(const PathExtrudeNode& node, const Polygon2d& poly)
{
  int i;
  auto *ps = new PolySet(3, true);
  ps->setConvexity(node.convexity);
  std::vector<Vector3d> path_os;
  std::vector<double> length_os;
  gboolean intersect=false;

  // Round the corners with radius
  int xdir_offset = 0; // offset in point list to apply the xdir
  std::vector<Vector3d> path_round; 
  int m = node.path.size();
  for(i=0;i<node.path.size();i++)
  {
	int draw_arcs=0;
	Vector3d diff1, diff2,center,arcpt;
	int secs;
	double ang;
	Vector3d cur=node.path[i].head<3>();
	double r=node.path[i][3];
	do
	{
		if(i == 0 && node.closed == 0) break;
		if(i == m-1 && node.closed == 0) break;

		Vector3d prev=node.path[(i+m-1)%m].head<3>();
		Vector3d next=node.path[(i+1)%m].head<3>();
		diff1=(prev-cur).normalized();
		diff2=(next-cur).normalized();
		Vector3d diff=(diff1+diff2).normalized();
	
		ang=acos(diff1.dot(-diff2));
		double arclen=ang*r;
		center=cur+(r/cos(ang/2.0))*diff;

		secs=node.fn;
		int secs_a,secs_s;
		secs_a=(int) ceil(180.0*ang/(M_PI*node.fa));
		if(secs_a > secs) secs=secs_a;

		secs_s=(int) ceil(arclen/node.fs);
		if(secs_s > secs) secs=secs_s;


		if(r == 0) break;
		if(secs  == 0)  break;
		draw_arcs=1;
	}
	while(false);
	if(draw_arcs) {
		draw_arcs=1;
		Vector3d diff1n=diff1.cross(diff2.cross(diff1)).normalized();
		for(int j=0;j<=secs;j++) {
			arcpt=center
				-diff1*r*sin(ang*j/(double) secs)
				-diff1n*r*cos(ang*j/(double) secs);
  			path_round.push_back(arcpt);
		}
		if(node.closed > 0 && i == 0) xdir_offset=secs; // user wants to apply xdir on this point
	} else path_round.push_back(cur);

  }

  // xdir_offset is claculated in in next step automatically
  //
  // Create oversampled path with fs. for streights
  path_os.push_back(path_round[xdir_offset]);
  length_os.push_back(0);
  m = path_round.size();
  int ifinal=node.closed?m:m-1;

  for(int i=1;i<=ifinal;i++) {
	  Vector3d prevPt = path_round[(i+xdir_offset-1)%m];
	  Vector3d curPt = path_round[(i+xdir_offset)%m];
	  Vector3d seg=curPt - prevPt;
	  double length_seg = seg.norm();
	  int split=ceil(length_seg/node.fs);
	  if(node.twist == 0 && node.scale_x == 1.0 && node.scale_y == 1.0
#ifdef ENABLE_PYTHON			  
			  && node.profile_func == NULL
#endif			  
			  ) split=1;
	  for(int j=1;j<=split;j++) {
		double ratio=(double)j/(double)split;
	  	path_os.push_back(prevPt+seg*ratio);
	  	length_os.push_back((i-1+(double)j/(double)split)/(double) (path_round.size()-1));
	  }
  }
  if(node.closed) { // let close do its last pt itself
	  path_os.pop_back();
	  length_os.pop_back();
  }

  Vector3d lastPt, curPt, nextPt;
  Vector3d vec_x_last(node.xdir_x,node.xdir_y,node.xdir_z);
  Vector3d vec_y_last(0,0,0);
  vec_x_last.normalize();

  // in case of custom profile,poly shall exactly have one dummy outline,will be replaced
  for(const Outline2d &profile2d: poly.outlines()) {
  
    std::vector<Vector3d> lastProfile;
    std::vector<Vector3d> startProfile; 
    unsigned int m=path_os.size();
    int mfinal=(node.closed == true)?m+1:m-1;
    for (unsigned int i = 0; i <= mfinal; i++) {
        std::vector<Vector3d> curProfile; 
	double cur_ang=node.twist *length_os[i];
	double cur_scalex=1.0+(node.scale_x-1.0)*length_os[i];
	double cur_scaley=1.0+(node.scale_y-1.0)*length_os[i];
	Outline2d profilemod;
	#ifdef ENABLE_PYTHON  
	if(node.profile_func != NULL)
	{
		Outline2d tmpx=python_getprofile(node.profile_func, length_os[i%m]);
        	profilemod = alterprofile(tmpx,cur_scalex,cur_scaley,node.origin_x, node.origin_y,cur_ang);
	}
	else
	#endif  
        profilemod = alterprofile(profile2d,cur_scalex,cur_scaley,node.origin_x, node.origin_y,cur_ang);

	unsigned int n=profilemod.vertices.size();
	curPt = path_os[i%m];
	if(i > 0) lastPt = path_os[(i-1)%m]; else lastPt = path_os[i%m]; 
	if(node.closed == true) {
		nextPt = path_os[(i+1)%m];
	} else {
		if(i < m-1 ) nextPt = path_os[(i+1)%m];  else  nextPt = path_os[i%m]; 
	}
  	Vector3d vec_x, vec_y;
	if(i != m+1) {
		calculate_path_dirs(lastPt, curPt,nextPt,vec_x_last, vec_y_last, &vec_x, &vec_y);
		curProfile = calculate_path_profile(&vec_x, &vec_y,curPt,  profilemod.vertices);
	} else 	curProfile = startProfile;
	if(i == 1 && node.closed == true) startProfile=curProfile;

	if((node.closed == false && i == 1) || ( i >= 2)){ // create ring
		// collision detection
		Vector3d vec_z_last = vec_x_last.cross(vec_y_last);
		// check that all new points are above old plane lastPt, vec_z_last
		for(unsigned int j=0;j<n;j++) {
			double dist=(curProfile[j]-lastPt).dot(vec_z_last);
			if(dist < 0) intersect=true;
		}
		
		for(unsigned int j=0;j<n;j++) {
			ps->append_poly();
			ps->append_vertex( lastProfile[(j+0)%n][0], lastProfile[(j+0)%n][1], lastProfile[(j+0)%n][2]);
			ps->append_vertex( lastProfile[(j+1)%n][0], lastProfile[(j+1)%n][1], lastProfile[(j+1)%n][2]);
			ps->append_vertex(  curProfile[(j+1)%n][0],  curProfile[(j+1)%n][1],  curProfile[(j+1)%n][2]);
			ps->append_poly();
			ps->append_vertex( lastProfile[(j+0)%n][0], lastProfile[(j+0)%n][1], lastProfile[(j+0)%n][2]);
			ps->append_vertex(  curProfile[(j+1)%n][0],  curProfile[(j+1)%n][1],  curProfile[(j+1)%n][2]);
			ps->append_vertex(  curProfile[(j+0)%n][0],  curProfile[(j+0)%n][1],  curProfile[(j+0)%n][2]);
		}
	}
       if(node.closed == false && (i == 0 || i == m-1)) {
		Polygon2d face_poly;
		face_poly.addOutline(profilemod);
		PolySet *ps_face = face_poly.tessellate(); 

		if(i == 0) {
			// Flip vertex ordering for bottom polygon
			for (Polygon & polygon : ps_face->polygons) {
				std::reverse(polygon.begin(), polygon.end());
			}
		}
		for (Polygon &p3d : ps_face -> polygons) {
			std::vector<Vector2d> p2d;
			for(int i=0;i<p3d.size();i++) 
				p2d.push_back(Vector2d(p3d[i][0],p3d[i][1]));
			p3d = calculate_path_profile(&vec_x, &vec_y,(i == 0)?curPt:nextPt,  p2d);
		}
		ps->append(*ps_face);
		delete ps_face;
	}

	vec_x_last = vec_x.normalized();
	vec_y_last = vec_y.normalized();
	
	lastProfile = curProfile;
    }

  }
  if(intersect == true && node.allow_intersect == false) {
	  ps->polygons.clear();

  }
  return ps;
}

static Geometry *extrudePolygon(const PathExtrudeNode& node, const Polygon2d& poly)
{
  int i;
  auto *ps = new PolySet(3, true);
  ps->setConvexity(node.convexity);
  std::vector<Vector3d> path_os;
  std::vector<double> length_os;
  gboolean intersect=false;

  // Round the corners with radius
  int xdir_offset = 0; // offset in point list to apply the xdir
  std::vector<Vector3d> path_round; 
  int m = node.path.size();
  for(i=0;i<node.path.size();i++)
  {
	int draw_arcs=0;
	Vector3d diff1, diff2,center,arcpt;
	int secs;
	double ang;
	Vector3d cur=node.path[i].head<3>();
	double r=node.path[i][3];
	do
	{
		if(i == 0 && node.closed == 0) break;
		if(i == m-1 && node.closed == 0) break;

		Vector3d prev=node.path[(i+m-1)%m].head<3>();
		Vector3d next=node.path[(i+1)%m].head<3>();
		diff1=(prev-cur).normalized();
		diff2=(next-cur).normalized();
		Vector3d diff=(diff1+diff2).normalized();
	
		ang=acos(diff1.dot(-diff2));
		double arclen=ang*r;
		center=cur+(r/cos(ang/2.0))*diff;

		secs=node.fn;
		int secs_a,secs_s;
		secs_a=(int) ceil(180.0*ang/(G_PI*node.fa));
		if(secs_a > secs) secs=secs_a;

		secs_s=(int) ceil(arclen/node.fs);
		if(secs_s > secs) secs=secs_s;


		if(r == 0) break;
		if(secs  == 0)  break;
		draw_arcs=1;
	}
	while(false);
	if(draw_arcs) {
		draw_arcs=1;
		Vector3d diff1n=diff1.cross(diff2.cross(diff1)).normalized();
		for(int j=0;j<=secs;j++) {
			arcpt=center
				-diff1*r*sin(ang*j/(double) secs)
				-diff1n*r*cos(ang*j/(double) secs);
  			path_round.push_back(arcpt);
		}
		if(node.closed > 0 && i == 0) xdir_offset=secs; // user wants to apply xdir on this point
	} else path_round.push_back(cur);

  }

  // xdir_offset is claculated in in next step automatically
  //
  // Create oversampled path with fs. for streights
  path_os.push_back(path_round[xdir_offset]);
  length_os.push_back(0);
  m = path_round.size();
  int ifinal=node.closed?m:m-1;

  for(int i=1;i<=ifinal;i++) {
	  Vector3d prevPt = path_round[(i+xdir_offset-1)%m];
	  Vector3d curPt = path_round[(i+xdir_offset)%m];
	  Vector3d seg=curPt - prevPt;
	  double length_seg = seg.norm();
	  int split=ceil(length_seg/node.fs);
	  if(node.twist == 0 && node.scale_x == 1.0 && node.scale_y == 1.0
			  ) split=1;
	  for(int j=1;j<=split;j++) {
		double ratio=(double)j/(double)split;
	  	path_os.push_back(prevPt+seg*ratio);
	  	length_os.push_back((i-1+(double)j/(double)split)/(double) (path_round.size()-1));
	  }
  }
  if(node.closed) { // let close do its last pt itself
	  path_os.pop_back();
	  length_os.pop_back();
  }

  Vector3d lastPt, curPt, nextPt;
  Vector3d vec_x_last(node.xdir_x,node.xdir_y,node.xdir_z);
  Vector3d vec_y_last(0,0,0);
  vec_x_last.normalize();

  // in case of custom profile,poly shall exactly have one dummy outline,will be replaced
  for(const Outline2d &profile2d: poly.outlines()) {
  
    std::vector<Vector3d> lastProfile;
    std::vector<Vector3d> startProfile; 
    unsigned int m=path_os.size();
    int mfinal=(node.closed == true)?m+1:m-1;
    for (unsigned int i = 0; i <= mfinal; i++) {
        std::vector<Vector3d> curProfile; 
	double cur_ang=node.twist *length_os[i];
	double cur_scalex=1.0+(node.scale_x-1.0)*length_os[i];
	double cur_scaley=1.0+(node.scale_y-1.0)*length_os[i];
	Outline2d profilemod;
	#ifdef ENABLE_PYTHON  
	if(node.profile_func != NULL)
	{
		Outline2d tmpx=python_getprofile(node.profile_func, length_os[i%m]);
        	profilemod = alterprofile(tmpx,cur_scalex,cur_scaley,node.origin_x, node.origin_y,cur_ang);
	}
	else
	#endif  
        profilemod = alterprofile(profile2d,cur_scalex,cur_scaley,node.origin_x, node.origin_y,cur_ang);

	unsigned int n=profilemod.vertices.size();
	curPt = path_os[i%m];
	if(i > 0) lastPt = path_os[(i-1)%m]; else lastPt = path_os[i%m]; 
	if(node.closed == true) {
		nextPt = path_os[(i+1)%m];
	} else {
		if(i < m-1 ) nextPt = path_os[(i+1)%m];  else  nextPt = path_os[i%m]; 
	}
  	Vector3d vec_x, vec_y;
	if(i != m+1) {
		calculate_path_dirs(lastPt, curPt,nextPt,vec_x_last, vec_y_last, &vec_x, &vec_y);
		curProfile = calculate_path_profile(&vec_x, &vec_y,curPt,  profilemod.vertices);
	} else 	curProfile = startProfile;
	if(i == 1 && node.closed == true) startProfile=curProfile;

	if((node.closed == false && i == 1) || ( i >= 2)){ // create ring
		// collision detection
		Vector3d vec_z_last = vec_x_last.cross(vec_y_last);
		// check that all new points are above old plane lastPt, vec_z_last
		for(unsigned int j=0;j<n;j++) {
			double dist=(curProfile[j]-lastPt).dot(vec_z_last);
			if(dist < 0) intersect=true;
		}
		
		for(unsigned int j=0;j<n;j++) {
			ps->append_poly();
			ps->append_vertex( lastProfile[(j+0)%n][0], lastProfile[(j+0)%n][1], lastProfile[(j+0)%n][2]);
			ps->append_vertex( lastProfile[(j+1)%n][0], lastProfile[(j+1)%n][1], lastProfile[(j+1)%n][2]);
			ps->append_vertex(  curProfile[(j+1)%n][0],  curProfile[(j+1)%n][1],  curProfile[(j+1)%n][2]);
			ps->append_poly();
			ps->append_vertex( lastProfile[(j+0)%n][0], lastProfile[(j+0)%n][1], lastProfile[(j+0)%n][2]);
			ps->append_vertex(  curProfile[(j+1)%n][0],  curProfile[(j+1)%n][1],  curProfile[(j+1)%n][2]);
			ps->append_vertex(  curProfile[(j+0)%n][0],  curProfile[(j+0)%n][1],  curProfile[(j+0)%n][2]);
		}
	}
       if(node.closed == false && (i == 0 || i == m-1)) {
		Polygon2d face_poly;
		face_poly.addOutline(profilemod);
		PolySet *ps_face = face_poly.tessellate(); 

		if(i == 0) {
			// Flip vertex ordering for bottom polygon
			for (Polygon & polygon : ps_face->polygons) {
				std::reverse(polygon.begin(), polygon.end());
			}
		}
		for (Polygon &p3d : ps_face -> polygons) {
			std::vector<Vector2d> p2d;
			for(int i=0;i<p3d.size();i++) 
				p2d.push_back(Vector2d(p3d[i][0],p3d[i][1]));
			p3d = calculate_path_profile(&vec_x, &vec_y,(i == 0)?curPt:nextPt,  p2d);
		}
		ps->append(*ps_face);
		delete ps_face;
	}

	vec_x_last = vec_x.normalized();
	vec_y_last = vec_y.normalized();
	
	lastProfile = curProfile;
    }

  }
  if(intersect == true && node.allow_intersect == false) {
	  ps->polygons.clear();

  }
  return ps;
}

/*!
   input: List of 2D objects
   output: 3D PolySet
   operation:
    o Union all children
    o Perform extrude
 */
Response GeometryEvaluator::visit(State& state, const LinearExtrudeNode& node)
{
  if (state.isPrefix() && isSmartCached(node)) return Response::PruneTraversal;
  if (state.isPostfix()) {
    shared_ptr<const Geometry> geom;
    if (!isSmartCached(node)) {
      const Geometry *geometry = nullptr;
      if (!node.filename.empty()) {
        DxfData dxf(node.fn, node.fs, node.fa, node.filename, node.layername, node.origin_x, node.origin_y, node.scale_x);

        Polygon2d *p2d = dxf.toPolygon2d();
        if (p2d) geometry = ClipperUtils::sanitize(*p2d);
        delete p2d;
      } else {
        geometry = applyToChildren2D(node, OpenSCADOperator::UNION);
      }
      if (geometry) {
        const auto *polygons = dynamic_cast<const Polygon2d *>(geometry);
        Geometry *extruded = extrudePolygon(node, *polygons);
        assert(extruded);
        geom.reset(extruded);
        delete geometry;
      }
    } else {
      geom = smartCacheGet(node, false);
    }
    addToParent(state, node, geom);
    node.progress_report();
  }
  return Response::ContinueTraversal;
}

Response GeometryEvaluator::visit(State& state, const PathExtrudeNode& node)
{
  if (state.isPrefix() && isSmartCached(node)) return Response::PruneTraversal;
  if (state.isPostfix()) {
    shared_ptr<const Geometry> geom;
    if (!isSmartCached(node)) {
      const Geometry *geometry = nullptr;
      geometry = applyToChildren2D(node, OpenSCADOperator::UNION);
      if (geometry) {
        const auto *polygons = dynamic_cast<const Polygon2d *>(geometry);
        Geometry *extruded = extrudePolygon(node, *polygons);
        assert(extruded);
        geom.reset(extruded);
        delete geometry;
      }
    } else {
      geom = smartCacheGet(node, false);
    }
    addToParent(state, node, geom);
    node.progress_report();
  }
  return Response::ContinueTraversal;
}

static void fill_ring(std::vector<Vector3d>& ring, const Outline2d& o, double a, bool flip)
{
  if (flip) {
    unsigned int l = o.vertices.size() - 1;
    for (unsigned int i = 0; i < o.vertices.size(); ++i) {
      ring[i][0] = o.vertices[l - i][0] * sin_degrees(a);
      ring[i][1] = o.vertices[l - i][0] * cos_degrees(a);
      ring[i][2] = o.vertices[l - i][1];
    }
  } else {
    for (unsigned int i = 0; i < o.vertices.size(); ++i) {
      ring[i][0] = o.vertices[i][0] * sin_degrees(a);
      ring[i][1] = o.vertices[i][0] * cos_degrees(a);
      ring[i][2] = o.vertices[i][1];
    }
  }
}

/*!
   Input to extrude should be clean. This means non-intersecting, correct winding order
   etc., the input coming from a library like Clipper.

   FIXME: We should handle some common corner cases better:
   o 2D polygon having an edge being on the Y axis:
    In this case, we don't need to generate geometry involving this edge as it
    will be an internal edge.
   o 2D polygon having a vertex touching the Y axis:
    This is more complex as the resulting geometry will (may?) be nonmanifold.
    In any case, the previous case is a specialization of this, so the following
    should be handled for both cases:
    Since the ring associated with this vertex will have a radius of zero, it will
    collapse to one vertex. Any quad using this ring will be collapsed to a triangle.

   Currently, we generate a lot of zero-area triangles

 */
static Geometry *rotatePolygon(const RotateExtrudeNode& node, const Polygon2d& poly)
{
  if (node.angle == 0) return nullptr;

  auto *ps = new PolySet(3);
  ps->setConvexity(node.convexity);

  double min_x = 0;
  double max_x = 0;
  unsigned int fragments = 0;
  for (const auto& o : poly.outlines()) {
    for (const auto& v : o.vertices) {
      min_x = fmin(min_x, v[0]);
      max_x = fmax(max_x, v[0]);

      if ((max_x - min_x) > max_x && (max_x - min_x) > fabs(min_x)) {
        LOG(message_group::Error, Location::NONE, "", "all points for rotate_extrude() must have the same X coordinate sign (range is %1$.2f -> %2$.2f)", min_x, max_x);
        delete ps;
        return nullptr;
      }
    }
  }
  fragments = (unsigned int)fmax(Calc::get_fragments_from_r(max_x - min_x, node.fn, node.fs, node.fa) * std::abs(node.angle) / 360, 1);

  bool flip_faces = (min_x >= 0 && node.angle > 0 && node.angle != 360) || (min_x < 0 && (node.angle < 0 || node.angle == 360));

#ifdef ENABLE_PYTHON  
  if(node.profile_func != NULL)
  {
	fragments=node.fn; // TODO fix
	Outline2d lastFace;
	Outline2d curFace;
	double last_ang=0, cur_ang=0;
	double last_rot=0.0, cur_rot=0.0;
	double last_twist=0.0, cur_twist=0.0;

	if(node.angle != 360) {
		// Add initial closing
		lastFace = alterprofile(python_getprofile(node.profile_func, 0),1.0, 1.0,node.origin_x, node.origin_y, last_rot);
		Polygon2d lastface;
	        lastface.addOutline(lastFace);
    		PolySet *ps_last = lastface.tessellate();

		Transform3d rot(angle_axis_degrees(90, Vector3d::UnitX()));
		ps_last->transform(rot);
		// Flip vertex ordering
		if (!flip_faces) {
		for (auto& p : ps_last->polygons) {
		std::reverse(p.begin(), p.end());
		}
		}
		ps->append(*ps_last);
		delete ps_last;

	}
  	for (unsigned int i = 1; i <= fragments; i++) {
		cur_ang=i*node.angle/fragments;
		cur_twist=i*node.twist /fragments;
		curFace = alterprofile(python_getprofile(node.profile_func, cur_ang), 1.0, 1.0 , node.origin_x, node.origin_y, cur_twist);

		if(lastFace.vertices.size() == curFace.vertices.size()) {
			unsigned int n=lastFace.vertices.size();
			for(unsigned int j=0;j<n;j++) {
				ps->append_poly();
				append_rotary_vertex(ps,&lastFace,(j+0)%n, last_ang);
				append_rotary_vertex(ps,&lastFace,(j+1)%n, last_ang);
				append_rotary_vertex(ps,&curFace,(j+1)%n, cur_ang);
				ps->append_poly();
				append_rotary_vertex(ps,&lastFace,(j+0)%n, last_ang);
				append_rotary_vertex(ps,&curFace,(j+1)%n, cur_ang);
				append_rotary_vertex(ps,&curFace,(j+0)%n, cur_ang);
			}
		}

		lastFace = curFace;
		last_ang = cur_ang;
		last_twist = cur_twist;
	}
	if(node.angle != 360) {
		Polygon2d curface;
	        curface.addOutline(curFace);
    		PolySet *ps_cur = curface.tessellate();
		Transform3d rot2(angle_axis_degrees(node.angle, Vector3d::UnitZ()) * angle_axis_degrees(90, Vector3d::UnitX()));
		ps_cur->transform(rot2);
		if (flip_faces) {
			for (auto& p : ps_cur->polygons) {
				std::reverse(p.begin(), p.end());
			}
		}
		ps->append(*ps_cur);
		delete ps_cur;
	}
	  
}
  else
#endif
  {	  
  if (node.angle != 360) {
    PolySet *ps_start = poly.tessellate(); // starting face
    Transform3d rot(angle_axis_degrees(90, Vector3d::UnitX()));
    ps_start->transform(rot);
    // Flip vertex ordering
    if (!flip_faces) {
      for (auto& p : ps_start->polygons) {
        std::reverse(p.begin(), p.end());
      }
    }
    ps->append(*ps_start);
    delete ps_start;

    PolySet *ps_end = poly.tessellate();
    Transform3d rot2(angle_axis_degrees(node.angle, Vector3d::UnitZ()) * angle_axis_degrees(90, Vector3d::UnitX()));
    ps_end->transform(rot2);
    if (flip_faces) {
      for (auto& p : ps_end->polygons) {
        std::reverse(p.begin(), p.end());
      }
    }
    ps->append(*ps_end);
    delete ps_end;
  }

  for (const auto& o : poly.outlines()) {
    std::vector<Vector3d> rings[2];
    rings[0].resize(o.vertices.size());
    rings[1].resize(o.vertices.size());

    fill_ring(rings[0], o, (node.angle == 360) ? -90 : 90, flip_faces); // first ring
    for (unsigned int j = 0; j < fragments; ++j) {
      double a;
      if (node.angle == 360) a = -90 + ((j + 1) % fragments) * 360.0 / fragments; // start on the -X axis, for legacy support
      else a = 90 - (j + 1) * node.angle / fragments; // start on the X axis
      fill_ring(rings[(j + 1) % 2], o, a, flip_faces);

      for (size_t i = 0; i < o.vertices.size(); ++i) {
        ps->append_poly();
        ps->insert_vertex(rings[j % 2][i]);
        ps->insert_vertex(rings[(j + 1) % 2][(i + 1) % o.vertices.size()]);
        ps->insert_vertex(rings[j % 2][(i + 1) % o.vertices.size()]);
        ps->append_poly();
        ps->insert_vertex(rings[j % 2][i]);
        ps->insert_vertex(rings[(j + 1) % 2][i]);
        ps->insert_vertex(rings[(j + 1) % 2][(i + 1) % o.vertices.size()]);
      }
    }
  }
  }
  return ps;
}

/*!
   input: List of 2D objects
   output: 3D PolySet
   operation:
    o Union all children
    o Perform extrude
 */
Response GeometryEvaluator::visit(State& state, const RotateExtrudeNode& node)
{
  if (state.isPrefix() && isSmartCached(node)) return Response::PruneTraversal;
  if (state.isPostfix()) {
    shared_ptr<const Geometry> geom;
    if (!isSmartCached(node)) {
      const Geometry *geometry = nullptr;
      if (!node.filename.empty()) {
        DxfData dxf(node.fn, node.fs, node.fa, node.filename, node.layername, node.origin_x, node.origin_y, node.scale);
        Polygon2d *p2d = dxf.toPolygon2d();
        if (p2d) geometry = ClipperUtils::sanitize(*p2d);
        delete p2d;
      } else {
        geometry = applyToChildren2D(node, OpenSCADOperator::UNION);
      }
      if (geometry) {
        const auto *polygons = dynamic_cast<const Polygon2d *>(geometry);
        Geometry *rotated = rotatePolygon(node, *polygons);
        geom.reset(rotated);
        delete geometry;
      }
    } else {
      geom = smartCacheGet(node, false);
    }
    addToParent(state, node, geom);
    node.progress_report();
  }
  return Response::ContinueTraversal;
}

/*!
   FIXME: Not in use
 */
Response GeometryEvaluator::visit(State& /*state*/, const AbstractPolyNode& /*node*/)
{
  assert(false);
  return Response::AbortTraversal;
}

shared_ptr<const Geometry> GeometryEvaluator::projectionCut(const ProjectionNode& node)
{
  shared_ptr<const Geometry> geom;
  shared_ptr<const Geometry> newgeom = applyToChildren3D(node, OpenSCADOperator::UNION).constptr();
  if (newgeom) {
    auto Nptr = CGALUtils::getNefPolyhedronFromGeometry(newgeom);
    if (Nptr && !Nptr->isEmpty()) {
      Polygon2d *poly = CGALUtils::project(*Nptr, node.cut_mode);
      if (poly) {
        poly->setConvexity(node.convexity);
        geom.reset(poly);
      }
    }
  }
  return geom;
}

shared_ptr<const Geometry> GeometryEvaluator::projectionNoCut(const ProjectionNode& node)
{
  shared_ptr<const Geometry> geom;
  std::vector<const Polygon2d *> tmp_geom;
  BoundingBox bounds;
  for (const auto& item : this->visitedchildren[node.index()]) {
    auto& chnode = item.first;
    const shared_ptr<const Geometry>& chgeom = item.second;
    if (chnode->modinst->isBackground()) continue;

    const Polygon2d *poly = nullptr;

    // Clipper version of Geometry projection
    // Clipper doesn't handle meshes very well.
    // It's better in V6 but not quite there. FIXME: stand-alone example.
    // project chgeom -> polygon2d
    auto chPS = CGALUtils::getGeometryAsPolySet(chgeom);
    if (chPS) poly = PolySetUtils::project(*chPS);

    if (poly) {
      bounds.extend(poly->getBoundingBox());
      tmp_geom.push_back(poly);
    }

  }
  int pow2 = ClipperUtils::getScalePow2(bounds);

  ClipperLib::Clipper sumclipper;
  for (auto poly : tmp_geom) {
    ClipperLib::Paths result = ClipperUtils::fromPolygon2d(*poly, pow2);
    // Using NonZero ensures that we don't create holes from polygons sharing
    // edges since we're unioning a mesh
    result = ClipperUtils::process(result, ClipperLib::ctUnion, ClipperLib::pftNonZero);
    // Add correctly winded polygons to the main clipper
    sumclipper.AddPaths(result, ClipperLib::ptSubject, true);
    delete poly;
  }

  ClipperLib::PolyTree sumresult;
  // This is key - without StrictlySimple, we tend to get self-intersecting results
  sumclipper.StrictlySimple(true);
  sumclipper.Execute(ClipperLib::ctUnion, sumresult, ClipperLib::pftNonZero, ClipperLib::pftNonZero);
  if (sumresult.Total() > 0) {
    geom.reset(ClipperUtils::toPolygon2d(sumresult, pow2));
  }

  return geom;
}


/*!
   input: List of 3D objects
   output: Polygon2d
   operation:
    o Union all children
    o Perform projection
 */
Response GeometryEvaluator::visit(State& state, const ProjectionNode& node)
{
  if (state.isPrefix() && isSmartCached(node)) return Response::PruneTraversal;
  if (state.isPostfix()) {
    shared_ptr<const Geometry> geom;
    if (isSmartCached(node)) {
      geom = smartCacheGet(node, false);
    } else {
      if (node.cut_mode) {
        geom = projectionCut(node);
      } else {
        geom = projectionNoCut(node);
      }
    }
    addToParent(state, node, geom);
    node.progress_report();
  }
  return Response::ContinueTraversal;
}

/*!
   input: List of 2D or 3D objects (not mixed)
   output: any Geometry
   operation:
    o Perform cgal operation
 */
Response GeometryEvaluator::visit(State& state, const CgalAdvNode& node)
{
  if (state.isPrefix() && isSmartCached(node)) return Response::PruneTraversal;
  if (state.isPostfix()) {
    shared_ptr<const Geometry> geom;
    if (!isSmartCached(node)) {
      switch (node.type) {
      case CgalAdvType::MINKOWSKI: {
        ResultObject res = applyToChildren(node, OpenSCADOperator::MINKOWSKI);
        geom = res.constptr();
        // If we added convexity, we need to pass it on
        if (geom && geom->getConvexity() != node.convexity) {
          shared_ptr<Geometry> editablegeom;
          // If we got a const object, make a copy
          if (res.isConst()) editablegeom.reset(geom->copy());
          else editablegeom = res.ptr();
          geom = editablegeom;
          editablegeom->setConvexity(node.convexity);
        }
        break;
      }
      case CgalAdvType::HULL: {
        geom = applyToChildren(node, OpenSCADOperator::HULL).constptr();
        break;
      }
      case CgalAdvType::FILL: {
        geom = applyToChildren(node, OpenSCADOperator::FILL).constptr();
        break;
      }
      case CgalAdvType::RESIZE: {
        ResultObject res = applyToChildren(node, OpenSCADOperator::UNION);
        auto editablegeom = res.asMutableGeometry();
        geom = editablegeom;
        if (editablegeom) {
          editablegeom->setConvexity(node.convexity);
          editablegeom->resize(node.newsize, node.autosize);
        }
        break;
      }
      default:
        assert(false && "not implemented");
      }
    } else {
      geom = smartCacheGet(node, state.preferNef());
    }
    addToParent(state, node, geom);
    node.progress_report();
  }
  return Response::ContinueTraversal;
}

Response GeometryEvaluator::visit(State& state, const AbstractIntersectionNode& node)
{
  if (state.isPrefix()) {
    if (isSmartCached(node)) return Response::PruneTraversal;
    state.setPreferNef(true); // Improve quality of CSG by avoiding conversion loss
  }
  if (state.isPostfix()) {
    shared_ptr<const Geometry> geom;
    if (!isSmartCached(node)) {
      geom = applyToChildren(node, OpenSCADOperator::INTERSECTION).constptr();
    } else {
      geom = smartCacheGet(node, state.preferNef());
    }
    addToParent(state, node, geom);
    node.progress_report();
  }
  return Response::ContinueTraversal;
}

static Geometry *roofOverPolygon(const RoofNode& node, const Polygon2d& poly)
{
  PolySet *roof = nullptr;
  if (node.method == "voronoi") {
    roof = roof_vd::voronoi_diagram_roof(poly, node.fa, node.fs);
    roof->setConvexity(node.convexity);
  } else if (node.method == "straight") {
    roof = roof_ss::straight_skeleton_roof(poly);
    roof->setConvexity(node.convexity);
  } else {
    assert(false && "Invalid roof method");
  }

  return roof;
}

Response GeometryEvaluator::visit(State& state, const RoofNode& node)
{
  if (state.isPrefix() && isSmartCached(node)) return Response::PruneTraversal;
  if (state.isPostfix()) {
    shared_ptr<const Geometry> geom;
    if (!isSmartCached(node)) {
      const Geometry *geometry = applyToChildren2D(node, OpenSCADOperator::UNION);
      if (geometry) {
        auto *polygons = dynamic_cast<const Polygon2d *>(geometry);
        Geometry *roof;
        try {
          roof = roofOverPolygon(node, *polygons);
        } catch (RoofNode::roof_exception& e) {
          LOG(message_group::Error, node.modinst->location(), this->tree.getDocumentPath(),
              "Skeleton computation error. " + e.message());
          roof = new PolySet(3);
        }
        assert(roof);
        geom.reset(roof);
        delete geometry;
      }
    } else {
      geom = smartCacheGet(node, false);
    }
    addToParent(state, node, geom);
  }
  return Response::ContinueTraversal;
}<|MERGE_RESOLUTION|>--- conflicted
+++ resolved
@@ -34,7 +34,6 @@
 
 #include <CGAL/convex_hull_2.h>
 #include <CGAL/Point_2.h>
-//
 
 #ifdef ENABLE_PYTHON
 #include <pyopenscad.h>
@@ -1012,11 +1011,7 @@
   return o2;
 }
 
-<<<<<<< HEAD
-Outline2d alterprofile(Outline2d profile,double scalex, double scaley, double origin_x, double origin_y,double rot)
-=======
 static Outline2d alterprofile(Outline2d profile,double scalex, double scaley, double origin_x, double origin_y,double rot)
->>>>>>> 87c5fbcf
 {
 	Outline2d result;
 	double ang=rot*3.14/180.0;
@@ -1024,22 +1019,14 @@
 	double s=sin(ang);
 	int n=profile.vertices.size();
 	for(int i=0;i<n;i++) {
-<<<<<<< HEAD
-		double x=profile.vertices[i][0]-origin_x;
-		double y=profile.vertices[i][1]-origin_y;
-		double xr = scalex*(x*c - y*s)+origin_x;
-		double yr = scaley*(y*c + x*s)+origin_y;
-=======
 		double x=(profile.vertices[i][0]-origin_x)*scalex;
 		double y=(profile.vertices[i][1]-origin_y)*scaley;
 		double xr = (x*c - y*s)+origin_x;
 		double yr = (y*c + x*s)+origin_y;
->>>>>>> 87c5fbcf
 		result.vertices.push_back(Vector2d(xr,yr));
 	}
 	return result;
 }
-<<<<<<< HEAD
 
 void  append_linear_vertex(PolySet *ps,const Outline2d *face, int index, double h)
 {
@@ -1058,8 +1045,6 @@
 			face->vertices[index][1]);
 }
 
-=======
->>>>>>> 87c5fbcf
 void calculate_path_dirs(Vector3d prevpt, Vector3d curpt,Vector3d nextpt,Vector3d vec_x_last, Vector3d vec_y_last, Vector3d *vec_x, Vector3d *vec_y) {
 	Vector3d diff1,diff2;
 	diff1 = curpt - prevpt;
@@ -1114,10 +1099,6 @@
 	}
 	(*vec_x) /= xfac;
 	(*vec_y) /= yfac;
-<<<<<<< HEAD
-
-=======
->>>>>>> 87c5fbcf
 }
 
 std::vector<Vector3d> calculate_path_profile(Vector3d *vec_x, Vector3d *vec_y,Vector3d curpt, const std::vector<Vector2d> &profile) {
@@ -1342,7 +1323,6 @@
   return ps;
 }
 
-// TODO ctest
 static Geometry *extrudePolygon(const PathExtrudeNode& node, const Polygon2d& poly)
 {
   int i;
@@ -1381,7 +1361,7 @@
 
 		secs=node.fn;
 		int secs_a,secs_s;
-		secs_a=(int) ceil(180.0*ang/(M_PI*node.fa));
+		secs_a=(int) ceil(180.0*ang/(G_PI*node.fa));
 		if(secs_a > secs) secs=secs_a;
 
 		secs_s=(int) ceil(arclen/node.fs);
@@ -1422,9 +1402,6 @@
 	  double length_seg = seg.norm();
 	  int split=ceil(length_seg/node.fs);
 	  if(node.twist == 0 && node.scale_x == 1.0 && node.scale_y == 1.0
-#ifdef ENABLE_PYTHON			  
-			  && node.profile_func == NULL
-#endif			  
 			  ) split=1;
 	  for(int j=1;j<=split;j++) {
 		double ratio=(double)j/(double)split;
@@ -1535,195 +1512,6 @@
   return ps;
 }
 
-static Geometry *extrudePolygon(const PathExtrudeNode& node, const Polygon2d& poly)
-{
-  int i;
-  auto *ps = new PolySet(3, true);
-  ps->setConvexity(node.convexity);
-  std::vector<Vector3d> path_os;
-  std::vector<double> length_os;
-  gboolean intersect=false;
-
-  // Round the corners with radius
-  int xdir_offset = 0; // offset in point list to apply the xdir
-  std::vector<Vector3d> path_round; 
-  int m = node.path.size();
-  for(i=0;i<node.path.size();i++)
-  {
-	int draw_arcs=0;
-	Vector3d diff1, diff2,center,arcpt;
-	int secs;
-	double ang;
-	Vector3d cur=node.path[i].head<3>();
-	double r=node.path[i][3];
-	do
-	{
-		if(i == 0 && node.closed == 0) break;
-		if(i == m-1 && node.closed == 0) break;
-
-		Vector3d prev=node.path[(i+m-1)%m].head<3>();
-		Vector3d next=node.path[(i+1)%m].head<3>();
-		diff1=(prev-cur).normalized();
-		diff2=(next-cur).normalized();
-		Vector3d diff=(diff1+diff2).normalized();
-	
-		ang=acos(diff1.dot(-diff2));
-		double arclen=ang*r;
-		center=cur+(r/cos(ang/2.0))*diff;
-
-		secs=node.fn;
-		int secs_a,secs_s;
-		secs_a=(int) ceil(180.0*ang/(G_PI*node.fa));
-		if(secs_a > secs) secs=secs_a;
-
-		secs_s=(int) ceil(arclen/node.fs);
-		if(secs_s > secs) secs=secs_s;
-
-
-		if(r == 0) break;
-		if(secs  == 0)  break;
-		draw_arcs=1;
-	}
-	while(false);
-	if(draw_arcs) {
-		draw_arcs=1;
-		Vector3d diff1n=diff1.cross(diff2.cross(diff1)).normalized();
-		for(int j=0;j<=secs;j++) {
-			arcpt=center
-				-diff1*r*sin(ang*j/(double) secs)
-				-diff1n*r*cos(ang*j/(double) secs);
-  			path_round.push_back(arcpt);
-		}
-		if(node.closed > 0 && i == 0) xdir_offset=secs; // user wants to apply xdir on this point
-	} else path_round.push_back(cur);
-
-  }
-
-  // xdir_offset is claculated in in next step automatically
-  //
-  // Create oversampled path with fs. for streights
-  path_os.push_back(path_round[xdir_offset]);
-  length_os.push_back(0);
-  m = path_round.size();
-  int ifinal=node.closed?m:m-1;
-
-  for(int i=1;i<=ifinal;i++) {
-	  Vector3d prevPt = path_round[(i+xdir_offset-1)%m];
-	  Vector3d curPt = path_round[(i+xdir_offset)%m];
-	  Vector3d seg=curPt - prevPt;
-	  double length_seg = seg.norm();
-	  int split=ceil(length_seg/node.fs);
-	  if(node.twist == 0 && node.scale_x == 1.0 && node.scale_y == 1.0
-			  ) split=1;
-	  for(int j=1;j<=split;j++) {
-		double ratio=(double)j/(double)split;
-	  	path_os.push_back(prevPt+seg*ratio);
-	  	length_os.push_back((i-1+(double)j/(double)split)/(double) (path_round.size()-1));
-	  }
-  }
-  if(node.closed) { // let close do its last pt itself
-	  path_os.pop_back();
-	  length_os.pop_back();
-  }
-
-  Vector3d lastPt, curPt, nextPt;
-  Vector3d vec_x_last(node.xdir_x,node.xdir_y,node.xdir_z);
-  Vector3d vec_y_last(0,0,0);
-  vec_x_last.normalize();
-
-  // in case of custom profile,poly shall exactly have one dummy outline,will be replaced
-  for(const Outline2d &profile2d: poly.outlines()) {
-  
-    std::vector<Vector3d> lastProfile;
-    std::vector<Vector3d> startProfile; 
-    unsigned int m=path_os.size();
-    int mfinal=(node.closed == true)?m+1:m-1;
-    for (unsigned int i = 0; i <= mfinal; i++) {
-        std::vector<Vector3d> curProfile; 
-	double cur_ang=node.twist *length_os[i];
-	double cur_scalex=1.0+(node.scale_x-1.0)*length_os[i];
-	double cur_scaley=1.0+(node.scale_y-1.0)*length_os[i];
-	Outline2d profilemod;
-	#ifdef ENABLE_PYTHON  
-	if(node.profile_func != NULL)
-	{
-		Outline2d tmpx=python_getprofile(node.profile_func, length_os[i%m]);
-        	profilemod = alterprofile(tmpx,cur_scalex,cur_scaley,node.origin_x, node.origin_y,cur_ang);
-	}
-	else
-	#endif  
-        profilemod = alterprofile(profile2d,cur_scalex,cur_scaley,node.origin_x, node.origin_y,cur_ang);
-
-	unsigned int n=profilemod.vertices.size();
-	curPt = path_os[i%m];
-	if(i > 0) lastPt = path_os[(i-1)%m]; else lastPt = path_os[i%m]; 
-	if(node.closed == true) {
-		nextPt = path_os[(i+1)%m];
-	} else {
-		if(i < m-1 ) nextPt = path_os[(i+1)%m];  else  nextPt = path_os[i%m]; 
-	}
-  	Vector3d vec_x, vec_y;
-	if(i != m+1) {
-		calculate_path_dirs(lastPt, curPt,nextPt,vec_x_last, vec_y_last, &vec_x, &vec_y);
-		curProfile = calculate_path_profile(&vec_x, &vec_y,curPt,  profilemod.vertices);
-	} else 	curProfile = startProfile;
-	if(i == 1 && node.closed == true) startProfile=curProfile;
-
-	if((node.closed == false && i == 1) || ( i >= 2)){ // create ring
-		// collision detection
-		Vector3d vec_z_last = vec_x_last.cross(vec_y_last);
-		// check that all new points are above old plane lastPt, vec_z_last
-		for(unsigned int j=0;j<n;j++) {
-			double dist=(curProfile[j]-lastPt).dot(vec_z_last);
-			if(dist < 0) intersect=true;
-		}
-		
-		for(unsigned int j=0;j<n;j++) {
-			ps->append_poly();
-			ps->append_vertex( lastProfile[(j+0)%n][0], lastProfile[(j+0)%n][1], lastProfile[(j+0)%n][2]);
-			ps->append_vertex( lastProfile[(j+1)%n][0], lastProfile[(j+1)%n][1], lastProfile[(j+1)%n][2]);
-			ps->append_vertex(  curProfile[(j+1)%n][0],  curProfile[(j+1)%n][1],  curProfile[(j+1)%n][2]);
-			ps->append_poly();
-			ps->append_vertex( lastProfile[(j+0)%n][0], lastProfile[(j+0)%n][1], lastProfile[(j+0)%n][2]);
-			ps->append_vertex(  curProfile[(j+1)%n][0],  curProfile[(j+1)%n][1],  curProfile[(j+1)%n][2]);
-			ps->append_vertex(  curProfile[(j+0)%n][0],  curProfile[(j+0)%n][1],  curProfile[(j+0)%n][2]);
-		}
-	}
-       if(node.closed == false && (i == 0 || i == m-1)) {
-		Polygon2d face_poly;
-		face_poly.addOutline(profilemod);
-		PolySet *ps_face = face_poly.tessellate(); 
-
-		if(i == 0) {
-			// Flip vertex ordering for bottom polygon
-			for (Polygon & polygon : ps_face->polygons) {
-				std::reverse(polygon.begin(), polygon.end());
-			}
-		}
-		for (Polygon &p3d : ps_face -> polygons) {
-			std::vector<Vector2d> p2d;
-			for(int i=0;i<p3d.size();i++) 
-				p2d.push_back(Vector2d(p3d[i][0],p3d[i][1]));
-			p3d = calculate_path_profile(&vec_x, &vec_y,(i == 0)?curPt:nextPt,  p2d);
-		}
-		ps->append(*ps_face);
-		delete ps_face;
-	}
-
-	vec_x_last = vec_x.normalized();
-	vec_y_last = vec_y.normalized();
-	
-	lastProfile = curProfile;
-    }
-
-  }
-  if(intersect == true && node.allow_intersect == false) {
-	  ps->polygons.clear();
-
-  }
-  return ps;
-}
-
 /*!
    input: List of 2D objects
    output: 3D PolySet
