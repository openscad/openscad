#include "GeometryEvaluator.h"
#include "Tree.h"
#include "GeometryCache.h"
#include "Polygon2d.h"
#include "ModuleInstantiation.h"
#include "State.h"
#include "ColorNode.h"
#include "OffsetNode.h"
#include "TransformNode.h"
#include "LinearExtrudeNode.h"
#include "RoofNode.h"
#include "roof_ss.h"
#include "roof_vd.h"
#include "RotateExtrudeNode.h"
#include "CgalAdvNode.h"
#include "ProjectionNode.h"
#include "CsgOpNode.h"
#include "TextNode.h"
#include "RenderNode.h"
#include "ClipperUtils.h"
#include "PolySetUtils.h"
#include "PolySet.h"
#include "PolySetBuilder.h"
#include "calc.h"
#include "printutils.h"
#include "calc.h"
#include "DxfData.h"
#include "degree_trig.h"
#include <ciso646> // C alternative tokens (xor)
#include <algorithm>
#include "boost-utils.h"
#include "boolean_utils.h"
#ifdef ENABLE_CGAL
#include "CGALCache.h"
#include "CGALHybridPolyhedron.h"
#include "cgalutils.h"
#include <CGAL/convex_hull_2.h>
#include <CGAL/Point_2.h>
#endif
#ifdef ENABLE_MANIFOLD
#include "manifoldutils.h"
#endif
#include "linear_extrude.h"

class Geometry;
class Polygon2d;
class Tree;

GeometryEvaluator::GeometryEvaluator(const Tree& tree) : tree(tree) { }

/*!
   Set allownef to false to force the result to _not_ be a Nef polyhedron

   There are some guarantees on the returned geometry:
   * 2D and 3D geometry cannot be mixed; we will return either _only_ 2D or _only_ 3D geometries
   * PolySet geometries are always 3D. 2D Polysets are only created for special-purpose rendering operations downstream from here.
   * Needs validation: Implementation-specific geometries shouldn't be mixed (Nef polyhedron, Manifold, CGAL Hybrid polyhedrons)
 */
std::shared_ptr<const Geometry> GeometryEvaluator::evaluateGeometry(const AbstractNode& node,
                                                               bool allownef)
{
  auto result = smartCacheGet(node, allownef);
  if (!result) {
    // If not found in any caches, we need to evaluate the geometry
    // traverse() will set this->root to a geometry, which can be any geometry
    // (including GeometryList if the lazyunions feature is enabled)
    this->traverse(node);
    result = this->root;

    // Insert the raw result into the cache.
    smartCacheInsert(node, result);
  }
<<<<<<< HEAD

  if (Feature::ExperimentalRenderModifiers.is_enabled() && !extra_geometries.empty()) {
    Geometry::Geometries geoms(extra_geometries.begin(), extra_geometries.end());
    geoms.emplace_back(nullptr, result);
    result = std::make_shared<GeometryList>(geoms);
  }
=======
>>>>>>> 2e045800

  // Convert engine-specific 3D geometry to PolySet if needed
  // Note: we don't store the converted into the cache as it would conflict with subsequent calls where allownef is true.
  if (!allownef) {
    if (auto ps = PolySetUtils::getGeometryAsPolySet(result)) {
      assert(ps->getDimension() == 3);
      // We cannot render concave polygons, so tessellate any PolySets
      if (!ps->isEmpty() && !ps->isTriangular()) {
        // Since is_convex() doesn't handle non-planar faces, we need to tessellate
        // also in the indeterminate state so we cannot just use a boolean comparison. See #1061
        bool convex = bool(ps->convexValue()); // bool is true only if tribool is true, (not indeterminate and not false)
        if (!convex) {
          ps = PolySetUtils::tessellate_faces(*ps);
        }
      }
      return ps;
    }
  }
  return result;
}

bool GeometryEvaluator::isValidDim(const Geometry::GeometryItem& item, unsigned int& dim) const {
  if (!item.first->modinst->isBackground() && item.second) {
    if (!dim) dim = item.second->getDimension();
    else if (dim != item.second->getDimension() && !item.second->isEmpty()) {
      LOG(message_group::Warning, item.first->modinst->location(), this->tree.getDocumentPath(), "Mixing 2D and 3D objects is not supported");
      return false;
    }
  }
  return true;
}

GeometryEvaluator::ResultObject GeometryEvaluator::applyToChildren(const AbstractNode& node, OpenSCADOperator op)
{
  unsigned int dim = 0;
  for (const auto& item : this->visitedchildren[node.index()]) {
    if (!isValidDim(item, dim)) break;
  }
  if (dim == 2) return ResultObject::mutableResult(std::shared_ptr<Geometry>(applyToChildren2D(node, op)));
  else if (dim == 3) return applyToChildren3D(node, op);
  return {};
}

/*!
   Applies the operator to all child nodes of the given node.

   May return nullptr or any 3D Geometry object
 */
GeometryEvaluator::ResultObject GeometryEvaluator::applyToChildren3D(const AbstractNode& node, OpenSCADOperator op)
{
  Geometry::Geometries children = collectChildren3D(node);
  if (children.empty()) return {};

  if (op == OpenSCADOperator::HULL) {
    return ResultObject::mutableResult(std::shared_ptr<Geometry>(applyHull(children)));
  } else if (op == OpenSCADOperator::FILL) {
    for (const auto& item : children) {
      LOG(message_group::Warning, item.first->modinst->location(), this->tree.getDocumentPath(), "fill() not yet implemented for 3D");
    }
  }

  // Only one child -> this is a noop
  if (children.size() == 1) return ResultObject::constResult(children.front().second);

  switch (op) {
  case OpenSCADOperator::MINKOWSKI:
  {
    Geometry::Geometries actualchildren;
    for (const auto& item : children) {
      if (item.second && !item.second->isEmpty()) actualchildren.push_back(item);
    }
    if (actualchildren.empty()) return {};
    if (actualchildren.size() == 1) return ResultObject::constResult(actualchildren.front().second);
    return ResultObject::constResult(applyMinkowski(actualchildren));
    break;
  }
  case OpenSCADOperator::UNION:
  {
    Geometry::Geometries actualchildren;
    for (const auto& item : children) {
      if (item.second && !item.second->isEmpty()) actualchildren.push_back(item);
    }
    if (actualchildren.empty()) return {};
    if (actualchildren.size() == 1) return ResultObject::constResult(actualchildren.front().second);
#ifdef ENABLE_MANIFOLD
    if (Feature::ExperimentalManifold.is_enabled()) {
      return ResultObject::mutableResult(ManifoldUtils::applyOperator3DManifold(actualchildren, op));
    }
#endif
#ifdef ENABLE_CGAL
    else if (Feature::ExperimentalFastCsg.is_enabled()) {
      return ResultObject::mutableResult(std::shared_ptr<Geometry>(CGALUtils::applyUnion3DHybrid(actualchildren.begin(), actualchildren.end())));
    }
    return ResultObject::constResult(std::shared_ptr<const Geometry>(CGALUtils::applyUnion3D(actualchildren.begin(), actualchildren.end())));
#else
    assert(false && "No boolean backend available");
#endif
    break;
  }
  default:
  {
#ifdef ENABLE_MANIFOLD
    if (Feature::ExperimentalManifold.is_enabled()) {
      return ResultObject::mutableResult(ManifoldUtils::applyOperator3DManifold(children, op));
    }
#endif
#ifdef ENABLE_CGAL
    if (Feature::ExperimentalFastCsg.is_enabled()) {
      // FIXME: It's annoying to have to disambiguate here:
      return ResultObject::mutableResult(std::shared_ptr<Geometry>(CGALUtils::applyOperator3DHybrid(children, op)));
    }
    return ResultObject::constResult(CGALUtils::applyOperator3D(children, op));
#else
    assert(false && "No boolean backend available");
    #endif
    break;
  }
  }
}



/*!
   Apply 2D hull.

   May return an empty geometry but will not return nullptr.
 */

std::unique_ptr<Polygon2d> GeometryEvaluator::applyHull2D(const AbstractNode& node)
{
  auto children = collectChildren2D(node);
  auto geometry = std::make_unique<Polygon2d>();

#ifdef ENABLE_CGAL
  using CGALPoint2 = CGAL::Point_2<CGAL::Cartesian<double>>;
  // Collect point cloud
  std::list<CGALPoint2> points;
  for (const auto& p : children) {
    if (p) {
      for (const auto& o : p->outlines()) {
        for (const auto& v : o.vertices) {
          points.emplace_back(v[0], v[1]);
        }
      }
    }
  }
  if (points.size() > 0) {
    // Apply hull
    std::list<CGALPoint2> result;
    try {
      CGAL::convex_hull_2(points.begin(), points.end(), std::back_inserter(result));
      // Construct Polygon2d
      Outline2d outline;
      for (const auto& p : result) {
        outline.vertices.emplace_back(p[0], p[1]);
      }
      geometry->addOutline(outline);
    } catch (const CGAL::Failure_exception& e) {
      LOG(message_group::Warning, "GeometryEvaluator::applyHull2D() during CGAL::convex_hull_2(): %1$s", e.what());
    }
  }
#endif
  return geometry;
}

std::unique_ptr<Polygon2d> GeometryEvaluator::applyFill2D(const AbstractNode& node)
{
  // Merge and sanitize input geometry
  auto geometry_in = ClipperUtils::apply(collectChildren2D(node), ClipperLib::ctUnion);

  std::vector<std::shared_ptr<const Polygon2d>> newchildren;
  // Keep only the 'positive' outlines, eg: the outside edges
  for (const auto& outline : geometry_in->outlines()) {
    if (outline.positive) {
      newchildren.push_back(std::make_shared<Polygon2d>(outline));
    }
  }

  // Re-merge geometry in case of nested outlines
  return ClipperUtils::apply(newchildren, ClipperLib::ctUnion);
}

std::unique_ptr<Geometry> GeometryEvaluator::applyHull3D(const AbstractNode& node)
{
  Geometry::Geometries children = collectChildren3D(node);

  auto P = PolySet::createEmpty();
  return applyHull(children);
}

std::unique_ptr<Polygon2d> GeometryEvaluator::applyMinkowski2D(const AbstractNode& node)
{
  auto children = collectChildren2D(node);
  if (!children.empty()) {
    return ClipperUtils::applyMinkowski(children);
  }
  return nullptr;
}

/*!
   Returns a list of Polygon2d children of the given node.
   May return empty Polygon2d object, but not nullptr objects
 */
std::vector<std::shared_ptr<const Polygon2d>> GeometryEvaluator::collectChildren2D(const AbstractNode& node)
{
  std::vector<std::shared_ptr<const Polygon2d>> children;
  for (const auto& item : this->visitedchildren[node.index()]) {
    auto& chnode = item.first;
    auto& chgeom = item.second;
    if (chnode->modinst->isBackground()) continue;

    // NB! We insert into the cache here to ensure that all children of
    // a node is a valid object. If we inserted as we created them, the
    // cache could have been modified before we reach this point due to a large
    // sibling object.
    smartCacheInsert(*chnode, chgeom);

    if (chgeom) {
      if (chgeom->getDimension() == 3) {
        LOG(message_group::Warning, item.first->modinst->location(), this->tree.getDocumentPath(), "Ignoring 3D child object for 2D operation");
        children.push_back(nullptr); // replace 3D geometry with empty geometry
      } else {
        std::function<void(const std::shared_ptr<const Geometry>&)> collect = [&](const std::shared_ptr<const Geometry>& geom) {
          if (geom->isEmpty()) {
            children.push_back(nullptr);
          } else if (auto geomlist = std::dynamic_pointer_cast<const GeometryList>(geom)) {
            for (const auto& child : geomlist->getChildren()) {
              collect(child.second);
            }
          } else {
            const auto polygon2d = std::dynamic_pointer_cast<const Polygon2d>(geom);
            assert(polygon2d);
            children.push_back(polygon2d);
          }
        };
        collect(chgeom);
      }
    } else {
      children.push_back(nullptr);
    }
  }
  return children;
}

/*!
   Since we can generate both Nef and non-Nef geometry, we need to insert it into
   the appropriate cache.
   This method inserts the geometry into the appropriate cache if it's not already cached.
 */
void GeometryEvaluator::smartCacheInsert(const AbstractNode& node,
                                         const std::shared_ptr<const Geometry>& geom)
{
  if (Feature::ExperimentalRenderModifiers.is_enabled() && (
      node.modinst->isBackground() || (node.modinst->isHighlight()))) {
    return;
  }

  const std::string& key = this->tree.getIdString(node);

  if (CGALCache::acceptsGeometry(geom)) {
    if (!CGALCache::instance()->contains(key)) {
      CGALCache::instance()->insert(key, geom);
    }
  } else if (!GeometryCache::instance()->contains(key)) {
    // FIXME: Sanity-check Polygon2d as well?
    // if (const auto ps = std::dynamic_pointer_cast<const PolySet>(geom)) {
    //   assert(!ps->hasDegeneratePolygons());
    // }

    // Perhaps add acceptsGeometry() to GeometryCache as well?
    if (!GeometryCache::instance()->insert(key, geom)) {
      LOG(message_group::Warning, "GeometryEvaluator: Node didn't fit into cache.");
    }
  }
}

bool GeometryEvaluator::isSmartCached(const AbstractNode& node)
{
  const std::string& key = this->tree.getIdString(node);
  return GeometryCache::instance()->contains(key) || CGALCache::instance()->contains(key);
}

std::shared_ptr<const Geometry> GeometryEvaluator::smartCacheGet(const AbstractNode& node, bool preferNef)
{
  const std::string& key = this->tree.getIdString(node);
  const bool hasgeom = GeometryCache::instance()->contains(key);
  const bool hascgal = CGALCache::instance()->contains(key);
  if (hascgal && (preferNef || !hasgeom)) return CGALCache::instance()->get(key);
  if (hasgeom) return GeometryCache::instance()->get(key);
  return {};
}

/*!
   Returns a list of 3D Geometry children of the given node.
   May return empty geometries, but not nullptr objects
 */
Geometry::Geometries GeometryEvaluator::collectChildren3D(const AbstractNode& node)
{
  Geometry::Geometries children;
  for (const auto& item : this->visitedchildren[node.index()]) {
    auto& chnode = item.first;
    const std::shared_ptr<const Geometry>& chgeom = item.second;
    if (chnode->modinst->isBackground()) continue;

    // NB! We insert into the cache here to ensure that all children of
    // a node is a valid object. If we inserted as we created them, the
    // cache could have been modified before we reach this point due to a large
    // sibling object.
    smartCacheInsert(*chnode, chgeom);

    if (chgeom && chgeom->getDimension() == 2) {
      LOG(message_group::Warning, item.first->modinst->location(), this->tree.getDocumentPath(), "Ignoring 2D child object for 3D operation");
      children.push_back(std::make_pair(item.first, nullptr)); // replace 2D geometry with empty geometry
    } else {
      // Add children if geometry is 3D OR null/empty
      children.push_back(item);
    }
  }
  return children;
}

/*!

 */
std::unique_ptr<Polygon2d> GeometryEvaluator::applyToChildren2D(const AbstractNode& node, OpenSCADOperator op)
{
  node.progress_report();
  if (op == OpenSCADOperator::MINKOWSKI) {
    return applyMinkowski2D(node);
  } else if (op == OpenSCADOperator::HULL) {
    return applyHull2D(node);
  } else if (op == OpenSCADOperator::FILL) {
    return applyFill2D(node);
  }

  auto children = collectChildren2D(node);

  if (children.empty()) {
    return nullptr;
  }

  if (children.size() == 1) {
    if (children[0]) {
      return std::make_unique<Polygon2d>(*children[0]); // Copy
    } else {
      return nullptr;
    }
  }

  ClipperLib::ClipType clipType;
  switch (op) {
  case OpenSCADOperator::UNION:
    clipType = ClipperLib::ctUnion;
    break;
  case OpenSCADOperator::INTERSECTION:
    clipType = ClipperLib::ctIntersection;
    break;
  case OpenSCADOperator::DIFFERENCE:
    clipType = ClipperLib::ctDifference;
    break;
  default:
    LOG(message_group::Error, "Unknown boolean operation %1$d", int(op));
    return nullptr;
    break;
  }

  return ClipperUtils::apply(children, clipType);
}

/*!
   Adds ourself to our parent's list of traversed children.
   Call this for _every_ node which affects output during traversal.
   Usually, this should be called from the postfix stage, but for some nodes,
   we defer traversal letting other components (e.g. CGAL) render the subgraph,
   and we'll then call this from prefix and prune further traversal.

   The added geometry can be nullptr if it wasn't possible to evaluate it.
 */
void GeometryEvaluator::addToParent(const State& state,
                                    const AbstractNode& node,
                                    const std::shared_ptr<const Geometry>& geom)
{
  this->visitedchildren.erase(node.index());
  auto doAdd = [&](const std::shared_ptr<const Geometry>& geom) {
    if (state.parent()) {
      this->visitedchildren[state.parent()->index()].push_back(std::make_pair(node.shared_from_this(), geom));
    } else {
      // Root node
      this->root = geom;
      assert(this->visitedchildren.empty());
    }
  };

  if (Feature::ExperimentalRenderModifiers.is_enabled() && (
      node.modinst->isBackground() || (node.modinst->isHighlight()))) {  
    auto ps = std::make_shared<PolySet>(*PolySetUtils::getGeometryAsPolySet(geom));

    if (node.modinst->isHighlight()) {
      if (state.subtraction()) {
        ps->setColor(Color4f(1.0f, 0.0f, 0.0f, 1.0f));
        doAdd(std::make_shared<PolySet>(*ps));
        
        ps->setColor(Color4f(1.0f, 0.0f, 0.0f, 0.5f));
        ps->transform(state.matrix());
        extra_geometries.emplace_back(nullptr, ps);
      } else {
        ps->setColor(Color4f(1.0f, 0.0f, 0.0f, 0.5f));
        doAdd(ps);
      }
    } else {
      assert(node.modinst->isBackground());
      ps->setColor(Color4f(0.5f, 0.5f, 0.5f, 0.5f));
      ps->transform(state.matrix());
      extra_geometries.emplace_back(nullptr, ps);
    }
    return;
  }

  doAdd(geom);
}

Response GeometryEvaluator::visit(State& state, const ColorNode& node)
{
  if (!Feature::ExperimentalRenderColors.is_enabled()) {
    return GeometryEvaluator::visit(state, (const AbstractNode&)node);
  }
    
  if (state.isPrefix() && isSmartCached(node)) return Response::PruneTraversal;
  if (state.isPostfix()) {
    std::shared_ptr<const Geometry> geom;
    if (!isSmartCached(node)) {
      // First union all children
      ResultObject res = applyToChildren(node, OpenSCADOperator::UNION);
      if ((geom = res.constptr())) {
        auto mutableGeom = res.asMutableGeometry();
        if (mutableGeom) mutableGeom->setColor(node.color);
        geom = mutableGeom;
      }
    } else {
      geom = smartCacheGet(node, state.preferNef());
    }
    addToParent(state, node, geom);
    node.progress_report();
  }
  return Response::ContinueTraversal;
}

Response GeometryEvaluator::visit(State& state, const ColorNode& node)
{
  if (!Feature::ExperimentalRenderColors.is_enabled()) {
    return GeometryEvaluator::visit(state, (const AbstractNode&)node);
  }
    
  if (state.isPrefix() && isSmartCached(node)) return Response::PruneTraversal;
  if (state.isPostfix()) {
    std::shared_ptr<const Geometry> geom;
    if (!isSmartCached(node)) {
      // First union all children
      ResultObject res = applyToChildren(node, OpenSCADOperator::UNION);
      if ((geom = res.constptr())) {
        auto mutableGeom = res.asMutableGeometry();
        if (mutableGeom) mutableGeom->setColor(node.color);
        geom = mutableGeom;
      }
    } else {
      geom = smartCacheGet(node, state.preferNef());
    }
    addToParent(state, node, geom);
    node.progress_report();
  }
  return Response::ContinueTraversal;
}

/*!
   Custom nodes are handled here => implicit union
 */
Response GeometryEvaluator::visit(State& state, const AbstractNode& node)
{
  if (state.isPrefix()) {
    if (isSmartCached(node)) return Response::PruneTraversal;
    state.setPreferNef(true); // Improve quality of CSG by avoiding conversion loss
  }
  if (state.isPostfix()) {
    std::shared_ptr<const Geometry> geom;
    if (!isSmartCached(node)) {
      geom = applyToChildren(node, OpenSCADOperator::UNION).constptr();
    } else {
      geom = smartCacheGet(node, state.preferNef());
    }
    addToParent(state, node, geom);
    node.progress_report();
  }
  return Response::ContinueTraversal;
}

/*!
   Pass children to parent without touching them. Used by e.g. for loops
 */
Response GeometryEvaluator::visit(State& state, const ListNode& node)
{
  if (state.parent()) {
    if (state.isPrefix() && node.modinst->isBackground()) {
      if (node.modinst->isBackground()) state.setBackground(true);
      return Response::PruneTraversal;
    }
    if (state.isPostfix()) {
      unsigned int dim = 0;
      for (const auto& item : this->visitedchildren[node.index()]) {
        if (!isValidDim(item, dim)) break;
        auto& chnode = item.first;
        const std::shared_ptr<const Geometry>& chgeom = item.second;
        addToParent(state, *chnode, chgeom);
      }
      this->visitedchildren.erase(node.index());
    }
    return Response::ContinueTraversal;
  } else {
    // Handle when a ListNode is given root modifier
    return lazyEvaluateRootNode(state, node);
  }
}

/*!
 */
Response GeometryEvaluator::visit(State& state, const GroupNode& node)
{
  return visit(state, (const AbstractNode&)node);
}

Response GeometryEvaluator::lazyEvaluateRootNode(State& state, const AbstractNode& node) {
  if (state.isPrefix()) {
    if (node.modinst->isBackground()) {
      state.setBackground(true);
      return Response::PruneTraversal;
    }
    if (isSmartCached(node)) {
      return Response::PruneTraversal;
    }
  }
  if (state.isPostfix()) {
    std::shared_ptr<const Geometry> geom;

    unsigned int dim = 0;
    GeometryList::Geometries geometries;
    for (const auto& item : this->visitedchildren[node.index()]) {
      if (!isValidDim(item, dim)) break;
      auto& chnode = item.first;
      const std::shared_ptr<const Geometry>& chgeom = item.second;
      if (chnode->modinst->isBackground()) continue;
      // NB! We insert into the cache here to ensure that all children of
      // a node is a valid object. If we inserted as we created them, the
      // cache could have been modified before we reach this point due to a large
      // sibling object.
      smartCacheInsert(*chnode, chgeom);
      // Only use valid geometries
      if (chgeom && !chgeom->isEmpty()) geometries.push_back(item);
    }
    if (geometries.size() == 1) geom = geometries.front().second;
    else if (geometries.size() > 1) geom = std::make_shared<GeometryList>(geometries);

    this->root = geom;
  }
  return Response::ContinueTraversal;
}

/*!
   Root nodes are handled specially; they will flatten any child group
   nodes to avoid doing an implicit top-level union.

   NB! This is likely a temporary measure until a better implementation of
   group nodes is in place.
 */
Response GeometryEvaluator::visit(State& state, const RootNode& node)
{
  // If we didn't enable lazy unions, just union the top-level objects
  if (!Feature::ExperimentalLazyUnion.is_enabled()) {
    return visit(state, (const GroupNode&)node);
  }
  return lazyEvaluateRootNode(state, node);
}

Response GeometryEvaluator::visit(State& state, const OffsetNode& node)
{
  if (state.isPrefix() && isSmartCached(node)) return Response::PruneTraversal;
  if (state.isPostfix()) {
    std::shared_ptr<const Geometry> geom;
    if (!isSmartCached(node)) {
      if (const auto polygon = applyToChildren2D(node, OpenSCADOperator::UNION)) {
        // ClipperLib documentation: The formula for the number of steps in a full
        // circular arc is ... Pi / acos(1 - arc_tolerance / abs(delta))
        double n = Calc::get_fragments_from_r(std::abs(node.delta), node.fn, node.fs, node.fa);
        double arc_tolerance = std::abs(node.delta) * (1 - cos_degrees(180 / n));
        geom = ClipperUtils::applyOffset(*polygon, node.delta, node.join_type, node.miter_limit, arc_tolerance);
        assert(geom);
      }
    } else {
      geom = smartCacheGet(node, false);
    }
    addToParent(state, node, geom);
    node.progress_report();
  }
  return Response::ContinueTraversal;
}

/*!
   RenderNodes just pass on convexity
 */
Response GeometryEvaluator::visit(State& state, const RenderNode& node)
{
  if (state.isPrefix()) {
    if (isSmartCached(node)) return Response::PruneTraversal;
    state.setPreferNef(true); // Improve quality of CSG by avoiding conversion loss
  }
  if (state.isPostfix()) {
    std::shared_ptr<const Geometry> geom;
    if (!isSmartCached(node)) {
      ResultObject res = applyToChildren(node, OpenSCADOperator::UNION);
      auto mutableGeom = res.asMutableGeometry();
      if (mutableGeom) mutableGeom->setConvexity(node.convexity);
      geom = mutableGeom;
    } else {
      geom = smartCacheGet(node, state.preferNef());
    }
    node.progress_report();
    addToParent(state, node, geom);
  }
  return Response::ContinueTraversal;
}

/*!
   Leaf nodes can create their own geometry, so let them do that

   input: None
   output: PolySet or Polygon2d
 */
Response GeometryEvaluator::visit(State& state, const LeafNode& node)
{
  if (state.isPrefix()) {
    std::shared_ptr<const Geometry> geom;
    if (!isSmartCached(node)) {
      geom = node.createGeometry();
      assert(geom);
      if (const auto polygon = std::dynamic_pointer_cast<const Polygon2d>(geom)) {
        if (!polygon->isSanitized()) {
          geom = ClipperUtils::sanitize(*polygon);
        }
      } else if (const auto ps = std::dynamic_pointer_cast<const PolySet>(geom)) {
//        assert(!ps->hasDegeneratePolygons());
      }
    } else {
      geom = smartCacheGet(node, state.preferNef());
    }
    addToParent(state, node, geom);
    node.progress_report();
  }
  return Response::PruneTraversal;
}

Response GeometryEvaluator::visit(State& state, const TextNode& node)
{
  if (state.isPrefix()) {
    std::shared_ptr<const Geometry> geom;
    if (!isSmartCached(node)) {
      auto geometrylist = node.createGeometryList();
      std::vector<std::shared_ptr<const Polygon2d>> polygonlist;
      for (const auto& geometry : geometrylist) {
        const auto polygon = std::dynamic_pointer_cast<const Polygon2d>(geometry);
        assert(polygon);
        polygonlist.push_back(polygon);
      }
      geom = ClipperUtils::apply(polygonlist, ClipperLib::ctUnion);
    } else {
      geom = GeometryCache::instance()->get(this->tree.getIdString(node));
    }
    addToParent(state, node, geom);
    node.progress_report();
  }
  return Response::PruneTraversal;
}


/*!
   input: List of 2D or 3D objects (not mixed)
   output: Polygon2d or 3D PolySet
   operation:
    o Perform csg op on children
 */
Response GeometryEvaluator::visit(State& state, const CsgOpNode& node)
{
  if (state.isPrefix()) {
    if (isSmartCached(node)) return Response::PruneTraversal;
    state.setPreferNef(true); // Improve quality of CSG by avoiding conversion loss
  }
  if (state.isPostfix()) {
    std::shared_ptr<const Geometry> geom;
    if (!isSmartCached(node)) {
      geom = applyToChildren(node, node.type).constptr();
    } else {
      geom = smartCacheGet(node, state.preferNef());
    }
    addToParent(state, node, geom);
    node.progress_report();
  }
  return Response::ContinueTraversal;
}

/*!
   input: List of 2D or 3D objects (not mixed)
   output: Polygon2d or 3D PolySet
   operation:
    o Union all children
    o Perform transform
 */
Response GeometryEvaluator::visit(State& state, const TransformNode& node)
{
  if (state.isPrefix()) {
    state.setMatrix(state.matrix() * node.matrix);
  }
  if (state.isPrefix() && isSmartCached(node)) return Response::PruneTraversal;
  if (state.isPostfix()) {
    std::shared_ptr<const Geometry> geom;
    if (!isSmartCached(node)) {
      if (matrix_contains_infinity(node.matrix) || matrix_contains_nan(node.matrix)) {
        // due to the way parse/eval works we can't currently distinguish between NaN and Inf
        LOG(message_group::Warning, node.modinst->location(), this->tree.getDocumentPath(), "Transformation matrix contains Not-a-Number and/or Infinity - removing object.");
      } else {
        // First union all children
        ResultObject res = applyToChildren(node, OpenSCADOperator::UNION);
        if ((geom = res.constptr())) {
          if (geom->getDimension() == 2) {
            auto polygons =  std::dynamic_pointer_cast<Polygon2d>(res.asMutableGeometry());
            assert(polygons);

            Transform2d mat2;
            mat2.matrix() <<
              node.matrix(0, 0), node.matrix(0, 1), node.matrix(0, 3),
              node.matrix(1, 0), node.matrix(1, 1), node.matrix(1, 3),
              node.matrix(3, 0), node.matrix(3, 1), node.matrix(3, 3);
            polygons->transform(mat2);
            // FIXME: We lose the transform if we copied a const geometry above. Probably similar issue in multiple places
            // A 2D transformation may flip the winding order of a polygon.
            // If that happens with a sanitized polygon, we need to reverse
            // the winding order for it to be correct.
            if (polygons->isSanitized() && mat2.matrix().determinant() <= 0) {
              geom = ClipperUtils::sanitize(*polygons);
            }
          } else if (geom->getDimension() == 3) {
            auto mutableGeom = res.asMutableGeometry();
            if (mutableGeom) mutableGeom->transform(node.matrix);
            geom = mutableGeom;
          }
        }
      }
    } else {
      geom = smartCacheGet(node, state.preferNef());
    }
    addToParent(state, node, geom);
    node.progress_report();
  }
  return Response::ContinueTraversal;
}

/*!
   input: List of 2D objects
   output: 3D PolySet
   operation:
    o Union all children
    o Perform extrude
 */
Response GeometryEvaluator::visit(State& state, const LinearExtrudeNode& node)
{
  if (state.isPrefix() && isSmartCached(node)) return Response::PruneTraversal;
  if (state.isPostfix()) {
    std::shared_ptr<const Geometry> geom;
    if (!isSmartCached(node)) {
      if (Feature::ExperimentalRenderColors.is_enabled()) {
        // Our 2D / Clipper operations don't preserve colors yet, so we
        // extrude children *then* union them in 3D space.
        auto children = collectChildren2D(node);
        Geometry::Geometries extruded;
        for (const auto& child : children) {
          if (!child) {
            LOG(message_group::Warning, "Ignoring empty child object for linear_extrude()");
            continue;
          }
          extruded.emplace_back(nullptr, extrudePolygon(node, *child));
        }
        // TODO: Could preserve the solids by treating a GeometryList as a partitioned solid
        // geom = std::make_shared<GeometryList>(extruded);
        geom = ManifoldUtils::applyOperator3DManifold(extruded, OpenSCADOperator::UNION);
      } else {
        std::shared_ptr<const Geometry> geometry;
        if (!node.filename.empty()) {
          DxfData dxf(node.fn, node.fs, node.fa, node.filename, node.layername, node.origin_x, node.origin_y, node.scale_x);

          auto p2d = dxf.toPolygon2d();
          if (p2d) geometry = ClipperUtils::sanitize(*p2d);
        } else {
          geometry = applyToChildren2D(node, OpenSCADOperator::UNION);
        }
        if (geometry) {
          const auto polygons = std::dynamic_pointer_cast<const Polygon2d>(geometry);
          geom = extrudePolygon(node, *polygons);
          assert(geom);
        }
      }
    } else {
      geom = smartCacheGet(node, false);
    }
    addToParent(state, node, geom);
    node.progress_report();
  }
  return Response::ContinueTraversal;
}

static void fill_ring(std::vector<Vector3d>& ring, const Outline2d& o, double a, bool flip)
{
  if (flip) {
    unsigned int l = o.vertices.size() - 1;
    for (unsigned int i = 0; i < o.vertices.size(); ++i) {
      ring[i][0] = o.vertices[l - i][0] * sin_degrees(a);
      ring[i][1] = o.vertices[l - i][0] * cos_degrees(a);
      ring[i][2] = o.vertices[l - i][1];
    }
  } else {
    for (unsigned int i = 0; i < o.vertices.size(); ++i) {
      ring[i][0] = o.vertices[i][0] * sin_degrees(a);
      ring[i][1] = o.vertices[i][0] * cos_degrees(a);
      ring[i][2] = o.vertices[i][1];
    }
  }
}

/*!
   Input to extrude should be clean. This means non-intersecting, correct winding order
   etc., the input coming from a library like Clipper.

   FIXME: We should handle some common corner cases better:
   o 2D polygon having an edge being on the Y axis:
    In this case, we don't need to generate geometry involving this edge as it
    will be an internal edge.
   o 2D polygon having a vertex touching the Y axis:
    This is more complex as the resulting geometry will (may?) be nonmanifold.
    In any case, the previous case is a specialization of this, so the following
    should be handled for both cases:
    Since the ring associated with this vertex will have a radius of zero, it will
    collapse to one vertex. Any quad using this ring will be collapsed to a triangle.

   Currently, we generate a lot of zero-area triangles

 */
static std::unique_ptr<Geometry> rotatePolygon(const RotateExtrudeNode& node, const Polygon2d& poly)
{
  if (node.angle == 0) return nullptr;

  PolySetBuilder builder;
  builder.setConvexity(node.convexity);

  double min_x = 0;
  double max_x = 0;
  unsigned int fragments = 0;
  for (const auto& o : poly.outlines()) {
    for (const auto& v : o.vertices) {
      min_x = fmin(min_x, v[0]);
      max_x = fmax(max_x, v[0]);
    }
  }

  if ((max_x - min_x) > max_x && (max_x - min_x) > fabs(min_x)) {
    LOG(message_group::Error, "all points for rotate_extrude() must have the same X coordinate sign (range is %1$.2f -> %2$.2f)", min_x, max_x);
    return nullptr;
  }

  fragments = (unsigned int)std::ceil(fmax(Calc::get_fragments_from_r(max_x - min_x, node.fn, node.fs, node.fa) * std::abs(node.angle) / 360, 1));

  bool flip_faces = (min_x >= 0 && node.angle > 0 && node.angle != 360) || (min_x < 0 && (node.angle < 0 || node.angle == 360));

  if (node.angle != 360) {
    auto ps_start = poly.tessellate(); // starting face
    Transform3d rot(angle_axis_degrees(90, Vector3d::UnitX()));
    ps_start->transform(rot);
    // Flip vertex ordering
    if (!flip_faces) {
      for (auto& p : ps_start->indices) {
        std::reverse(p.begin(), p.end());
      }
    }
    builder.appendPolySet(*ps_start);

    auto ps_end = poly.tessellate();
    Transform3d rot2(angle_axis_degrees(node.angle, Vector3d::UnitZ()) * angle_axis_degrees(90, Vector3d::UnitX()));
    ps_end->transform(rot2);
    if (flip_faces) {
      for (auto& p : ps_end->indices) {
        std::reverse(p.begin(), p.end());
      }
    }
    builder.appendPolySet(*ps_end);
  }

  for (const auto& o : poly.outlines()) {
    std::vector<Vector3d> rings[2];
    rings[0].resize(o.vertices.size());
    rings[1].resize(o.vertices.size());

    fill_ring(rings[0], o, (node.angle == 360) ? -90 : 90, flip_faces); // first ring
    for (unsigned int j = 0; j < fragments; ++j) {
      double a;
      if (node.angle == 360) a = -90 + ((j + 1) % fragments) * 360.0 / fragments; // start on the -X axis, for legacy support
      else a = 90 - (j + 1) * node.angle / fragments; // start on the X axis
      fill_ring(rings[(j + 1) % 2], o, a, flip_faces);

      for (size_t i = 0; i < o.vertices.size(); ++i) {
        builder.appendPolygon({
                rings[j % 2][(i + 1) % o.vertices.size()],
                rings[(j + 1) % 2][(i + 1) % o.vertices.size()],
                rings[j % 2][i]
        });                

        builder.appendPolygon({
                rings[(j + 1) % 2][(i + 1) % o.vertices.size()],
                rings[(j + 1) % 2][i],
                rings[j % 2][i]
        });
      }
    }
  }

  return builder.build();
}

/*!
   input: List of 2D objects
   output: 3D PolySet
   operation:
    o Union all children
    o Perform extrude
 */
Response GeometryEvaluator::visit(State& state, const RotateExtrudeNode& node)
{
  if (state.isPrefix() && isSmartCached(node)) return Response::PruneTraversal;
  if (state.isPostfix()) {
    std::shared_ptr<const Geometry> geom;
    if (!isSmartCached(node)) {
      std::shared_ptr<const Polygon2d> geometry;
      if (!node.filename.empty()) {
        DxfData dxf(node.fn, node.fs, node.fa, node.filename, node.layername, node.origin_x, node.origin_y, node.scale);
        auto p2d = dxf.toPolygon2d();
        if (p2d) geometry = ClipperUtils::sanitize(*p2d);
      } else {
        geometry = applyToChildren2D(node, OpenSCADOperator::UNION);
      }
      if (geometry) {
        geom = rotatePolygon(node, *geometry);
      }
    } else {
      geom = smartCacheGet(node, false);
    }
    addToParent(state, node, geom);
    node.progress_report();
  }
  return Response::ContinueTraversal;
}

/*!
   FIXME: Not in use
 */
Response GeometryEvaluator::visit(State& /*state*/, const AbstractPolyNode& /*node*/)
{
  assert(false);
  return Response::AbortTraversal;
}

std::shared_ptr<const Geometry> GeometryEvaluator::projectionCut(const ProjectionNode& node)
{
  std::shared_ptr<const Geometry> geom;
  std::shared_ptr<const Geometry> newgeom = applyToChildren3D(node, OpenSCADOperator::UNION).constptr();
  if (newgeom) {
#ifdef ENABLE_MANIFOLD
    if (Feature::ExperimentalManifold.is_enabled()) {
      auto manifold = ManifoldUtils::createManifoldFromGeometry(newgeom);
      auto poly2d = manifold->slice();
      return std::shared_ptr<const Polygon2d>(ClipperUtils::sanitize(poly2d));
    }
#endif
#ifdef ENABLE_CGAL
    auto Nptr = CGALUtils::getNefPolyhedronFromGeometry(newgeom);
    if (Nptr && !Nptr->isEmpty()) {
      auto poly = CGALUtils::project(*Nptr, node.cut_mode);
      if (poly) {
        poly->setConvexity(node.convexity);
        geom = std::move(poly);
      }
    }
#endif
  }
  return geom;
}

std::shared_ptr<const Geometry> GeometryEvaluator::projectionNoCut(const ProjectionNode& node)
{
#ifdef ENABLE_MANIFOLD
  if (Feature::ExperimentalManifold.is_enabled()) {
    std::shared_ptr<const Geometry> newgeom = applyToChildren3D(node, OpenSCADOperator::UNION).constptr();
    if (newgeom) {
        auto manifold = ManifoldUtils::createManifoldFromGeometry(newgeom);
        auto poly2d = manifold->project();
        return std::shared_ptr<const Polygon2d>(ClipperUtils::sanitize(poly2d));
    } else {
      return std::make_shared<Polygon2d>();
    }
  }
#endif

  std::shared_ptr<const Geometry> geom;
  std::vector<std::unique_ptr<Polygon2d>> tmp_geom;
  BoundingBox bounds;
  for (const auto& [chnode, chgeom] : this->visitedchildren[node.index()]) {
    if (chnode->modinst->isBackground()) continue;

    // Clipper version of Geometry projection
    // Clipper doesn't handle meshes very well.
    // It's better in V6 but not quite there. FIXME: stand-alone example.
    // project chgeom -> polygon2d
    if (auto chPS = PolySetUtils::getGeometryAsPolySet(chgeom)) {
      if (auto poly = PolySetUtils::project(*chPS)) {
        bounds.extend(poly->getBoundingBox());
        tmp_geom.push_back(std::move(poly));
      }
    }
  }
  int pow2 = ClipperUtils::getScalePow2(bounds);

  ClipperLib::Clipper sumclipper;
  for (auto &poly : tmp_geom) {
    ClipperLib::Paths result = ClipperUtils::fromPolygon2d(*poly, pow2);
    // Using NonZero ensures that we don't create holes from polygons sharing
    // edges since we're unioning a mesh
    result = ClipperUtils::process(result, ClipperLib::ctUnion, ClipperLib::pftNonZero);
    // Add correctly winded polygons to the main clipper
    sumclipper.AddPaths(result, ClipperLib::ptSubject, true);
  }

  ClipperLib::PolyTree sumresult;
  // This is key - without StrictlySimple, we tend to get self-intersecting results
  sumclipper.StrictlySimple(true);
  sumclipper.Execute(ClipperLib::ctUnion, sumresult, ClipperLib::pftNonZero, ClipperLib::pftNonZero);
  if (sumresult.Total() > 0) {
    geom = ClipperUtils::toPolygon2d(sumresult, pow2);
  }

  return geom;
}


/*!
   input: List of 3D objects
   output: Polygon2d
   operation:
    o Union all children
    o Perform projection
 */
Response GeometryEvaluator::visit(State& state, const ProjectionNode& node)
{
  if (state.isPrefix() && isSmartCached(node)) return Response::PruneTraversal;
  if (state.isPostfix()) {
    std::shared_ptr<const Geometry> geom;
    if (isSmartCached(node)) {
      geom = smartCacheGet(node, false);
    } else {
      if (node.cut_mode) {
        geom = projectionCut(node);
      } else {
        geom = projectionNoCut(node);
      }
    }
    addToParent(state, node, geom);
    node.progress_report();
  }
  return Response::ContinueTraversal;
}

/*!
   input: List of 2D or 3D objects (not mixed)
   output: any Geometry
   operation:
    o Perform cgal operation
 */
Response GeometryEvaluator::visit(State& state, const CgalAdvNode& node)
{
  if (state.isPrefix() && isSmartCached(node)) return Response::PruneTraversal;
  if (state.isPostfix()) {
    std::shared_ptr<const Geometry> geom;
    if (!isSmartCached(node)) {
      switch (node.type) {
      case CgalAdvType::MINKOWSKI: {
        ResultObject res = applyToChildren(node, OpenSCADOperator::MINKOWSKI);
        geom = res.constptr();
        // If we added convexity, we need to pass it on
        if (geom && geom->getConvexity() != node.convexity) {
          auto editablegeom = res.asMutableGeometry();
          editablegeom->setConvexity(node.convexity);
          geom = editablegeom;
        }
        break;
      }
      case CgalAdvType::HULL: {
        geom = applyToChildren(node, OpenSCADOperator::HULL).constptr();
        break;
      }
      case CgalAdvType::FILL: {
        geom = applyToChildren(node, OpenSCADOperator::FILL).constptr();
        break;
      }
      case CgalAdvType::RESIZE: {
        ResultObject res = applyToChildren(node, OpenSCADOperator::UNION);
        auto editablegeom = res.asMutableGeometry();
        geom = editablegeom;
        if (editablegeom) {
          editablegeom->setConvexity(node.convexity);
          editablegeom->resize(node.newsize, node.autosize);
        }
        break;
      }
      default:
        assert(false && "not implemented");
      }
    } else {
      geom = smartCacheGet(node, state.preferNef());
    }
    addToParent(state, node, geom);
    node.progress_report();
  }
  return Response::ContinueTraversal;
}

Response GeometryEvaluator::visit(State& state, const AbstractIntersectionNode& node)
{
  if (state.isPrefix()) {
    if (isSmartCached(node)) return Response::PruneTraversal;
    state.setPreferNef(true); // Improve quality of CSG by avoiding conversion loss
  }
  if (state.isPostfix()) {
    std::shared_ptr<const Geometry> geom;
    if (!isSmartCached(node)) {
      geom = applyToChildren(node, OpenSCADOperator::INTERSECTION).constptr();
    } else {
      geom = smartCacheGet(node, state.preferNef());
    }
    addToParent(state, node, geom);
    node.progress_report();
  }
  return Response::ContinueTraversal;
}

#if defined(ENABLE_EXPERIMENTAL) && defined(ENABLE_CGAL)
// FIXME: What is the convex/manifold situation of the resulting PolySet?
static std::unique_ptr<Geometry> roofOverPolygon(const RoofNode& node, const Polygon2d& poly)
{
  std::unique_ptr<PolySet> roof;
  if (node.method == "voronoi") {
    roof = roof_vd::voronoi_diagram_roof(poly, node.fa, node.fs);
    roof->setConvexity(node.convexity);
  } else if (node.method == "straight") {
    roof = roof_ss::straight_skeleton_roof(poly);
    roof->setConvexity(node.convexity);
  } else {
    assert(false && "Invalid roof method");
  }

  return roof;
}

Response GeometryEvaluator::visit(State& state, const RoofNode& node)
{
  if (state.isPrefix() && isSmartCached(node)) return Response::PruneTraversal;
  if (state.isPostfix()) {
    std::shared_ptr<const Geometry> geom;
    if (!isSmartCached(node)) {
      const auto polygon2d = applyToChildren2D(node, OpenSCADOperator::UNION);
      if (polygon2d) {
        std::unique_ptr<Geometry> roof;
        try {
          roof = roofOverPolygon(node, *polygon2d);
        } catch (RoofNode::roof_exception& e) {
          LOG(message_group::Error, node.modinst->location(), this->tree.getDocumentPath(),
              "Skeleton computation error. " + e.message());
          roof = PolySet::createEmpty();
        }
        assert(roof);
        geom = std::move(roof);
      }
    } else {
      geom = smartCacheGet(node, false);
    }
    addToParent(state, node, geom);
  }
  return Response::ContinueTraversal;
}
#endif<|MERGE_RESOLUTION|>--- conflicted
+++ resolved
@@ -70,15 +70,12 @@
     // Insert the raw result into the cache.
     smartCacheInsert(node, result);
   }
-<<<<<<< HEAD
 
   if (Feature::ExperimentalRenderModifiers.is_enabled() && !extra_geometries.empty()) {
     Geometry::Geometries geoms(extra_geometries.begin(), extra_geometries.end());
     geoms.emplace_back(nullptr, result);
     result = std::make_shared<GeometryList>(geoms);
   }
-=======
->>>>>>> 2e045800
 
   // Convert engine-specific 3D geometry to PolySet if needed
   // Note: we don't store the converted into the cache as it would conflict with subsequent calls where allownef is true.
