--- conflicted
+++ resolved
@@ -28,16 +28,12 @@
 #include <ciso646> // C alternative tokens (xor)
 #include <algorithm>
 #include "boost-utils.h"
-<<<<<<< HEAD
 #include <hash.h>
-
-=======
 #include "boolean_utils.h"
 #ifdef ENABLE_CGAL
 #include "CGALCache.h"
 #include "CGALHybridPolyhedron.h"
 #include "cgalutils.h"
->>>>>>> bf0dddce
 #include <CGAL/convex_hull_2.h>
 #include <CGAL/Point_2.h>
 #endif
@@ -125,8 +121,7 @@
   return {};
 }
 
-typedef std::vector<int> intList;
-static int linsystem( Vector3d v1,Vector3d v2,Vector3d v3,Vector3d pt,Vector3d &res,double *detptr=NULL)
+int linsystem( Vector3d v1,Vector3d v2,Vector3d v3,Vector3d pt,Vector3d &res,double *detptr)
 {
         float det,ad11,ad12,ad13,ad21,ad22,ad23,ad31,ad32,ad33;
         det=v1[0]*(v2[1]*v3[2]-v3[1]*v2[2])-v1[1]*(v2[0]*v3[2]-v3[0]*v2[2])+v1[2]*(v2[0]*v3[1]-v3[0]*v2[1]);
@@ -150,7 +145,7 @@
         return 0;
 }
 
-static int cut_face_face_face(Vector3d p1, Vector3d n1, Vector3d p2,Vector3d n2, Vector3d p3, Vector3d n3, Vector3d &res,double *detptr=NULL)
+int cut_face_face_face(Vector3d p1, Vector3d n1, Vector3d p2,Vector3d n2, Vector3d p3, Vector3d n3, Vector3d &res,double *detptr=NULL)
 {
         //   vec1     vec2     vec3
         // x*dirx + y*diry + z*dirz =( posx*dirx + posy*diry + posz*dirz )
@@ -165,6 +160,17 @@
         sum[2]=p3.dot(n3);
         return linsystem( vec1,vec2,vec3,sum,res,detptr);
 }
+
+int cut_face_line(Vector3d fp, Vector3d fn, Vector3d lp, Vector3d ld, Vector3d &res, double *detptr)
+{
+	Vector3d c1 = fn.cross(ld);
+	Vector3d c2 = fn.cross(c1);
+	Vector3d diff=fp-lp;
+        if(linsystem(ld, c1, c2, diff,res,detptr)) return 1;
+	res=lp+ld*res[0];
+	return 0;
+}
+
 typedef std::vector<int> intList;
 typedef std::vector<intList> intListList;
 
@@ -192,7 +198,8 @@
 }
 //
 // combine all tringles into polygons where applicable
-static std::vector<intList> stl_tricombine(const std::vector<intList> &triangles)
+typedef std::vector<IndexedFace> indexedFaceList;
+static indexedFaceList stl_tricombine(const std::vector<IndexedFace> &triangles)
 {
 	int i,j,n;
 	int ind1, ind2;
@@ -246,14 +253,14 @@
 			stubs_bak.push_back(ts);
 		} else stubs_chain[stubs.end]=stubs.begin;
 	}
-	std::vector<intList> result;
+	std::vector<IndexedFace> result;
 
 	while(stubs_chain.size() > 0)
 	{
 		int ind,ind_new;
 		auto [ind_start,dummy]  = *(stubs_chain.begin());
 		ind=ind_start;
-		intList poly;
+		IndexedFace poly;
 		while(1)
 		{
 			if(stubs_chain.count(ind) > 0)
@@ -314,9 +321,8 @@
 					}
 					if(end-beg == 2)
 					{
-						std::vector<int>::iterator it;
 						for(int i=0;i<2;i++) { // TODO make more efficient
-							it=poly.begin();
+							auto it=poly.begin();
 							std::advance(it,beg);
 							poly.erase(it);
 						}
@@ -326,7 +332,7 @@
 					}
 					if(beg+n-end == 2)
 					{
-						intList polynew;
+						IndexedFace polynew;
 						for(j=beg;j<end;j++)
 							polynew.push_back(poly[j]);
 						poly=polynew;
@@ -339,15 +345,14 @@
 			}
 			if(distbest  != -1)
 			{
-				intList polynew;
+				IndexedFace polynew;
 				for(i=begbest;i<begbest+distbest;i++)
 				{
 					polynew.push_back(poly[i]);
 				}
 				if(polynew.size() >= 3) result.push_back(polynew);
-				std::vector<int>::iterator it;
 				for(int i=0;i<distbest;i++) { // TODO make more efficient
-					it=poly.begin();
+					auto  it=poly.begin();
 					std::advance(it,begbest);
 					poly.erase(it);
 				}
@@ -361,15 +366,15 @@
 	return result;
 }
 
-std::vector<intList> mergetriangles(const std::vector<intList> triangles,const std::vector<Vector3d> normals,std::vector<Vector3d> &newNormals)
+std::vector<IndexedFace> mergetriangles(const std::vector<IndexedFace> triangles,const std::vector<Vector3d> normals,std::vector<Vector3d> &newNormals)
 {
 	int i,j,k;
 	int n;
-	intListList emptyList;
-	std::vector<intList> polygons;
+	indexedFaceList emptyList;
+	std::vector<IndexedFace> polygons;
 	std::unordered_map<Vector3d,int>  norm_map;
 	std::vector<Vector3d> norm_list;
-	std::vector<intListList>  triangles_sorted;
+	std::vector<indexedFaceList>  triangles_sorted;
 	// sort triangles into buckets of same orientation
 	for(int i=0;i<triangles.size();i++) {
 		Vector3d norm=normals[i];
@@ -387,7 +392,7 @@
 
 	// now merge the triangles in all buckets independly
 	for(int i=0;i<triangles_sorted.size();i++ ) {
-		intListList polygons_sub = stl_tricombine(triangles_sorted[i]);
+		indexedFaceList polygons_sub = stl_tricombine(triangles_sorted[i]);
 		for(int j=0;j<polygons_sub.size();j++) {
 			polygons.push_back(polygons_sub[j]);
 			newNormals.push_back(norm_list[i]);
@@ -409,44 +414,29 @@
 		x=-(double)i/100000.0;
 	}
 }
-PolySet *offset3D(const PolySet *ps,double off) {
-
+
+std::shared_ptr<PolySet> offset3D(const std::shared_ptr<const PolySet> &ps,double off) {
+	printf("Running offset3D %d polygons\n",ps->indices.size());
 	// ----------------------------------------------------------
-	// create a point database and use it and form polygons
+	// create a point database and use it. and form polygons
 	// ----------------------------------------------------------
 
 	std::unordered_map<Vector3d, int, boost::hash<Vector3d> > pointIntMap;
-	std::vector<Vector3d> pointList; // list of all the points in the object
 	std::vector<Vector3d> pointListNew; // list of all the points in the object
-	std::vector<intList> polygons; // list polygons represented by indexes
 	std::vector<intList>  pointToFaceInds; //  mapping pt_ind -> list of polygon inds which use it
 	intList emptyList;
-	for(int i=0;i<ps->polygons.size();i++) {
-		Polygon pol = ps->polygons[i];
-		intList polygon;
-		for(int j=0;j<pol.size(); j++) {
-			int ptind=0;
-			Vector3d  pt=pol[j];
-			if(!pointIntMap.count(pt)) {
-				pointList.push_back(pt);
-				pointToFaceInds.push_back(emptyList);
-				ptind=pointList.size()-1;
-				pointIntMap[pt]=ptind;
-			} else ptind=pointIntMap[pt];
-			polygon.push_back(ptind);
-		}
-		polygons.push_back(polygon);
-	}
-	
+	for(int i=0;i<ps->vertices.size();i++)
+		pointToFaceInds.push_back(emptyList);
+
 	// -------------------------------
 	// Calculating face normals
 	// -------------------------------
 	std::vector<Vector3d>  faceNormal;
-	for(int i=0;i<polygons.size();i++) {
-		intList pol = polygons[i];
+	for(int i=0;i<ps->indices.size();i++) {
+		IndexedFace pol = ps->indices[i];
 		assert (pol.size() >= 3);
-		Vector3d diff1=pointList[pol[1]] - pointList[pol[0]];
-		Vector3d diff2=pointList[pol[2]] - pointList[pol[1]];
+		Vector3d diff1=ps->vertices[pol[1]] - ps->vertices[pol[0]];
+		Vector3d diff2=ps->vertices[pol[2]] - ps->vertices[pol[1]];
 		Vector3d norm = diff1.cross(diff2);
 		assert(norm.norm() > 0.0001);
 		norm.normalize();
@@ -458,19 +448,51 @@
 	}
 
 	std::vector<Vector3d> newNormals;
-	std::vector<intList> polygons_merged = mergetriangles(polygons,faceNormal,newNormals); // TODO sind es immer dreiecke ?
+	std::vector<IndexedFace> polygons_merged  = mergetriangles(ps->indices,faceNormal,newNormals); // TODO sind es immer dreiecke ?
 	faceNormal=newNormals;
-	polygons=polygons_merged;
 
 	// -------------------------------
 	// calculate point-to-polygon relation
 	// -------------------------------
-	for(int i=0;i<polygons.size();i++) {
-		intList pol = polygons[i];
+	for(int i=0;i<polygons_merged.size();i++) {
+		IndexedFace pol = polygons_merged[i];
 		for(int j=0;j<pol.size(); j++) {
 			pointToFaceInds[pol[j]].push_back(i);
 		}
 	}
+	// -------------------------------
+	// Check, for all points, that the related face build a closed corner
+	// -------------------------------
+	printf("Check for closed corners\n");
+	for( int i=0;i<pointToFaceInds.size();i++ ) {
+		intList indexes = pointToFaceInds[i];
+		std::unordered_map<int, int>  pointSum;
+		for(int j=0;j<indexes.size();j++) {
+			int faceind=indexes[j];
+			// search for pt
+			int off=-1;
+			int ptaltind;
+			IndexedFace pol = polygons_merged[faceind];
+			int n=pol.size();
+			for(int k=0;k<n;k++) {
+				if(pol[k] == i) off=k;
+			}
+			ptaltind=pol[(off+1)%n];
+			if(!pointSum.count(ptaltind)) pointSum[ptaltind]=0;
+			pointSum[ptaltind]++;
+
+			ptaltind=pol[(off+n-1)%n];
+			if(!pointSum.count(ptaltind)) pointSum[ptaltind]=0;
+			pointSum[ptaltind]--;
+		}
+		// now check for opened corners
+		for( const auto& [ptaltind, sum] : pointSum ) {
+			if(sum != 0)
+			{
+				printf("Edge from %g/%g/%g to %g/%g/%g is open\n",ps->vertices[i][0],ps->vertices[i][2],ps->vertices[i][2],ps->vertices[ptaltind][0],ps->vertices[ptaltind][1],ps->vertices[ptaltind][2]);
+			}
+		}
+	}	
 	
 	// ---------------------------------------
 	// Calculate offset position to each point
@@ -514,10 +536,10 @@
 			
 			// now calculate the new pt
 			if(cut_face_face_face(
-						pointList[i]  +faceNormal[xind]*off  , faceNormal[xind], 
-						pointList[i]  +faceNormal[yind]*off  , faceNormal[yind], 
-						pointList[i]  +faceNormal[zind]*off  , faceNormal[zind], 
-						newpt)) break;
+						ps->vertices[i]  +faceNormal[xind]*off  , faceNormal[xind], 
+						ps->vertices[i]  +faceNormal[yind]*off  , faceNormal[yind], 
+						ps->vertices[i]  +faceNormal[zind]*off  , faceNormal[zind], 
+						newpt)){ printf("d\n");  break; }
 			valid=1;
 		} while(0);
 		if(!valid)
@@ -525,7 +547,7 @@
 			Vector3d dir={0,0,0};
 			for(int j=0;j<indexes.size();j++)
 				dir += faceNormal[j];
-			newpt  = pointList[i] + off* dir.normalized();
+			newpt  = ps->vertices[i] + off* dir.normalized();
 		}
 		pointListNew.push_back(newpt);
 	}
@@ -533,19 +555,56 @@
 	// -------------------------------
 	// Map all points and assemble
 	// -------------------------------
-	PolySet *offset_result = new PolySet(3, /* convex */ false);
-
-	for(int i=0;i<polygons.size();i++) {
-		Polygon offset_polygon;
-		intList pol = polygons[i];
-		for(int j=0;j<pol.size(); j++) {
-			Vector3d pt =  pointListNew[pol[j]];
-			offset_polygon.push_back(pt);
-
+	PolySet *offset_result =  new PolySet(3, /* convex */ true);
+	offset_result->vertices = pointListNew;
+	offset_result->indices = ps->indices;
+
+	//
+	// -------------------------------
+	// Normal of result must be same as orginal
+	// -------------------------------
+	for(int i=0;i<polygons_merged.size();i++) {
+		IndexedFace pol = polygons_merged[i];
+		Vector3d diff1=ps->vertices[pol[1]] - ps->vertices[pol[0]];
+		Vector3d diff2=ps->vertices[pol[2]] - ps->vertices[pol[1]];
+		Vector3d norm = diff1.cross(diff2).normalized();
+		double sp = norm.dot(faceNormal[i]);
+		if(sp  >=1 && sp < 1.0001) sp=1.0;
+		double ang=acos(sp)*180.0/3.14;
+		if(fabs(ang) > 0.3) {
+			printf("Face %d  error ang=%g\n",i,ang*180.0/3.14);
 		}
-  		offset_result->polygons.push_back(offset_polygon);
 	}
-	return offset_result;
+
+	// -------------------------------
+	// distance of all points to its base normals need to be offset
+	// -------------------------------
+	
+	for( int i=0;i<pointToFaceInds.size();i++ ) {
+		intList indexes = pointToFaceInds[i];
+		int debug=0;
+		Vector3d oldpt =ps->vertices[i];
+		Vector3d newpt =pointListNew[i];
+		int error=0;
+		for(int j=0;j<indexes.size();j++) {
+			Vector3d n=faceNormal[indexes[j]];
+			// dist = (pt - refpt).normvect
+			double dist = (newpt-oldpt).dot(n);
+			if(fabs(dist-off) > 0.01) error=1;
+		}
+		if(error) {
+			printf("%g/%g/%g -> %g/%g/%g dists are ",oldpt[0],oldpt[1],oldpt[2],newpt[0],newpt[1],newpt[2]);
+			for(int j=0;j<indexes.size();j++) {
+				Vector3d n=faceNormal[indexes[j]];
+				// dist = (pt - refpt).normvect
+				double dist = (newpt-oldpt).dot(n);
+				printf("%f ",dist);
+
+			}
+			printf("\n");
+		}
+	}
+	return std::shared_ptr<PolySet>(offset_result);
 }
 /*!
    Applies the operator to all child nodes of the given node.
@@ -614,26 +673,22 @@
     std::shared_ptr<const Geometry> geom = {CGALUtils::applyUnion3D(actualchildren.begin(), actualchildren.end())};
  
     const OffsetNode *offNode = dynamic_cast<const OffsetNode *>(&node);
-    if(std::shared_ptr<const PolySet> ps = dynamic_pointer_cast<const PolySet>(geom)) {
-      PolySet *ps_offset =  offset3D(ps.get(),offNode->delta);
-
-      geom.reset(ps_offset);
+    if(std::shared_ptr<const PolySet> ps = std::dynamic_pointer_cast<const PolySet>(geom)) {
+      auto ps_offset =  offset3D(ps,offNode->delta);
+
+      geom = std::move(ps_offset);
       return geom;
-    } else if(const auto geomlist = dynamic_pointer_cast<const GeometryList>(geom).get()) {
+    } else if(const auto geomlist = std::dynamic_pointer_cast<const GeometryList>(geom).get()) {
       for (const Geometry::GeometryItem& item : geomlist->getChildren()) { // TODO
       }
         
-    } else if (std::shared_ptr<const CGAL_Nef_polyhedron> nef = dynamic_pointer_cast<const CGAL_Nef_polyhedron>(geom)) {
+    } else if (std::shared_ptr<const CGAL_Nef_polyhedron> nef = std::dynamic_pointer_cast<const CGAL_Nef_polyhedron>(geom)) {
       const CGAL_Nef_polyhedron nefcont=*(nef.get());
-      PolySet ps(3);
-      if (!CGALUtils::createPolySetFromNefPolyhedron3(*(nefcont.p3), ps)) {
-        PolySet *ps_offset =  offset3D(&ps,offNode->delta);
-        geom.reset(ps_offset);
-	return geom;
-      } else {
-        LOG(message_group::Export_Error, Location::NONE, "", "Nef->PolySet failed");
-      }
-    } else if (const auto hybrid = dynamic_pointer_cast<const CGALHybridPolyhedron>(geom)) { // TODO
+      std::shared_ptr<PolySet> ps = CGALUtils::createPolySetFromNefPolyhedron3(*(nefcont.p3));
+      std::shared_ptr<PolySet> ps_offset =  offset3D(ps,offNode->delta);
+      geom = std::move(ps_offset);
+      return geom;
+    } else if (const auto hybrid = std::dynamic_pointer_cast<const CGALHybridPolyhedron>(geom)) { // TODO
     }
   }
   default:
@@ -898,16 +953,15 @@
     break;
   }
 
-  Polygon2d *pol = ClipperUtils::apply(children, clipType);
+  auto pol = ClipperUtils::apply(children, clipType);
 
   if (op == OpenSCADOperator::OFFSET) {
-        const auto *polygon = pol;
-        const OffsetNode *offNode = dynamic_cast<const OffsetNode *>(&node);
+	const OffsetNode *offNode = dynamic_cast<const OffsetNode *>(&node);
         // ClipperLib documentation: The formula for the number of steps in a full
         // circular arc is ... Pi / acos(1 - arc_tolerance / abs(delta))
         double n = Calc::get_fragments_from_r(std::abs(offNode->delta), offNode->fn, offNode->fs, offNode->fa);
         double arc_tolerance = std::abs(offNode->delta) * (1 - cos_degrees(180 / n));
-        return   ClipperUtils::applyOffset(*polygon, offNode->delta, offNode->join_type, offNode->miter_limit, arc_tolerance);
+        return   ClipperUtils::applyOffset(*pol, offNode->delta, offNode->join_type, offNode->miter_limit, arc_tolerance);
   }
   return pol;
 }
@@ -1049,21 +1103,10 @@
   if (state.isPostfix()) {
     std::shared_ptr<const Geometry> geom;
     if (!isSmartCached(node)) {
-<<<<<<< HEAD
       ResultObject res = applyToChildren(node, OpenSCADOperator::OFFSET);
       auto mutableGeom = res.asMutableGeometry();
       if (mutableGeom) mutableGeom->setConvexity(1);
       geom = mutableGeom;
-=======
-      if (const auto polygon = applyToChildren2D(node, OpenSCADOperator::UNION)) {
-        // ClipperLib documentation: The formula for the number of steps in a full
-        // circular arc is ... Pi / acos(1 - arc_tolerance / abs(delta))
-        double n = Calc::get_fragments_from_r(std::abs(node.delta), node.fn, node.fs, node.fa);
-        double arc_tolerance = std::abs(node.delta) * (1 - cos_degrees(180 / n));
-        geom = ClipperUtils::applyOffset(*polygon, node.delta, node.join_type, node.miter_limit, arc_tolerance);
-        assert(geom);
-      }
->>>>>>> bf0dddce
     } else {
       geom = smartCacheGet(node, false);
     }
