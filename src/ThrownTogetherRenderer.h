--- conflicted
+++ resolved
@@ -17,8 +17,8 @@
 {
 public:
 	ThrownTogetherRenderer(shared_ptr<class CSGProducts> root_products,
-												 shared_ptr<CSGProducts> highlight_products,
-												 shared_ptr<CSGProducts> background_products);
+				shared_ptr<CSGProducts> highlight_products,
+				shared_ptr<CSGProducts> background_products);
   virtual ~ThrownTogetherRenderer();
 	void draw(bool showfaces, bool showedges) const override;
 	void draw_with_shader(const GLView::shaderinfo_t *shaderinfo) const override {
@@ -28,35 +28,28 @@
 
 	BoundingBox getBoundingBox() const override;
 private:
-<<<<<<< HEAD
-	void renderCSGProducts(const CSGProducts &products, bool highlight_mode, bool background_mode, bool showedges,
-											bool fberror = false) const;
-#ifdef ENABLE_EXPERIMENTAL
-  Renderer::ColorMode getColorMode(const CSGNode::Flag &flags, bool highlight_mode,
-                                   bool background_mode, bool fberror, OpenSCADOperator type) const;
-  void createChainObject(std::vector<VertexSet *> &vertex_sets, std::vector<Vertex> &render_buffer, const class CSGChainObject &csgobj, bool highlight_mode,
-                         bool background_mode, bool fberror, OpenSCADOperator type) const;
-#else
-	void renderChainObject(const class CSGChainObject &csgobj, bool highlight_mode,
-=======
 	void renderCSGProducts(const CSGProducts &products, const GLView::shaderinfo_t *, bool highlight_mode, bool background_mode, bool showedges,
-											bool fberror) const;
+				bool fberror) const;
 	void renderChainObject(const class CSGChainObject &csgobj, const GLView::shaderinfo_t *, bool highlight_mode,
->>>>>>> caf9986a
-												 bool background_mode, bool showedges, bool fberror, OpenSCADOperator type) const;
-#endif // ENABLE_EXPERIMENTAL
+				bool background_mode, bool showedges, bool fberror, OpenSCADOperator type) const;
 
 #ifdef ENABLE_EXPERIMENTAL
-  void drawCSGProducts(bool use_edge_shader) const;
-  inline const std::vector<VertexSets *> &getProductVertexSets() const { return *product_vertex_sets; }
+	Renderer::ColorMode getColorMode(const CSGNode::Flag &flags, bool highlight_mode,
+	                                 bool background_mode, bool fberror, OpenSCADOperator type) const;
+					 
+	void createChainObject(std::vector<VertexSet *> &vertex_sets, std::vector<Vertex> &render_buffer,
+				const class CSGChainObject &csgobj, bool highlight_mode, bool background_mode,
+				bool fberror, OpenSCADOperator type) const;
+	
+	void drawCSGProducts(bool use_edge_shader) const;
+	inline const std::vector<VertexSets *> &getProductVertexSets() const { return *product_vertex_sets; }
 
-  std::vector<VertexSets *> *product_vertex_sets;
+	std::vector<VertexSets *> *product_vertex_sets;
 #endif // ENABLE_EXPERIMENTAL
 
 	shared_ptr<CSGProducts> root_products;
 	shared_ptr<CSGProducts> highlight_products;
 	shared_ptr<CSGProducts> background_products;
-	mutable std::unordered_map<std::pair<const Geometry*,const Transform3d*>,
-														 int,
-														 boost::hash<std::pair<const Geometry*,const Transform3d*>>> geomVisitMark;
+	mutable std::unordered_map<std::pair<const Geometry*,const Transform3d*>, int,
+				   boost::hash<std::pair<const Geometry*,const Transform3d*>>> geomVisitMark;
 };