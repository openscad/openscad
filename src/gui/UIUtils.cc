--- conflicted
+++ resolved
@@ -66,21 +66,10 @@
 QFileInfo UIUtils::openFile(QWidget *parent, QStringList extensions)
 {
   QSettingsCached settings;
-<<<<<<< HEAD
-  QString last_dirname = settings.value("lastOpenDirName").toString();
-#ifdef ENABLE_PYTHON
-  QString new_filename = QFileDialog::getOpenFileName(parent, "Open File",
-                                                      last_dirname, "OpenSCAD Designs (*.scad *.csg);;Python OpenSCAD Designs (*.py)");
-#else
-  QString new_filename = QFileDialog::getOpenFileName(parent, "Open File",
-                                                      last_dirname, "OpenSCAD Designs (*.scad *.csg)");
-#endif
-=======
   const auto last_dirname = settings.value("lastOpenDirName").toString();
   const auto filter = fileOpenFilter("OpenSCAD Designs (%1)", std::move(extensions));
   const auto filename = QFileDialog::getOpenFileName(parent, "Open File",
                                                      last_dirname, filter);
->>>>>>> 25ccfa69
 
   if (filename.isEmpty()) {
     return {};
@@ -94,21 +83,10 @@
 QFileInfoList UIUtils::openFiles(QWidget *parent, QStringList extensions)
 {
   QSettingsCached settings;
-<<<<<<< HEAD
-  QString last_dirname = settings.value("lastOpenDirName").toString();
-#ifdef ENABLE_PYTHON
-  QStringList new_filenames = QFileDialog::getOpenFileNames(parent, "Open File",
-                                                            last_dirname, "OpenSCAD Designs (*.scad *.csg);;Python OpenSCAD Designs (*.py)");
-#else
-  QStringList new_filenames = QFileDialog::getOpenFileNames(parent, "Open File",
-                                                            last_dirname, "OpenSCAD Designs (*.scad *.csg)");
-#endif
-=======
   const auto last_dirname = settings.value("lastOpenDirName").toString();
   const auto filter = fileOpenFilter("OpenSCAD Designs (%1)", std::move(extensions));
   const auto filenames = QFileDialog::getOpenFileNames(parent, "Open File",
                                                        last_dirname, filter);
->>>>>>> 25ccfa69
 
   QFileInfoList fileInfoList;
   for (const QString& filename: filenames) {
