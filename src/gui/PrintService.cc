/*
 *  OpenSCAD (www.openscad.org)
 *  Copyright (C) 2009-2019 Clifford Wolf <clifford@clifford.at> and
 *                          Marius Kintel <marius@kintel.net>
 *
 *  This program is free software; you can redistribute it and/or modify
 *  it under the terms of the GNU General Public License as published by
 *  the Free Software Foundation; either version 2 of the License, or
 *  (at your option) any later version.
 *
 *  As a special exception, you have permission to link this program
 *  with the CGAL library and distribute executables, as long as you
 *  follow the requirements of the GNU GPL in regard to all of the
 *  software in the executable aside from CGAL.
 *
 *  This program is distributed in the hope that it will be useful,
 *  but WITHOUT ANY WARRANTY; without even the implied warranty of
 *  MERCHANTABILITY or FITNESS FOR A PARTICULAR PURPOSE.  See the
 *  GNU General Public License for more details.
 *
 *  You should have received a copy of the GNU General Public License
 *  along with this program; if not, write to the Free Software
 *  Foundation, Inc., 59 Temple Place, Suite 330, Boston, MA  02111-1307  USA
 *
 */

#include "gui/PrintService.h"

#include <mutex>
#include <utility>
#include <unordered_map>
#include <memory>
#include <string>

#include <QJsonDocument>
#include <QNetworkAccessManager>
#include <QNetworkReply>
#include <QNetworkRequest>
#include <QStringList>

#include "io/export.h"
#include "core/Settings.h"
#include "utils/printutils.h"

using S = Settings::Settings;

std::mutex PrintService::printServiceMutex;
PrintServices PrintService::printServices;

namespace {

std::unique_ptr<PrintService>
createPrintService(const QJsonObject &serviceObject) {
  auto service = std::make_unique<PrintService>();
  if (service->init(serviceObject))
    return service;
  return nullptr;
}

<<<<<<< HEAD
} // namespace

std::unordered_map<std::string, std::unique_ptr<PrintService>>
createPrintServices() {
  std::unordered_map<std::string, std::unique_ptr<PrintService>> printServices;
  // TODO: Where to call this, will we need a mutex?
#if 0
=======
PrintServices createPrintServices() {
  PrintServices printServices;
>>>>>>> ce5039f8
  try {
    auto networkRequest = NetworkRequest<void>{
        QUrl{"https://app.openscad.org/print-service.json"}, {200}, 30};
    networkRequest.execute(
        [](QNetworkRequest &request) {
          request.setHeader(QNetworkRequest::ContentTypeHeader,
                            "application/json");
        },
        [](QNetworkAccessManager &nam, QNetworkRequest &request) {
          return nam.get(request);
        },
        [&](QNetworkReply *reply) {
          const auto doc = QJsonDocument::fromJson(reply->readAll());
          PRINTDB("Response: %s", QString{doc.toJson()}.toStdString());
          const QStringList services = doc.object().keys();
          for (const auto &serviceName : services) {
            auto printService =
                createPrintService(doc.object().value(serviceName).toObject());
            if (printService) {
              printServices[serviceName.toStdString()] =
                  std::move(printService);
            }
          }
        });
  } catch (const NetworkException &e) {
    LOG(message_group::Error, "%1$s", e.getErrorMessage());
  }
<<<<<<< HEAD
#endif
  // TODO: Log if wanted
  //    LOG("External print service available: %1$s (upload limit = %2$d MB)",
  //    displayName.toStdString(), fileSizeLimitMB);
=======
  for (const auto& printService : printServices) {
    const auto& name = printService.second->getDisplayName().toStdString();
    const auto& limit = printService.second->getFileSizeLimitMB();
    PRINTDB("External print service available: %1$s (upload limit = %2$d MB)", name % limit);
    // TODO: Log if wanted
  }
>>>>>>> ce5039f8

  return printServices;
}

} // namespace

const PrintServices& PrintService::getPrintServices() {
  static PrintServices noPrintServices;

  std::lock_guard<std::mutex> guard(printServiceMutex);

  if (!S::enableRemotePrintServices.value()) {
    return noPrintServices;
  }

  if (printServices.empty()) {
    printServices = createPrintServices();
  }

  return printServices;
}

const PrintService *PrintService::getPrintService(const std::string &name) {
  const auto &printServices = getPrintServices();
  if (const auto it = printServices.find(name); it != printServices.end()) {
    return it->second.get();
  }
  return nullptr;
}

bool PrintService::init(const QJsonObject &serviceObject) {
  displayName = serviceObject.value("displayName").toString();
  apiUrl = serviceObject.value("apiUrl").toString();
  fileSizeLimitMB = serviceObject.value("fileSizeLimitMB").toInt();
  infoHtml = serviceObject.value("infoHtml").toString();
  infoUrl = serviceObject.value("infoUrl").toString();
  for (const auto& variant : serviceObject.value("fileFormats").toArray().toVariantList()) {
    FileFormat fileFormat;
    if (fileformat::fromIdentifier(variant.toString().toStdString(), fileFormat)) {
      fileFormats.push_back(fileFormat);
    } 
    // TODO: else print warning?
  }
  // For legacy reasons; default to STL
  if (fileFormats.empty()) {
    fileFormats.push_back(FileFormat::ASCII_STL);
    fileFormats.push_back(FileFormat::BINARY_STL);
  }
  return !displayName.isEmpty() && !apiUrl.isEmpty() && !infoHtml.isEmpty() &&
         !infoUrl.isEmpty() && fileSizeLimitMB != 0;
}

/**
 * This function uploads a design to the 3D printing API endpoint and
 * returns an URL that, when accessed, will show the design as a part
 * that can be configured and added to the shopping cart. If it's not
 * successful, it throws an exception with a message.
 *
 * Inputs:
 *   fileName - Then name we should give the file when it is uploaded
 *              for the order process.
 * Outputs:
 *    The resulting url to go to next to continue the order process.
 */
const QString
PrintService::upload(const QString &fileName, const QString &contentBase64,
                     const network_progress_func_t &progress_func) const {
  QJsonObject jsonInput;
  jsonInput.insert("fileName", fileName);
  jsonInput.insert("file", contentBase64);

  // Safe guard against QJson silently dropping the file content if it's
  // too big. This seems to be configured at MaxSize = (1<<27) - 1 in Qt
  // via qtbase/src/corelib/json/qjson_p.h
  // Due to the base64 encoding having 33% overhead, that should allow for
  // about 96MB data.
  if (jsonInput.value("file") == QJsonValue::Undefined) {
    const QString msg =
        "Could not encode STL into JSON. Perhaps it is too large of a file? "
        "Maybe try reducing the model resolution.";
    throw NetworkException(QNetworkReply::ProtocolFailure, msg);
  }

  auto networkRequest =
      NetworkRequest<const QString>{QUrl{apiUrl}, {200, 201}, 180};
  networkRequest.set_progress_func(progress_func);
  return networkRequest.execute(
      [](QNetworkRequest &request) {
        request.setHeader(QNetworkRequest::ContentTypeHeader,
                          "application/json");
      },
      [&](QNetworkAccessManager &nam, QNetworkRequest &request) {
        return nam.post(request, QJsonDocument(jsonInput).toJson());
      },
      [](QNetworkReply *reply) {
        const auto doc = QJsonDocument::fromJson(reply->readAll());
        PRINTDB("Response: %s", QString{doc.toJson()}.toStdString());

        // Extract cartUrl which gives the page to open in a webbrowser to view
        // uploaded part
        auto cartUrlValue =
            doc.object().value("data").toObject().value("cartUrl");
        auto cartUrl = cartUrlValue.toString();
        if ((cartUrlValue == QJsonValue::Undefined) || (cartUrl.isEmpty())) {
          const QString msg = "Could not get data.cartUrl field from response.";
          throw NetworkException(QNetworkReply::ProtocolFailure, msg);
        }
        LOG("Upload finished, opening URL %1$s.", cartUrl.toStdString());
        return cartUrl;
      });
}<|MERGE_RESOLUTION|>--- conflicted
+++ resolved
@@ -57,18 +57,9 @@
   return nullptr;
 }
 
-<<<<<<< HEAD
-} // namespace
-
-std::unordered_map<std::string, std::unique_ptr<PrintService>>
-createPrintServices() {
-  std::unordered_map<std::string, std::unique_ptr<PrintService>> printServices;
-  // TODO: Where to call this, will we need a mutex?
-#if 0
-=======
 PrintServices createPrintServices() {
   PrintServices printServices;
->>>>>>> ce5039f8
+  printf("PythonSCAD is now connecting to app.openscad.org to retrieve available print services\n");
   try {
     auto networkRequest = NetworkRequest<void>{
         QUrl{"https://app.openscad.org/print-service.json"}, {200}, 30};
@@ -96,19 +87,12 @@
   } catch (const NetworkException &e) {
     LOG(message_group::Error, "%1$s", e.getErrorMessage());
   }
-<<<<<<< HEAD
-#endif
-  // TODO: Log if wanted
-  //    LOG("External print service available: %1$s (upload limit = %2$d MB)",
-  //    displayName.toStdString(), fileSizeLimitMB);
-=======
   for (const auto& printService : printServices) {
     const auto& name = printService.second->getDisplayName().toStdString();
     const auto& limit = printService.second->getFileSizeLimitMB();
     PRINTDB("External print service available: %1$s (upload limit = %2$d MB)", name % limit);
     // TODO: Log if wanted
   }
->>>>>>> ce5039f8
 
   return printServices;
 }
