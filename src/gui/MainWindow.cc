/*
 *  OpenSCAD (www.openscad.org)
 *  Copyright (C) 2009-2011 Clifford Wolf <clifford@clifford.at> and
 *                          Marius Kintel <marius@kintel.net>
 *
 *  This program is free software; you can redistribute it and/or modify
 *  it under the terms of the GNU General Public License as published by
 *  the Free Software Foundation; either version 2 of the License, or
 *  (at your option) any later version.
 *
 *  As a special exception, you have permission to link this program
 *  with the CGAL library and distribute executables, as long as you
 *  follow the requirements of the GNU GPL in regard to all of the
 *  software in the executable aside from CGAL.
 *
 *  This program is distributed in the hope that it will be useful,
 *  but WITHOUT ANY WARRANTY; without even the implied warranty of
 *  MERCHANTABILITY or FITNESS FOR A PARTICULAR PURPOSE.  See the
 *  GNU General Public License for more details.
 *
 *  You should have received a copy of the GNU General Public License
 *  along with this program; if not, write to the Free Software
 *  Foundation, Inc., 59 Temple Place, Suite 330, Boston, MA  02111-1307  USA
 *
 */
#ifdef _WIN32
#include "winsock2.h"
#endif
#include "gui/MainWindow.h"

#include <cstring>
#include <filesystem>
#include <deque>
#include <cassert>
#include <functional>
#include <exception>
#include <sstream>
#include <iostream>
#include <memory>
#include <string>
#include <vector>
#include <cstdio>
#include <memory>
#include <utility>
#include <memory>
#include <string>
#include <fstream>
#include <algorithm>
#include <sys/stat.h>

#include <boost/version.hpp>
#include <QApplication>
#include <QClipboard>
#include <QDesktopServices>
#include <QDialog>
#include <QDockWidget>
#include <QDropEvent>
#include <QElapsedTimer>
#include <QEvent>
#include <QFileDialog>
#include <QFileInfo>
#include <QFont>
#include <QFontMetrics>
#include <QHBoxLayout>
#include <QIcon>
#include <QKeySequence>
#include <QLabel>
#include <QList>
#include <QMenu>
#include <QMenuBar>
#include <QMessageBox>
#include <QMetaObject>
#include <QMimeData>
#include <QMutexLocker>
#include <QPoint>
#include <QProcess>
#include <QProgressDialog>
#include <QScreen>
#include <QSettings>  //Include QSettings for direct operations on settings arrays
#include <QSignalMapper>
#include <QSoundEffect>
#include <QSplitter>
#include <QStatusBar>
#include <QStringList>
#include <QTemporaryFile>
#include <QTextEdit>
#include <QTextStream>
#include <QTime>
#include <QTimer>
#include <QToolBar>
#include <QUrl>
#include <QVBoxLayout>
#include <QWidget>

#include "core/AST.h"
#include "core/BuiltinContext.h"
#include "core/Builtins.h"
#include "core/CSGNode.h"
#include "core/Context.h"
#include "core/customizer/CommentParser.h"
#include "core/EvaluationSession.h"
#include "core/Expression.h"
#include "core/node.h"
#include "core/parsersettings.h"
#include "core/progress.h"
#include "core/RenderVariables.h"
#include "core/ScopeContext.h"
#include "core/Settings.h"
#include "core/SourceFileCache.h"
#include "geometry/Geometry.h"
#include "geometry/GeometryCache.h"
#include "geometry/GeometryEvaluator.h"
#include "glview/PolySetRenderer.h"
#include "glview/cgal/CGALRenderer.h"
#include "glview/preview/CSGTreeNormalizer.h"
#include "glview/preview/ThrownTogetherRenderer.h"
#include "glview/RenderSettings.h"
#include "gui/AboutDialog.h"
#include "gui/CGALWorker.h"
#include "gui/Editor.h"
#include "gui/Dock.h"
#include "gui/Measurement.h"
#include "gui/Export3mfDialog.h"
#include "gui/ExportPdfDialog.h"
#include "gui/ExportSvgDialog.h"
#include "gui/ExternalToolInterface.h"
#include "gui/FontListDialog.h"
#include "gui/ImportUtils.h"
#include "gui/input/InputDriverEvent.h"
#include "gui/input/InputDriverManager.h"
#include "gui/LibraryInfoDialog.h"
#include "gui/OpenSCADApp.h"
#include "gui/Preferences.h"
#include "gui/PrintInitDialog.h"
#include "gui/ProgressWidget.h"
#include "gui/QGLView.h"
#include "gui/QSettingsCached.h"
#include "gui/QWordSearchField.h"
#include "gui/SettingsWriter.h"
#include "gui/ScintillaEditor.h"
#include "gui/TabManager.h"
#include "gui/UIUtils.h"
#include "io/dxfdim.h"
#include "io/export.h"
#include "io/fileutils.h"
#include "openscad.h"
#include "platform/PlatformUtils.h"
#include "utils/exceptions.h"
#include "utils/printutils.h"
#include "version.h"
#include "genlang/genlang.h"

#ifdef ENABLE_CGAL
#include "geometry/cgal/cgal.h"
#include "geometry/cgal/CGALCache.h"
#include "geometry/cgal/CGALNefGeometry.h"
#endif  // ENABLE_CGAL
#ifdef ENABLE_MANIFOLD
#include "geometry/manifold/manifoldutils.h"
#include "geometry/manifold/ManifoldGeometry.h"
#endif  // ENABLE_MANIFOLD
#ifdef ENABLE_OPENCSG
#include "core/CSGTreeEvaluator.h"
#include "glview/preview/OpenCSGRenderer.h"
#include <opencsg.h>
#endif
#ifdef OPENSCAD_UPDATER
#include "gui/AutoUpdater.h"
#endif
#include <QToolTip>

#include <curl/curl.h>
#include <sys/stat.h>
#include <fcntl.h>
#ifdef ENABLE_PYTHON
#include "python/python_public.h"
#include "nettle/sha2.h"
#include "nettle/base64.h"

std::string SHA256HashString(std::string aString)
{
  uint8_t digest[SHA256_DIGEST_SIZE];
  sha256_ctx sha256_ctx;

  sha256_init(&sha256_ctx);
  sha256_update(&sha256_ctx, aString.length(), (uint8_t *)aString.c_str());
  sha256_digest(&sha256_ctx, SHA256_DIGEST_SIZE, digest);

  base64_encode_ctx base64_ctx;
  char digest_base64[BASE64_ENCODE_LENGTH(SHA256_DIGEST_SIZE) + 1];
  memset(digest_base64, 0, sizeof(digest_base64));

  base64_encode_init(&base64_ctx);
  base64_encode_update(&base64_ctx, digest_base64, SHA256_DIGEST_SIZE, digest);
  base64_encode_final(&base64_ctx, digest_base64);
  return digest_base64;
}

#include <iostream>
static size_t curl_download_write(void *ptr, size_t size, size_t nmemb, void *stream)
{
  QFile *fh = (QFile *)stream;
  fh->write(QByteArray((const char *)ptr, size * nmemb));
  return size * nmemb;
}

int curl_download(std::string url, std::string path)
{
  CURLcode status;
  QFile fh((path).c_str());
  if (!fh.open(QIODevice::WriteOnly)) {
    LOG(message_group::Error, "Cannot open file %1$s", path.c_str());
    return -1;
  }
  LOG(message_group::Warning, "Downloading to %1$s", path.c_str());
  CURL *curl = curl_easy_init();
  if (curl) {
    curl_easy_setopt(curl, CURLOPT_URL, url.c_str());
    curl_easy_setopt(curl, CURLOPT_WRITEDATA, &fh);
    curl_easy_setopt(curl, CURLOPT_WRITEFUNCTION, curl_download_write);
    curl_easy_setopt(curl, CURLOPT_FORBID_REUSE, 1L);

    status = curl_easy_perform(curl);
    curl_easy_cleanup(curl);
  }
  fh.close();
  if (status != CURLE_OK) {
    LOG(message_group::Error, "Could not download!");
  }
  return 0;
}
#endif  // ifdef ENABLE_PYTHON

#include "gui/PrintService.h"

#include <boost/regex.hpp>
#include "gui/CSGWorker.h"

#include "gui/LoadShareDesignDialog.h"
#include "gui/ShareDesignDialog.h"
#include "input/MouseConfigWidget.h"

// Global application state
unsigned int GuiLocker::guiLocked = 0;

bool MainWindow::undockMode = false;
bool MainWindow::reorderMode = false;
const int MainWindow::tabStopWidth = 15;
QElapsedTimer *MainWindow::progressThrottle = new QElapsedTimer();

namespace {

const int autoReloadPollingPeriodMS = 200;
const char copyrighttext[] =
  "<p>Copyright (C) 2009-2025 The OpenSCAD Developers</p>"
  "<p>Copyright (C) 2024-2025 The PythonSCAD Developers</p>"
  "<p>This program is free software; you can redistribute it and/or modify "
  "it under the terms of the GNU General Public License as published by "
  "the Free Software Foundation; either version 2 of the License, or "
  "(at your option) any later version.<p>";

struct DockFocus {
  Dock *widget;
  std::function<void(MainWindow *)> focus;
};

QAction *findAction(const QList<QAction *>& actions, const std::string& name)
{
  for (const auto action : actions) {
    if (action->objectName().toStdString() == name) {
      return action;
    }
    if (action->menu()) {
      auto foundAction = findAction(action->menu()->actions(), name);
      if (foundAction) return foundAction;
    }
  }
  return nullptr;
}

void fileExportedMessage(const QString& format, const QString& filename)
{
  LOG("%1$s export finished: %2$s", format.toUtf8().constData(), filename.toUtf8().constData());
}

void removeExportActions(QToolBar *toolbar, QAction *action)
{
  int idx = toolbar->actions().indexOf(action);
  while (idx > 0) {
    QAction *a = toolbar->actions().at(idx - 1);
    if (a->objectName().isEmpty())  // separator
      break;
    toolbar->removeAction(a);
    idx--;
  }
}

void addExportActions(const MainWindow *mainWindow, QToolBar *toolbar, QAction *action)
{
  for (const std::string& identifier :
       {Settings::Settings::toolbarExport3D.value(), Settings::Settings::toolbarExport2D.value()}) {
    FileFormat format;
    fileformat::fromIdentifier(identifier, format);
    const auto it = mainWindow->exportMap.find(format);
    // FIXME: Allow turning off the toolbar entry?
    if (it != mainWindow->exportMap.end()) {
      toolbar->insertAction(action, it->second);
    }
  }
}

std::unique_ptr<ExternalToolInterface> createExternalToolService(print_service_t serviceType,
                                                                 const QString& serviceName,
                                                                 FileFormat fileFormat)
{
  switch (serviceType) {
  case print_service_t::NONE:
    // TODO: Print warning
    return nullptr;
    break;
  case print_service_t::PRINT_SERVICE: {
    if (const auto printService = PrintService::getPrintService(serviceName.toStdString())) {
      return createExternalPrintService(printService, fileFormat);
    }
    LOG("Unknown print service \"%1$s\"", serviceName.toStdString());
    return nullptr;
    break;
  }
  case print_service_t::OCTOPRINT:         return createOctoPrintService(fileFormat); break;
  case print_service_t::LOCAL_APPLICATION: return createLocalProgramService(fileFormat); break;
  }
  return {};
}

}  // namespace

void MainWindow::addMenuItemCB(QString callback)
{
#ifdef ENABLE_PYTHON
  const char *cbstr = callback.toStdString().c_str();
  std::string content = loadInitFile();
  if (content.size() == 0) return;
  const auto& venv = venvBinDirFromSettings();
  const auto& binDir = venv.empty() ? PlatformUtils::applicationPath() : venv;
  initPython(binDir, "", 0.0);
  evaluatePython(content);
  evaluatePython(cbstr);
  finishPython();
#endif
}

#ifdef ENABLE_PYTHON
void MainWindow::addMenuItem(const char *menuname, const char *itemname, const char *callback)
{
  // Find or create menu
  QMenu *menu_found = nullptr;
  foreach (QAction *menu, menubar->actions()) {
    if (menu->menu()) {
      const char *menutext = qUtf8Printable(menu->text());
      if (strstr(menutext, menuname) != nullptr) menu_found = (QMenu *)menu;
    }
  }

  if (menu_found == nullptr) {
    menu_found = new QMenu(menubar);
    menu_found->setObjectName(QString(menuname));
    menu_found->setTitle(q_(menuname, nullptr));
    menu_found->show();
    menubar->addAction(menu_found->menuAction());
    //	menubar->addMenu(menu_found);
  }

  menu_found = menu_File;

  // Create Menu Item
  QAction *my_menu_item = new QAction(this);
  my_menu_item->setObjectName(itemname);
  my_menu_item->setText(q_(itemname, nullptr));
  connect(my_menu_item, SIGNAL(triggered()), addmenu_mapper, SLOT(map()));
  addmenu_mapper->setMapping(my_menu_item, callback);
  menu_found->addAction(my_menu_item);

  //  menubar->show();
}

MainWindow *addmenuitem_this = nullptr;
void add_menuitem_trampoline(const char *menuname, const char *itemname, const char *callback)
{
  if (addmenuitem_this == nullptr) return;
  addmenuitem_this->addMenuItem(menuname, itemname, callback);
}

std::string MainWindow::loadInitFile(void)
{
  std::string path = lookup_file(".pythonscadrc", ".", "");
  if (path.size() == 0) return "";
  std::ifstream fh(path);

  // confirm file opening
  if (!fh.is_open()) return "";
  std::string line, content;
  while (getline(fh, line)) {
    content += line;
    content += "\n";
  }
  return content;
}

void MainWindow::customSetup(void)
{
  // check if .pythonscadrc is available and readable
  //
  std::string content = loadInitFile();
  if (content == "") return;

  this->addmenu_mapper = new QSignalMapper(this);
  connect(this->addmenu_mapper, SIGNAL(mapped(QString)), this, SLOT(addMenuItemCB(QString)));
  const auto& venv = venvBinDirFromSettings();
  const auto& binDir = venv.empty() ? PlatformUtils::applicationPath() : venv;
  initPython(binDir, "", 0.0);
  evaluatePython(content);
  addmenuitem_this = this;
  evaluatePython("setup()");
  addmenuitem_this = nullptr;
  finishPython();
}

#endif

MainWindow::MainWindow(const QStringList& filenames) : rubberBandManager(this)
{
  installEventFilter(this);
  setupUi(this);
#ifdef ENABLE_PYTHON
  customSetup();
#endif

  consoleUpdater = new QTimer(this);
  consoleUpdater->setSingleShot(true);
  connect(consoleUpdater, &QTimer::timeout, this->console, &Console::update);

  this->animateWidget->setMainWindow(this);
  this->viewportControlWidget->setMainWindow(this);
  // actions not included in menu
  this->addAction(editActionInsertTemplate);
  this->addAction(editActionFoldAll);

  docks = {{editorDock, _("Editor"), "view/hideEditor"},
           {consoleDock, _("Console"), "view/hideConsole"},
           {parameterDock, _("Customizer"), "view/hideCustomizer"},
           {errorLogDock, _("Error-Log"), "view/hideErrorLog"},
           {animateDock, _("Animate"), "view/hideAnimate"},
           {fontListDock, _("Font Lists"), "view/hideFontList"},
           {viewportControlDock, _("Viewport-Control"), "view/hideViewportControl"}};

  this->versionLabel = nullptr;  // must be initialized before calling updateStatusBar()
  updateStatusBar(nullptr);

  renderCompleteSoundEffect = new QSoundEffect();
  renderCompleteSoundEffect->setSource(QUrl("qrc:/sounds/complete.wav"));

  absoluteRootNode = nullptr;

  this->csgworker = new CSGWorker(this);
  connect(this->csgworker, SIGNAL(done(void)), this, SLOT(compileCSGDone(void)));

  // Open Recent
  for (auto& recent : this->actionRecentFile) {
    recent = new QAction(this);
    recent->setVisible(false);
    this->menuOpenRecent->addAction(recent);
    connect(recent, &QAction::triggered, this, &MainWindow::actionOpenRecent);
  }

  // Preferences initialization happens on first tab creation, and depends on colorschemes from editor.
  // Any code dependent on Preferences must come after the TabManager instantiation
  tabManager = new TabManager(this, filenames.isEmpty() ? QString() : filenames[0]);
  editorDockContents->layout()->addWidget(tabManager->getTabContent());

  connect(this, &MainWindow::highlightError, tabManager, &TabManager::highlightError);
  connect(this, &MainWindow::unhighlightLastError, tabManager, &TabManager::unhighlightLastError);

  connect(this->editActionUndo, &QAction::triggered, tabManager, &TabManager::undo);
  connect(this->editActionRedo, &QAction::triggered, tabManager, &TabManager::redo);
  connect(this->editActionRedo_2, &QAction::triggered, tabManager, &TabManager::redo);
  connect(this->editActionCut, &QAction::triggered, tabManager, &TabManager::cut);
  connect(this->editActionPaste, &QAction::triggered, tabManager, &TabManager::paste);

  connect(this->editActionIndent, &QAction::triggered, tabManager, &TabManager::indentSelection);
  connect(this->editActionUnindent, &QAction::triggered, tabManager, &TabManager::unindentSelection);
  connect(this->editActionComment, &QAction::triggered, tabManager, &TabManager::commentSelection);
  connect(this->editActionUncomment, &QAction::triggered, tabManager, &TabManager::uncommentSelection);

  connect(this->editActionToggleBookmark, &QAction::triggered, tabManager, &TabManager::toggleBookmark);
  connect(this->editActionNextBookmark, &QAction::triggered, tabManager, &TabManager::nextBookmark);
  connect(this->editActionPrevBookmark, &QAction::triggered, tabManager, &TabManager::prevBookmark);
  connect(this->editActionJumpToNextError, &QAction::triggered, tabManager,
          &TabManager::jumpToNextError);

  connect(tabManager, &TabManager::editorAboutToClose, this,
          &MainWindow::onTabManagerAboutToCloseEditor);
  connect(tabManager, &TabManager::currentEditorChanged, this, &MainWindow::onTabManagerEditorChanged);
  connect(tabManager, &TabManager::editorContentReloaded, this,
          &MainWindow::onTabManagerEditorContentReloaded);

  connect(GlobalPreferences::inst(), &Preferences::consoleFontChanged, this->console, &Console::setFont);
  this->console->setFont(GlobalPreferences::inst()->getValue("advanced/consoleFontFamily").toString(),
                         GlobalPreferences::inst()->getValue("advanced/consoleFontSize").toUInt());

  const QString version =
    QString("<b>PythonSCAD %1</b>").arg(QString::fromStdString(openscad_versionnumber));
  const QString weblink = "<a href=\"https://www.pythonscad.org/\">https://www.pythonscad.org/</a><br>";

  consoleOutputRaw(version);
  consoleOutputRaw(weblink);
  consoleOutputRaw(copyrighttext);
  this->consoleUpdater->start(0);  // Show "Loaded Design" message from TabManager

  connect(this->errorLogWidget, &ErrorLog::openFile, this, &MainWindow::openFileFromPath);
  connect(this->console, &Console::openFile, this, &MainWindow::openFileFromPath);

  connect(GlobalPreferences::inst()->ButtonConfig, &ButtonConfigWidget::inputMappingChanged,
          InputDriverManager::instance(), &InputDriverManager::onInputMappingUpdated,
          Qt::UniqueConnection);
  connect(GlobalPreferences::inst()->AxisConfig, &AxisConfigWidget::inputMappingChanged,
          InputDriverManager::instance(), &InputDriverManager::onInputMappingUpdated,
          Qt::UniqueConnection);
  connect(GlobalPreferences::inst()->AxisConfig, &AxisConfigWidget::inputCalibrationChanged,
          InputDriverManager::instance(), &InputDriverManager::onInputCalibrationUpdated,
          Qt::UniqueConnection);
  connect(GlobalPreferences::inst()->AxisConfig, &AxisConfigWidget::inputGainChanged,
          InputDriverManager::instance(), &InputDriverManager::onInputGainUpdated, Qt::UniqueConnection);

  setCorner(Qt::TopLeftCorner, Qt::LeftDockWidgetArea);
  setCorner(Qt::TopRightCorner, Qt::RightDockWidgetArea);
  setCorner(Qt::BottomLeftCorner, Qt::LeftDockWidgetArea);
  setCorner(Qt::BottomRightCorner, Qt::RightDockWidgetArea);

  this->setAttribute(Qt::WA_DeleteOnClose);

  scadApp->windowManager.add(this);

  this->cgalworker = new CGALWorker();
  connect(this->cgalworker, &CGALWorker::done, this, &MainWindow::actionRenderDone);

  rootNode = nullptr;

  this->qglview->statusLabel = new QLabel(this);
  this->qglview->statusLabel->setMinimumWidth(100);
  statusBar()->addWidget(this->qglview->statusLabel);

  const QSettingsCached settings;
  this->qglview->setMouseCentricZoom(Settings::Settings::mouseCentricZoom.value());
  this->setAllMouseViewActions();
  this->meas.setView(qglview);
  this->designActionMeasureDistance->setEnabled(false);
  this->designActionMeasureAngle->setEnabled(false);

  autoReloadTimer = new QTimer(this);
  autoReloadTimer->setSingleShot(false);
  autoReloadTimer->setInterval(autoReloadPollingPeriodMS);
  connect(autoReloadTimer, &QTimer::timeout, this, &MainWindow::checkAutoReload);

  this->exportFormatMapper = new QSignalMapper(this);
#if QT_VERSION >= QT_VERSION_CHECK(5, 15, 0)
  connect(this->exportFormatMapper, &QSignalMapper::mappedInt, this,
          &MainWindow::actionExportFileFormat);
#else
  connect(this->exportFormatMapper, static_cast<void (QSignalMapper::*)(int)>(&QSignalMapper::mapped),
          this, &MainWindow::actionExportFileFormat);
#endif

  waitAfterReloadTimer = new QTimer(this);
  waitAfterReloadTimer->setSingleShot(true);
  waitAfterReloadTimer->setInterval(autoReloadPollingPeriodMS);
  connect(waitAfterReloadTimer, &QTimer::timeout, this, &MainWindow::waitAfterReload);
  connect(GlobalPreferences::inst(), &Preferences::ExperimentalChanged, this,
          &MainWindow::changeParameterWidget);

  progressThrottle->start();

  this->hideFind();
  frameCompileResult->hide();
  this->labelCompileResultMessage->setOpenExternalLinks(false);
  connect(this->labelCompileResultMessage, &QLabel::linkActivated, this, &MainWindow::showLink);

  // File menu
  connect(this->fileActionNewWindow, &QAction::triggered, this, &MainWindow::actionNewWindow);
  connect(this->fileActionNew, &QAction::triggered, tabManager, &TabManager::actionNew);
  connect(this->fileActionOpenWindow, &QAction::triggered, this, &MainWindow::actionOpenWindow);
  connect(this->fileActionOpen, &QAction::triggered, this, &MainWindow::actionOpen);
  connect(this->fileActionSave, &QAction::triggered, this, &MainWindow::actionSave);
  connect(this->fileActionSaveAs, &QAction::triggered, this, &MainWindow::actionSaveAs);
  connect(this->fileActionSaveACopy, &QAction::triggered, this, &MainWindow::actionSaveACopy);
  connect(this->fileActionSaveAll, &QAction::triggered, tabManager, &TabManager::saveAll);
  connect(this->fileActionReload, &QAction::triggered, this, &MainWindow::actionReload);
  connect(this->fileActionClose, &QAction::triggered, tabManager, &TabManager::closeCurrentTab);
  connect(this->fileActionQuit, &QAction::triggered, scadApp, &OpenSCADApp::quit, Qt::QueuedConnection);
  connect(this->fileShowLibraryFolder, &QAction::triggered, this, &MainWindow::actionShowLibraryFolder);
  connect(this->fileShowBackupFiles, &QAction::triggered, this, &MainWindow::actionShowBackupFiles);

#ifdef ENABLE_PYTHON
  connect(this->fileActionPythonRevoke, &QAction::triggered, this,
          &MainWindow::actionPythonRevokeTrustedFiles);
  connect(this->fileActionPythonCreateVenv, &QAction::triggered, this,
          &MainWindow::actionPythonCreateVenv);
  connect(this->fileActionPythonSelectVenv, &QAction::triggered, this,
          &MainWindow::actionPythonSelectVenv);
#else
  this->menuPython->menuAction()->setVisible(false);
#endif

#ifndef __APPLE__
  auto shortcuts = this->fileActionSave->shortcuts();
  this->fileActionSave->setShortcuts(shortcuts);
  shortcuts = this->fileActionReload->shortcuts();
  shortcuts.push_back(QKeySequence(Qt::Key_F3));
  this->fileActionReload->setShortcuts(shortcuts);
#endif

  this->menuOpenRecent->addSeparator();
  this->menuOpenRecent->addAction(this->fileActionClearRecent);
  connect(this->fileActionClearRecent, &QAction::triggered, this, &MainWindow::clearRecentFiles);

  show_examples();

  connect(this->editActionNextTab, &QAction::triggered, tabManager, &TabManager::nextTab);
  connect(this->editActionPrevTab, &QAction::triggered, tabManager, &TabManager::prevTab);

  connect(this->editActionCopy, &QAction::triggered, this, &MainWindow::copyText);
  connect(this->editActionCopyViewport, &QAction::triggered, this, &MainWindow::actionCopyViewport);
  connect(this->editActionConvertTabsToSpaces, &QAction::triggered, this,
          &MainWindow::convertTabsToSpaces);
  connect(this->editActionCopyVPT, &QAction::triggered, this, &MainWindow::copyViewportTranslation);
  connect(this->editActionCopyVPR, &QAction::triggered, this, &MainWindow::copyViewportRotation);
  connect(this->editActionCopyVPD, &QAction::triggered, this, &MainWindow::copyViewportDistance);
  connect(this->editActionCopyVPF, &QAction::triggered, this, &MainWindow::copyViewportFov);
  connect(this->editActionPreferences, &QAction::triggered, this, &MainWindow::preferences);
  // Edit->Find
  connect(this->editActionFind, &QAction::triggered, this, &MainWindow::actionShowFind);
  connect(this->editActionFindAndReplace, &QAction::triggered, this,
          &MainWindow::actionShowFindAndReplace);
#ifdef Q_OS_WIN
  this->editActionFindAndReplace->setShortcut(QKeySequence("Ctrl+Shift+F"));
#endif
  connect(this->editActionFindNext, &QAction::triggered, this, &MainWindow::findNext);
  connect(this->editActionFindPrevious, &QAction::triggered, this, &MainWindow::findPrev);
  connect(this->editActionUseSelectionForFind, &QAction::triggered, this,
          &MainWindow::useSelectionForFind);

  // Design menu
  connect(this->designActionAutoReload, &QAction::toggled, this, &MainWindow::autoReloadSet);
  connect(this->designActionReloadAndPreview, &QAction::triggered, this,
          &MainWindow::actionReloadRenderPreview);
  connect(this->designActionPreview, &QAction::triggered, this, &MainWindow::actionRenderPreview);
  connect(this->designActionRender, &QAction::triggered, this, &MainWindow::actionRender);
  connect(this->designActionMeasureDistance, &QAction::triggered, this,
          &MainWindow::actionMeasureDistance);
  this->designActionMeasureDistance->setCheckable(true);
  connect(this->designActionMeasureAngle, &QAction::triggered, this, &MainWindow::actionMeasureAngle);
  this->designActionMeasureAngle->setCheckable(true);
  connect(this->designActionFindHandle, &QAction::triggered, this, &MainWindow::actionFindHandle);
  this->designActionFindHandle->setCheckable(true);
  connect(this->designAction3DPrint, &QAction::triggered, this, &MainWindow::action3DPrint);
  connect(this->designShareDesign, &QAction::triggered, this, &MainWindow::actionShareDesign);
  connect(this->designLoadShareDesign, &QAction::triggered, this, &MainWindow::actionLoadShareDesign);
  connect(this->designCheckValidity, &QAction::triggered, this, &MainWindow::actionCheckValidity);
  connect(this->designActionDisplayAST, &QAction::triggered, this, &MainWindow::actionDisplayAST);
  connect(this->designActionDisplayPython, &QAction::triggered, this, &MainWindow::actionDisplayPython);
  connect(this->designActionDisplayCSGTree, &QAction::triggered, this,
          &MainWindow::actionDisplayCSGTree);
  connect(this->designActionDisplayCSGProducts, &QAction::triggered, this,
          &MainWindow::actionDisplayCSGProducts);

  exportMap[FileFormat::BINARY_STL] = this->fileActionExportBinarySTL;
  exportMap[FileFormat::ASCII_STL] = this->fileActionExportAsciiSTL;
  exportMap[FileFormat::_3MF] = this->fileActionExport3MF;
  exportMap[FileFormat::OBJ] = this->fileActionExportOBJ;
  exportMap[FileFormat::OFF] = this->fileActionExportOFF;
  exportMap[FileFormat::WRL] = this->fileActionExportWRL;
  exportMap[FileFormat::POV] = this->fileActionExportPOV;
  exportMap[FileFormat::PS] = this->fileActionExportFoldable;
  exportMap[FileFormat::STEP] = this->fileActionExportSTP;
  exportMap[FileFormat::AMF] = this->fileActionExportAMF;
  exportMap[FileFormat::DXF] = this->fileActionExportDXF;
  exportMap[FileFormat::SVG] = this->fileActionExportSVG;
  exportMap[FileFormat::PDF] = this->fileActionExportPDF;
  exportMap[FileFormat::CSG] = this->fileActionExportCSG;
  exportMap[FileFormat::PNG] = this->fileActionExportImage;

  for (auto& [format, action] : exportMap) {
    connect(action, &QAction::triggered, this->exportFormatMapper, QOverload<>::of(&QSignalMapper::map));
    this->exportFormatMapper->setMapping(action, int(format));
  }

  connect(this->designActionFlushCaches, &QAction::triggered, this, &MainWindow::actionFlushCaches);

#ifndef ENABLE_LIB3MF
  this->fileActionExport3MF->setVisible(false);
#endif

  // View menu
  this->viewActionThrownTogether->setEnabled(false);
  this->viewActionPreview->setEnabled(false);
  if (this->qglview->hasOpenCSGSupport()) {
    this->viewActionPreview->setChecked(true);
    this->viewActionThrownTogether->setChecked(false);
  } else {
    this->viewActionPreview->setChecked(false);
    this->viewActionThrownTogether->setChecked(true);
  }

  connect(this->viewActionPreview, &QAction::triggered, this, &MainWindow::viewModePreview);
  connect(this->viewActionThrownTogether, &QAction::triggered, this,
          &MainWindow::viewModeThrownTogether);
  connect(this->viewActionShowEdges, &QAction::triggered, this, &MainWindow::viewModeShowEdges);
  connect(this->viewActionShowAxes, &QAction::triggered, this, &MainWindow::viewModeShowAxes);
  connect(this->viewActionShowCrosshairs, &QAction::triggered, this,
          &MainWindow::viewModeShowCrosshairs);
  connect(this->viewActionShowScaleProportional, &QAction::triggered, this,
          &MainWindow::viewModeShowScaleProportional);
  connect(this->viewActionTop, &QAction::triggered, this, &MainWindow::viewAngleTop);
  connect(this->viewActionBottom, &QAction::triggered, this, &MainWindow::viewAngleBottom);
  connect(this->viewActionLeft, &QAction::triggered, this, &MainWindow::viewAngleLeft);
  connect(this->viewActionRight, &QAction::triggered, this, &MainWindow::viewAngleRight);
  connect(this->viewActionFront, &QAction::triggered, this, &MainWindow::viewAngleFront);
  connect(this->viewActionBack, &QAction::triggered, this, &MainWindow::viewAngleBack);
  connect(this->viewActionDiagonal, &QAction::triggered, this, &MainWindow::viewAngleDiagonal);
  connect(this->viewActionCenter, &QAction::triggered, this, &MainWindow::viewCenter);
  connect(this->viewActionResetView, &QAction::triggered, this, &MainWindow::viewResetView);
  connect(this->viewActionViewAll, &QAction::triggered, this, &MainWindow::viewAll);
  connect(this->viewActionPerspective, &QAction::triggered, this, &MainWindow::viewPerspective);
  connect(this->viewActionOrthogonal, &QAction::triggered, this, &MainWindow::viewOrthogonal);
  connect(this->viewActionZoomIn, &QAction::triggered, qglview, &QGLView::ZoomIn);
  connect(this->viewActionZoomOut, &QAction::triggered, qglview, &QGLView::ZoomOut);
  connect(this->viewActionHideEditorToolBar, &QAction::triggered, this, &MainWindow::hideEditorToolbar);
  connect(this->viewActionHide3DViewToolBar, &QAction::triggered, this, &MainWindow::hide3DViewToolbar);

  // Help menu
  connect(this->helpActionAbout, &QAction::triggered, this, &MainWindow::helpAbout);
  connect(this->helpActionHomepage, &QAction::triggered, this, &MainWindow::helpHomepage);
  connect(this->helpActionManual, &QAction::triggered, this, &MainWindow::helpManual);
  connect(this->helpActionCheatSheet, &QAction::triggered, this, &MainWindow::helpCheatSheet);
  connect(this->helpActionPythonCheatSheet, &QAction::triggered, this,
          &MainWindow::helpPythonCheatSheet);
  connect(this->helpActionLibraryInfo, &QAction::triggered, this, &MainWindow::helpLibrary);
  connect(this->helpActionFontInfo, &QAction::triggered, this, &MainWindow::helpFontInfo);

  // Checks if the Documentation has been downloaded and hides the Action otherwise
  if (UIUtils::hasOfflineUserManual()) {
    connect(this->helpActionOfflineManual, &QAction::triggered, this, &MainWindow::helpOfflineManual);
  } else {
    this->helpActionOfflineManual->setVisible(false);
  }
  if (UIUtils::hasOfflineCheatSheet()) {
    connect(this->helpActionOfflineCheatSheet, &QAction::triggered, this,
            &MainWindow::helpOfflineCheatSheet);
  } else {
    this->helpActionOfflineCheatSheet->setVisible(false);
  }
#ifdef OPENSCAD_UPDATER
  this->menuBar()->addMenu(AutoUpdater::updater()->updateMenu);
#endif

  connect(this->qglview, &QGLView::cameraChanged, animateWidget, &Animate::cameraChanged);
  connect(this->qglview, &QGLView::cameraChanged, viewportControlWidget,
          &ViewportControl::cameraChanged);
  connect(this->qglview, &QGLView::resized, viewportControlWidget, &ViewportControl::viewResized);
  connect(this->qglview, &QGLView::doRightClick, this, &MainWindow::rightClick);
  connect(this->qglview, &QGLView::doLeftClick, this, &MainWindow::leftClick);
  connect(this->qglview, &QGLView::toolTipShow, this, &MainWindow::toolTipShow);
  connect(this->qglview, &QGLView::dragPoint, this, &MainWindow::dragPoint);
  connect(this->qglview, &QGLView::dragPointEnd, this, &MainWindow::dragPointEnd);

  connect(GlobalPreferences::inst(), &Preferences::requestRedraw, this->qglview,
          QOverload<>::of(&QGLView::update));
  connect(GlobalPreferences::inst(), &Preferences::updateMouseCentricZoom, this->qglview,
          &QGLView::setMouseCentricZoom);
  connect(GlobalPreferences::inst()->MouseConfig, &MouseConfigWidget::updateMouseActions, this,
          &MainWindow::setAllMouseViewActions);
  connect(GlobalPreferences::inst(), &Preferences::updateReorderMode, this,
          &MainWindow::updateReorderMode);
  connect(GlobalPreferences::inst(), &Preferences::updateUndockMode, this,
          &MainWindow::updateUndockMode);
  connect(GlobalPreferences::inst(), &Preferences::openCSGSettingsChanged, this,
          &MainWindow::openCSGSettingsChanged);
  connect(GlobalPreferences::inst(), &Preferences::colorSchemeChanged, this,
          &MainWindow::setColorScheme);
  connect(GlobalPreferences::inst(), &Preferences::toolbarExportChanged, this,
          &MainWindow::updateExportActions);

  GlobalPreferences::inst()->apply_win();  // not sure if to be commented, checked must not be
                                           // commented(done some changes in apply())

  const QString cs = GlobalPreferences::inst()->getValue("3dview/colorscheme").toString();
  this->setColorScheme(cs);

  // find and replace panel
  connect(this->findTypeComboBox, QOverload<int>::of(&QComboBox::currentIndexChanged), this,
          &MainWindow::actionSelectFind);
  connect(this->findInputField, &QWordSearchField::textChanged, this, &MainWindow::findString);
  connect(this->findInputField, &QWordSearchField::returnPressed, this->findNextButton,
          [this] { this->findNextButton->animateClick(); });
  find_panel->installEventFilter(this);
  if (QApplication::clipboard()->supportsFindBuffer()) {
    connect(this->findInputField, &QWordSearchField::textChanged, this, &MainWindow::updateFindBuffer);
    connect(QApplication::clipboard(), &QClipboard::findBufferChanged, this,
            &MainWindow::findBufferChanged);
    // With Qt 4.8.6, there seems to be a bug that often gives an incorrect findbuffer content when
    // the app receives focus for the first time
    this->findInputField->setText(QApplication::clipboard()->text(QClipboard::FindBuffer));
  }

  connect(this->findPrevButton, &QPushButton::clicked, this, &MainWindow::findPrev);
  connect(this->findNextButton, &QPushButton::clicked, this, &MainWindow::findNext);
  connect(this->cancelButton, &QPushButton::clicked, this, &MainWindow::hideFind);
  connect(this->replaceButton, &QPushButton::clicked, this, &MainWindow::replace);
  connect(this->replaceAllButton, &QPushButton::clicked, this, &MainWindow::replaceAll);
  connect(this->replaceInputField, &QLineEdit::returnPressed, this->replaceButton,
          [this] { this->replaceButton->animateClick(); });
  addKeyboardShortCut(this->viewerToolBar->actions());
  addKeyboardShortCut(this->editortoolbar->actions());

  Preferences *instance = GlobalPreferences::inst();

  InputDriverManager::instance()->registerActions(this->menuBar()->actions(), "", "");
  InputDriverManager::instance()->registerActions(this->animateWidget->actions(), "animation",
                                                  "animate");
  instance->ButtonConfig->init();
  instance->MouseConfig->init();

  // fetch window states to be restored after restoreState() call
  const bool isEditorToolbarVisible = !settings.value("view/hideEditorToolbar").toBool();
  const bool is3DViewToolbarVisible = !settings.value("view/hide3DViewToolbar").toBool();

  // make sure it looks nice..
  const auto windowState = settings.value("window/state", QByteArray()).toByteArray();
  restoreGeometry(settings.value("window/geometry", QByteArray()).toByteArray());
#if QT_VERSION >= QT_VERSION_CHECK(5, 14, 0)
  // Workaround for a Qt bug (possible QTBUG-46620, but it's still there in Qt-6.5.3)
  // Blindly restoring a maximized window to a different screen resolution causes a crash
  // on the next move/resize operation on macOS:
  // https://github.com/openscad/openscad/issues/5486
  if (isMaximized()) {
    setGeometry(screen()->availableGeometry());
  }
#endif
  restoreState(windowState);

  if (windowState.size() == 0) {
    /*
     * This triggers only in case the configuration file has no
     * window state information (or no configuration file at all).
     * When this happens, the editor would default to a very ugly
     * width due to the dock widget layout. This overwrites the
     * value reported via sizeHint() to a width a bit smaller than
     * half the main window size (either the one loaded from the
     * configuration or the default value of 800).
     * The height is only a dummy value which will be essentially
     * ignored by the layouting as the editor is set to expand to
     * fill the available space.
     */
    activeEditor->setInitialSizeHint(QSize((5 * this->width() / 11), 100));
    tabifyDockWidget(consoleDock, errorLogDock);
    tabifyDockWidget(errorLogDock, fontListDock);
    tabifyDockWidget(fontListDock, animateDock);
    consoleDock->show();
  } else {
#ifdef Q_OS_WIN
    // Try moving the main window into the display range, this
    // can occur when closing OpenSCAD on a second monitor which
    // is not available at the time the application is started
    // again.
    // On Windows that causes the main window to open in a not
    // easily reachable place.
    auto primaryScreen = QApplication::primaryScreen();
    auto desktopRect = primaryScreen->availableGeometry().adjusted(250, 150, -250, -150).normalized();
    auto windowRect = frameGeometry();
    if (!desktopRect.intersects(windowRect)) {
      windowRect.moveCenter(desktopRect.center());
      windowRect = windowRect.intersected(desktopRect);
      move(windowRect.topLeft());
      resize(windowRect.size());
    }
#endif  // ifdef Q_OS_WIN
  }

  updateWindowSettings(isEditorToolbarVisible, is3DViewToolbarVisible);

  // Connect the menu "Windows/Navigation" to slot that process it by opening in a pop menu
  // the navigationMenu.
  connect(windowActionJumpTo, &QAction::triggered, this, &MainWindow::onNavigationOpenContextMenu);

  // Create the popup menu to navigate between the docks by keyboard.
  navigationMenu = new QMenu();

  // Create the docks, connect corresponding action and install menu entries
  for (auto& [dock, title, configKey] : docks) {
    dock->setName(title);
    dock->setConfigKey(configKey);
    dock->setVisible(!GlobalPreferences::inst()->getValue(configKey).toBool());
    dock->setFocusPolicy(Qt::FocusPolicy::StrongFocus);

    // It is neede to have the event filter installed in each dock so that the events are
    // correctly processed when the dock are floating (is in a different window that the mainwindow)
    dock->installEventFilter(this);

    menuWindow->addAction(dock->toggleViewAction());

    auto dockAction = navigationMenu->addAction(title);
    dockAction->setProperty("id", QVariant::fromValue(dock));
    connect(dockAction, &QAction::triggered, this, &MainWindow::onNavigationTriggerContextMenuEntry);
    connect(dockAction, &QAction::hovered, this, &MainWindow::onNavigationHoveredContextMenuEntry);
  }

  connect(navigationMenu, &QMenu::aboutToHide, this, &MainWindow::onNavigationCloseContextMenu);
  connect(menuWindow, &QMenu::aboutToHide, this, &MainWindow::onNavigationCloseContextMenu);
  windowActionJumpTo->setMenu(navigationMenu);

  // connect the signal of next/prev windowAction and the dedicated slot
  // hovering is connected to rubberband activation while triggering is for actual
  // activation of the corresponding dock.
  const std::vector<QAction *> actions = {windowActionNextWindow, windowActionPreviousWindow};
  for (auto& action : actions) {
    connect(action, &QAction::hovered, this, &MainWindow::onWindowActionNextPrevHovered);
    connect(action, &QAction::triggered, this, &MainWindow::onWindowActionNextPrevTriggered);
  }

  // Adds shortcut for the prev/next window switching
  shortcutNextWindow = new QShortcut(QKeySequence(Qt::CTRL + Qt::Key_K), this);
  QObject::connect(shortcutNextWindow, &QShortcut::activated, this,
                   &MainWindow::onWindowShortcutNextPrevActivated);
  shortcutPreviousWindow = new QShortcut(QKeySequence(Qt::CTRL + Qt::Key_H), this);
  QObject::connect(shortcutPreviousWindow, &QShortcut::activated, this,
                   &MainWindow::onWindowShortcutNextPrevActivated);

  // Adds dock specific behavior on visibility change
  QObject::connect(editorDock, &Dock::visibilityChanged, this,
                   &MainWindow::onEditorDockVisibilityChanged);
  QObject::connect(consoleDock, &Dock::visibilityChanged, this,
                   &MainWindow::onConsoleDockVisibilityChanged);
  QObject::connect(errorLogDock, &Dock::visibilityChanged, this,
                   &MainWindow::onErrorLogDockVisibilityChanged);
  QObject::connect(animateDock, &Dock::visibilityChanged, this,
                   &MainWindow::onAnimateDockVisibilityChanged);
  QObject::connect(fontListDock, &Dock::visibilityChanged, this,
                   &MainWindow::onFontListDockVisibilityChanged);
  QObject::connect(viewportControlDock, &Dock::visibilityChanged, this,
                   &MainWindow::onViewportControlDockVisibilityChanged);
  QObject::connect(parameterDock, &Dock::visibilityChanged, this,
                   &MainWindow::onParametersDockVisibilityChanged);

  connect(this->activeEditor, &EditorInterface::escapePressed, this, &MainWindow::measureFinished);
  // display this window and check for OpenGL 2.0 (OpenCSG) support
  viewModeThrownTogether();
  show();

  setCurrentOutput();

#ifdef ENABLE_OPENCSG
  viewModePreview();
#else
  viewModeThrownTogether();
#endif
  loadViewSettings();
  loadDesignSettings();

  setAcceptDrops(true);
  clearCurrentOutput();

  for (int i = 1; i < filenames.size(); ++i) tabManager->createTab(filenames[i]);

  updateExportActions();

  activeEditor->setFocus();

  // Configure the highlighting color scheme from the active editor one.
  // This is done only one time at creation of the first MainWindow instance
  auto preferences = GlobalPreferences::inst();
  if (!preferences->hasHighlightingColorScheme())
    preferences->setHighlightingColorSchemes(activeEditor->colorSchemes());

  onTabManagerEditorChanged(activeEditor);

  // fills the content of the Recents Files menu.
  updateRecentFileActions();
}

void MainWindow::setAllMouseViewActions()
{
  // Set the mouse actions to those held in the settings.
  this->qglview->setMouseActions(MouseConfig::MouseAction::LEFT_CLICK,
                                 MouseConfig::viewActionArrays.at(static_cast<MouseConfig::ViewAction>(
                                   Settings::Settings::inputMouseLeftClick.value())));
  this->qglview->setMouseActions(MouseConfig::MouseAction::MIDDLE_CLICK,
                                 MouseConfig::viewActionArrays.at(static_cast<MouseConfig::ViewAction>(
                                   Settings::Settings::inputMouseMiddleClick.value())));
  this->qglview->setMouseActions(MouseConfig::MouseAction::RIGHT_CLICK,
                                 MouseConfig::viewActionArrays.at(static_cast<MouseConfig::ViewAction>(
                                   Settings::Settings::inputMouseRightClick.value())));
  this->qglview->setMouseActions(MouseConfig::MouseAction::SHIFT_LEFT_CLICK,
                                 MouseConfig::viewActionArrays.at(static_cast<MouseConfig::ViewAction>(
                                   Settings::Settings::inputMouseShiftLeftClick.value())));
  this->qglview->setMouseActions(MouseConfig::MouseAction::SHIFT_MIDDLE_CLICK,
                                 MouseConfig::viewActionArrays.at(static_cast<MouseConfig::ViewAction>(
                                   Settings::Settings::inputMouseShiftMiddleClick.value())));
  this->qglview->setMouseActions(MouseConfig::MouseAction::SHIFT_RIGHT_CLICK,
                                 MouseConfig::viewActionArrays.at(static_cast<MouseConfig::ViewAction>(
                                   Settings::Settings::inputMouseShiftRightClick.value())));
  this->qglview->setMouseActions(MouseConfig::MouseAction::CTRL_LEFT_CLICK,
                                 MouseConfig::viewActionArrays.at(static_cast<MouseConfig::ViewAction>(
                                   Settings::Settings::inputMouseCtrlLeftClick.value())));
  this->qglview->setMouseActions(MouseConfig::MouseAction::CTRL_MIDDLE_CLICK,
                                 MouseConfig::viewActionArrays.at(static_cast<MouseConfig::ViewAction>(
                                   Settings::Settings::inputMouseCtrlMiddleClick.value())));
  this->qglview->setMouseActions(MouseConfig::MouseAction::CTRL_RIGHT_CLICK,
                                 MouseConfig::viewActionArrays.at(static_cast<MouseConfig::ViewAction>(
                                   Settings::Settings::inputMouseCtrlRightClick.value())));
  this->qglview->setMouseActions(MouseConfig::MouseAction::CTRL_SHIFT_LEFT_CLICK,
                                 MouseConfig::viewActionArrays.at(static_cast<MouseConfig::ViewAction>(
                                   Settings::Settings::inputMouseCtrlShiftLeftClick.value())));
  this->qglview->setMouseActions(MouseConfig::MouseAction::CTRL_SHIFT_MIDDLE_CLICK,
                                 MouseConfig::viewActionArrays.at(static_cast<MouseConfig::ViewAction>(
                                   Settings::Settings::inputMouseCtrlShiftMiddleClick.value())));
  this->qglview->setMouseActions(MouseConfig::MouseAction::CTRL_SHIFT_RIGHT_CLICK,
                                 MouseConfig::viewActionArrays.at(static_cast<MouseConfig::ViewAction>(
                                   Settings::Settings::inputMouseCtrlShiftRightClick.value())));
}

void MainWindow::onNavigationOpenContextMenu() { navigationMenu->exec(QCursor::pos()); }

void MainWindow::onNavigationCloseContextMenu() { rubberBandManager.hide(); }

void MainWindow::onNavigationTriggerContextMenuEntry()
{
  auto *action = qobject_cast<QAction *>(sender());
  if (!action || !action->property("id").isValid()) return;

  Dock *dock = action->property("id").value<Dock *>();
  assert(dock != nullptr);

  dock->raise();
  dock->show();
  dock->setFocus();

  // Forward the focus on the content of the tabmanager
  if (dock == editorDock) {
    tabManager->setFocus();
  }
}

void MainWindow::onNavigationHoveredContextMenuEntry()
{
  auto *action = qobject_cast<QAction *>(sender());
  if (!action || !action->property("id").isValid()) return;

  Dock *dock = action->property("id").value<Dock *>();
  assert(dock != nullptr);

  // Hover signal is emitted at each mouse move, to avoid excessive
  // load we only raise/emphasize if it is not yet done.
  if (rubberBandManager.isEmphasized(dock)) return;

  dock->raise();
  rubberBandManager.emphasize(dock);
}

void MainWindow::updateExportActions()
{
  removeExportActions(editortoolbar, this->designAction3DPrint);
  addExportActions(this, editortoolbar, this->designAction3DPrint);

  // handle the hide/show of export action in view toolbar according to the visibility of editor dock
  removeExportActions(viewerToolBar, this->viewActionViewAll);
  if (!editorDock->isVisible()) {
    addExportActions(this, viewerToolBar, this->viewActionViewAll);
  }
}

void MainWindow::openFileFromPath(const QString& path, int line)
{
  if (editorDock->isVisible()) {
    activeEditor->setFocus();
    if (!path.isEmpty()) tabManager->open(path);
    activeEditor->setFocus();
    activeEditor->setCursorPosition(line, 0);
  }
}

void MainWindow::toolTipShow(QPoint pt, QString msg)
{
  QPoint pos = QCursor::pos();
  QToolTip::showText(pos, msg, this);
}

void MainWindow::dragPoint(Vector3d pt, Vector3d newpt)
{
  if (this->rootNode == nullptr) return;
  dragResult.anchor[0] = NAN;
  this->rootNode->dragPoint(pt, newpt, dragResult);
  if (!isnan(dragResult.anchor[0])) {
    SelectedObject obj = {
      .type = SelectionType::SELECTION_POINT,
    };
    obj.pt.push_back(dragResult.anchor);
    qglview->shown_obj = std::make_shared<SelectedObject>(obj);
  }

  if (GuiLocker::isLocked()) return;
  GuiLocker::lock();
  compileDone(true);
}

void MainWindow::dragPointEnd(Vector3d pt)
{
  std::string sourcecode = std::string(this->lastCompiledDoc.toUtf8().constData());
  const char *sourcecode_c = this->lastCompiledDoc.toUtf8().constData();
  const char *ptr = sourcecode_c;

  // search all occurences of function
  while (ptr != nullptr) {
    const char *funcstart = strstr(ptr, dragResult.modname.c_str());
    if (funcstart != nullptr) {
      ptr = funcstart + dragResult.modname.size();
      int par = 0;
      int par_present = 0;
      std::vector<const char *> arg_bounds;
      std::vector<char> stack;
      do {
        switch (*ptr) {  // TODO improve " '
        case '(':
          stack.push_back('(');
          par_present = 1;
          if (stack.size() == 1) arg_bounds.push_back(ptr + 1);
          break;
        case '[':
          stack.push_back('[');
          par_present = 1;
          if (stack.size() == 1) arg_bounds.push_back(ptr + 1);
          break;
        case ',':
          if (stack.size() == 1) {
            arg_bounds.push_back(ptr);
            arg_bounds.push_back(ptr + 1);
          }
          break;
        case ')':
          if (stack.size() > 0 && stack[stack.size() - 1] == '(') {
            if (stack.size() == 1) arg_bounds.push_back(ptr);
            stack.pop_back();
          }
          break;
        case ']':
          if (stack.size() > 0 && stack[stack.size() - 1] == '[') {
            if (stack.size() == 1) arg_bounds.push_back(ptr);
            stack.pop_back();
          }
          break;
        case '\0': return;  // premature end of code
        }
        ptr++;
      } while (stack.size() > 0 || !par_present);
      // extract all arguments
      std::vector<std::string> args;
      for (int i = 0; i < arg_bounds.size(); i += 2) {
        std::string arg =
          sourcecode.substr(arg_bounds[i] - sourcecode_c, arg_bounds[i + 1] - arg_bounds[i]);
        args.push_back(arg);
      }

      // go thorugh all mods now
      bool valid = true;  // check that all mods are ok
      for (auto& mod : dragResult.mods) {
        // search for named parameter
        const char *parstart, *parend;
        int parindex = -1;
        for (int i = 0; i < args.size(); i++) {
          const char *arg_c = args[i].c_str();
          const char *tmp = strchr(arg_c, '=');
          if (tmp != nullptr && strncmp(arg_c, mod.name.c_str(), tmp - arg_c) == 0) {
            parindex = i;
            parstart = arg_bounds[2 * parindex] + mod.name.size();
            parend = arg_bounds[2 * parindex + 1];
          }
        }
        if (parindex == -1) {
          parindex = mod.index;
          parstart = arg_bounds[2 * parindex];
          parend = arg_bounds[2 * parindex + 1];
        }
        if (mod.arrinfo.size() > 0) {
          std::vector<int> arrstack;
          const char *arrptr = parstart;
          const char *arrstart = nullptr, *arrend = nullptr;
          do {
            if (arrstack == mod.arrinfo) {
              if (arrstart == nullptr) arrstart = arrptr;
              arrend = arrptr;
            }
            switch (*arrptr) {
            case '[': arrstack.push_back(0); break;
            case ',':
              if (arrstack.size() > 0) {
                arrstack[arrstack.size() - 1]++;
              }
              break;
            case ']':
              if (arrstack.size() > 0) {
                arrstack.pop_back();
              }
              break;
            case '\0': return;  // premature end of code
            }
            arrptr++;
          } while (arrptr < parend);
          if (arrstart == nullptr) {
            printf("Arr index not found!\n");
            valid = false;
            continue;
          }
          parstart = arrstart;
          parend = arrend;
        }  // arrinfo
        if (*parstart == '\"' && parend[-1] == '\"') {
          // valid parameter
          std::string arg = sourcecode.substr(parstart - sourcecode_c, parend - parstart);
          // created patched sourcecode
          std::stringstream ss;
          std::string newval = boost::lexical_cast<std::string>(mod.value);
          ss << sourcecode.substr(0, parstart - sourcecode_c) << "\"" << newval << "\""
             << sourcecode.substr(parend - sourcecode_c);
          std::string sourcecode_mod = ss.str();
          // cruel problems when trying to udpate more than one paramter at once
          activeEditor->setText(QString(sourcecode_mod.c_str()));
          return;

        } else valid = false;
      }  // all mnods
    } else ptr = nullptr;  // no more function name
  }
}

void MainWindow::addKeyboardShortCut(const QList<QAction *>& actions)
{
  for (auto& action : actions) {
    // prevent adding shortcut twice if action is added to multiple toolbars
    if (action->toolTip().contains("&nbsp;")) {
      continue;
    }

    const QString shortCut(action->shortcut().toString(QKeySequence::NativeText));
    if (shortCut.isEmpty()) {
      continue;
    }

    const QString toolTip(
      "%1 &nbsp;<span style=\"color: gray; font-size: small; font-style: italic\">%2</span>");
    action->setToolTip(toolTip.arg(action->toolTip(), shortCut));
  }
}

/**
 * Update window settings that get overwritten by the restoreState()
 * Qt call. So the values are loaded before the call and restored here
 * regardless of the (potential outdated) serialized state.
 */
void MainWindow::updateWindowSettings(bool isEditorToolbarVisible, bool isViewToolbarVisible)
{
  viewActionHideEditorToolBar->setChecked(!isEditorToolbarVisible);
  hideEditorToolbar();
  viewActionHide3DViewToolBar->setChecked(!isViewToolbarVisible);
  hide3DViewToolbar();
}

void MainWindow::onAxisChanged(InputEventAxisChanged *) {}

void MainWindow::onButtonChanged(InputEventButtonChanged *) {}

void MainWindow::onTranslateEvent(InputEventTranslate *event)
{
  const double zoomFactor = 0.001 * qglview->cam.zoomValue();

  if (event->viewPortRelative) {
    qglview->translate(event->x, event->y, event->z, event->relative, true);
  } else {
    qglview->translate(zoomFactor * event->x, event->y, zoomFactor * event->z, event->relative, false);
  }
}

void MainWindow::onRotateEvent(InputEventRotate *event)
{
  qglview->rotate(event->x, event->y, event->z, event->relative);
}

void MainWindow::onRotate2Event(InputEventRotate2 *event)
{
  qglview->rotate2(event->x, event->y, event->z);
}

void MainWindow::onActionEvent(InputEventAction *event)
{
  const std::string actionName = event->action;
  if (actionName.find("::") == std::string::npos) {
    QAction *action = findAction(this->menuBar()->actions(), actionName);
    if (action) {
      action->trigger();
    } else if ("viewActionTogglePerspective" == actionName) {
      viewTogglePerspective();
    }
  } else {
    const std::string target = actionName.substr(0, actionName.find("::"));
    if (target == "animate") {
      this->animateWidget->onActionEvent(event);
    } else {
      std::cout << "unknown onActionEvent target: " << actionName << std::endl;
    }
  }
}

void MainWindow::onZoomEvent(InputEventZoom *event) { qglview->zoom(event->zoom, event->relative); }

void MainWindow::loadViewSettings()
{
  const QSettingsCached settings;

  if (settings.value("view/showEdges").toBool()) {
    viewActionShowEdges->setChecked(true);
    viewModeShowEdges();
  }
  if (settings.value("view/showAxes", true).toBool()) {
    viewActionShowAxes->setChecked(true);
    viewModeShowAxes();
  }
  if (settings.value("view/showCrosshairs").toBool()) {
    viewActionShowCrosshairs->setChecked(true);
    viewModeShowCrosshairs();
  }
  if (settings.value("view/showScaleProportional", true).toBool()) {
    viewActionShowScaleProportional->setChecked(true);
    viewModeShowScaleProportional();
  }
  if (settings.value("view/orthogonalProjection").toBool()) {
    viewOrthogonal();
  } else {
    viewPerspective();
  }

  updateUndockMode(GlobalPreferences::inst()->getValue("advanced/undockableWindows").toBool());
  updateReorderMode(GlobalPreferences::inst()->getValue("advanced/reorderWindows").toBool());
}

void MainWindow::loadDesignSettings()
{
  const QSettingsCached settings;
  if (settings.value("design/autoReload", false).toBool()) {
    designActionAutoReload->setChecked(true);
  }
  auto polySetCacheSizeMB = GlobalPreferences::inst()->getValue("advanced/polysetCacheSizeMB").toUInt();
  GeometryCache::instance()->setMaxSizeMB(polySetCacheSizeMB);
  auto cgalCacheSizeMB = GlobalPreferences::inst()->getValue("advanced/cgalCacheSizeMB").toUInt();
  CGALCache::instance()->setMaxSizeMB(cgalCacheSizeMB);
  auto backend3D =
    GlobalPreferences::inst()->getValue("advanced/renderBackend3D").toString().toStdString();
  RenderSettings::inst()->backend3D =
    renderBackend3DFromString(backend3D).value_or(DEFAULT_RENDERING_BACKEND_3D);
}

void MainWindow::updateUndockMode(bool undockMode)
{
  MainWindow::undockMode = undockMode;
  if (undockMode) {
    editorDock->setFeatures(editorDock->features() | QDockWidget::DockWidgetFloatable);
    consoleDock->setFeatures(consoleDock->features() | QDockWidget::DockWidgetFloatable);
    parameterDock->setFeatures(parameterDock->features() | QDockWidget::DockWidgetFloatable);
    errorLogDock->setFeatures(errorLogDock->features() | QDockWidget::DockWidgetFloatable);
    animateDock->setFeatures(animateDock->features() | QDockWidget::DockWidgetFloatable);
    fontListDock->setFeatures(fontListDock->features() | QDockWidget::DockWidgetFloatable);
    viewportControlDock->setFeatures(viewportControlDock->features() | QDockWidget::DockWidgetFloatable);
  } else {
    if (editorDock->isFloating()) {
      editorDock->setFloating(false);
    }
    editorDock->setFeatures(editorDock->features() & ~QDockWidget::DockWidgetFloatable);

    if (consoleDock->isFloating()) {
      consoleDock->setFloating(false);
    }
    consoleDock->setFeatures(consoleDock->features() & ~QDockWidget::DockWidgetFloatable);

    if (parameterDock->isFloating()) {
      parameterDock->setFloating(false);
    }
    parameterDock->setFeatures(parameterDock->features() & ~QDockWidget::DockWidgetFloatable);

    if (errorLogDock->isFloating()) {
      errorLogDock->setFloating(false);
    }
    errorLogDock->setFeatures(errorLogDock->features() & ~QDockWidget::DockWidgetFloatable);

    if (animateDock->isFloating()) {
      animateDock->setFloating(false);
    }
    animateDock->setFeatures(animateDock->features() & ~QDockWidget::DockWidgetFloatable);

    if (fontListDock->isFloating()) {
      fontListDock->setFloating(false);
    }
    fontListDock->setFeatures(fontListDock->features() & ~QDockWidget::DockWidgetFloatable);

    if (viewportControlDock->isFloating()) {
      viewportControlDock->setFloating(false);
    }
    viewportControlDock->setFeatures(viewportControlDock->features() &
                                     ~QDockWidget::DockWidgetFloatable);
  }
}

void MainWindow::updateReorderMode(bool reorderMode)
{
  MainWindow::reorderMode = reorderMode;
  for (auto& [dock, name, configKey] : docks) {
    dock->setTitleBarVisibility(!reorderMode);
  }
}

MainWindow::~MainWindow()
{
  scadApp->windowManager.remove(this);
  if (scadApp->windowManager.getWindows().empty()) {
    // Quit application even in case some other windows like
    // Preferences are still open.
    scadApp->quit();
  }
}

void MainWindow::showProgress() { updateStatusBar(qobject_cast<ProgressWidget *>(sender())); }

void MainWindow::report_func(const std::shared_ptr<const AbstractNode>&, void *vp, int mark)
{
  // limit to progress bar update calls to 5 per second
  static const qint64 MIN_TIMEOUT = 200;
  if (progressThrottle->hasExpired(MIN_TIMEOUT)) {
    progressThrottle->start();

    auto thisp = static_cast<MainWindow *>(vp);
    auto v = static_cast<int>((mark * 1000.0) / progress_report_count);
    auto permille = v < 1000 ? v : 999;
    if (permille > thisp->progresswidget->value()) {
      QMetaObject::invokeMethod(thisp->progresswidget, "setValue", Qt::QueuedConnection,
                                Q_ARG(int, permille));
      QApplication::processEvents();
    }

    // FIXME: Check if cancel was requested by e.g. Application quit
    if (thisp->progresswidget->wasCanceled()) throw ProgressCancelException();
  }
}

bool MainWindow::network_progress_func(const double permille)
{
  QMetaObject::invokeMethod(this->progresswidget, "setValue", Qt::QueuedConnection,
                            Q_ARG(int, (int)permille));
  return (progresswidget && progresswidget->wasCanceled());
}

void MainWindow::updateRecentFiles(const QString& FileSavedOrOpened)
{
  // Check that the canonical file path exists - only update recent files
  // if it does. Should prevent empty list items on initial open etc.
  QSettingsCached settings;  // already set up properly via main.cpp
  auto files = settings.value("recentFileList").toStringList();
  files.removeAll(FileSavedOrOpened);
  files.prepend(FileSavedOrOpened);
  while (files.size() > UIUtils::maxRecentFiles) files.removeLast();
  settings.setValue("recentFileList", files);

  for (auto& widget : QApplication::topLevelWidgets()) {
    auto mainWin = qobject_cast<MainWindow *>(widget);
    if (mainWin) {
      mainWin->updateRecentFileActions();
    }
  }
}

/*!
   compiles the design. Calls compileDone() if anything was compiled
 */
void MainWindow::compile(bool reload, bool forcedone)
{
  OpenSCAD::hardwarnings = GlobalPreferences::inst()->getValue("advanced/enableHardwarnings").toBool();
  OpenSCAD::traceDepth = GlobalPreferences::inst()->getValue("advanced/traceDepth").toUInt();
  OpenSCAD::traceUsermoduleParameters =
    GlobalPreferences::inst()->getValue("advanced/enableTraceUsermoduleParameters").toBool();
  OpenSCAD::parameterCheck =
    GlobalPreferences::inst()->getValue("advanced/enableParameterCheck").toBool();
  OpenSCAD::rangeCheck =
    GlobalPreferences::inst()->getValue("advanced/enableParameterRangeCheck").toBool();

  try {
    bool shouldcompiletoplevel = false;
    bool didcompile = false;

    compileErrors = 0;
    compileWarnings = 0;

    this->renderStatistic.start();

    // Reload checks the timestamp of the toplevel file and refreshes if necessary,
    if (reload) {
      // Refresh files if it has changed on disk
      if (fileChangedOnDisk() && checkEditorModified()) {
        shouldcompiletoplevel =
          tabManager->refreshDocument();  // don't compile if we couldn't open the file
        if (shouldcompiletoplevel &&
            GlobalPreferences::inst()->getValue("advanced/autoReloadRaise").toBool()) {
          // reloading the 'same' document brings the 'old' one to front.
          this->raise();
        }
      }
      // If the file has some content and there is no currently compiled content,
      // then we force the top level compilation.
      else {
        auto current_doc = activeEditor->toPlainText();
        if (current_doc.size() && lastCompiledDoc.size() == 0) {
          shouldcompiletoplevel = true;
        }
      }
    } else {
      shouldcompiletoplevel = true;
    }

    if (this->parsedFile) {
      auto mtime = this->parsedFile->includesChanged();
      if (mtime > this->includesMTime) {
        this->includesMTime = mtime;
        shouldcompiletoplevel = true;
      }
    }

    // Parsing and dependency handling must run to completion even with stop on errors to prevent auto
    // reload picking up where it left off, thwarting the stop, so we turn off exceptions in PRINT.
    no_exceptions_for_warnings();
    if (shouldcompiletoplevel) {
      initialize_rng();
      this->errorLogWidget->clearModel();
      if (GlobalPreferences::inst()->getValue("advanced/consoleAutoClear").toBool()) {
        this->console->actionClearConsole_triggered();
      }
      if (activeEditor->isContentModified()) saveBackup();
      parseTopLevelDocument();
      didcompile = true;
    }

    if (didcompile && parser_error_pos != lastParserErrorPos) {
      if (lastParserErrorPos >= 0) emit unhighlightLastError();
      if (parser_error_pos >= 0) emit highlightError(parser_error_pos);
      lastParserErrorPos = parser_error_pos;
    }

    if (this->rootFile) {
      auto mtime = this->rootFile->handleDependencies();
      if (mtime > this->depsMTime) {
        this->depsMTime = mtime;
        LOG("Used file cache size: %1$d files", SourceFileCache::instance()->size());
        didcompile = true;
      }
    }

    // Had any errors in the parse that would have caused exceptions via PRINT.
    if (would_have_thrown()) throw HardWarningException("");
    // If we're auto-reloading, listen for a cascade of changes by starting a timer
    // if something changed _and_ there are any external dependencies
    if (reload && didcompile && this->rootFile) {
      if (this->rootFile->hasIncludes() || this->rootFile->usesLibraries()) {
        this->waitAfterReloadTimer->start();
        this->procevents = false;
        return;
      }
    }

    compileDone(didcompile | forcedone);
  } catch (const HardWarningException&) {
    exceptionCleanup();
  } catch (const std::exception& ex) {
    UnknownExceptionCleanup(ex.what());
  } catch (...) {
    UnknownExceptionCleanup();
  }
}

void MainWindow::waitAfterReload()
{
  no_exceptions_for_warnings();
  auto mtime = this->rootFile->handleDependencies();
  auto stop = would_have_thrown();
  if (mtime > this->depsMTime) this->depsMTime = mtime;
  else if (!stop) {
    compile(true, true);  // In case file itself or top-level includes changed during dependency updates
    return;
  }
  this->waitAfterReloadTimer->start();
}

void MainWindow::on_toolButtonCompileResultClose_clicked() { frameCompileResult->hide(); }

void MainWindow::updateCompileResult()
{
  if ((compileErrors == 0) && (compileWarnings == 0)) {
    frameCompileResult->hide();
    return;
  }

  if (!Settings::Settings::showWarningsIn3dView.value()) {
    return;
  }

  QString msg;
  if (compileErrors > 0) {
    if (activeEditor->filepath.isEmpty()) {
      msg = QString(_("Compile error."));
    } else {
      const QFileInfo fileInfo(activeEditor->filepath);
      msg = QString(_("Error while compiling '%1'.")).arg(fileInfo.fileName());
    }
    toolButtonCompileResultIcon->setIcon(
      QIcon(QString::fromUtf8(":/icons/information-icons-error.png")));
  } else {
    const char *fmt = ngettext("Compilation generated %1 warning.", "Compilation generated %1 warnings.",
                               compileWarnings);
    msg = QString(fmt).arg(compileWarnings);
    toolButtonCompileResultIcon->setIcon(
      QIcon(QString::fromUtf8(":/icons/information-icons-warning.png")));
  }
  const QFontMetrics fm(labelCompileResultMessage->font());
  const int sizeIcon = std::max(12, std::min(32, fm.height()));
  const int sizeClose = std::max(10, std::min(32, fm.height()) - 4);
  toolButtonCompileResultIcon->setIconSize(QSize(sizeIcon, sizeIcon));
  toolButtonCompileResultClose->setIconSize(QSize(sizeClose, sizeClose));

  msg += _(
    R"( For details see the <a href="#errorlog">error log</a> and <a href="#console">console window</a>.)");
  labelCompileResultMessage->setText(msg);
  frameCompileResult->show();
}

void MainWindow::compileDone(bool didchange)
{
  OpenSCAD::hardwarnings = GlobalPreferences::inst()->getValue("advanced/enableHardwarnings").toBool();
  try {
    const char *callslot;
    if (didchange) {
      instantiateRoot();
      updateCompileResult();
      callslot = afterCompileSlot;
    } else {
      callslot = "compileEnded";
    }

    this->procevents = false;
    QMetaObject::invokeMethod(this, callslot);
  } catch (const HardWarningException&) {
    exceptionCleanup();
  }
}

void MainWindow::compileEnded()
{
  clearCurrentOutput();
  GuiLocker::unlock();
  if (designActionAutoReload->isChecked()) autoReloadTimer->start();
#ifdef ENABLE_GUI_TESTS
  emit compilationDone(this->rootFile);
#endif
}

#ifdef ENABLE_GUI_TESTS
std::shared_ptr<AbstractNode> MainWindow::instantiateRootFromSource(SourceFile *file)
{
  EvaluationSession session{file->getFullpath()};
  ContextHandle<BuiltinContext> builtin_context{Context::create<BuiltinContext>(&session)};
  setRenderVariables(builtin_context);

  std::shared_ptr<const FileContext> file_context;
  std::shared_ptr<AbstractNode> node = this->rootFile->instantiate(*builtin_context, &file_context);

  return node;
}
#endif  // ifdef ENABLE_GUI_TESTS

void MainWindow::instantiateRoot()
{
  // Go on and instantiate root_node, then call the continuation slot

  // Invalidate renderers before we kill the CSG tree
  this->qglview->setRenderer(nullptr);
#ifdef ENABLE_OPENCSG
  this->previewRenderer = nullptr;
#endif
  this->thrownTogetherRenderer = nullptr;

  // Remove previous CSG tree
  this->absoluteRootNode.reset();

  this->csgRoot.reset();
  this->normalizedRoot.reset();
  this->rootProduct.reset();

  this->rootNode.reset();
  this->tree.setRoot(nullptr);

  const std::filesystem::path doc(activeEditor->filepath.toStdString());
  this->tree.setDocumentPath(doc.parent_path().string());

  renderedEditor = activeEditor;

  if (this->rootFile) {
    // Evaluate CSG tree
    LOG("Compiling design (CSG Tree generation)...");
    this->processEvents();

    AbstractNode::resetIndexCounter();

    EvaluationSession session{doc.parent_path().string()};
    ContextHandle<BuiltinContext> builtin_context{Context::create<BuiltinContext>(&session)};
    setRenderVariables(builtin_context);

    std::shared_ptr<const FileContext> file_context;
#ifdef ENABLE_PYTHON
    if (genlang_result_node != NULL && language != LANG_SCAD)
      this->absoluteRootNode = genlang_result_node;
    else
#endif
      this->absoluteRootNode = this->rootFile->instantiate(*builtin_context, &file_context);
    if (file_context) {
      this->qglview->cam.updateView(file_context, false);
      viewportControlWidget->cameraChanged();
    }

    if (this->absoluteRootNode) {
      // Do we have an explicit root node (! modifier)?
      const Location *nextLocation = nullptr;
      if (!(this->rootNode = find_root_tag(this->absoluteRootNode, &nextLocation))) {
        this->rootNode = this->absoluteRootNode;
      }
      if (nextLocation) {
        //        LOG(message_group::NONE, *nextLocation, builtin_context->documentRoot(), "More than one
        //        Root Modifier (!)"); TODO activate
      }

      // FIXME: Consider giving away ownership of root_node to the Tree, or use reference counted
      // pointers
      this->tree.setRoot(this->rootNode);
    }
  }

  if (!this->rootNode) {
    if (parser_error_pos < 0) {
      LOG(message_group::Error, "Compilation failed! (no top level object found)");
    } else {
      LOG(message_group::Error, "Compilation failed!");
    }
    LOG(" ");
    this->processEvents();
  }
}

/*!
   Generates CSG tree for OpenCSG evaluation.
   Assumes that the design has been parsed and evaluated (this->root_node is set)
 */
void MainWindow::compileCSG()
{
  OpenSCAD::hardwarnings = GlobalPreferences::inst()->getValue("advanced/enableHardwarnings").toBool();
  try {
    assert(this->rootNode);
    LOG("Compiling design (CSG Products generation)...");
    this->processEvents();

    // Main CSG evaluation
    this->progresswidget = new ProgressWidget(this);
    connect(this->progresswidget, &ProgressWidget::requestShow, this, &MainWindow::showProgress);
  } catch (const HardWarningException&) {
    exceptionCleanup();
  }

  csgworker->start();
  // compileCSGThread();
  // compileCSGDone();
}

void MainWindow::compileCSGThread(void)
{
  GeometryEvaluator geomevaluator(this->tree);
#ifdef ENABLE_OPENCSG
  this->csgrenderer = new CSGTreeEvaluator(this->tree, &geomevaluator);
#endif

  if (!isClosing) progress_report_prep(this->rootNode, report_func, this);
  else return;
  try {
#ifdef ENABLE_OPENCSG
    this->processEvents();
    this->csgRoot = this->csgrenderer->buildCSGTree(*rootNode);
#endif
    renderStatistic.printCacheStatistic();
    this->processEvents();
  } catch (const ProgressCancelException&) {
    LOG("CSG generation cancelled.");
  } catch (const HardWarningException&) {
    LOG("CSG generation cancelled due to hardwarning being enabled.");
  }
}
void MainWindow::compileCSGDone()
{
#ifdef ENABLE_PYTHON
  python_lock();
#endif
  try {
    progress_report_fin();
    updateStatusBar(nullptr);

    LOG("Compiling design (CSG Products normalization)...");
    this->processEvents();

    const size_t normalizelimit =
      2ul * GlobalPreferences::inst()->getValue("advanced/openCSGLimit").toUInt();
    CSGTreeNormalizer normalizer(normalizelimit);

    if (this->csgRoot) {
      this->normalizedRoot = normalizer.normalize(this->csgRoot);
      if (this->normalizedRoot) {
        this->rootProduct = std::make_shared<CSGProducts>();
        this->rootProduct->import(this->normalizedRoot);
      } else {
        this->rootProduct.reset();
        LOG(message_group::Warning, "CSG normalization resulted in an empty tree");
        this->processEvents();
      }
    }

    const std::vector<std::shared_ptr<CSGNode>>& highlight_terms =
      this->csgrenderer->getHighlightNodes();
    if (highlight_terms.size() > 0) {
      LOG("Compiling highlights (%1$d CSG Trees)...", highlight_terms.size());
      this->processEvents();

      this->highlightsProducts = std::make_shared<CSGProducts>();
      for (const auto& highlight_term : highlight_terms) {
        auto nterm = normalizer.normalize(highlight_term);
        if (nterm) {
          this->highlightsProducts->import(nterm);
        }
      }
    } else {
      this->highlightsProducts.reset();
    }

    const auto& background_terms = this->csgrenderer->getBackgroundNodes();
    if (background_terms.size() > 0) {
      LOG("Compiling background (%1$d CSG Trees)...", background_terms.size());
      this->processEvents();

      this->backgroundProducts = std::make_shared<CSGProducts>();
      for (const auto& background_term : background_terms) {
        auto nterm = normalizer.normalize(background_term);
        if (nterm) {
          this->backgroundProducts->import(nterm);
        }
      }
    } else {
      this->backgroundProducts.reset();
    }

    if (this->rootProduct && (this->rootProduct->size() >
                              GlobalPreferences::inst()->getValue("advanced/openCSGLimit").toUInt())) {
      LOG(message_group::UI_Warning, "Normalized tree has %1$d elements!", this->rootProduct->size());
      LOG(message_group::UI_Warning, "OpenCSG rendering has been disabled.");
    }
#ifdef ENABLE_OPENCSG
    else {
      LOG("Normalized tree has %1$d elements!", (this->rootProduct ? this->rootProduct->size() : 0));
      this->previewRenderer = std::make_shared<OpenCSGRenderer>(
        this->rootProduct, this->highlightsProducts, this->backgroundProducts);
    }
#endif  // ifdef ENABLE_OPENCSG
    this->thrownTogetherRenderer = std::make_shared<ThrownTogetherRenderer>(
      this->rootProduct, this->highlightsProducts, this->backgroundProducts);
    LOG("Compile and preview finished.");
    renderStatistic.printRenderingTime();
    this->processEvents();
  } catch (const HardWarningException&) {
    exceptionCleanup();
  }
  delete this->csgrenderer;
  csgRenderFinished();
}

void MainWindow::actionOpen()
{
  auto fileInfoList = UIUtils::openFiles(this);
  for (auto& i : fileInfoList) {
    if (!i.exists()) {
      return;
    }
    tabManager->open(i.filePath());
  }
}

void MainWindow::actionNewWindow() { new MainWindow(QStringList()); }

void MainWindow::actionOpenWindow()
{
  auto fileInfoList = UIUtils::openFiles(this);
  for (auto& i : fileInfoList) {
    if (!i.exists()) {
      return;
    }
    new MainWindow(QStringList(i.filePath()));
  }
}

void MainWindow::actionOpenRecent()
{
  auto action = qobject_cast<QAction *>(sender());
  tabManager->open(action->data().toString());
  language = LANG_NONE;  // unknown
  recomputeLanguageActive();
}

void MainWindow::clearRecentFiles()
{
  QSettingsCached settings;  // already set up properly via main.cpp
  const QStringList files;
  settings.setValue("recentFileList", files);

  updateRecentFileActions();
}

// Updates the content of the recent files menu entries
// by iterating over the recently opened files.
void MainWindow::updateRecentFileActions()
{
  auto files = UIUtils::recentFiles();

  for (int i = 0; i < files.size(); ++i) {
    this->actionRecentFile[i]->setText(QFileInfo(files[i]).fileName().replace("&", "&&"));
    this->actionRecentFile[i]->setData(files[i]);
    this->actionRecentFile[i]->setVisible(true);
  }
  for (int i = files.size(); i < UIUtils::maxRecentFiles; ++i) {
    this->actionRecentFile[i]->setVisible(false);
  }
}

void MainWindow::show_examples()
{
  bool found_example = false;

  for (const auto& cat : UIUtils::exampleCategories()) {
    auto examples = UIUtils::exampleFiles(cat.name);
    auto menu = this->menuExamples->addMenu(gettext(cat.name.toStdString().c_str()));
    if (!cat.tooltip.trimmed().isEmpty()) {
      menu->setToolTip(gettext(cat.tooltip.toStdString().c_str()));
      menu->setToolTipsVisible(true);
    }

    for (const auto& ex : examples) {
      auto openAct = new QAction(ex.fileName().replace("&", "&&"), this);
      connect(openAct, &QAction::triggered, this, &MainWindow::actionOpenExample);
      menu->addAction(openAct);
      openAct->setData(ex.canonicalFilePath());
      found_example = true;
    }
  }

  if (!found_example) {
    delete this->menuExamples;
    this->menuExamples = nullptr;
  }
}

void MainWindow::actionOpenExample()
{
  const auto action = qobject_cast<QAction *>(sender());
  if (action) {
    const auto& path = action->data().toString();
    tabManager->open(path);
  }
}

void MainWindow::writeBackup(QFile *file)
{
  // see MainWindow::saveBackup()
  file->resize(0);
  QTextStream writer(file);
#if QT_VERSION < QT_VERSION_CHECK(6, 0, 0)
  writer.setCodec("UTF-8");
#endif
  writer << activeEditor->toPlainText();
  this->activeEditor->parameterWidget->saveBackupFile(file->fileName());

  LOG("Saved backup file: %1$s", file->fileName().toUtf8().constData());
}

void MainWindow::saveBackup()
{
  auto path = PlatformUtils::backupPath();
  if ((!fs::exists(path)) && (!PlatformUtils::createBackupPath())) {
    LOG(message_group::UI_Warning, "Cannot create backup path: %1$s", path);
    return;
  }

  auto backupPath = QString::fromLocal8Bit(path.c_str());
  if (!backupPath.endsWith("/")) backupPath.append("/");

  QString basename = "unsaved";
  if (!activeEditor->filepath.isEmpty()) {
    auto fileInfo = QFileInfo(activeEditor->filepath);
    basename = fileInfo.baseName();
  }

  if (!this->tempFile) {
#ifdef ENABLE_PYTHON
    const QString suffix = language == LANG_PYTHON ? "py" : "scad";
#else
    const QString suffix = "scad";
#endif
    this->tempFile = new QTemporaryFile(backupPath.append(basename + "-backup-XXXXXXXX." + suffix));
  }

  if ((!this->tempFile->isOpen()) && (!this->tempFile->open())) {
    LOG(message_group::UI_Warning, "Failed to create backup file");
    return;
  }
  return writeBackup(this->tempFile);
}

void MainWindow::actionSave() { tabManager->save(activeEditor); }

void MainWindow::actionSaveAs() { tabManager->saveAs(activeEditor); }

void MainWindow::actionPythonRevokeTrustedFiles()
{
  QSettingsCached settings;
#ifdef ENABLE_PYTHON
  python_trusted = false;
  this->trusted_edit_document_name = "";
#endif
  settings.remove("python_hash");
  QMessageBox::information(this, _("Trusted Files"), "All trusted python files revoked",
                           QMessageBox::Ok);
}

void MainWindow::actionPythonCreateVenv()
{
#ifdef ENABLE_PYTHON
  const QString selectedDir = QFileDialog::getExistingDirectory(this, "Create Virtual Environment");
  if (selectedDir.isEmpty()) {
    return;
  }

  const QDir venvDir{selectedDir};
  if (!venvDir.exists()) {
    // Should not happen, but just in case double check...
    QMessageBox::critical(this, _("Create Virtual Environment"),
                          "Directory does not exist. Can't create virtual environment.",
                          QMessageBox::Ok);
    return;
  }

  if (!venvDir.isEmpty()) {
    QMessageBox::critical(this, _("Create Virtual Environment"),
                          "Directory is not empty. Can't create virtual environment.", QMessageBox::Ok);
    return;
  }

  const auto& path = venvDir.absolutePath().toStdString();
  LOG("Creating Python virtual environment in '%1$s'...", path);
  int result = pythonCreateVenv(path);

  if (result == 0) {
    Settings::SettingsPython::pythonVirtualEnv.setValue(path);
    Settings::Settings::visit(SettingsWriter());
    LOG("Python virtual environment creation successfull.");
    QMessageBox::information(this, _("Create Virtual Environment"),
                             "Virtual environment created, please restart PythonSCAD to activate.",
                             QMessageBox::Ok);
  } else {
    LOG("Python virtual environment creation failed.");
    QMessageBox::critical(this, _("Create Virtual Environment"), "Virtual environment creation failed.",
                          QMessageBox::Ok);
  }
#endif  // ifdef ENABLE_PYTHON
}

void MainWindow::actionPythonSelectVenv()
{
#ifdef ENABLE_PYTHON
  const QString venvDir = QFileDialog::getExistingDirectory(this, "Select Virtual Environment");
  if (venvDir.isEmpty()) {
    return;
  }
  const QFileInfo fileInfo{QDir{venvDir}, "pyvenv.cfg"};
  if (fileInfo.exists()) {
    Settings::SettingsPython::pythonVirtualEnv.setValue(venvDir.toStdString());
    Settings::Settings::visit(SettingsWriter());
    QMessageBox::information(this, _("Select Virtual Environment"),
                             "Virtual environment selected, please restart OpenSCAD to activate.",
                             QMessageBox::Ok);
  }
#endif  // ifdef ENABLE_PYTHON
}

void MainWindow::actionSaveACopy() { tabManager->saveACopy(activeEditor); }

void MainWindow::actionShowLibraryFolder()
{
  auto path = PlatformUtils::userLibraryPath();
  if (!fs::exists(path)) {
    LOG(message_group::UI_Warning, "Library path %1$s doesn't exist. Creating", path);
    if (!PlatformUtils::createUserLibraryPath()) {
      LOG(message_group::UI_Error, "Cannot create library path: %1$s", path);
    }
  }
  auto url = QString::fromStdString(path);
  LOG("Opening file browser for %1$s", url.toStdString());
  QDesktopServices::openUrl(QUrl::fromLocalFile(url));
}

void MainWindow::actionShowBackupFiles()
{
  QString filename = UIUtils::getBackupFileName(this);
  if (filename.size() == 0) return;  // dont proceed when cancelled
  tabManager->actionNew();
  QString errorString;
  QString result = UIUtils::readFileContents(filename, errorString);
  if (result == nullptr) return;
  activeEditor->setText("assert(0);\n" + result);
}

void MainWindow::actionReload()
{
  if (checkEditorModified()) {
    fileChangedOnDisk();                  // force cached autoReloadId to update
    (void)tabManager->refreshDocument();  // ignore errors opening the file
  }
}

void MainWindow::copyViewportTranslation()
{
  const auto vpt = qglview->cam.getVpt();
  const QString txt =
    QString("[ %1, %2, %3 ]").arg(vpt.x(), 0, 'f', 2).arg(vpt.y(), 0, 'f', 2).arg(vpt.z(), 0, 'f', 2);
  QApplication::clipboard()->setText(txt);
}

void MainWindow::copyViewportRotation()
{
  const auto vpr = qglview->cam.getVpr();
  const QString txt =
    QString("[ %1, %2, %3 ]").arg(vpr.x(), 0, 'f', 2).arg(vpr.y(), 0, 'f', 2).arg(vpr.z(), 0, 'f', 2);
  QApplication::clipboard()->setText(txt);
}

void MainWindow::copyViewportDistance()
{
  const QString txt = QString::number(qglview->cam.zoomValue(), 'f', 2);
  QApplication::clipboard()->setText(txt);
}

void MainWindow::copyViewportFov()
{
  const QString txt = QString::number(qglview->cam.fovValue(), 'f', 2);
  QApplication::clipboard()->setText(txt);
}

QList<double> MainWindow::getTranslation() const
{
  QList<double> ret;
  ret.append(qglview->cam.object_trans.x());
  ret.append(qglview->cam.object_trans.y());
  ret.append(qglview->cam.object_trans.z());
  return ret;
}

QList<double> MainWindow::getRotation() const
{
  QList<double> ret;
  ret.append(qglview->cam.object_rot.x());
  ret.append(qglview->cam.object_rot.y());
  ret.append(qglview->cam.object_rot.z());
  return ret;
}

void MainWindow::hideFind()
{
  find_panel->hide();
  activeEditor->findState = TabManager::FIND_HIDDEN;
  editActionFindNext->setEnabled(false);
  editActionFindPrevious->setEnabled(false);
  this->findInputField->setFindCount(
    activeEditor->updateFindIndicators(this->findInputField->text(), false));
  this->processEvents();
}

// Prepare the UI for the find (and replace if requested)
// Among other thing it makes the text field and replacement field visible and well as it configures the
// activeEditor to appropriate search mode.
void MainWindow::showFind(bool doFindAndReplace)
{
  findInputField->setFindCount(activeEditor->updateFindIndicators(findInputField->text()));
  processEvents();

  if (doFindAndReplace) {
    findTypeComboBox->setCurrentIndex(1);
    replaceInputField->show();
    replaceButton->show();
    replaceAllButton->show();
    activeEditor->findState = TabManager::FIND_REPLACE_VISIBLE;
  } else {
    findTypeComboBox->setCurrentIndex(0);
    replaceInputField->hide();
    replaceButton->hide();
    replaceAllButton->hide();
    activeEditor->findState = TabManager::FIND_VISIBLE;
  }

  find_panel->show();
  editActionFindNext->setEnabled(true);
  editActionFindPrevious->setEnabled(true);
  if (!activeEditor->selectedText().isEmpty()) {
    findInputField->setText(activeEditor->selectedText());
  }
  findInputField->setFocus();
  findInputField->selectAll();
}

void MainWindow::actionShowFind() { showFind(false); }

void MainWindow::findString(const QString& textToFind)
{
  this->findInputField->setFindCount(activeEditor->updateFindIndicators(textToFind));
  this->processEvents();
  activeEditor->find(textToFind);
}

void MainWindow::actionShowFindAndReplace() { showFind(true); }

void MainWindow::actionSelectFind(int type)
{
  // If type is one, then we shows the find and replace UI component
  showFind(type == 1);
}

void MainWindow::replace()
{
  activeEditor->replaceSelectedText(this->replaceInputField->text());
  activeEditor->find(this->findInputField->text());
}

void MainWindow::replaceAll()
{
  activeEditor->replaceAll(this->findInputField->text(), this->replaceInputField->text());
}

void MainWindow::convertTabsToSpaces()
{
  const auto text = activeEditor->toPlainText();

  QString converted;

  int cnt = 4;
  for (auto c : text) {
    if (c == '\t') {
      for (; cnt > 0; cnt--) {
        converted.append(' ');
      }
    } else {
      converted.append(c);
    }
    if (cnt <= 0 || c == '\n') {
      cnt = 5;
    }
    cnt--;
  }
  activeEditor->setText(converted);
}

void MainWindow::findNext() { activeEditor->find(this->findInputField->text(), true); }

void MainWindow::findPrev() { activeEditor->find(this->findInputField->text(), true, true); }

void MainWindow::useSelectionForFind() { findInputField->setText(activeEditor->selectedText()); }

void MainWindow::updateFindBuffer(const QString& s)
{
  QApplication::clipboard()->setText(s, QClipboard::FindBuffer);
}

void MainWindow::findBufferChanged()
{
  auto t = QApplication::clipboard()->text(QClipboard::FindBuffer);
  // The convention seems to be to not update the search field if the findbuffer is empty
  if (!t.isEmpty()) {
    findInputField->setText(t);
  }
}

bool MainWindow::event(QEvent *event)
{
  if (event->type() == InputEvent::eventType) {
    auto *inputEvent = dynamic_cast<InputEvent *>(event);
    if (inputEvent) {
      inputEvent->deliver(this);
    }
    event->accept();
    return true;
  }
  return QMainWindow::event(event);
}

bool MainWindow::eventFilter(QObject *obj, QEvent *event)
{
  if (rubberBandManager.isVisible()) {
    if (event->type() == QEvent::KeyRelease) {
      auto keyEvent = static_cast<QKeyEvent *>(event);
      if (keyEvent->key() == Qt::Key_Control) {
        rubberBandManager.hide();
      }
    }
  }

  if (obj == find_panel) {
    if (event->type() == QEvent::KeyPress) {
      auto keyEvent = static_cast<QKeyEvent *>(event);
      if (keyEvent->key() == Qt::Key_Escape) {
        this->hideFind();
        return true;
      }
    }
    return false;
  }

  auto keyEvent = static_cast<QKeyEvent *>(event);
  if (keyEvent != nullptr && keyEvent->key() == Qt::Key_Escape) {
    if (this->qglview->measure_state != MEASURE_IDLE) {
      this->designActionMeasureDistance->setChecked(false);
      this->designActionMeasureAngle->setChecked(false);
      this->designActionFindHandle->setChecked(false);
      this->qglview->handle_mode = false;
      meas.stopMeasure();
    }
  }
  return QMainWindow::eventFilter(obj, event);
}

void MainWindow::setRenderVariables(ContextHandle<BuiltinContext>& context)
{
  const RenderVariables r = {
    .preview = this->isPreview,
    .time = this->animateWidget->getAnimTval(),
    .camera = qglview->cam,
  };
  r.applyToContext(context);
}

/*!
   Returns true if the current document is a file on disk and that file has new content.
   Returns false if a file on disk has disappeared or if we haven't yet saved.
 */
bool MainWindow::fileChangedOnDisk()
{
  if (!activeEditor->filepath.isEmpty()) {
    struct stat st;
    memset(&st, 0, sizeof(struct stat));
    const bool valid = (stat(activeEditor->filepath.toLocal8Bit(), &st) == 0);
    // If file isn't there, just return and use current editor text
    if (!valid) return false;

    auto newid = str(boost::format("%x.%x") % st.st_mtime % st.st_size);
    if (newid != activeEditor->autoReloadId) {
      activeEditor->autoReloadId = newid;
      return true;
    }
  }
  return false;
}

/*!
   Returns true if anything was compiled.
 */

#ifdef ENABLE_PYTHON
bool MainWindow::trust_python_file(const std::string& file, const std::string& content)
{
  QSettingsCached settings;
  char setting_key[256];
  if (python_trusted) return true;

  std::string act_hash, ref_hash;
  snprintf(setting_key, sizeof(setting_key) - 1, "python_hash/%s", file.c_str());
  act_hash = SHA256HashString(content);

  if (file == this->untrusted_edit_document_name) return false;

  if (file == this->trusted_edit_document_name) {
    settings.setValue(setting_key, act_hash.c_str());
    return true;
  }

  if (content.size() <= 1) {  // 1st character already typed
    this->trusted_edit_document_name = file;
    return true;
  }
  if (content.rfind("from openscad import", 0) == 0) {  // 1st character already typed
    this->trusted_edit_document_name = file;
    return true;
  }

  if (settings.contains(setting_key)) {
    QString str = settings.value(setting_key).toString();
    QByteArray ba = str.toLocal8Bit();
    ref_hash = std::string(ba.data());
  }

  if (act_hash == ref_hash) {
    this->trusted_edit_document_name = file;
    return true;
  }

  auto ret = QMessageBox::warning(this, "Application",
                                  _("Python files can potentially contain harmful stuff.\n"
                                    "Do you trust this file ?\n"),
                                  QMessageBox::Yes | QMessageBox::YesAll | QMessageBox::No);
  if (ret == QMessageBox::YesAll) {
    python_trusted = true;
    return true;
  }
  if (ret == QMessageBox::Yes) {
    this->trusted_edit_document_name = file;
    settings.setValue(setting_key, act_hash.c_str());
    return true;
  }

  if (ret == QMessageBox::No) {
    this->untrusted_edit_document_name = file;
    return false;
  }
  return false;
}
#endif  // ifdef ENABLE_PYTHON
void MainWindow::recomputeLanguageActive()
{
  auto fnameba = activeEditor->filepath.toLocal8Bit();
  const char *fname = activeEditor->filepath.isEmpty() ? "" : fnameba;

  int oldLanguage = language;
  language = LANG_SCAD;
  if (fname != NULL) {
#ifdef ENABLE_PYTHON
    if (boost::algorithm::ends_with(fname, ".py")) {
      std::string content = std::string(this->lastCompiledDoc.toUtf8().constData());
      if (trust_python_file(std::string(fname), content)) language = LANG_PYTHON;
      else LOG(message_group::Warning, Location::NONE, "", "Python is not enabled");
    }
#endif
  }

#ifdef ENABLE_PYTHON
  if (oldLanguage != language) {
    emit this->pythonActiveChanged(language == LANG_PYTHON);
  }
#endif
}

std::shared_ptr<SourceFile> MainWindow::parseDocument(EditorInterface *editor)
{
  resetSuppressedMessages();

  auto document = editor->toPlainText();
  auto fulltext = std::string(document.toUtf8().constData()) + "\n\x03\n" + commandline_commands;
  auto fnameba = editor->filepath.toLocal8Bit();

  auto fulltext_py = std::string(this->lastCompiledDoc.toUtf8().constData());
  const char *fname = editor->filepath.isEmpty() ? "" : fnameba.constData();
  SourceFile *sourceFile;
  recomputeLanguageActive();
#ifdef ENABLE_PYTHON
  if (language == LANG_PYTHON) {
    auto fulltext_py = std::string(this->lastCompiledDoc.toUtf8().constData());

    const auto& venv = venvBinDirFromSettings();
    const auto& binDir = venv.empty() ? PlatformUtils::applicationPath() : venv;
    initPython(binDir, fnameba.constData(), this->animateWidget->getAnimTval());
    this->activeEditor->resetHighlighting();
    this->activeEditor->parameterWidget->setEnabled(false);
    do {
      if (this->rootFile == nullptr) break;
      int pos = -1, pos1;
      while (1) {
        pos1 = fulltext_py.find("add_parameter", pos + 1);
        if (pos1 == -1) break;
        pos = pos1;
      }
      if (pos == -1) break;  // no parameter statements included
      pos = fulltext_py.find("\n", pos);
      if (pos == -1) break;  // no parameter statements included
      std::string par_text = fulltext_py.substr(0, pos);
      //
      // add parameters as annotation in AST
      auto error = evaluatePython(par_text, true);  // run dummy
      this->rootFile->scope->assignments = customizer_parameters;
<<<<<<< HEAD
      CommentParser::collectParameters(fulltext_py, this->rootFile.get(), '#');        // add annotations
      this->activeEditor->parameterWidget->setParameters(this->rootFile.get(), "\n");  // set widgets values
      this->activeEditor->parameterWidget->applyParameters(this->rootFile.get());      // use widget values
=======
      CommentParser::collectParameters(fulltext_py, this->rootFile.get(), '#');  // add annotations
      this->activeEditor->parameterWidget->setParameters(this->rootFile.get(),
                                                         "\n");                    // set widgets values
      this->activeEditor->parameterWidget->applyParameters(this->rootFile.get());  // use widget values
>>>>>>> 92071afd
      this->activeEditor->parameterWidget->setEnabled(true);
      this->activeEditor->setIndicator(this->rootFile->indicatorData);
    } while (0);

    if (this->rootFile != nullptr) customizer_parameters_finished = this->rootFile->scope->assignments;
    customizer_parameters.clear();
    if (venv.empty()) {
      LOG("Running %1$s without venv.", python_version());
    } else {
      const auto& v = Settings::SettingsPython::pythonVirtualEnv.value();
      LOG("Running %1$s in venv '%2$s'.", python_version(), v);
    }
    auto error = evaluatePython(fulltext_py, false);  // add assignments TODO check
    if (error.size() > 0) LOG(message_group::Error, Location::NONE, "", error.c_str());
    finishPython();
    sourceFile = parse(sourceFile, "", fname, fname, false) ? sourceFile : nullptr;

  } else  // python not enabled
#endif    // ifdef ENABLE_PYTHON
  {

    sourceFile = parse(sourceFile, fulltext, fname, fname, false) ? sourceFile : nullptr;

    editor->resetHighlighting();
    if (sourceFile) {
      // add parameters as annotation in AST
      CommentParser::collectParameters(fulltext, sourceFile, '/');
      editor->parameterWidget->setParameters(sourceFile, fulltext);
      editor->parameterWidget->applyParameters(sourceFile);
      editor->parameterWidget->setEnabled(true);
      editor->setIndicator(sourceFile->indicatorData);
    } else {
      editor->parameterWidget->setEnabled(false);
    }
  }
  return std::shared_ptr<SourceFile>(sourceFile);
}

void MainWindow::parseTopLevelDocument()
{
  resetSuppressedMessages();

  this->lastCompiledDoc = activeEditor->toPlainText();

  activeEditor->resetHighlighting();
  this->rootFile = parseDocument(activeEditor);
  this->parsedFile = this->rootFile;
}

void MainWindow::changeParameterWidget() { parameterDock->setVisible(true); }

void MainWindow::checkAutoReload()
{
  if (!activeEditor->filepath.isEmpty()) {
    actionReloadRenderPreview();
  }
}

void MainWindow::autoReloadSet(bool on)
{
  QSettingsCached settings;
  settings.setValue("design/autoReload", designActionAutoReload->isChecked());
  if (on) {
    autoReloadTimer->start(autoReloadPollingPeriodMS);
  } else {
    autoReloadTimer->stop();
  }
}

bool MainWindow::checkEditorModified()
{
  if (activeEditor->isContentModified()) {
    auto ret = QMessageBox::warning(this, _("Application"),
                                    _("The document has been modified.\n"
                                      "Do you really want to reload the file?"),
                                    QMessageBox::Yes | QMessageBox::No);
    if (ret != QMessageBox::Yes) {
      return false;
    }
  }
  return true;
}

void MainWindow::actionReloadRenderPreview()
{
  if (GuiLocker::isLocked()) return;
  GuiLocker::lock();
  autoReloadTimer->stop();
  setCurrentOutput();

  this->afterCompileSlot = "csgReloadRender";
  this->procevents = true;
  this->isPreview = true;
  compile(true);
}

void MainWindow::csgReloadRender()
{
  if (this->rootNode) compileCSG();
}

void MainWindow::prepareCompile(const char *afterCompileSlot, bool procevents, bool preview)
{
  autoReloadTimer->stop();
  setCurrentOutput();
  LOG(" ");
  LOG("Parsing design (AST generation)...");
  this->processEvents();
  this->afterCompileSlot = afterCompileSlot;
  this->procevents = procevents;
  this->isPreview = preview;
}

void MainWindow::actionRenderPreview()
{
  static bool preview_requested;
  preview_requested = true;

  if (GuiLocker::isLocked()) return;

  GuiLocker::lock();
  preview_requested = false;

  this->designActionMeasureDistance->setEnabled(false);
  this->designActionMeasureAngle->setEnabled(false);

  prepareCompile("csgRender", !animateDock->isVisible(), true);
  compile(false, false);

  if (preview_requested) {
    // if the action was called when the gui was locked, we must request it one more time
    // however, it's not possible to call it directly NOR make the loop
    // it must be called from the mainloop
    QTimer::singleShot(0, this, &MainWindow::actionRenderPreview);
    return;
  }
}

void MainWindow::csgRender()
{
  if (this->rootNode) compileCSG();
}

void MainWindow::csgRenderFinished()
{
  // Go to non-CGAL view mode
  if (viewActionThrownTogether->isChecked()) {
    viewModeThrownTogether();
  } else {
#ifdef ENABLE_OPENCSG
    viewModePreview();
#else
    viewModeThrownTogether();
#endif
  }

  if (animateWidget->dumpPictures()) {
    const int steps = animateWidget->nextFrame();
    const QImage img = this->qglview->grabFrame();
    const QString filename = QString("frame%1.png").arg(steps, 5, 10, QChar('0'));
    img.save(filename, "PNG");
  }

  compileEnded();
}

void MainWindow::sendToExternalTool(ExternalToolInterface& externalToolService)
{
  const QFileInfo activeFile(activeEditor->filepath);
  QString activeFileName = activeFile.fileName();
  if (activeFileName.isEmpty()) activeFileName = "Untitled.scad";
  // TODO: Replace suffix to match exported file format?

  activeFileName = activeFileName +
                   QString::fromStdString("." + fileformat::toSuffix(externalToolService.fileFormat()));

  const bool export_status =
    externalToolService.exportTemporaryFile(rootGeom, activeFileName, &qglview->cam);
  if (!export_status) {
    return;
  }

  this->progresswidget = new ProgressWidget(this);
  connect(this->progresswidget, &ProgressWidget::requestShow, this, &MainWindow::showProgress);

  const bool process_status = externalToolService.process(
    activeFileName.toStdString(), [this](double permille) { return network_progress_func(permille); });
  updateStatusBar(nullptr);
  if (!process_status) {
    return;
  }

  const auto url = externalToolService.getURL();
  if (!url.empty()) {
    QDesktopServices::openUrl(QUrl{QString::fromStdString(url)});
  }
}

void MainWindow::action3DPrint()
{
  if (GuiLocker::isLocked()) return;
  const GuiLocker lock;

  setCurrentOutput();

  // Make sure we can export:
  const unsigned int dim = 3;
  if (!canExport(dim)) return;

  PrintInitDialog printInitDialog;
  const auto status = printInitDialog.exec();

  if (status == QDialog::Accepted) {
    const print_service_t serviceType = printInitDialog.getServiceType();
    const QString serviceName = printInitDialog.getServiceName();
    const FileFormat fileFormat = printInitDialog.getFileFormat();

    LOG("Selected File format: %1$s", fileformat::info(fileFormat).description);

    GlobalPreferences::inst()->updateGUI();
    const auto externalToolService = createExternalToolService(serviceType, serviceName, fileFormat);
    if (!externalToolService) {
      LOG("Error: Unable to create service: %1$d %2$s %3$d", static_cast<int>(serviceType),
          serviceName.toStdString(), static_cast<int>(fileFormat));
      return;
    }
    sendToExternalTool(*externalToolService);
  }
}

void MainWindow::actionRender()
{
  if (GuiLocker::isLocked()) return;
  GuiLocker::lock();

  prepareCompile("cgalRender", true, false);
  compile(false);
}

void MainWindow::cgalRender()
{
  if (!this->rootFile || !this->rootNode) {
    compileEnded();
    return;
  }

  this->qglview->setRenderer(nullptr);
  this->geomRenderer = nullptr;
  rootGeom.reset();

  LOG("Rendering Polygon Mesh using %1$s...",
      renderBackend3DToString(RenderSettings::inst()->backend3D).c_str());

  this->progresswidget = new ProgressWidget(this);
  connect(this->progresswidget, &ProgressWidget::requestShow, this, &MainWindow::showProgress);

  if (!isClosing) progress_report_prep(this->rootNode, report_func, this);
  else return;

  this->cgalworker->start(this->tree);
}

void MainWindow::actionRenderDone(const std::shared_ptr<const Geometry>& root_geom)
{
#ifdef ENABLE_PYTHON
  python_lock();
#endif
  progress_report_fin();
  if (root_geom) {
    std::vector<std::string> options;
    if (Settings::Settings::summaryCamera.value()) {
      options.emplace_back(RenderStatistic::CAMERA);
    }
    if (Settings::Settings::summaryArea.value()) {
      options.emplace_back(RenderStatistic::AREA);
    }
    if (Settings::Settings::summaryBoundingBox.value()) {
      options.emplace_back(RenderStatistic::BOUNDING_BOX);
    }
    renderStatistic.printAll(root_geom, qglview->cam, options);
    LOG("Rendering finished.");

    this->rootGeom = root_geom;
    // Choose PolySetRenderer for PolySet and Polygon2d, and for Manifold since we
    // know that all geometries are convertible to PolySet.
    if (RenderSettings::inst()->backend3D == RenderBackend3D::ManifoldBackend ||
        std::dynamic_pointer_cast<const PolySet>(this->rootGeom) ||
        std::dynamic_pointer_cast<const Polygon2d>(this->rootGeom)) {
      this->geomRenderer = std::make_shared<PolySetRenderer>(this->rootGeom);
    } else {
      this->geomRenderer = std::make_shared<CGALRenderer>(this->rootGeom);
    }

    // Go to CGAL view mode
    viewModeRender();
    this->designActionMeasureDistance->setEnabled(true);
    this->designActionMeasureAngle->setEnabled(true);
  } else {
    this->designActionMeasureDistance->setEnabled(false);
    this->designActionMeasureAngle->setEnabled(false);
    LOG(message_group::UI_Warning, "No top level geometry to render");
  }

  updateStatusBar(nullptr);

  const bool renderSoundEnabled =
    GlobalPreferences::inst()->getValue("advanced/enableSoundNotification").toBool();
  const uint soundThreshold =
    GlobalPreferences::inst()->getValue("advanced/timeThresholdOnRenderCompleteSound").toUInt();
  if (renderSoundEnabled && soundThreshold <= renderStatistic.ms().count() / 1000) {
    renderCompleteSoundEffect->play();
  }

  renderedEditor = activeEditor;
  activeEditor->contentsRendered = true;
  this->qglview->shown_obj = nullptr;
  compileEnded();
}

void MainWindow::actionMeasureDistance()
{
  if (this->designActionMeasureDistance->isChecked()) {
    this->qglview->handle_mode = false;
    meas.stopMeasure();
    this->designActionMeasureAngle->setChecked(false);
    this->designActionFindHandle->setChecked(false);
    meas.startMeasureDist();
  } else {
    this->qglview->handle_mode = false;
    meas.stopMeasure();
  }
}

void MainWindow::actionMeasureAngle()
{
  if (this->designActionMeasureAngle->isChecked()) {
    this->qglview->handle_mode = false;
    meas.stopMeasure();
    this->designActionMeasureDistance->setChecked(false);
    this->designActionFindHandle->setChecked(false);
    meas.startMeasureAngle();
  } else {
    this->qglview->handle_mode = false;
    meas.stopMeasure();
  }
}
void MainWindow::actionFindHandle()
{
  if (this->designActionFindHandle->isChecked()) {
    this->qglview->handle_mode = false;
    meas.stopMeasure();
    this->designActionMeasureDistance->setChecked(false);
    this->designActionMeasureAngle->setChecked(false);
    meas.startFindHandle();
    qglview->handle_mode = true;
  } else {
    this->qglview->handle_mode = false;
    meas.stopMeasure();
  }
}

void MainWindow::leftClick(QPoint mouse)
{
  QString str = meas.statemachine(mouse);
  if (!str.isEmpty()) {
    this->qglview->measure_state = MEASURE_IDLE;
    if (str.startsWith("I:")) {
      this->activeEditor->insert(QString(str.toStdString().c_str() + 2));
      this->qglview->selected_obj.clear();
      this->qglview->shown_obj = nullptr;
      this->qglview->update();
      this->qglview->measure_state = MEASURE_IDLE;
      this->qglview->handle_mode = false;
      return;
    }
    QMenu resultmenu(this);
    auto action = resultmenu.addAction(str);
    connect(action, &QAction::triggered, this, &MainWindow::measureFinished);
    resultmenu.exec(qglview->mapToGlobal(mouse));
  }
}

/**
 * Call the mouseselection to determine the id of the clicked-on object.
 * Use the generated ID and try to find it within the list of products
 * And finally move the cursor to the beginning of the selected object in the editor
 */
void MainWindow::rightClick(QPoint position)
{
  // selecting without a renderer?!
  if (!this->qglview->renderer) {
    return;
  }
  // Nothing to select
  if (!this->rootProduct) {
    return;
  }

  // Select the object at mouse coordinates
  const int index = this->qglview->pickObject(position);
  std::deque<std::shared_ptr<const AbstractNode>> path;
  const std::shared_ptr<const AbstractNode> result = this->rootNode->getNodeByID(index, path);

  if (result) {
    // Create context menu with the backtrace
    QMenu tracemenu(this);
    std::stringstream ss;
    for (auto& step : path) {
      // Skip certain node types
      if (step->name() == "root") {
        continue;
      }
      auto location = step->modinst->location();
      ss.str("");

      // Remove the "module" prefix if any as it induce confusion between the module declaration and
      // instanciation
      const int first_position = (step->verbose_name().find("module") == std::string::npos) ? 0 : 7;
      std::string name = step->verbose_name().substr(first_position);

      // It happens that the verbose_name is empty (eg: in for loops), when this happens instead of
      // letting empty entry in the menu we prefer using the name in the modinstanciation.
      if (step->verbose_name().empty()) name = step->modinst->name();

      // Check if the path is contained in a library (using parsersettings.h)
      const fs::path libpath = get_library_for_path(location.filePath());
      if (!libpath.empty()) {
        // Display the library (without making the window too wide!)
        ss << name << " (library " << location.fileName().substr(libpath.string().length() + 1) << ":"
           << location.firstLine() << ")";
      } else if (renderedEditor->filepath.toStdString() == location.fileName()) {
        // removes the "module" prefix if any as it makes it not clear if it is module declaration or
        // call.
        ss << name << " (" << location.filePath().filename().string() << ":" << location.firstLine()
           << ")";
      } else {
        auto relative_filename =
          fs_uncomplete(location.filePath(),
                        fs::path(renderedEditor->filepath.toStdString()).parent_path())
            .generic_string();

        // Set the displayed name relative to the active editor window
        ss << name << " (" << relative_filename << ":" << location.firstLine() << ")";
      }
      // Prepare the action to be sent
      auto action = tracemenu.addAction(QString::fromStdString(ss.str()));
      if (editorDock->isVisible()) {
        action->setProperty("file", QString::fromStdString(location.fileName()));
        action->setProperty("line", location.firstLine());
        action->setProperty("column", location.firstColumn());

        connect(action, SIGNAL(triggered()), this, SLOT(measureFinished()));
      }
    }

    // Before starting we need to lock the GUI to avoid interferance with reload/update
    // triggered by other part of the application (eg: changing the renderedEditor)
    GuiLocker::lock();

    // Execute this lambda function when the selection menu is closing.
    connect(&tracemenu, &QMenu::aboutToHide, [this]() {
      // remove the visual hints in the editor
      renderedEditor->clearAllSelectionIndicators();
      // unlock the GUI so the other part of the interface can now be updated.
      // (eg: changing the renderedEditor)
      GuiLocker::unlock();
    });
    tracemenu.exec(this->qglview->mapToGlobal(position));
  } else {
    clearAllSelectionIndicators();
  }
}

void MainWindow::measureFinished()
{
  this->qglview->handle_mode = false;
  meas.stopMeasure();
}

void MainWindow::clearAllSelectionIndicators() { this->activeEditor->clearAllSelectionIndicators(); }

void MainWindow::setSelectionIndicatorStatus(EditorInterface *editor, int nodeIndex,
                                             EditorSelectionIndicatorStatus status)
{
  std::deque<std::shared_ptr<const AbstractNode>> stack;
  this->rootNode->getNodeByID(nodeIndex, stack);

  int level = 1;

  // first we flags all the nodes in the stack of the provided index
  // ends at size - 1 because we are not doing anything for the root node.
  // starts at 1 because we will process this one after later
  for (size_t i = 1; i < stack.size() - 1; i++) {
    const auto& node = stack[i];

    auto& location = node->modinst->location();
    if (location.filePath().compare(editor->filepath.toStdString()) != 0) {
      level++;
      continue;
    }

    if (node->verbose_name().rfind("module", 0) == 0 || node->modinst->name() == "children") {
      editor->setSelectionIndicatorStatus(status, level, location.firstLine() - 1,
                                          location.firstColumn() - 1, location.lastLine() - 1,
                                          location.lastColumn() - 1);
      level++;
    }
  }

  auto& node = stack[0];
  auto location = node->modinst->location();
  auto line = location.firstLine();
  auto column = location.firstColumn();
  auto lastLine = location.lastLine();
  auto lastColumn = location.lastColumn();

  // Update the location returned by location to cover the whole section.
  node->getCodeLocation(0, 0, &line, &column, &lastLine, &lastColumn, 0);

  editor->setSelectionIndicatorStatus(status, 0, line - 1, column - 1, lastLine - 1, lastColumn - 1);
}

void MainWindow::setSelection(int index)
{
  assert(renderedEditor != nullptr);
  if (currentlySelectedObject == index) return;

  std::deque<std::shared_ptr<const AbstractNode>> path;
  const std::shared_ptr<const AbstractNode> selected_node = rootNode->getNodeByID(index, path);

  if (!selected_node) return;

  currentlySelectedObject = index;

  auto location = selected_node->modinst->location();
  auto file = location.fileName();
  auto line = location.firstLine();
  auto column = location.firstColumn();

  // Unsaved files do have the pwd as current path, therefore we will not open a new
  // tab on click
  if (!fs::is_directory(fs::path(file))) {
    tabManager->open(QString::fromStdString(file));
  }

  // removes all previsly configure selection indicators.
  renderedEditor->clearAllSelectionIndicators();
  renderedEditor->show();

  std::vector<std::shared_ptr<const AbstractNode>> nodesSameModule{};
  rootNode->findNodesWithSameMod(selected_node, nodesSameModule);

  // highlight in the text editor all the text fragment of the hierarchy of object with same mode.
  for (const auto& element : nodesSameModule) {
    if (element->index() != currentlySelectedObject) {
      setSelectionIndicatorStatus(renderedEditor, element->index(),
                                  EditorSelectionIndicatorStatus::IMPACTED);
    }
  }

  // highlight in the text editor only the fragment correponding to the selected stack.
  // this step must be done after all the impacted element have been marked.
  setSelectionIndicatorStatus(renderedEditor, currentlySelectedObject,
                              EditorSelectionIndicatorStatus::SELECTED);

  renderedEditor->setCursorPosition(line - 1, column - 1);
}

/**
 * Expects the sender to have properties "id" defined
 */
void MainWindow::onHoveredObjectInSelectionMenu()
{
  assert(renderedEditor != nullptr);
  auto *action = qobject_cast<QAction *>(sender());
  if (!action || !action->property("id").isValid()) {
    return;
  }

  setSelection(action->property("id").toInt());
}

void MainWindow::setLastFocus(QWidget *widget) { this->lastFocus = widget; }

/**
 * Switch version label and progress widget. When switching to the progress
 * widget, the new instance is passed by the caller.
 * In case of resetting back to the version label, nullptr will be passed and
 * multiple calls can happen. So this method must guard against adding the
 * version label multiple times.
 *
 * @param progressWidget a pointer to the progress widget to show or nullptr in
 * case the display should switch back to the version label.
 */
void MainWindow::updateStatusBar(ProgressWidget *progressWidget)
{
  auto sb = this->statusBar();
  if (progressWidget == nullptr) {
    if (this->progresswidget != nullptr) {
      sb->removeWidget(this->progresswidget);
      delete this->progresswidget;
      this->progresswidget = nullptr;
    }
    if (versionLabel == nullptr) {
      versionLabel = new QLabel("PythonSCAD " + QString::fromStdString(openscad_displayversionnumber));
      sb->addPermanentWidget(this->versionLabel);
    }
  } else {
    if (this->versionLabel != nullptr) {
      sb->removeWidget(this->versionLabel);
      delete this->versionLabel;
      this->versionLabel = nullptr;
    }
    sb->addPermanentWidget(progressWidget);
  }
}

void MainWindow::exceptionCleanup()
{
  LOG("Execution aborted");
  LOG(" ");
  GuiLocker::unlock();
  if (designActionAutoReload->isChecked()) autoReloadTimer->start();
}

void MainWindow::UnknownExceptionCleanup(std::string msg)
{
  setCurrentOutput();  // we need to show this error
  if (msg.size() == 0) {
    LOG(message_group::Error, "Compilation aborted by unknown exception");
  } else {
    LOG(message_group::Error, "Compilation aborted by exception: %1$s", msg);
  }
  LOG(" ");
  GuiLocker::unlock();
  if (designActionAutoReload->isChecked()) autoReloadTimer->start();
}

void MainWindow::showTextInWindow(const QString& type, const QString& content)
{
  auto e = new QTextEdit(this);
  e->setAttribute(Qt::WA_DeleteOnClose);
  e->setWindowFlags(Qt::Window);
  e->setTabStopDistance(tabStopWidth);
  e->setWindowTitle(type + " Dump");
  if (content.isEmpty()) e->setPlainText("No " + type + " to dump. Please try compiling first...");
  else e->setPlainText(content);

  e->setReadOnly(true);
  e->resize(600, 400);
  e->show();
}

void MainWindow::actionDisplayAST()
{
  setCurrentOutput();
  QString text = (rootFile) ? QString::fromStdString(rootFile->dump("")) : "";
  showTextInWindow("AST", text);
  clearCurrentOutput();
}

void MainWindow::actionDisplayPython()
{
  setCurrentOutput();
  auto e = new QTextEdit(this);
  e->setAttribute(Qt::WA_DeleteOnClose);
  e->setWindowFlags(Qt::Window);
  e->setTabStopDistance(tabStopWidth);
  e->setWindowTitle("Python Dump");
  e->setReadOnly(true);
  if (rootFile) {
    e->setPlainText(QString::fromStdString(rootFile->dump_python("")));
  } else {
    e->setPlainText("No Python to dump. Please try compiling first...");
  }
  e->resize(600, 400);
  e->show();
  clearCurrentOutput();
}

void MainWindow::actionDisplayCSGTree()
{
  setCurrentOutput();
  QString text = (rootNode) ? QString::fromStdString(tree.getString(*rootNode, "  ")) : "";
  showTextInWindow("CSG", text);
  clearCurrentOutput();
}

void MainWindow::actionDisplayCSGProducts()
{
  setCurrentOutput();
  // a small lambda to avoid code duplication
  auto constexpr dump = [](auto node) { return QString::fromStdString(node ? node->dump() : "N/A"); };
  auto text =
    QString(
      "\nCSG before normalization:\n%1\n\n\nCSG after normalization:\n%2\n\n\nCSG rendering "
      "chain:\n%3\n\n\nHighlights CSG rendering chain:\n%4\n\n\nBackground CSG rendering chain:\n%5\n")
      .arg(dump(csgRoot), dump(normalizedRoot), dump(rootProduct), dump(highlightsProducts),
           dump(backgroundProducts));
  showTextInWindow("CSG Products Dump", text);
  clearCurrentOutput();
}

void html_encode(std::string& data)
{
  std::string buffer;
  buffer.reserve(data.size());
  for (size_t pos = 0; pos != data.size(); ++pos) {
    switch (data[pos]) {
    case '\"': buffer.append("%22"); break;
    case '<':  buffer.append("%3C"); break;
    case '+':  buffer.append("%2b"); break;
    case '>':  buffer.append("%3e"); break;
    case ' ':  buffer.append("%20"); break;
    case '&':  buffer.append("%26"); break;
    case '\'': buffer.append("%27"); break;
    case '%':  buffer.append("%%"); break;
    default:   buffer.append(&data[pos], 1); break;
    }
  }
  data.swap(buffer);
}

ShareDesignDialog *shareDesignDialog;
void MainWindow::actionShareDesignPublish()
{
  QMessageBox::StandardButton disclaimer;
  disclaimer = QMessageBox::question(this, "Disclaimer",
                                     "By Clicking Yes, you accept that:\n\
\n\
1) Your design will be public on pythonscad.org\n\
2) it's on good purpose and not offending to anybody\n\
3) you keep the copyright by your name \n\
4) you accept that anybody can use it\n\
5) no commerical use/adverisement\n\
6) inapropriate content will be deleted without prior  notice\n\
\n\
\nProceed?",
                                     QMessageBox::Yes | QMessageBox::No);
  if (disclaimer != QMessageBox::Yes) {
    shareDesignDialog->close();
    return;
  }
  int success = 0;
  CURL *curl;
  CURLcode res;
  auto design = shareDesignDialog->getDesignName();
  auto author = shareDesignDialog->getAuthorName();
  std::string code = std::string(this->lastCompiledDoc.toUtf8().constData());
  html_encode(design);
  html_encode(author);
  html_encode(code);
  std::string poststring = "author=" + author + "&design=" + design + "&code=" + code;

  curl = curl_easy_init();
  if (curl) {
    curl_easy_setopt(curl, CURLOPT_URL, "https://pythonscad.org/share_design.php");
    //    curl_easy_setopt(curl, CURLOPT_POSTFIELDSIZE, poststring.size());
    curl_easy_setopt(curl, CURLOPT_POSTFIELDS, poststring.c_str());
    curl_easy_setopt(curl, CURLOPT_FORBID_REUSE, 1L);
    //    curl_easy_setopt(curl, CURLOPT_VERBOSE, 1L);

    res = curl_easy_perform(curl);
    /* Check for errors */
    if (res != CURLE_OK) {
      fprintf(stderr, "curl_easy_perform() failed: %s\n", curl_easy_strerror(res));
    } else success = 1;

    /* always cleanup */
    curl_easy_cleanup(curl);
  }
  shareDesignDialog->close();
  if (success) QMessageBox::information(this, "Share Design", "Design successfully submitted");
  //  else QMessageBox::information(this,"Share Design","Error during submission");
}

void MainWindow::actionShareDesign()
{
  shareDesignDialog = new ShareDesignDialog();
  connect(shareDesignDialog->publishButton, SIGNAL(clicked()), this, SLOT(actionShareDesignPublish()));

  if (shareDesignDialog->exec() == QDialog::Rejected) {
    return;
  };
}

LoadShareDesignDialog *loadShareDesignDialog;
std::string actionLoadSharedDesignData;

size_t actionLoadSharedDesignDataFunc(void *ptr, size_t size, size_t nmemb, struct string *s)
{
  actionLoadSharedDesignData += std::string((char *)ptr, size * nmemb);
  return size * nmemb;
}

std::vector<std::vector<std::string>> loadShareDesignDatabase;

void MainWindow::actionLoadShareDesignSelect()
{
  CURL *curl;
  CURLcode res;
  int success = 0;
  int selected = loadShareDesignDialog->list_design->currentRow();
  if (selected < 0 || selected >= loadShareDesignDatabase.size()) return;
  std::string url = "https://pythonscad.org/shared_designs/" + loadShareDesignDatabase[selected][2];
  curl = curl_easy_init();
  if (curl) {
    curl_easy_setopt(curl, CURLOPT_URL, url.c_str());
    curl_easy_setopt(curl, CURLOPT_FORBID_REUSE, 1L);
    curl_easy_setopt(curl, CURLOPT_WRITEFUNCTION, actionLoadSharedDesignDataFunc);

    actionLoadSharedDesignData = "";
    res = curl_easy_perform(curl);
    /* Check for errors */
    if (res != CURLE_OK) {
      fprintf(stderr, "curl_easy_perform() failed: %s\n", curl_easy_strerror(res));
    } else success = 1;

    /* always cleanup */
    curl_easy_cleanup(curl);
  }
  this->activeEditor->setPlainText(QString(actionLoadSharedDesignData.c_str()));

  loadShareDesignDialog->close();
}

void MainWindow::actionLoadShareDesign()
{
  CURL *curl;
  CURLcode res;
  int success = 0;
  curl = curl_easy_init();
  if (curl) {
    curl_easy_setopt(curl, CURLOPT_URL, "https://pythonscad.org/list_design.php");
    curl_easy_setopt(curl, CURLOPT_FORBID_REUSE, 1L);
    curl_easy_setopt(curl, CURLOPT_WRITEFUNCTION, actionLoadSharedDesignDataFunc);

    actionLoadSharedDesignData = "";
    res = curl_easy_perform(curl);
    /* Check for errors */
    if (res != CURLE_OK) {
      fprintf(stderr, "curl_easy_perform() failed: %s\n", curl_easy_strerror(res));
    } else success = 1;

    /* always cleanup */
    curl_easy_cleanup(curl);
  }

  loadShareDesignDialog = new LoadShareDesignDialog();
  // now json_decode
  std::string word;
  std::vector<std::string> words;
  loadShareDesignDatabase.clear();
  int in_string = 0;
  int level = 0;
  for (int i = 0; i < actionLoadSharedDesignData.size(); i++) {
    switch (actionLoadSharedDesignData[i]) {
    case '[': level++; break;
    case ']':
      if (level == 2) {
        loadShareDesignDatabase.push_back(words);
        if (words.size() > 0) loadShareDesignDialog->list_design->addItem(QString(words[0].c_str()));

        words.clear();
      }
      level--;
      break;
    case '\'':
      if (in_string) {
        words.push_back(word);
        word = "";
      }
      in_string = 1 - in_string;
      break;
    default:
      if (in_string) word += actionLoadSharedDesignData[i];
      break;
    }
  }
  connect(loadShareDesignDialog->selectButton, SIGNAL(clicked()), this,
          SLOT(actionLoadShareDesignSelect()));
  if (loadShareDesignDialog->exec() == QDialog::Rejected) {
    return;
  };
}

void MainWindow::actionCheckValidity()
{
  if (GuiLocker::isLocked()) return;
  const GuiLocker lock;
  setCurrentOutput();

  if (!rootGeom) {
    LOG("Nothing to validate! Try building first (press F6).");
    clearCurrentOutput();
    return;
  }

  if (rootGeom->getDimension() != 3) {
    LOG("Current top level object is not a 3D object.");
    clearCurrentOutput();
    return;
  }

  bool valid = true;
#ifdef ENABLE_CGAL
  if (auto N = std::dynamic_pointer_cast<const CGALNefGeometry>(rootGeom)) {
    valid = N->p3 ? const_cast<CGAL_Nef_polyhedron3&>(*N->p3).is_valid() : false;
  } else
#endif
#ifdef ENABLE_MANIFOLD
    if (auto mani = std::dynamic_pointer_cast<const ManifoldGeometry>(rootGeom)) {
    valid = mani->isValid();
  }
#endif
  LOG("Valid:      %1$6s", (valid ? "yes" : "no"));
  clearCurrentOutput();
}

// Returns if we can export (true) or not(false) (bool)
// Separated into it's own function for re-use.
bool MainWindow::canExport(unsigned int dim)
{
  if (!rootGeom) {
    LOG(message_group::Error, "Nothing to export! Try rendering first (press F6)");
    clearCurrentOutput();
    return false;
  }

  // editor has changed since last render
  if (!activeEditor->contentsRendered) {
    auto ret = QMessageBox::warning(this, "Application",
                                    "The current tab has been modified since its last render (F6).\n"
                                    "Do you really want to export the previous content?",
                                    QMessageBox::Yes | QMessageBox::No);
    if (ret != QMessageBox::Yes) {
      return false;
    }
  }

  // other tab contents most recently rendered
  if (renderedEditor != activeEditor) {
    auto ret = QMessageBox::warning(this, "Application",
                                    "The rendered data is of different tab.\n"
                                    "Do you really want to export the another tab's content?",
                                    QMessageBox::Yes | QMessageBox::No);
    if (ret != QMessageBox::Yes) {
      return false;
    }
  }

  if (this->rootGeom->getDimension() != dim && dim != 0) {
    LOG(message_group::UI_Error, "Current top level object is not a %1$dD object.", dim);
    clearCurrentOutput();
    return false;
  }

  if (rootGeom->isEmpty()) {
    LOG(message_group::UI_Error, "Current top level object is empty.");
    clearCurrentOutput();
    return false;
  }

#ifdef ENABLE_CGAL
  auto N = dynamic_cast<const CGALNefGeometry *>(rootGeom.get());
  if (N && !N->p3->is_simple()) {
    LOG(message_group::UI_Warning,
        "Object may not be a valid 2-manifold and may need repair! See "
        "https://en.wikibooks.org/wiki/OpenSCAD_User_Manual/STL_Import_and_Export");
  }
#endif
#ifdef ENABLE_MANIFOLD
  auto manifold = dynamic_cast<const ManifoldGeometry *>(rootGeom.get());
  if (manifold && !manifold->isValid()) {
    LOG(message_group::UI_Warning,
        "Object may not be a valid manifold and may need repair! "
        "Error message: %1$s. See "
        "https://en.wikibooks.org/wiki/OpenSCAD_User_Manual/STL_Import_and_Export",
        ManifoldUtils::statusToString(manifold->getManifold().Status()));
  }
#endif

  return true;
}

void MainWindow::actionExport(unsigned int dim, ExportInfo& exportInfo)
{
  const auto type_name = QString::fromStdString(exportInfo.info.description);
  const auto suffix = QString::fromStdString(exportInfo.info.suffix);

  // Setting filename skips the file selection dialog and uses the path provided instead.
  if (GuiLocker::isLocked()) return;
  const GuiLocker lock;

  setCurrentOutput();

  // Return if something is wrong and we can't export.
  if (!canExport(dim)) return;

  auto title = QString(_("Export %1 File")).arg(type_name);
  auto filter = QString(_("%1 Files (*%2)")).arg(type_name, suffix);
  auto exportFilename = QFileDialog::getSaveFileName(this, title, exportPath(suffix), filter);
  if (exportFilename.isEmpty()) {
    clearCurrentOutput();
    return;
  }
  this->exportPaths[suffix] = exportFilename;

  const bool exportResult = exportFileByName(rootGeom, exportFilename.toStdString(), exportInfo);

  if (exportResult) fileExportedMessage(type_name, exportFilename);
  clearCurrentOutput();
}

void MainWindow::actionExportFileFormat(int fmt)
{
  const auto format = static_cast<FileFormat>(fmt);
  const FileFormatInfo& info = fileformat::info(format);

  ExportInfo exportInfo =
    createExportInfo(format, info, activeEditor->filepath.toStdString(), &qglview->cam, {});

  switch (format) {
  case FileFormat::PDF: {
    ExportPdfDialog exportPdfDialog;
    if (exportPdfDialog.exec() == QDialog::Rejected) {
      return;
    }

    exportInfo.optionsPdf = exportPdfDialog.getOptions();
    actionExport(2, exportInfo);
  } break;
  case FileFormat::_3MF: {
    Export3mfDialog export3mfDialog;
    if (export3mfDialog.exec() == QDialog::Rejected) {
      return;
    }

    exportInfo.options3mf = export3mfDialog.getOptions();
    actionExport(3, exportInfo);
  } break;
  case FileFormat::CSG: {
    setCurrentOutput();

    if (!this->rootNode) {
      LOG(message_group::Error, "Nothing to export. Please try compiling first.");
      clearCurrentOutput();
      return;
    }
    const QString suffix = "csg";
    auto csg_filename = QFileDialog::getSaveFileName(this, _("Export CSG File"), exportPath(suffix),
                                                     _("CSG Files (*.csg)"));

    if (csg_filename.isEmpty()) {
      clearCurrentOutput();
      return;
    }

    std::ofstream fstream(csg_filename.toLocal8Bit());
    if (!fstream.is_open()) {
      LOG("Can't open file \"%1$s\" for export", csg_filename.toLocal8Bit().constData());
    } else {
      fstream << this->tree.getString(*this->rootNode, "\t") << "\n";
      fstream.close();
      fileExportedMessage("CSG", csg_filename);
      this->exportPaths[suffix] = csg_filename;
    }

    clearCurrentOutput();
  } break;
  case FileFormat::PNG: {
    // Grab first to make sure dialog box isn't part of the grabbed image
    qglview->grabFrame();
    const QString suffix = "png";
    auto img_filename =
      QFileDialog::getSaveFileName(this, _("Export Image"), exportPath(suffix), _("PNG Files (*.png)"));
    if (!img_filename.isEmpty()) {
      const bool saveResult = qglview->save(img_filename.toLocal8Bit().constData());
      if (saveResult) {
        this->exportPaths[suffix] = img_filename;
        setCurrentOutput();
        fileExportedMessage("PNG", img_filename);
        clearCurrentOutput();
      } else {
        LOG("Can't open file \"%1$s\" for export image", img_filename.toLocal8Bit().constData());
      }
    }
  } break;
  case FileFormat::SVG: {
    ExportSvgDialog exportSvgDialog;
    if (exportSvgDialog.exec() == QDialog::Rejected) {
      return;
    }
    exportInfo.optionsSvg = std::make_shared<ExportSvgOptions>(exportSvgDialog.getOptions());
    actionExport(2, exportInfo);
  } break;
  default: actionExport(fileformat::is3D(format) ? 3 : fileformat::is2D(format) ? 2 : 0, exportInfo);
  }
}

void MainWindow::copyText()
{
  auto *c = dynamic_cast<Console *>(lastFocus);
  if (c) {
    c->copy();
  } else {
    tabManager->copy();
  }
}

void MainWindow::actionCopyViewport()
{
  const auto& image = qglview->grabFrame();
  auto clipboard = QApplication::clipboard();
  clipboard->setImage(image);
}

void MainWindow::actionFlushCaches()
{
  GeometryCache::instance()->clear();
  CGALCache::instance()->clear();
  dxf_dim_cache.clear();
  dxf_cross_cache.clear();
  SourceFileCache::instance()->clear();

  setCurrentOutput();
  LOG("Caches Flushed");
}

void MainWindow::viewModeActionsUncheck()
{
  viewActionPreview->setChecked(false);
  viewActionThrownTogether->setChecked(false);
}

#ifdef ENABLE_OPENCSG

void MainWindow::viewModeRender()
{
  viewActionThrownTogether->setEnabled(false);
  viewActionPreview->setEnabled(false);
  this->qglview->setRenderer(this->geomRenderer);
  this->qglview->updateColorScheme();
  this->qglview->update();
}

/*!
   Go to the OpenCSG view mode.
   Falls back to thrown together mode if OpenCSG is not available
 */
void MainWindow::viewModePreview()
{
  viewActionThrownTogether->setEnabled(true);
  viewActionPreview->setEnabled(this->qglview->hasOpenCSGSupport());
  if (this->qglview->hasOpenCSGSupport()) {
    viewActionPreview->setChecked(true);
    viewActionThrownTogether->setChecked(false);
    this->qglview->setRenderer(this->previewRenderer ? this->previewRenderer
                                                     : this->thrownTogetherRenderer);
    this->qglview->updateColorScheme();
    this->qglview->update();
  } else {
    viewModeThrownTogether();
  }
}

#endif /* ENABLE_OPENCSG */

void MainWindow::viewModeThrownTogether()
{
  viewActionThrownTogether->setEnabled(true);
  viewActionPreview->setEnabled(this->qglview->hasOpenCSGSupport());
  viewActionThrownTogether->setChecked(true);
  viewActionPreview->setChecked(false);
  this->qglview->setRenderer(this->thrownTogetherRenderer);
  this->qglview->updateColorScheme();
  this->qglview->update();
}

void MainWindow::viewModeShowEdges()
{
  QSettingsCached settings;
  settings.setValue("view/showEdges", viewActionShowEdges->isChecked());
  this->qglview->setShowEdges(viewActionShowEdges->isChecked());
  this->qglview->update();
}

void MainWindow::viewModeShowAxes()
{
  const bool showaxes = viewActionShowAxes->isChecked();
  QSettingsCached settings;
  settings.setValue("view/showAxes", showaxes);
  this->viewActionShowScaleProportional->setEnabled(showaxes);
  this->qglview->setShowAxes(showaxes);
  this->qglview->update();
}

void MainWindow::viewModeShowCrosshairs()
{
  QSettingsCached settings;
  settings.setValue("view/showCrosshairs", viewActionShowCrosshairs->isChecked());
  this->qglview->setShowCrosshairs(viewActionShowCrosshairs->isChecked());
  this->qglview->update();
}

void MainWindow::viewModeShowScaleProportional()
{
  QSettingsCached settings;
  settings.setValue("view/showScaleProportional", viewActionShowScaleProportional->isChecked());
  this->qglview->setShowScaleProportional(viewActionShowScaleProportional->isChecked());
  this->qglview->update();
}

bool MainWindow::isEmpty() { return activeEditor->toPlainText().isEmpty(); }

void MainWindow::editorContentChanged()
{
  // this slot is called when the content of the active editor changed.
  // it rely on the activeEditor member to pick the new data.

  auto current_doc = activeEditor->toPlainText();
  if (current_doc != lastCompiledDoc) {
    animateWidget->editorContentChanged();

    // removes the live selection feedbacks in both the 3d view and editor.
    clearAllSelectionIndicators();
  }
}

void MainWindow::viewAngleTop()
{
  qglview->cam.object_rot << 90, 0, 0;
  qglview->cam.object_trans << 0, 0, 0;
  this->qglview->update();
}

void MainWindow::viewAngleBottom()
{
  qglview->cam.object_rot << 270, 0, 0;
  qglview->cam.object_trans << 0, 0, 0;
  this->qglview->update();
}

void MainWindow::viewAngleLeft()
{
  qglview->cam.object_rot << 0, 0, 90;
  qglview->cam.object_trans << 0, 0, 0;
  this->qglview->update();
}

void MainWindow::viewAngleRight()
{
  qglview->cam.object_rot << 0, 0, 270;
  qglview->cam.object_trans << 0, 0, 0;
  this->qglview->update();
}

void MainWindow::viewAngleFront()
{
  qglview->cam.object_rot << 0, 0, 0;
  qglview->cam.object_trans << 0, 0, 0;
  this->qglview->update();
}

void MainWindow::viewAngleBack()
{
  qglview->cam.object_rot << 0, 0, 180;
  qglview->cam.object_trans << 0, 0, 0;
  this->qglview->update();
}

void MainWindow::viewAngleDiagonal()
{
  qglview->cam.object_rot << 35, 0, -25;
  this->qglview->update();
}

void MainWindow::viewCenter()
{
  qglview->cam.object_trans << 0, 0, 0;
  this->qglview->update();
}

void MainWindow::setProjectionType(ProjectionType mode)
{
  bool isOrthogonal = ProjectionType::ORTHOGONAL == mode;
  QSettingsCached settings;
  settings.setValue("view/orthogonalProjection", isOrthogonal);
  viewActionPerspective->setChecked(!isOrthogonal);
  viewActionOrthogonal->setChecked(isOrthogonal);
  qglview->setOrthoMode(isOrthogonal);
  qglview->update();
}

void MainWindow::viewPerspective() { setProjectionType(ProjectionType::PERSPECTIVE); }

void MainWindow::viewOrthogonal() { setProjectionType(ProjectionType::ORTHOGONAL); }

void MainWindow::viewTogglePerspective()
{
  const QSettingsCached settings;
  bool isOrtho = settings.value("view/orthogonalProjection").toBool();
  setProjectionType(isOrtho ? ProjectionType::PERSPECTIVE : ProjectionType::ORTHOGONAL);
}

void MainWindow::viewResetView()
{
  this->qglview->resetView();
  this->qglview->update();
}

void MainWindow::viewAll()
{
  this->qglview->viewAll();
  this->qglview->update();
}

void MainWindow::hideEditorToolbar()
{
  QSettingsCached settings;
  const bool shouldHide = viewActionHideEditorToolBar->isChecked();
  settings.setValue("view/hideEditorToolbar", shouldHide);

  if (shouldHide) {
    editortoolbar->hide();
  } else {
    editortoolbar->show();
  }
}

void MainWindow::hide3DViewToolbar()
{
  QSettingsCached settings;
  const bool shouldHide = viewActionHide3DViewToolBar->isChecked();
  settings.setValue("view/hide3DViewToolbar", shouldHide);

  if (shouldHide) {
    viewerToolBar->hide();
  } else {
    viewerToolBar->show();
  }
}

void MainWindow::showLink(const QString& link)
{
  if (link == "#console") {
    consoleDock->show();
  } else if (link == "#errorlog") {
    errorLogDock->show();
  }
}

void MainWindow::onEditorDockVisibilityChanged(bool isVisible)
{
  auto e = (ScintillaEditor *)this->activeEditor;
  if (isVisible) {
    e->qsci->setReadOnly(false);
    e->setupAutoComplete(false);
    editorDock->raise();
    tabManager->setFocus();
  } else {
    // Workaround manually disabling interactions with editor by setting it
    // to read-only when not being shown.  This is an upstream bug from Qt
    // (tracking ticket: https://bugreports.qt.io/browse/QTBUG-82939) and
    // may eventually get resolved at which point this bit and the stuff in
    // the else should be removed. Currently known to affect 5.14.1 and 5.15.0
    e->qsci->setReadOnly(true);
    e->setupAutoComplete(true);
  }
  updateExportActions();
}

void MainWindow::onConsoleDockVisibilityChanged(bool isVisible)
{
  if (isVisible) {
    frameCompileResult->hide();
    consoleDock->raise();
    console->setFocus();
  }
}

void MainWindow::onErrorLogDockVisibilityChanged(bool isVisible)
{
  if (isVisible) {
    frameCompileResult->hide();
    errorLogDock->raise();
    errorLogWidget->logTable->setFocus();
  }
}

void MainWindow::onAnimateDockVisibilityChanged(bool isVisible)
{
  if (isVisible) {
    animateDock->raise();
    animateWidget->setFocus();
  }
}

void MainWindow::onFontListDockVisibilityChanged(bool isVisible)
{
  if (isVisible) {
    fontListWidget->update_font_list();
    fontListWidget->setFocus();
    fontListDock->raise();
  }
}

void MainWindow::onViewportControlDockVisibilityChanged(bool isVisible)
{
  if (isVisible) {
    viewportControlDock->raise();
    viewportControlWidget->setFocus();
  }
}

void MainWindow::onParametersDockVisibilityChanged(bool isVisible)
{
  if (isVisible) {
    parameterDock->raise();
    activeEditor->parameterWidget->scrollArea->setFocus();
  }
}

// Use the sender's to detect if we are moving forward/backward in docks
// and search for the next dock to "activate" or "emphasize"
// If no dock can be found, returns the first one.
Dock *MainWindow::getNextDockFromSender(QObject *sender)
{
  int direction = 0;

  auto *action = qobject_cast<QAction *>(sender);
  if (action != nullptr) {
    direction = (action == windowActionNextWindow) ? 1 : -1;
  } else {
    auto *shortcut = qobject_cast<QShortcut *>(sender);
    direction = (shortcut == shortcutNextWindow) ? 1 : -1;
  }

  return findVisibleDockToActivate(direction);
}

void MainWindow::onWindowActionNextPrevHovered()
{
  auto dock = getNextDockFromSender(sender());

  // This can happens if there is no visible dock at all
  if (dock == nullptr) return;

  // Hover signal is emitted at each mouse move, to avoid excessive
  // load we only raise/emphasize if it is not yet done.
  if (rubberBandManager.isEmphasized(dock)) return;

  dock->raise();
  rubberBandManager.emphasize(dock);
}

void MainWindow::onWindowActionNextPrevTriggered()
{
  auto dock = getNextDockFromSender(sender());

  // This can happens if there is no visible dock at all
  if (dock == nullptr) return;

  activateDock(dock);
}

void MainWindow::onWindowShortcutNextPrevActivated()
{
  auto dock = getNextDockFromSender(sender());

  // This can happens if there is no visible dock at all
  if (dock == nullptr) return;

  activateDock(dock);
  rubberBandManager.emphasize(dock);
}

void MainWindow::on_editActionInsertTemplate_triggered() { activeEditor->displayTemplates(); }

void MainWindow::on_editActionFoldAll_triggered() { activeEditor->foldUnfold(); }

QString MainWindow::getCurrentFileName() const
{
  if (activeEditor == nullptr) return {};

  const QFileInfo fileInfo(activeEditor->filepath);
  QString fname = _("Untitled.scad");
  if (!fileInfo.fileName().isEmpty()) fname = fileInfo.fileName();
  return fname.replace("&", "&&");
}

void MainWindow::onTabManagerAboutToCloseEditor(EditorInterface *closingEditor)
{
  // This slots is in charge of closing properly the preview when the
  // associated editor is about to close.
  if (closingEditor == renderedEditor) {
    renderedEditor = nullptr;

    // Invalidate renderers before we kill the CSG tree
    this->qglview->setRenderer(nullptr);
#ifdef ENABLE_OPENCSG
    this->previewRenderer = nullptr;
#endif
    this->thrownTogetherRenderer = nullptr;

    // Remove previous CSG tree
    this->absoluteRootNode.reset();

    this->csgRoot.reset();
    this->normalizedRoot.reset();
    this->rootProduct.reset();

    this->rootNode.reset();
    this->tree.setRoot(nullptr);
    this->qglview->update();
  }
}

void MainWindow::onTabManagerEditorContentReloaded(EditorInterface *reloadedEditor)
{
  try {
    // when a new editor is created, it is important to compile the initial geometry
    // so the customizer panels are ok.
    parseDocument(reloadedEditor);
  } catch (const HardWarningException&) {
    exceptionCleanup();
  } catch (const std::exception& ex) {
    UnknownExceptionCleanup(ex.what());
  } catch (...) {
    UnknownExceptionCleanup();
  }

  // updates the content of the Recents Files menu to integrate the one possibly
  // associated with the created editor. The reason is that an editor can be created
  // or updated without a file associated with it.
  updateRecentFileActions();
}

void MainWindow::onTabManagerEditorChanged(EditorInterface *newEditor)
{
  activeEditor = newEditor;

  if (newEditor == nullptr) return;

  parameterDock->setWidget(newEditor->parameterWidget);
  editActionUndo->setEnabled(newEditor->canUndo());

  const QString name = getCurrentFileName();
  setWindowTitle(name);

  consoleDock->setNameSuffix(name);
  errorLogDock->setNameSuffix(name);
  animateDock->setNameSuffix(name);
  fontListDock->setNameSuffix(name);
  viewportControlDock->setNameSuffix(name);

  // If there is no renderedEditor we request for a new preview if the
  // auto-reload is enabled.
  if (renderedEditor == nullptr && designActionAutoReload->isChecked()) {
    actionRenderPreview();
  }
}

Dock *MainWindow::findVisibleDockToActivate(int offset) const
{
  const unsigned int dockCount = docks.size();

  int focusedDockIndice = -1;

  // search among the docks the one that is having the focus. This is done by
  // traversing the widget hierarchy from the focused widget up to the docks that
  // contains it.
  const auto focusWidget = QApplication::focusWidget();
  for (auto widget = focusWidget; widget != nullptr; widget = widget->parentWidget()) {
    for (unsigned int index = 0; index < dockCount; ++index) {
      auto dock = std::get<0>(docks[index]);
      if (dock == focusWidget) {
        focusedDockIndice = index;
      }
    }
  }

  if (focusedDockIndice < 0) {
    focusedDockIndice = 0;
  }

  for (size_t o = 1; o < dockCount; ++o) {
    // starting from dockCount + focusedDockIndice move left or right (o*offset)
    // to find the first visible one. dockCount is there so there is no situation in which
    // (-1) % dockCount
    const int target = (dockCount + focusedDockIndice + o * offset) % dockCount;
    const auto& dock = std::get<0>(docks.at(target));

    if (dock->isVisible()) {
      return dock;
    }
  }
  return nullptr;
}

void MainWindow::activateDock(Dock *dock)
{
  if (dock == nullptr) return;

  // We always need to activate the window.
  if (dock->isFloating()) dock->activateWindow();
  else QMainWindow::activateWindow();

  dock->raise();
  dock->setFocus();
}

void MainWindow::dragEnterEvent(QDragEnterEvent *event)
{
  if (event->mimeData()->hasUrls()) {
    event->acceptProposedAction();
  }
}

void MainWindow::dropEvent(QDropEvent *event)
{
  setCurrentOutput();
  const QList<QUrl> urls = event->mimeData()->urls();
  for (const auto& url : urls) {
    handleFileDrop(url);
  }
  clearCurrentOutput();
}

void MainWindow::handleFileDrop(const QUrl& url)
{
  if (url.scheme() != "file") return;
  const auto fileName = url.toLocalFile();
  const auto fileInfo = QFileInfo{fileName};
  const auto suffix = fileInfo.suffix().toLower();
  const auto cmd = Importer::knownFileExtensions[suffix];
  if (cmd.isEmpty()) {
    tabManager->open(fileName);
  } else {
    activeEditor->insert(cmd.arg(fileName));
  }
}

void MainWindow::helpAbout()
{
  qApp->setWindowIcon(QApplication::windowIcon());
  auto dialog = new AboutDialog(this);
  dialog->exec();
  dialog->deleteLater();
}

void MainWindow::helpHomepage() { UIUtils::openHomepageURL(); }

void MainWindow::helpManual() { UIUtils::openUserManualURL(); }

void MainWindow::helpOfflineManual() { UIUtils::openOfflineUserManual(); }

void MainWindow::helpCheatSheet() { UIUtils::openCheatSheetURL(); }

void MainWindow::helpPythonCheatSheet() { UIUtils::openPythonCheatSheetURL(); }

void MainWindow::helpOfflineCheatSheet() { UIUtils::openOfflineCheatSheet(); }

void MainWindow::helpLibrary()
{
  if (!this->libraryInfoDialog) {
    const QString rendererInfo(qglview->getRendererInfo().c_str());
    auto dialog = new LibraryInfoDialog(rendererInfo);
    this->libraryInfoDialog = dialog;
  }
  this->libraryInfoDialog->show();
}

void MainWindow::helpFontInfo()
{
  if (!this->fontListDialog) {
    auto dialog = new FontListDialog();
    this->fontListDialog = dialog;
  }
  this->fontListDialog->updateFontList();
  this->fontListDialog->show();
}

void MainWindow::closeEvent(QCloseEvent *event)
{
  if (tabManager->shouldClose()) {
    isClosing = true;
    progress_report_fin();
    // Disable invokeMethod calls for consoleOutput during shutdown,
    // otherwise will segfault if echos are in progress.
    hideCurrentOutput();

    QSettingsCached settings;
    settings.setValue("window/geometry", saveGeometry());
    settings.setValue("window/state", saveState());
    if (this->tempFile) {
      delete this->tempFile;
      this->tempFile = nullptr;
    }
    for (auto dock : findChildren<Dock *>()) {
      dock->disableSettingsUpdate();
    }
    event->accept();
  } else {
    event->ignore();
  }
}

void MainWindow::preferences()
{
  GlobalPreferences::inst()->update();
  GlobalPreferences::inst()->show();
  GlobalPreferences::inst()->activateWindow();
  GlobalPreferences::inst()->raise();
}

void MainWindow::setColorScheme(const QString& scheme)
{
  RenderSettings::inst()->colorscheme = scheme.toStdString();
  this->qglview->setColorScheme(scheme.toStdString());
  this->qglview->update();
}

void MainWindow::setFont(const QString& family, uint size)
{
  QFont font;
  if (!family.isEmpty()) font.setFamily(family);
  else font.setFixedPitch(true);
  if (size > 0) font.setPointSize(size);
  font.setStyleHint(QFont::TypeWriter);
  activeEditor->setFont(font);
}

void MainWindow::consoleOutput(const Message& msgObj, void *userdata)
{
  // Invoke the method in the main thread in case the output
  // originates in a worker thread.
  auto thisp = static_cast<MainWindow *>(userdata);
  QMetaObject::invokeMethod(thisp, "consoleOutput", Q_ARG(Message, msgObj));
}

void MainWindow::consoleOutput(const Message& msgObj)
{
  this->console->addMessage(msgObj);
  if (msgObj.group == message_group::Warning || msgObj.group == message_group::Deprecated) {
    ++this->compileWarnings;
  } else if (msgObj.group == message_group::Error) {
    ++this->compileErrors;
  }
  // FIXME: scad parsing/evaluation should be done on separate thread so as not to block the gui.
  // Then processEvents should no longer be needed here.
  this->processEvents();
  if (consoleUpdater && !consoleUpdater->isActive()) {
    consoleUpdater->start(50);  // Limit console updates to 20 FPS
  }
}

void MainWindow::consoleOutputRaw(const QString& html)
{
  this->console->addHtml(html);
  this->processEvents();
}

void MainWindow::errorLogOutput(const Message& log_msg, void *userdata)
{
  auto thisp = static_cast<MainWindow *>(userdata);
  QMetaObject::invokeMethod(thisp, "errorLogOutput", Q_ARG(Message, log_msg));
}

void MainWindow::errorLogOutput(const Message& log_msg) { this->errorLogWidget->toErrorLog(log_msg); }

void MainWindow::setCurrentOutput()
{
  set_output_handler(&MainWindow::consoleOutput, &MainWindow::errorLogOutput, this);
}

void MainWindow::hideCurrentOutput()
{
  set_output_handler(&MainWindow::noOutputConsole, &MainWindow::noOutputErrorLog, this);
}

void MainWindow::clearCurrentOutput() { set_output_handler(nullptr, nullptr, nullptr); }

void MainWindow::openCSGSettingsChanged()
{
#ifdef ENABLE_OPENCSG
  OpenCSG::setOption(OpenCSG::AlgorithmSetting,
                     GlobalPreferences::inst()->getValue("advanced/forceGoldfeather").toBool()
                       ? OpenCSG::Goldfeather
                       : OpenCSG::Automatic);
#endif
}

void MainWindow::processEvents()
{
  if (this->procevents) QApplication::processEvents();
}

QString MainWindow::exportPath(const QString& suffix)
{
  const auto path_it = this->exportPaths.find(suffix);
  const auto basename =
    activeEditor->filepath.isEmpty() ? "Untitled" : QFileInfo(activeEditor->filepath).completeBaseName();
  QString dir;
  if (path_it != exportPaths.end()) {
    dir = QFileInfo(path_it->second).absolutePath();
  } else if (activeEditor->filepath.isEmpty()) {
    dir = QString::fromStdString(PlatformUtils::userDocumentsPath());
  } else {
    dir = QFileInfo(activeEditor->filepath).absolutePath();
  }
  return QString("%1/%2.%3").arg(dir, basename, suffix);
}

void MainWindow::jumpToLine(int line, int col) { this->activeEditor->setCursorPosition(line, col); }<|MERGE_RESOLUTION|>--- conflicted
+++ resolved
@@ -2510,16 +2510,10 @@
       // add parameters as annotation in AST
       auto error = evaluatePython(par_text, true);  // run dummy
       this->rootFile->scope->assignments = customizer_parameters;
-<<<<<<< HEAD
-      CommentParser::collectParameters(fulltext_py, this->rootFile.get(), '#');        // add annotations
-      this->activeEditor->parameterWidget->setParameters(this->rootFile.get(), "\n");  // set widgets values
-      this->activeEditor->parameterWidget->applyParameters(this->rootFile.get());      // use widget values
-=======
       CommentParser::collectParameters(fulltext_py, this->rootFile.get(), '#');  // add annotations
       this->activeEditor->parameterWidget->setParameters(this->rootFile.get(),
                                                          "\n");                    // set widgets values
       this->activeEditor->parameterWidget->applyParameters(this->rootFile.get());  // use widget values
->>>>>>> 92071afd
       this->activeEditor->parameterWidget->setEnabled(true);
       this->activeEditor->setIndicator(this->rootFile->indicatorData);
     } while (0);
