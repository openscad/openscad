--- conflicted
+++ resolved
@@ -2404,9 +2404,6 @@
   }
   return false;
 }
-#endif
-
-#ifdef ENABLE_PYTHON
 void MainWindow::recomputePythonActive()
 {
   auto fnameba = activeEditor->filepath.toLocal8Bit();
@@ -2426,39 +2423,25 @@
     emit this->pythonActiveChanged(this->python_active);
   }
 }
-#endif
-
+#endif // ifdef ENABLE_PYTHON
 
 SourceFile *MainWindow::parseDocument(EditorInterface *editor)
 {
   resetSuppressedMessages();
 
-<<<<<<< HEAD
-  this->lastCompiledDoc = activeEditor->toPlainText();
-
-  auto fulltext =
-    std::string(this->lastCompiledDoc.toUtf8().constData()) +
-    "\n\x03\n" + commandline_commands;
-  auto fulltext_py =
-      std::string(this->lastCompiledDoc.toUtf8().constData());
-=======
   auto document = editor->toPlainText();
   auto fulltext = std::string(document.toUtf8().constData()) + "\n\x03\n" + commandline_commands;
   auto fnameba = editor->filepath.toLocal8Bit();
->>>>>>> 3c1f9e77
-
+
+  auto fulltext_py =
+      std::string(this->lastCompiledDoc.toUtf8().constData());
   const char *fname = editor->filepath.isEmpty() ? "" : fnameba;
+  SourceFile *sourceFile;
 #ifdef ENABLE_PYTHON
   recomputePythonActive();
-  boost::regex ex_number( R"(^(\w+)\s*=\s*(-?[\d.]+))");
-  boost::regex ex_string( R"(^(\w+)\s*=\s*\"([^\"]*)\")");
   if (this->python_active) {
-
-    this->parsedFile = nullptr; // because the parse() call can throw and we don't want a stale pointer!
-    this->rootFile = nullptr;  // ditto
-    fs::path parser_sourcefile = fs::path(fname).generic_string();				
-    this->rootFile =new SourceFile(parser_sourcefile.parent_path().string(), parser_sourcefile.filename().string());
-    this->parsedFile = this->rootFile;
+    auto fulltext_py =
+      std::string(this->lastCompiledDoc.toUtf8().constData());
 
     const auto& venv = venvBinDirFromSettings();
     const auto& binDir = venv.empty() ? PlatformUtils::applicationPath() : venv;
@@ -2475,9 +2458,9 @@
 	if(pos1 == -1) break;
 	pos=pos1;
       }	      
-      if(pos == -1) break; // no paremter statements included
+      if(pos == -1) break; // no parameter statements included
       pos = fulltext_py.find("\n",pos);			   
-      if(pos == -1) break; // no paremter statements included
+      if(pos == -1) break; // no parameter statements included
       std::string par_text = fulltext_py.substr(0,pos);
       //
       //add parameters as annotation in AST
@@ -2491,7 +2474,7 @@
     }
     while(0);
 
-    customizer_parameters_finished = this->rootFile->scope.assignments;
+    if(this->rootFile != nullptr) customizer_parameters_finished = this->rootFile->scope.assignments;
     customizer_parameters.clear();
     if (venv.empty()) {
       LOG("Running %1$s without venv.", python_version());
@@ -2502,40 +2485,27 @@
     auto error = evaluatePython(fulltext_py, false); // add assignments TODO check 
     if (error.size() > 0) LOG(message_group::Error, Location::NONE, "", error.c_str());
     finishPython();
+  sourceFile = parse(sourceFile, "", fname, fname, false) ? sourceFile : nullptr;
 
   } else // python not enabled
 #endif // ifdef ENABLE_PYTHON
-<<<<<<< HEAD
-{
-  this->parsedFile = nullptr; // because the parse() call can throw and we don't want a stale pointer!
-  this->rootFile = nullptr;  // ditto
-  this->rootFile = parse(this->parsedFile, fulltext, fname, fname, false) ? this->parsedFile : nullptr;
-=======
->>>>>>> 3c1f9e77
-
-  SourceFile *sourceFile;
+{
+
   sourceFile = parse(sourceFile, fulltext, fname, fname, false) ? sourceFile : nullptr;
 
   editor->resetHighlighting();
   if (sourceFile) {
     //add parameters as annotation in AST
-<<<<<<< HEAD
-    CommentParser::collectParameters(fulltext, this->rootFile, '/' );
-    this->activeEditor->parameterWidget->setParameters(this->rootFile, fulltext);
-    this->activeEditor->parameterWidget->applyParameters(this->rootFile);
-    this->activeEditor->parameterWidget->setEnabled(true);
-    this->activeEditor->setIndicator(this->rootFile->indicatorData);
-=======
-    CommentParser::collectParameters(fulltext, sourceFile);
+    CommentParser::collectParameters(fulltext, sourceFile, '/');
     editor->parameterWidget->setParameters(sourceFile, fulltext);
     editor->parameterWidget->applyParameters(sourceFile);
     editor->parameterWidget->setEnabled(true);
     editor->setIndicator(sourceFile->indicatorData);
->>>>>>> 3c1f9e77
   } else {
     editor->parameterWidget->setEnabled(false);
   }
 
+}
   return sourceFile;
 }
 
@@ -2548,7 +2518,6 @@
   activeEditor->resetHighlighting();
   this->rootFile = parseDocument(activeEditor);
   this->parsedFile = this->rootFile;
-}
 }
 
 void MainWindow::changeParameterWidget()
@@ -2646,7 +2615,7 @@
 
 void MainWindow::csgRender()
 {
-    if (this->rootNode) compileCSG();
+  if (this->rootNode) compileCSG();
 }
 
 void MainWindow::csgRenderFinished()
