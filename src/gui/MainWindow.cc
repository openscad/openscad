--- conflicted
+++ resolved
@@ -2776,30 +2776,11 @@
 void MainWindow::actionDisplayCSGProducts()
 {
   setCurrentOutput();
-<<<<<<< HEAD
-  auto e = new QTextEdit(this);
-  e->setAttribute(Qt::WA_DeleteOnClose);
-  e->setWindowFlags(Qt::Window);
-  e->setTabStopDistance(tabStopWidth);
-  e->setWindowTitle("CSG Products Dump");
-  e->setReadOnly(true);
-  e->setPlainText(QString("\nCSG before normalization:\n%1\n\n\nCSG after normalization:\n%2\n\n\nCSG rendering chain:\n%3\n\n\nHighlights CSG rendering chain:\n%4\n\n\nBackground CSG rendering chain:\n%5\n")
-
-                  .arg(QString::fromStdString(this->csgRoot ? this->csgRoot->dump() : NA),
-                       QString::fromStdString(this->normalizedRoot ? this->normalizedRoot->dump() : NA),
-                       QString::fromStdString(this->rootProduct ? this->rootProduct->dump() : NA),
-                       QString::fromStdString(this->compileTimeHighlightedProducts ? this->compileTimeHighlightedProducts->dump() : NA),
-                       QString::fromStdString(this->backgroundProducts ? this->backgroundProducts->dump() : NA)));
-
-  e->resize(600, 400);
-  e->show();
-=======
   // a small lambda to avoid code duplication
   auto constexpr dump = [](auto node){ return QString::fromStdString(node? node->dump() : "N/A"); };
   auto text = QString("\nCSG before normalization:\n%1\n\n\nCSG after normalization:\n%2\n\n\nCSG rendering chain:\n%3\n\n\nHighlights CSG rendering chain:\n%4\n\n\nBackground CSG rendering chain:\n%5\n")
                   .arg(dump(csgRoot), dump(normalizedRoot), dump(rootProduct), dump(highlightsProducts), dump(backgroundProducts));
   showTextInWindow("CSG Products Dump", text);
->>>>>>> 5eb42729
   clearCurrentOutput();
 }
 
