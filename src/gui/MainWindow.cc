--- conflicted
+++ resolved
@@ -240,11 +240,8 @@
   consoleDockTitleWidget = new QWidget();
   parameterDockTitleWidget = new QWidget();
   errorLogDockTitleWidget = new QWidget();
-<<<<<<< HEAD
+  animateDockTitleWidget = new QWidget();
   cameraControlTitleWidget = new QWidget();
-=======
-  animateDockTitleWidget = new QWidget();
->>>>>>> 4620b07e
 
   this->animateWidget->setMainWindow(this);
   // actions not included in menu
@@ -259,13 +256,10 @@
   this->parameterDock->setAction(this->windowActionHideCustomizer);
   this->errorLogDock->setConfigKey("view/hideErrorLog");
   this->errorLogDock->setAction(this->windowActionHideErrorLog);
-<<<<<<< HEAD
+  this->animateDock->setConfigKey("view/hideAnimate");
+  this->animateDock->setAction(this->windowActionHideAnimate);
   this->cameraControlWidgetDock->setConfigKey("view/hideCameraControlWidget");
   this->cameraControlWidgetDock->setAction(this->windowActionHideCameraControlWidget);
-=======
-  this->animateDock->setConfigKey("view/hideAnimate");
-  this->animateDock->setAction(this->windowActionHideAnimate);
->>>>>>> 4620b07e
 
   this->versionLabel = nullptr; // must be initialized before calling updateStatusBar()
   updateStatusBar(nullptr);
@@ -504,12 +498,9 @@
   connect(this->windowActionHideConsole, SIGNAL(triggered()), this, SLOT(hideConsole()));
   connect(this->windowActionHideCustomizer, SIGNAL(triggered()), this, SLOT(hideParameters()));
   connect(this->windowActionHideErrorLog, SIGNAL(triggered()), this, SLOT(hideErrorLog()));
-<<<<<<< HEAD
+  connect(this->windowActionHideAnimate, SIGNAL(triggered()), this, SLOT(hideAnimate()));
   connect(this->windowActionHideCameraControlWidget, SIGNAL(triggered()), this, SLOT(hideCameraControlWidget()));
-=======
-  connect(this->windowActionHideAnimate, SIGNAL(triggered()), this, SLOT(hideAnimate()));
-
->>>>>>> 4620b07e
+
   // Help menu
   connect(this->helpActionAbout, SIGNAL(triggered()), this, SLOT(helpAbout()));
   connect(this->helpActionHomepage, SIGNAL(triggered()), this, SLOT(helpHomepage()));
@@ -625,11 +616,8 @@
   bool hideEditor = settings.value("view/hideEditor").toBool();
   bool hideCustomizer = settings.value("view/hideCustomizer").toBool();
   bool hideErrorLog = settings.value("view/hideErrorLog").toBool();
-<<<<<<< HEAD
+  bool hideAnimate = settings.value("view/hideAnimate").toBool();
   bool hideCameraControlWidget = settings.value("view/hideCameraControlWidget").toBool();
-=======
-  bool hideAnimate = settings.value("view/hideAnimate").toBool();
->>>>>>> 4620b07e
   bool hideEditorToolbar = settings.value("view/hideEditorToolbar").toBool();
   bool hide3DViewToolbar = settings.value("view/hide3DViewToolbar").toBool();
 
@@ -638,11 +626,7 @@
   restoreState(windowState);
   resize(settings.value("window/size", QSize(800, 600)).toSize());
   move(settings.value("window/position", QPoint(0, 0)).toPoint());
-<<<<<<< HEAD
-  updateWindowSettings(hideConsole, hideEditor, hideCustomizer, hideErrorLog, hideEditorToolbar, hide3DViewToolbar, hideCameraControlWidget);
-=======
-  updateWindowSettings(hideConsole, hideEditor, hideCustomizer, hideErrorLog, hideEditorToolbar, hide3DViewToolbar, hideAnimate);
->>>>>>> 4620b07e
+  updateWindowSettings(hideConsole, hideEditor, hideCustomizer, hideErrorLog, hideEditorToolbar, hide3DViewToolbar, hideAnimate, hideCameraControlWidget);
 
   if (windowState.size() == 0) {
     /*
@@ -682,11 +666,8 @@
   connect(this->consoleDock, SIGNAL(topLevelChanged(bool)), this, SLOT(consoleTopLevelChanged(bool)));
   connect(this->parameterDock, SIGNAL(topLevelChanged(bool)), this, SLOT(parameterTopLevelChanged(bool)));
   connect(this->errorLogDock, SIGNAL(topLevelChanged(bool)), this, SLOT(errorLogTopLevelChanged(bool)));
-<<<<<<< HEAD
+  connect(this->animateDock, SIGNAL(topLevelChanged(bool)), this, SLOT(animateTopLevelChanged(bool)));
   connect(this->cameraControlWidgetDock, SIGNAL(topLevelChanged(bool)), this, SLOT(cameraControlWidgetTopLevelChanged(bool)));
-=======
-  connect(this->animateDock, SIGNAL(topLevelChanged(bool)), this, SLOT(animateTopLevelChanged(bool)));
->>>>>>> 4620b07e
 
   // display this window and check for OpenGL 2.0 (OpenCSG) support
   viewModeThrownTogether();
@@ -769,11 +750,7 @@
  * Qt call. So the values are loaded before the call and restored here
  * regardless of the (potential outdated) serialized state.
  */
-<<<<<<< HEAD
-void MainWindow::updateWindowSettings(bool console, bool editor, bool customizer, bool errorLog, bool editorToolbar, bool viewToolbar, bool cameraControlWidget)
-=======
-void MainWindow::updateWindowSettings(bool console, bool editor, bool customizer, bool errorLog, bool editorToolbar, bool viewToolbar, bool animate)
->>>>>>> 4620b07e
+void MainWindow::updateWindowSettings(bool console, bool editor, bool customizer, bool errorLog, bool editorToolbar, bool viewToolbar, bool animate, bool cameraControlWidget)
 {
   windowActionHideEditor->setChecked(editor);
   hideEditor();
@@ -902,11 +879,9 @@
     consoleDock->setFeatures(consoleDock->features() | QDockWidget::DockWidgetFloatable);
     parameterDock->setFeatures(parameterDock->features() | QDockWidget::DockWidgetFloatable);
     errorLogDock->setFeatures(errorLogDock->features() | QDockWidget::DockWidgetFloatable);
-<<<<<<< HEAD
+    animateDock->setFeatures(animateDock->features() | QDockWidget::DockWidgetFloatable);
     cameraControlWidgetDock->setFeatures(cameraControlWidgetDock->features() | QDockWidget::DockWidgetFloatable);
-=======
-    animateDock->setFeatures(animateDock->features() | QDockWidget::DockWidgetFloatable);
->>>>>>> 4620b07e
+
   } else {
     if (editorDock->isFloating()) {
       editorDock->setFloating(false);
@@ -927,18 +902,16 @@
       errorLogDock->setFloating(false);
     }
     errorLogDock->setFeatures(errorLogDock->features() & ~QDockWidget::DockWidgetFloatable);
-<<<<<<< HEAD
+
+    if (animateDock->isFloating()) {
+      animateDock->setFloating(false);
+    }
+    animateDock->setFeatures(animateDock->features() & ~QDockWidget::DockWidgetFloatable);
+
     if (cameraControlWidgetDock->isFloating()) {
       cameraControlWidgetDock->setFloating(false);
     }
     cameraControlWidgetDock->setFeatures(cameraControlWidgetDock->features() & ~QDockWidget::DockWidgetFloatable);
-=======
-
-    if (animateDock->isFloating()) {
-      animateDock->setFloating(false);
-    }
-    animateDock->setFeatures(animateDock->features() & ~QDockWidget::DockWidgetFloatable);
->>>>>>> 4620b07e
   }
 }
 
@@ -949,11 +922,8 @@
   consoleDock->setTitleBarWidget(reorderMode ? nullptr : consoleDockTitleWidget);
   parameterDock->setTitleBarWidget(reorderMode ? nullptr : parameterDockTitleWidget);
   errorLogDock->setTitleBarWidget(reorderMode ? nullptr : errorLogDockTitleWidget);
-<<<<<<< HEAD
+  animateDock->setTitleBarWidget(reorderMode ? nullptr : animateDockTitleWidget);
   cameraControlWidgetDock->setTitleBarWidget(reorderMode ? nullptr : cameraControlWidget);
-=======
-  animateDock->setTitleBarWidget(reorderMode ? nullptr : animateDockTitleWidget);
->>>>>>> 4620b07e
 }
 
 MainWindow::~MainWindow()
@@ -2880,20 +2850,16 @@
   errorLogTopLevelChanged(errorLogDock->isFloating());
 }
 
-<<<<<<< HEAD
+void MainWindow::on_animateDock_visibilityChanged(bool)
+{
+  animateTopLevelChanged(animateDock->isFloating());
+}
+
 void MainWindow::on_cameraControlWidgetDock_visibilityChanged(bool)
 {
   cameraControlWidgetTopLevelChanged(cameraControlWidgetDock->isFloating());
 }
 
-=======
-void MainWindow::on_animateDock_visibilityChanged(bool)
-{
-  animateTopLevelChanged(animateDock->isFloating());
-}
-
-
->>>>>>> 4620b07e
 void MainWindow::changedTopLevelEditor(bool topLevel)
 {
   setDockWidgetTitle(editorDock, QString(_("Editor")), topLevel);
@@ -2949,7 +2915,23 @@
   }
 }
 
-<<<<<<< HEAD
+void MainWindow::changedTopLevelAnimate(bool topLevel)
+{
+  setDockWidgetTitle(animateDock, QString(_("Animate")), topLevel);
+}
+
+
+void MainWindow::animateTopLevelChanged(bool topLevel)
+{
+  setDockWidgetTitle(animateDock, QString(_("Animate")), topLevel);
+
+  Qt::WindowFlags flags = (animateDock->windowFlags() & ~Qt::WindowType_Mask) | Qt::Window;
+  if (topLevel) {
+    animateDock->setWindowFlags(flags);
+    animateDock->show();
+  }
+}
+
 void MainWindow::cameraControlWidgetTopLevelChanged(bool topLevel)
 {
   setDockWidgetTitle(cameraControlWidgetDock, QString(_("Camera-Control")), topLevel);
@@ -2958,22 +2940,6 @@
   if (topLevel) {
     cameraControlWidgetDock->setWindowFlags(flags);
     cameraControlWidgetDock->show();
-=======
-void MainWindow::changedTopLevelAnimate(bool topLevel)
-{
-  setDockWidgetTitle(animateDock, QString(_("Animate")), topLevel);
-}
-
-
-void MainWindow::animateTopLevelChanged(bool topLevel)
-{
-  setDockWidgetTitle(animateDock, QString(_("Animate")), topLevel);
-
-  Qt::WindowFlags flags = (animateDock->windowFlags() & ~Qt::WindowType_Mask) | Qt::Window;
-  if (topLevel) {
-    animateDock->setWindowFlags(flags);
-    animateDock->show();
->>>>>>> 4620b07e
   }
 }
 
@@ -3087,14 +3053,31 @@
   }
 }
 
-<<<<<<< HEAD
+
+void MainWindow::showAnimate()
+{
+  windowActionHideAnimate->setChecked(false);
+  animateDock->show();
+  animateDock->raise();
+  animateWidget->setFocus();
+}
+
+void MainWindow::hideAnimate()
+{
+  if (windowActionHideAnimate->isChecked()) {
+    animateDock->hide();
+  } else {
+    animateDock->show();
+  }
+}
+
 void MainWindow::showCameraControlWidget()
 {
   windowActionHideCameraControlWidget->setChecked(false);
   frameCompileResult->hide();
   cameraControlWidgetDock->show();
   cameraControlWidgetDock->raise();
-//  cameraControlWidget->logTable->setFocus();
+  cameraControlWidget->setFocus();
 }
 
 void MainWindow::hideCameraControlWidget()
@@ -3107,25 +3090,6 @@
 }
 
 
-=======
-void MainWindow::showAnimate()
-{
-  windowActionHideAnimate->setChecked(false);
-  animateDock->show();
-  animateDock->raise();
-  animateWidget->setFocus();
-}
-
-void MainWindow::hideAnimate()
-{
-  if (windowActionHideAnimate->isChecked()) {
-    animateDock->hide();
-  } else {
-    animateDock->show();
-  }
-}
-
->>>>>>> 4620b07e
 void MainWindow::showParameters()
 {
   windowActionHideCustomizer->setChecked(false);
@@ -3158,15 +3122,14 @@
   showErrorLog();
 }
 
-<<<<<<< HEAD
+void MainWindow::on_windowActionSelectAnimate_triggered()
+{
+  showAnimate();
+}
+
 void MainWindow::on_windowActionSelectCameraControlWidget_triggered()
 {
   showCameraControlWidget();
-=======
-void MainWindow::on_windowActionSelectAnimate_triggered()
-{
-  showAnimate();
->>>>>>> 4620b07e
 }
 
 void MainWindow::on_windowActionSelectCustomizer_triggered()
@@ -3196,16 +3159,13 @@
 
 void MainWindow::activateWindow(int offset)
 {
-  const std::array<DockFocus, 5> docks = {{
+  const std::array<DockFocus, 6> docks = {{
     { editorDock, &MainWindow::on_windowActionSelectEditor_triggered },
     { consoleDock, &MainWindow::on_windowActionSelectConsole_triggered },
     { errorLogDock, &MainWindow::on_windowActionSelectErrorLog_triggered },
     { parameterDock, &MainWindow::on_windowActionSelectCustomizer_triggered },
-<<<<<<< HEAD
+    { animateDock, &MainWindow::on_windowActionSelectAnimate_triggered },
     { cameraControlWidgetDock, &MainWindow::on_windowActionSelectCameraControlWidget_triggered },
-=======
-    { animateDock, &MainWindow::on_windowActionSelectAnimate_triggered },
->>>>>>> 4620b07e
   }};
 
   const int cnt = docks.size();
