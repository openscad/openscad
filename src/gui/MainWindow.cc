/*
 *  OpenSCAD (www.openscad.org)
 *  Copyright (C) 2009-2011 Clifford Wolf <clifford@clifford.at> and
 *                          Marius Kintel <marius@kintel.net>
 *
 *  This program is free software; you can redistribute it and/or modify
 *  it under the terms of the GNU General Public License as published by
 *  the Free Software Foundation; either version 2 of the License, or
 *  (at your option) any later version.
 *
 *  As a special exception, you have permission to link this program
 *  with the CGAL library and distribute executables, as long as you
 *  follow the requirements of the GNU GPL in regard to all of the
 *  software in the executable aside from CGAL.
 *
 *  This program is distributed in the hope that it will be useful,
 *  but WITHOUT ANY WARRANTY; without even the implied warranty of
 *  MERCHANTABILITY or FITNESS FOR A PARTICULAR PURPOSE.  See the
 *  GNU General Public License for more details.
 *
 *  You should have received a copy of the GNU General Public License
 *  along with this program; if not, write to the Free Software
 *  Foundation, Inc., 59 Temple Place, Suite 330, Boston, MA  02111-1307  USA
 *
 */
#ifdef _WIN32
#include "winsock2.h"
#endif
#include "gui/MainWindow.h"

#include <cstring>
#include <filesystem>
#include <deque>
#include <cassert>
#include <functional>
#include <exception>
#include <sstream>
#include <iostream>
#include <memory>
#include <string>
#include <vector>
#include <cstdio>
#include <memory>
#include <utility>
#include <memory>
#include <string>
#include <fstream>
#include <algorithm>
#include <sys/stat.h>

#include <boost/version.hpp>
#include <QApplication>
#include <QClipboard>
#include <QDesktopServices>
#include <QDialog>
#include <QDockWidget>
#include <QDropEvent>
#include <QElapsedTimer>
#include <QEvent>
#include <QFileDialog>
#include <QFileInfo>
#include <QFont>
#include <QFontMetrics>
#include <QHBoxLayout>
#include <QIcon>
#include <QKeySequence>
#include <QLabel>
#include <QList>
#include <QMenu>
#include <QMenuBar>
#include <QMessageBox>
#include <QMetaObject>
#include <QMimeData>
#include <QMutexLocker>
#include <QPoint>
#include <QProcess>
#include <QProgressDialog>
#include <QScreen>
#include <QSettings>  //Include QSettings for direct operations on settings arrays
#include <QSignalMapper>
#include <QSoundEffect>
#include <QSplitter>
#include <QStatusBar>
#include <QStringList>
#include <QTemporaryFile>
#include <QTextEdit>
#include <QTextStream>
#include <QTime>
#include <QTimer>
#include <QToolBar>
#include <QUrl>
#include <QVBoxLayout>
#include <QWidget>

#include "core/AST.h"
#include "core/BuiltinContext.h"
#include "core/Builtins.h"
#include "core/CSGNode.h"
#include "core/Context.h"
#include "core/customizer/CommentParser.h"
#include "core/EvaluationSession.h"
#include "core/Expression.h"
#include "core/node.h"
#include "core/parsersettings.h"
#include "core/progress.h"
#include "core/RenderVariables.h"
#include "core/ScopeContext.h"
#include "core/Settings.h"
#include "core/SourceFileCache.h"
#include "geometry/Geometry.h"
#include "geometry/GeometryCache.h"
#include "geometry/GeometryEvaluator.h"
#include "glview/PolySetRenderer.h"
#include "glview/cgal/CGALRenderer.h"
#include "glview/preview/CSGTreeNormalizer.h"
#include "glview/preview/ThrownTogetherRenderer.h"
#include "glview/RenderSettings.h"
#include "gui/AboutDialog.h"
#include "gui/CGALWorker.h"
#include "gui/Editor.h"
#include "gui/Dock.h"
#include "gui/Measurement.h"
#include "gui/Export3mfDialog.h"
#include "gui/ExportPdfDialog.h"
#include "gui/ExportSvgDialog.h"
#include "gui/ExternalToolInterface.h"
#include "gui/FontListDialog.h"
#include "gui/ImportUtils.h"
#include "gui/input/InputDriverEvent.h"
#include "gui/input/InputDriverManager.h"
#include "gui/LibraryInfoDialog.h"
#include "gui/OpenSCADApp.h"
#include "gui/Preferences.h"
#include "gui/PrintInitDialog.h"
#include "gui/ProgressWidget.h"
#include "gui/QGLView.h"
#include "gui/QSettingsCached.h"
#include "gui/QWordSearchField.h"
#include "gui/SettingsWriter.h"
#include "gui/ScintillaEditor.h"
#include "gui/TabManager.h"
#include "gui/UIUtils.h"
#include "io/dxfdim.h"
#include "io/export.h"
#include "io/fileutils.h"
#include "openscad.h"
#include "platform/PlatformUtils.h"
#include "utils/exceptions.h"
#include "utils/printutils.h"
#include "version.h"
#include "genlang/genlang.h"

#ifdef ENABLE_CGAL
#include "geometry/cgal/cgal.h"
#include "geometry/cgal/CGALCache.h"
#include "geometry/cgal/CGALNefGeometry.h"
#endif  // ENABLE_CGAL
#ifdef ENABLE_MANIFOLD
#include "geometry/manifold/manifoldutils.h"
#include "geometry/manifold/ManifoldGeometry.h"
#endif  // ENABLE_MANIFOLD
#ifdef ENABLE_OPENCSG
#include "core/CSGTreeEvaluator.h"
#include "glview/preview/OpenCSGRenderer.h"
#include <opencsg.h>
#endif
#ifdef OPENSCAD_UPDATER
#include "gui/AutoUpdater.h"
#endif
#include <QToolTip>

#include <curl/curl.h>
#include <sys/stat.h>
#include <fcntl.h>
#ifdef ENABLE_PYTHON
#include "python/python_public.h"
#include "nettle/sha2.h"
#include "nettle/base64.h"

std::string SHA256HashString(std::string aString)
{
  uint8_t digest[SHA256_DIGEST_SIZE];
  sha256_ctx sha256_ctx;

  sha256_init(&sha256_ctx);
  sha256_update(&sha256_ctx, aString.length(), (uint8_t *)aString.c_str());
  sha256_digest(&sha256_ctx, SHA256_DIGEST_SIZE, digest);

  base64_encode_ctx base64_ctx;
  char digest_base64[BASE64_ENCODE_LENGTH(SHA256_DIGEST_SIZE) + 1];
  memset(digest_base64, 0, sizeof(digest_base64));

  base64_encode_init(&base64_ctx);
  base64_encode_update(&base64_ctx, digest_base64, SHA256_DIGEST_SIZE, digest);
  base64_encode_final(&base64_ctx, digest_base64);
  return digest_base64;
}

#include <iostream>
static size_t curl_download_write(void *ptr, size_t size, size_t nmemb, void *stream)
{
  QFile *fh = (QFile *)stream;
  fh->write(QByteArray((const char *)ptr, size * nmemb));
  return size * nmemb;
}

int curl_download(std::string url, std::string path)
{
  CURLcode status;
  QFile fh((path).c_str());
  if (!fh.open(QIODevice::WriteOnly)) {
    LOG(message_group::Error, "Cannot open file %1$s", path.c_str());
    return -1;
  }
  LOG(message_group::Warning, "Downloading to %1$s", path.c_str());
  CURL *curl = curl_easy_init();
  if (curl) {
    curl_easy_setopt(curl, CURLOPT_URL, url.c_str());
    curl_easy_setopt(curl, CURLOPT_WRITEDATA, &fh);
    curl_easy_setopt(curl, CURLOPT_WRITEFUNCTION, curl_download_write);
    curl_easy_setopt(curl, CURLOPT_FORBID_REUSE, 1L);

    status = curl_easy_perform(curl);
    curl_easy_cleanup(curl);
  }
  fh.close();
  if (status != CURLE_OK) {
    LOG(message_group::Error, "Could not download!");
  }
  return 0;
}
#endif  // ifdef ENABLE_PYTHON

#include "gui/PrintService.h"

#include <boost/regex.hpp>
#include "gui/CSGWorker.h"

#include "gui/LoadShareDesignDialog.h"
#include "gui/ShareDesignDialog.h"
#include "input/MouseConfigWidget.h"

// Global application state
unsigned int GuiLocker::guiLocked = 0;

bool MainWindow::undockMode = false;
bool MainWindow::reorderMode = false;
const int MainWindow::tabStopWidth = 15;
QElapsedTimer *MainWindow::progressThrottle = new QElapsedTimer();

namespace {

const int autoReloadPollingPeriodMS = 200;
const char copyrighttext[] =
  "<p>Copyright (C) 2009-2025 The OpenSCAD Developers</p>"
  "<p>Copyright (C) 2024-2025 The PythonSCAD Developers</p>"
  "<p>This program is free software; you can redistribute it and/or modify "
  "it under the terms of the GNU General Public License as published by "
  "the Free Software Foundation; either version 2 of the License, or "
  "(at your option) any later version.<p>";

struct DockFocus {
  Dock *widget;
  std::function<void(MainWindow *)> focus;
};

QAction *findAction(const QList<QAction *>& actions, const std::string& name)
{
  for (const auto action : actions) {
    if (action->objectName().toStdString() == name) {
      return action;
    }
    if (action->menu()) {
      auto foundAction = findAction(action->menu()->actions(), name);
      if (foundAction) return foundAction;
    }
  }
  return nullptr;
}

void fileExportedMessage(const QString& format, const QString& filename)
{
  LOG("%1$s export finished: %2$s", format.toUtf8().constData(), filename.toUtf8().constData());
}

void removeExportActions(QToolBar *toolbar, QAction *action)
{
  int idx = toolbar->actions().indexOf(action);
  while (idx > 0) {
    QAction *a = toolbar->actions().at(idx - 1);
    if (a->objectName().isEmpty())  // separator
      break;
    toolbar->removeAction(a);
    idx--;
  }
}

std::unique_ptr<ExternalToolInterface> createExternalToolService(print_service_t serviceType,
                                                                 const QString& serviceName,
                                                                 FileFormat fileFormat)
{
  switch (serviceType) {
  case print_service_t::NONE:
    // TODO: Print warning
    return nullptr;
    break;
  case print_service_t::PRINT_SERVICE: {
    if (const auto printService = PrintService::getPrintService(serviceName.toStdString())) {
      return createExternalPrintService(printService, fileFormat);
    }
    LOG("Unknown print service \"%1$s\"", serviceName.toStdString());
    return nullptr;
    break;
  }
  case print_service_t::OCTOPRINT:         return createOctoPrintService(fileFormat); break;
  case print_service_t::LOCAL_APPLICATION: return createLocalProgramService(fileFormat); break;
  }
  return {};
}

}  // namespace

void MainWindow::addMenuItemCB(QString callback)
{
#ifdef ENABLE_PYTHON
  const char *cbstr = callback.toStdString().c_str();
  std::string content = loadInitFile();
  if (content.size() == 0) return;
  const auto& venv = venvBinDirFromSettings();
  const auto& binDir = venv.empty() ? PlatformUtils::applicationPath() : venv;
  initPython(binDir, "", 0.0);
  evaluatePython(content);
  evaluatePython(cbstr);
  finishPython();
#endif
}

#ifdef ENABLE_PYTHON
void MainWindow::addMenuItem(const char *menuname, const char *itemname, const char *callback)
{
  // Find or create menu
  QMenu *menu_found = nullptr;
  foreach (QAction *menu, menubar->actions()) {
    if (menu->menu()) {
      const char *menutext = qUtf8Printable(menu->text());
      if (strstr(menutext, menuname) != nullptr) menu_found = (QMenu *)menu;
    }
  }

  if (menu_found == nullptr) {
    menu_found = new QMenu(menubar);
    menu_found->setObjectName(QString(menuname));
    menu_found->setTitle(q_(menuname, nullptr));
    menu_found->show();
    menubar->addAction(menu_found->menuAction());
    //	menubar->addMenu(menu_found);
  }

  menu_found = menu_File;

  // Create Menu Item
  QAction *my_menu_item = new QAction(this);
  my_menu_item->setObjectName(itemname);
  my_menu_item->setText(q_(itemname, nullptr));
  connect(my_menu_item, SIGNAL(triggered()), addmenu_mapper, SLOT(map()));
  addmenu_mapper->setMapping(my_menu_item, callback);
  menu_found->addAction(my_menu_item);

  //  menubar->show();
}

MainWindow *addmenuitem_this = nullptr;
void add_menuitem_trampoline(const char *menuname, const char *itemname, const char *callback)
{
  if (addmenuitem_this == nullptr) return;
  addmenuitem_this->addMenuItem(menuname, itemname, callback);
}

std::string MainWindow::loadInitFile(void)
{
  std::string path = lookup_file(".pythonscadrc", ".", "");
  if (path.size() == 0) return "";
  std::ifstream fh(path);

  // confirm file opening
  if (!fh.is_open()) return "";
  std::string line, content;
  while (getline(fh, line)) {
    content += line;
    content += "\n";
  }
  return content;
}

void MainWindow::customSetup(void)
{
  // check if .pythonscadrc is available and readable
  //
  std::string content = loadInitFile();
  if (content == "") return;

  this->addmenu_mapper = new QSignalMapper(this);
  connect(this->addmenu_mapper, SIGNAL(mapped(QString)), this, SLOT(addMenuItemCB(QString)));
  const auto& venv = venvBinDirFromSettings();
  const auto& binDir = venv.empty() ? PlatformUtils::applicationPath() : venv;
  initPython(binDir, "", 0.0);
  evaluatePython(content);
  addmenuitem_this = this;
  evaluatePython("setup()");
  addmenuitem_this = nullptr;
  finishPython();
}

#endif

MainWindow::MainWindow(const QStringList& filenames) : rubberBandManager(this)
{
  installEventFilter(this);
  setupUi(this);
#ifdef ENABLE_PYTHON
  customSetup();
#endif

  consoleUpdater = new QTimer(this);
  consoleUpdater->setSingleShot(true);
  connect(consoleUpdater, &QTimer::timeout, this->console, &Console::update);

  this->animateWidget->setMainWindow(this);
  this->viewportControlWidget->setMainWindow(this);
  // actions not included in menu
  this->addAction(editActionInsertTemplate);
  this->addAction(editActionFoldAll);

  docks = {{editorDock, _("Editor"), "view/hideEditor"},
           {consoleDock, _("Console"), "view/hideConsole"},
           {parameterDock, _("Customizer"), "view/hideCustomizer"},
           {errorLogDock, _("Error-Log"), "view/hideErrorLog"},
           {animateDock, _("Animate"), "view/hideAnimate"},
           {fontListDock, _("Font Lists"), "view/hideFontList"},
           {viewportControlDock, _("Viewport-Control"), "view/hideViewportControl"}};

  this->versionLabel = nullptr;  // must be initialized before calling updateStatusBar()
  updateStatusBar(nullptr);

  renderCompleteSoundEffect = new QSoundEffect();
  renderCompleteSoundEffect->setSource(QUrl("qrc:/sounds/complete.wav"));

  absoluteRootNode = nullptr;

  this->csgworker = new CSGWorker(this);
  connect(this->csgworker, SIGNAL(done(void)), this, SLOT(compileCSGDone(void)));

  // Open Recent
  for (auto& recent : this->actionRecentFile) {
    recent = new QAction(this);
    recent->setVisible(false);
    this->menuOpenRecent->addAction(recent);
    connect(recent, &QAction::triggered, this, &MainWindow::actionOpenRecent);
  }

  // Preferences initialization happens on first tab creation, and depends on colorschemes from editor.
  // Any code dependent on Preferences must come after the TabManager instantiation
  tabManager = new TabManager(this, filenames.isEmpty() ? QString() : filenames[0]);
  editorDockContents->layout()->addWidget(tabManager->getTabContent());

  connect(this, &MainWindow::highlightError, tabManager, &TabManager::highlightError);
  connect(this, &MainWindow::unhighlightLastError, tabManager, &TabManager::unhighlightLastError);

  connect(this->editActionUndo, &QAction::triggered, tabManager, &TabManager::undo);
  connect(this->editActionRedo, &QAction::triggered, tabManager, &TabManager::redo);
  connect(this->editActionRedo_2, &QAction::triggered, tabManager, &TabManager::redo);
  connect(this->editActionCut, &QAction::triggered, tabManager, &TabManager::cut);
  connect(this->editActionPaste, &QAction::triggered, tabManager, &TabManager::paste);

  connect(this->editActionIndent, &QAction::triggered, tabManager, &TabManager::indentSelection);
  connect(this->editActionUnindent, &QAction::triggered, tabManager, &TabManager::unindentSelection);
  connect(this->editActionComment, &QAction::triggered, tabManager, &TabManager::commentSelection);
  connect(this->editActionUncomment, &QAction::triggered, tabManager, &TabManager::uncommentSelection);

  connect(this->editActionToggleBookmark, &QAction::triggered, tabManager, &TabManager::toggleBookmark);
  connect(this->editActionNextBookmark, &QAction::triggered, tabManager, &TabManager::nextBookmark);
  connect(this->editActionPrevBookmark, &QAction::triggered, tabManager, &TabManager::prevBookmark);
  connect(this->editActionJumpToNextError, &QAction::triggered, tabManager,
          &TabManager::jumpToNextError);

  connect(tabManager, &TabManager::editorAboutToClose, this,
          &MainWindow::onTabManagerAboutToCloseEditor);
  connect(tabManager, &TabManager::currentEditorChanged, this, &MainWindow::onTabManagerEditorChanged);
  connect(tabManager, &TabManager::editorContentReloaded, this,
          &MainWindow::onTabManagerEditorContentReloaded);

  connect(GlobalPreferences::inst(), &Preferences::consoleFontChanged, this->console, &Console::setFont);
  this->console->setFont(GlobalPreferences::inst()->getValue("advanced/consoleFontFamily").toString(),
                         GlobalPreferences::inst()->getValue("advanced/consoleFontSize").toUInt());

  const QString version =
    QString("<b>PythonSCAD %1</b>").arg(QString::fromStdString(openscad_versionnumber));
  const QString weblink = "<a href=\"https://www.pythonscad.org/\">https://www.pythonscad.org/</a><br>";

  consoleOutputRaw(version);
  consoleOutputRaw(weblink);
  consoleOutputRaw(copyrighttext);
  this->consoleUpdater->start(0);  // Show "Loaded Design" message from TabManager

  connect(this->errorLogWidget, &ErrorLog::openFile, this, &MainWindow::openFileFromPath);
  connect(this->console, &Console::openFile, this, &MainWindow::openFileFromPath);

  connect(GlobalPreferences::inst()->ButtonConfig, &ButtonConfigWidget::inputMappingChanged,
          InputDriverManager::instance(), &InputDriverManager::onInputMappingUpdated,
          Qt::UniqueConnection);
  connect(GlobalPreferences::inst()->AxisConfig, &AxisConfigWidget::inputMappingChanged,
          InputDriverManager::instance(), &InputDriverManager::onInputMappingUpdated,
          Qt::UniqueConnection);
  connect(GlobalPreferences::inst()->AxisConfig, &AxisConfigWidget::inputCalibrationChanged,
          InputDriverManager::instance(), &InputDriverManager::onInputCalibrationUpdated,
          Qt::UniqueConnection);
  connect(GlobalPreferences::inst()->AxisConfig, &AxisConfigWidget::inputGainChanged,
          InputDriverManager::instance(), &InputDriverManager::onInputGainUpdated, Qt::UniqueConnection);

  setCorner(Qt::TopLeftCorner, Qt::LeftDockWidgetArea);
  setCorner(Qt::TopRightCorner, Qt::RightDockWidgetArea);
  setCorner(Qt::BottomLeftCorner, Qt::LeftDockWidgetArea);
  setCorner(Qt::BottomRightCorner, Qt::RightDockWidgetArea);

  this->setAttribute(Qt::WA_DeleteOnClose);

  scadApp->windowManager.add(this);

  this->cgalworker = new CGALWorker();
  connect(this->cgalworker, &CGALWorker::done, this, &MainWindow::actionRenderDone);

  rootNode = nullptr;

  this->qglview->statusLabel = new QLabel(this);
  this->qglview->statusLabel->setMinimumWidth(100);
  statusBar()->addWidget(this->qglview->statusLabel);

  const QSettingsCached settings;
  this->qglview->setMouseCentricZoom(Settings::Settings::mouseCentricZoom.value());
  this->setAllMouseViewActions();
  this->meas.setView(qglview);
  this->designActionMeasureDistance->setEnabled(false);
  this->designActionMeasureAngle->setEnabled(false);
  resetMeasurementsState(false, "Render (not preview) to enable measurements");

  autoReloadTimer = new QTimer(this);
  autoReloadTimer->setSingleShot(false);
  autoReloadTimer->setInterval(autoReloadPollingPeriodMS);
  connect(autoReloadTimer, &QTimer::timeout, this, &MainWindow::checkAutoReload);

  this->exportFormatMapper = new QSignalMapper(this);
#if QT_VERSION >= QT_VERSION_CHECK(5, 15, 0)
  connect(this->exportFormatMapper, &QSignalMapper::mappedInt, this,
          &MainWindow::actionExportFileFormat);
#else
  connect(this->exportFormatMapper, static_cast<void (QSignalMapper::*)(int)>(&QSignalMapper::mapped),
          this, &MainWindow::actionExportFileFormat);
#endif

  waitAfterReloadTimer = new QTimer(this);
  waitAfterReloadTimer->setSingleShot(true);
  waitAfterReloadTimer->setInterval(autoReloadPollingPeriodMS);
  connect(waitAfterReloadTimer, &QTimer::timeout, this, &MainWindow::waitAfterReload);
  connect(GlobalPreferences::inst(), &Preferences::ExperimentalChanged, this,
          &MainWindow::changeParameterWidget);

  progressThrottle->start();

  this->hideFind();
  frameCompileResult->hide();
  this->labelCompileResultMessage->setOpenExternalLinks(false);
  connect(this->labelCompileResultMessage, &QLabel::linkActivated, this, &MainWindow::showLink);

  // File menu
  connect(this->fileActionNewWindow, &QAction::triggered, this, &MainWindow::actionNewWindow);
  connect(this->fileActionNew, &QAction::triggered, tabManager, &TabManager::actionNew);
  connect(this->fileActionOpenWindow, &QAction::triggered, this, &MainWindow::actionOpenWindow);
  connect(this->fileActionOpen, &QAction::triggered, this, &MainWindow::actionOpen);
  connect(this->fileActionSave, &QAction::triggered, this, &MainWindow::actionSave);
  connect(this->fileActionSaveAs, &QAction::triggered, this, &MainWindow::actionSaveAs);
  connect(this->fileActionSaveACopy, &QAction::triggered, this, &MainWindow::actionSaveACopy);
  connect(this->fileActionSaveAll, &QAction::triggered, tabManager, &TabManager::saveAll);
  connect(this->fileActionReload, &QAction::triggered, this, &MainWindow::actionReload);
  connect(this->fileActionClose, &QAction::triggered, tabManager, &TabManager::closeCurrentTab);
  connect(this->fileActionQuit, &QAction::triggered, scadApp, &OpenSCADApp::quit, Qt::QueuedConnection);
  connect(this->fileShowLibraryFolder, &QAction::triggered, this, &MainWindow::actionShowLibraryFolder);
  connect(this->fileShowBackupFiles, &QAction::triggered, this, &MainWindow::actionShowBackupFiles);

#ifdef ENABLE_PYTHON
  connect(this->fileActionPythonRevoke, &QAction::triggered, this,
          &MainWindow::actionPythonRevokeTrustedFiles);
  connect(this->fileActionPythonCreateVenv, &QAction::triggered, this,
          &MainWindow::actionPythonCreateVenv);
  connect(this->fileActionPythonSelectVenv, &QAction::triggered, this,
          &MainWindow::actionPythonSelectVenv);
#else
  this->menuPython->menuAction()->setVisible(false);
#endif

#ifndef __APPLE__
  auto shortcuts = this->fileActionSave->shortcuts();
  this->fileActionSave->setShortcuts(shortcuts);
  shortcuts = this->fileActionReload->shortcuts();
  shortcuts.push_back(QKeySequence(Qt::Key_F3));
  this->fileActionReload->setShortcuts(shortcuts);
#endif

  this->menuOpenRecent->addSeparator();
  this->menuOpenRecent->addAction(this->fileActionClearRecent);
  connect(this->fileActionClearRecent, &QAction::triggered, this, &MainWindow::clearRecentFiles);

  show_examples();

  connect(this->editActionNextTab, &QAction::triggered, tabManager, &TabManager::nextTab);
  connect(this->editActionPrevTab, &QAction::triggered, tabManager, &TabManager::prevTab);

  connect(this->editActionCopy, &QAction::triggered, this, &MainWindow::copyText);
  connect(this->editActionCopyViewport, &QAction::triggered, this, &MainWindow::actionCopyViewport);
  connect(this->editActionConvertTabsToSpaces, &QAction::triggered, this,
          &MainWindow::convertTabsToSpaces);
  connect(this->editActionCopyVPT, &QAction::triggered, this, &MainWindow::copyViewportTranslation);
  connect(this->editActionCopyVPR, &QAction::triggered, this, &MainWindow::copyViewportRotation);
  connect(this->editActionCopyVPD, &QAction::triggered, this, &MainWindow::copyViewportDistance);
  connect(this->editActionCopyVPF, &QAction::triggered, this, &MainWindow::copyViewportFov);
  connect(this->editActionPreferences, &QAction::triggered, this, &MainWindow::preferences);
  // Edit->Find
  connect(this->editActionFind, &QAction::triggered, this, &MainWindow::actionShowFind);
  connect(this->editActionFindAndReplace, &QAction::triggered, this,
          &MainWindow::actionShowFindAndReplace);
#ifdef Q_OS_WIN
  this->editActionFindAndReplace->setShortcut(QKeySequence("Ctrl+Shift+F"));
#endif
  connect(this->editActionFindNext, &QAction::triggered, this, &MainWindow::findNext);
  connect(this->editActionFindPrevious, &QAction::triggered, this, &MainWindow::findPrev);
  connect(this->editActionUseSelectionForFind, &QAction::triggered, this,
          &MainWindow::useSelectionForFind);

  // Design menu
  measurementGroup = new QActionGroup(this);
  measurementGroup->addAction(designActionMeasureDistance);
  measurementGroup->addAction(designActionMeasureAngle);
  measurementGroup->addAction(designActionFindHandle);
  connect(this->designActionAutoReload, &QAction::toggled, this, &MainWindow::autoReloadSet);
  connect(this->designActionReloadAndPreview, &QAction::triggered, this,
          &MainWindow::actionReloadRenderPreview);
  connect(this->designActionPreview, &QAction::triggered, this, &MainWindow::actionRenderPreview);
  connect(this->designActionRender, &QAction::triggered, this, &MainWindow::actionRender);
  connect(this->measurementGroup, &QActionGroup::triggered, this, &MainWindow::handleMeasurementClicked);
  connect(this->designAction3DPrint, &QAction::triggered, this, &MainWindow::action3DPrint);
  connect(this->designShareDesign, &QAction::triggered, this, &MainWindow::actionShareDesign);
  connect(this->designLoadShareDesign, &QAction::triggered, this, &MainWindow::actionLoadShareDesign);
  connect(this->designCheckValidity, &QAction::triggered, this, &MainWindow::actionCheckValidity);
  connect(this->designActionDisplayAST, &QAction::triggered, this, &MainWindow::actionDisplayAST);
  connect(this->designActionDisplayPython, &QAction::triggered, this, &MainWindow::actionDisplayPython);
  connect(this->designActionDisplayCSGTree, &QAction::triggered, this,
          &MainWindow::actionDisplayCSGTree);
  connect(this->designActionDisplayCSGProducts, &QAction::triggered, this,
          &MainWindow::actionDisplayCSGProducts);

  exportMap[FileFormat::BINARY_STL] = this->fileActionExportBinarySTL;
  exportMap[FileFormat::ASCII_STL] = this->fileActionExportAsciiSTL;
  exportMap[FileFormat::_3MF] = this->fileActionExport3MF;
  exportMap[FileFormat::OBJ] = this->fileActionExportOBJ;
  exportMap[FileFormat::OFF] = this->fileActionExportOFF;
  exportMap[FileFormat::WRL] = this->fileActionExportWRL;
  exportMap[FileFormat::POV] = this->fileActionExportPOV;
  exportMap[FileFormat::PS] = this->fileActionExportFoldable;
  exportMap[FileFormat::STEP] = this->fileActionExportSTP;
  exportMap[FileFormat::AMF] = this->fileActionExportAMF;
  exportMap[FileFormat::DXF] = this->fileActionExportDXF;
  exportMap[FileFormat::SVG] = this->fileActionExportSVG;
  exportMap[FileFormat::PDF] = this->fileActionExportPDF;
  exportMap[FileFormat::CSG] = this->fileActionExportCSG;
  exportMap[FileFormat::PNG] = this->fileActionExportImage;

  for (auto& [format, action] : exportMap) {
    connect(action, &QAction::triggered, this->exportFormatMapper, QOverload<>::of(&QSignalMapper::map));
    this->exportFormatMapper->setMapping(action, int(format));
  }

  connect(this->designActionFlushCaches, &QAction::triggered, this, &MainWindow::actionFlushCaches);

#ifndef ENABLE_LIB3MF
  this->fileActionExport3MF->setVisible(false);
#endif

  // View menu
  this->viewActionThrownTogether->setEnabled(false);
  this->viewActionPreview->setEnabled(false);
  if (this->qglview->hasOpenCSGSupport()) {
    this->viewActionPreview->setChecked(true);
    this->viewActionThrownTogether->setChecked(false);
  } else {
    this->viewActionPreview->setChecked(false);
    this->viewActionThrownTogether->setChecked(true);
  }

  connect(this->viewActionPreview, &QAction::triggered, this, &MainWindow::viewModePreview);
  connect(this->viewActionThrownTogether, &QAction::triggered, this,
          &MainWindow::viewModeThrownTogether);
  connect(this->viewActionShowEdges, &QAction::triggered, this, &MainWindow::viewModeShowEdges);
  connect(this->viewActionShowAxes, &QAction::triggered, this, &MainWindow::viewModeShowAxes);
  connect(this->viewActionShowCrosshairs, &QAction::triggered, this,
          &MainWindow::viewModeShowCrosshairs);
  connect(this->viewActionShowScaleProportional, &QAction::triggered, this,
          &MainWindow::viewModeShowScaleProportional);
  connect(this->viewActionTop, &QAction::triggered, this, &MainWindow::viewAngleTop);
  connect(this->viewActionBottom, &QAction::triggered, this, &MainWindow::viewAngleBottom);
  connect(this->viewActionLeft, &QAction::triggered, this, &MainWindow::viewAngleLeft);
  connect(this->viewActionRight, &QAction::triggered, this, &MainWindow::viewAngleRight);
  connect(this->viewActionFront, &QAction::triggered, this, &MainWindow::viewAngleFront);
  connect(this->viewActionBack, &QAction::triggered, this, &MainWindow::viewAngleBack);
  connect(this->viewActionDiagonal, &QAction::triggered, this, &MainWindow::viewAngleDiagonal);
  connect(this->viewActionCenter, &QAction::triggered, this, &MainWindow::viewCenter);
  connect(this->viewActionResetView, &QAction::triggered, this, &MainWindow::viewResetView);
  connect(this->viewActionViewAll, &QAction::triggered, this, &MainWindow::viewAll);
  connect(this->viewActionPerspective, &QAction::triggered, this, &MainWindow::viewPerspective);
  connect(this->viewActionOrthogonal, &QAction::triggered, this, &MainWindow::viewOrthogonal);
  connect(this->viewActionZoomIn, &QAction::triggered, qglview, &QGLView::ZoomIn);
  connect(this->viewActionZoomOut, &QAction::triggered, qglview, &QGLView::ZoomOut);
  connect(this->viewActionHideEditorToolBar, &QAction::triggered, this, &MainWindow::hideEditorToolbar);
  connect(this->viewActionHide3DViewToolBar, &QAction::triggered, this, &MainWindow::hide3DViewToolbar);

  // Help menu
  connect(this->helpActionAbout, &QAction::triggered, this, &MainWindow::helpAbout);
  connect(this->helpActionHomepage, &QAction::triggered, this, &MainWindow::helpHomepage);
  connect(this->helpActionManual, &QAction::triggered, this, &MainWindow::helpManual);
  connect(this->helpActionCheatSheet, &QAction::triggered, this, &MainWindow::helpCheatSheet);
  connect(this->helpActionPythonCheatSheet, &QAction::triggered, this,
          &MainWindow::helpPythonCheatSheet);
  connect(this->helpActionLibraryInfo, &QAction::triggered, this, &MainWindow::helpLibrary);
  connect(this->helpActionFontInfo, &QAction::triggered, this, &MainWindow::helpFontInfo);

  // Checks if the Documentation has been downloaded and hides the Action otherwise
  if (UIUtils::hasOfflineUserManual()) {
    connect(this->helpActionOfflineManual, &QAction::triggered, this, &MainWindow::helpOfflineManual);
  } else {
    this->helpActionOfflineManual->setVisible(false);
  }
  if (UIUtils::hasOfflineCheatSheet()) {
    connect(this->helpActionOfflineCheatSheet, &QAction::triggered, this,
            &MainWindow::helpOfflineCheatSheet);
  } else {
    this->helpActionOfflineCheatSheet->setVisible(false);
  }
#ifdef OPENSCAD_UPDATER
  this->menuBar()->addMenu(AutoUpdater::updater()->updateMenu);
#endif

  connect(this->qglview, &QGLView::cameraChanged, animateWidget, &Animate::cameraChanged);
  connect(this->qglview, &QGLView::cameraChanged, viewportControlWidget,
          &ViewportControl::cameraChanged);
  connect(this->qglview, &QGLView::resized, viewportControlWidget, &ViewportControl::viewResized);
  connect(this->qglview, &QGLView::doRightClick, this, &MainWindow::rightClick);
  connect(this->qglview, &QGLView::doLeftClick, this, &MainWindow::leftClick);
  connect(this->qglview, &QGLView::toolTipShow, this, &MainWindow::toolTipShow);
  connect(this->qglview, &QGLView::dragPoint, this, &MainWindow::dragPoint);
  connect(this->qglview, &QGLView::dragPointEnd, this, &MainWindow::dragPointEnd);

  connect(GlobalPreferences::inst(), &Preferences::requestRedraw, this->qglview,
          QOverload<>::of(&QGLView::update));
  connect(GlobalPreferences::inst(), &Preferences::updateMouseCentricZoom, this->qglview,
          &QGLView::setMouseCentricZoom);
  connect(GlobalPreferences::inst()->MouseConfig, &MouseConfigWidget::updateMouseActions, this,
          &MainWindow::setAllMouseViewActions);
  connect(GlobalPreferences::inst(), &Preferences::updateReorderMode, this,
          &MainWindow::updateReorderMode);
  connect(GlobalPreferences::inst(), &Preferences::updateUndockMode, this,
          &MainWindow::updateUndockMode);
  connect(GlobalPreferences::inst(), &Preferences::openCSGSettingsChanged, this,
          &MainWindow::openCSGSettingsChanged);
  connect(GlobalPreferences::inst(), &Preferences::colorSchemeChanged, this,
          &MainWindow::setColorScheme);
  connect(GlobalPreferences::inst(), &Preferences::toolbarExportChanged, this,
          &MainWindow::updateExportActions);

  GlobalPreferences::inst()->apply_win();  // not sure if to be commented, checked must not be
                                           // commented(done some changes in apply())

  const QString cs = GlobalPreferences::inst()->getValue("3dview/colorscheme").toString();
  this->setColorScheme(cs);

  // find and replace panel
  connect(this->findTypeComboBox, QOverload<int>::of(&QComboBox::currentIndexChanged), this,
          &MainWindow::actionSelectFind);
  connect(this->findInputField, &QWordSearchField::textChanged, this, &MainWindow::findString);
  connect(this->findInputField, &QWordSearchField::returnPressed, this->findNextButton,
          [this] { this->findNextButton->animateClick(); });
  find_panel->installEventFilter(this);
  if (QApplication::clipboard()->supportsFindBuffer()) {
    connect(this->findInputField, &QWordSearchField::textChanged, this, &MainWindow::updateFindBuffer);
    connect(QApplication::clipboard(), &QClipboard::findBufferChanged, this,
            &MainWindow::findBufferChanged);
    // With Qt 4.8.6, there seems to be a bug that often gives an incorrect findbuffer content when
    // the app receives focus for the first time
    this->findInputField->setText(QApplication::clipboard()->text(QClipboard::FindBuffer));
  }

  connect(this->findPrevButton, &QPushButton::clicked, this, &MainWindow::findPrev);
  connect(this->findNextButton, &QPushButton::clicked, this, &MainWindow::findNext);
  connect(this->cancelButton, &QPushButton::clicked, this, &MainWindow::hideFind);
  connect(this->replaceButton, &QPushButton::clicked, this, &MainWindow::replace);
  connect(this->replaceAllButton, &QPushButton::clicked, this, &MainWindow::replaceAll);
  connect(this->replaceInputField, &QLineEdit::returnPressed, this->replaceButton,
          [this] { this->replaceButton->animateClick(); });
  addKeyboardShortCut(this->viewerToolBar->actions());
  addKeyboardShortCut(this->editortoolbar->actions());

  Preferences *instance = GlobalPreferences::inst();

  InputDriverManager::instance()->registerActions(this->menuBar()->actions(), "", "");
  InputDriverManager::instance()->registerActions(this->animateWidget->actions(), "animation",
                                                  "animate");
  instance->ButtonConfig->init();
  instance->MouseConfig->init();

  // fetch window states to be restored after restoreState() call
  const bool isEditorToolbarVisible = !settings.value("view/hideEditorToolbar").toBool();
  const bool is3DViewToolbarVisible = !settings.value("view/hide3DViewToolbar").toBool();

  // make sure it looks nice..
  const auto windowState = settings.value("window/state", QByteArray()).toByteArray();
  restoreGeometry(settings.value("window/geometry", QByteArray()).toByteArray());
#if QT_VERSION >= QT_VERSION_CHECK(5, 14, 0)
  // Workaround for a Qt bug (possible QTBUG-46620, but it's still there in Qt-6.5.3)
  // Blindly restoring a maximized window to a different screen resolution causes a crash
  // on the next move/resize operation on macOS:
  // https://github.com/openscad/openscad/issues/5486
  if (isMaximized()) {
    setGeometry(screen()->availableGeometry());
  }
#endif
  restoreState(windowState);

  if (windowState.size() == 0) {
    /*
     * This triggers only in case the configuration file has no
     * window state information (or no configuration file at all).
     * When this happens, the editor would default to a very ugly
     * width due to the dock widget layout. This overwrites the
     * value reported via sizeHint() to a width a bit smaller than
     * half the main window size (either the one loaded from the
     * configuration or the default value of 800).
     * The height is only a dummy value which will be essentially
     * ignored by the layouting as the editor is set to expand to
     * fill the available space.
     */
    activeEditor->setInitialSizeHint(QSize((5 * this->width() / 11), 100));
    tabifyDockWidget(consoleDock, errorLogDock);
    tabifyDockWidget(errorLogDock, fontListDock);
    tabifyDockWidget(fontListDock, animateDock);
    consoleDock->show();
  } else {
#ifdef Q_OS_WIN
    // Try moving the main window into the display range, this
    // can occur when closing OpenSCAD on a second monitor which
    // is not available at the time the application is started
    // again.
    // On Windows that causes the main window to open in a not
    // easily reachable place.
    auto primaryScreen = QApplication::primaryScreen();
    auto desktopRect = primaryScreen->availableGeometry().adjusted(250, 150, -250, -150).normalized();
    auto windowRect = frameGeometry();
    if (!desktopRect.intersects(windowRect)) {
      windowRect.moveCenter(desktopRect.center());
      windowRect = windowRect.intersected(desktopRect);
      move(windowRect.topLeft());
      resize(windowRect.size());
    }
#endif  // ifdef Q_OS_WIN
  }

  updateWindowSettings(isEditorToolbarVisible, is3DViewToolbarVisible);

  // Connect the menu "Windows/Navigation" to slot that process it by opening in a pop menu
  // the navigationMenu.
  connect(windowActionJumpTo, &QAction::triggered, this, &MainWindow::onNavigationOpenContextMenu);

  // Create the popup menu to navigate between the docks by keyboard.
  navigationMenu = new QMenu();

  // Create the docks, connect corresponding action and install menu entries
  for (auto& [dock, title, configKey] : docks) {
    dock->setName(title);
    dock->setConfigKey(configKey);
    dock->setVisible(!GlobalPreferences::inst()->getValue(configKey).toBool());
    dock->setFocusPolicy(Qt::FocusPolicy::StrongFocus);

    // It is neede to have the event filter installed in each dock so that the events are
    // correctly processed when the dock are floating (is in a different window that the mainwindow)
    dock->installEventFilter(this);

    menuWindow->addAction(dock->toggleViewAction());

    auto dockAction = navigationMenu->addAction(title);
    dockAction->setProperty("id", QVariant::fromValue(dock));
    connect(dockAction, &QAction::triggered, this, &MainWindow::onNavigationTriggerContextMenuEntry);
    connect(dockAction, &QAction::hovered, this, &MainWindow::onNavigationHoveredContextMenuEntry);
  }

  connect(navigationMenu, &QMenu::aboutToHide, this, &MainWindow::onNavigationCloseContextMenu);
  connect(menuWindow, &QMenu::aboutToHide, this, &MainWindow::onNavigationCloseContextMenu);
  windowActionJumpTo->setMenu(navigationMenu);

  // connect the signal of next/prev windowAction and the dedicated slot
  // hovering is connected to rubberband activation while triggering is for actual
  // activation of the corresponding dock.
  const std::vector<QAction *> actions = {windowActionNextWindow, windowActionPreviousWindow};
  for (auto& action : actions) {
    connect(action, &QAction::hovered, this, &MainWindow::onWindowActionNextPrevHovered);
    connect(action, &QAction::triggered, this, &MainWindow::onWindowActionNextPrevTriggered);
  }

  // Adds shortcut for the prev/next window switching
  shortcutNextWindow = new QShortcut(QKeySequence(Qt::CTRL | Qt::Key_K), this);
  QObject::connect(shortcutNextWindow, &QShortcut::activated, this,
                   &MainWindow::onWindowShortcutNextPrevActivated);
  shortcutPreviousWindow = new QShortcut(QKeySequence(Qt::CTRL | Qt::Key_H), this);
  QObject::connect(shortcutPreviousWindow, &QShortcut::activated, this,
                   &MainWindow::onWindowShortcutNextPrevActivated);

  auto shortcutExport3D = new QShortcut(QKeySequence("F7"), this);
  QObject::connect(shortcutExport3D, &QShortcut::activated, this,
                   &MainWindow::onWindowShortcutExport3DActivated);

  // Adds dock specific behavior on visibility change
  QObject::connect(editorDock, &Dock::visibilityChanged, this,
                   &MainWindow::onEditorDockVisibilityChanged);
  QObject::connect(consoleDock, &Dock::visibilityChanged, this,
                   &MainWindow::onConsoleDockVisibilityChanged);
  QObject::connect(errorLogDock, &Dock::visibilityChanged, this,
                   &MainWindow::onErrorLogDockVisibilityChanged);
  QObject::connect(animateDock, &Dock::visibilityChanged, this,
                   &MainWindow::onAnimateDockVisibilityChanged);
  QObject::connect(fontListDock, &Dock::visibilityChanged, this,
                   &MainWindow::onFontListDockVisibilityChanged);
  QObject::connect(viewportControlDock, &Dock::visibilityChanged, this,
                   &MainWindow::onViewportControlDockVisibilityChanged);
  QObject::connect(parameterDock, &Dock::visibilityChanged, this,
                   &MainWindow::onParametersDockVisibilityChanged);

  connect(this->activeEditor, &EditorInterface::escapePressed, this, &MainWindow::measureFinished);
  // display this window and check for OpenGL 2.0 (OpenCSG) support
  viewModeThrownTogether();
  show();

  setCurrentOutput();

#ifdef ENABLE_OPENCSG
  viewModePreview();
#else
  viewModeThrownTogether();
#endif
  loadViewSettings();
  loadDesignSettings();

  setAcceptDrops(true);
  clearCurrentOutput();

  for (int i = 1; i < filenames.size(); ++i) tabManager->createTab(filenames[i]);

  updateExportActions();

  activeEditor->setFocus();

  // Configure the highlighting color scheme from the active editor one.
  // This is done only one time at creation of the first MainWindow instance
  auto preferences = GlobalPreferences::inst();
  if (!preferences->hasHighlightingColorScheme())
    preferences->setHighlightingColorSchemes(activeEditor->colorSchemes());

  onTabManagerEditorChanged(activeEditor);

  // fills the content of the Recents Files menu.
  updateRecentFileActions();
}

void MainWindow::setAllMouseViewActions()
{
  // Set the mouse actions to those held in the settings.
  this->qglview->setMouseActions(MouseConfig::MouseAction::LEFT_CLICK,
                                 MouseConfig::viewActionArrays.at(static_cast<MouseConfig::ViewAction>(
                                   Settings::Settings::inputMouseLeftClick.value())));
  this->qglview->setMouseActions(MouseConfig::MouseAction::MIDDLE_CLICK,
                                 MouseConfig::viewActionArrays.at(static_cast<MouseConfig::ViewAction>(
                                   Settings::Settings::inputMouseMiddleClick.value())));
  this->qglview->setMouseActions(MouseConfig::MouseAction::RIGHT_CLICK,
                                 MouseConfig::viewActionArrays.at(static_cast<MouseConfig::ViewAction>(
                                   Settings::Settings::inputMouseRightClick.value())));
  this->qglview->setMouseActions(MouseConfig::MouseAction::SHIFT_LEFT_CLICK,
                                 MouseConfig::viewActionArrays.at(static_cast<MouseConfig::ViewAction>(
                                   Settings::Settings::inputMouseShiftLeftClick.value())));
  this->qglview->setMouseActions(MouseConfig::MouseAction::SHIFT_MIDDLE_CLICK,
                                 MouseConfig::viewActionArrays.at(static_cast<MouseConfig::ViewAction>(
                                   Settings::Settings::inputMouseShiftMiddleClick.value())));
  this->qglview->setMouseActions(MouseConfig::MouseAction::SHIFT_RIGHT_CLICK,
                                 MouseConfig::viewActionArrays.at(static_cast<MouseConfig::ViewAction>(
                                   Settings::Settings::inputMouseShiftRightClick.value())));
  this->qglview->setMouseActions(MouseConfig::MouseAction::CTRL_LEFT_CLICK,
                                 MouseConfig::viewActionArrays.at(static_cast<MouseConfig::ViewAction>(
                                   Settings::Settings::inputMouseCtrlLeftClick.value())));
  this->qglview->setMouseActions(MouseConfig::MouseAction::CTRL_MIDDLE_CLICK,
                                 MouseConfig::viewActionArrays.at(static_cast<MouseConfig::ViewAction>(
                                   Settings::Settings::inputMouseCtrlMiddleClick.value())));
  this->qglview->setMouseActions(MouseConfig::MouseAction::CTRL_RIGHT_CLICK,
                                 MouseConfig::viewActionArrays.at(static_cast<MouseConfig::ViewAction>(
                                   Settings::Settings::inputMouseCtrlRightClick.value())));
  this->qglview->setMouseActions(MouseConfig::MouseAction::CTRL_SHIFT_LEFT_CLICK,
                                 MouseConfig::viewActionArrays.at(static_cast<MouseConfig::ViewAction>(
                                   Settings::Settings::inputMouseCtrlShiftLeftClick.value())));
  this->qglview->setMouseActions(MouseConfig::MouseAction::CTRL_SHIFT_MIDDLE_CLICK,
                                 MouseConfig::viewActionArrays.at(static_cast<MouseConfig::ViewAction>(
                                   Settings::Settings::inputMouseCtrlShiftMiddleClick.value())));
  this->qglview->setMouseActions(MouseConfig::MouseAction::CTRL_SHIFT_RIGHT_CLICK,
                                 MouseConfig::viewActionArrays.at(static_cast<MouseConfig::ViewAction>(
                                   Settings::Settings::inputMouseCtrlShiftRightClick.value())));
}

void MainWindow::onNavigationOpenContextMenu() { navigationMenu->exec(QCursor::pos()); }

void MainWindow::onNavigationCloseContextMenu() { rubberBandManager.hide(); }

void MainWindow::onNavigationTriggerContextMenuEntry()
{
  auto *action = qobject_cast<QAction *>(sender());
  if (!action || !action->property("id").isValid()) return;

  Dock *dock = action->property("id").value<Dock *>();
  assert(dock != nullptr);

  dock->raise();
  dock->show();
  dock->setFocus();

  // Forward the focus on the content of the tabmanager
  if (dock == editorDock) {
    tabManager->setFocus();
  }
}

void MainWindow::onNavigationHoveredContextMenuEntry()
{
  auto *action = qobject_cast<QAction *>(sender());
  if (!action || !action->property("id").isValid()) return;

  Dock *dock = action->property("id").value<Dock *>();
  assert(dock != nullptr);

  // Hover signal is emitted at each mouse move, to avoid excessive
  // load we only raise/emphasize if it is not yet done.
  if (rubberBandManager.isEmphasized(dock)) return;

  dock->raise();
  rubberBandManager.emphasize(dock);
}

void MainWindow::addExportActions(QToolBar *toolbar, QAction *action) const
{
  for (const std::string& identifier :
       {Settings::Settings::toolbarExport3D.value(), Settings::Settings::toolbarExport2D.value()}) {
    QAction *exportAction = formatIdentifierToAction(identifier);
    if (exportAction) {
      toolbar->insertAction(action, exportAction);
    }
  }
}

void MainWindow::updateExportActions()
{
  removeExportActions(editortoolbar, this->designAction3DPrint);
  addExportActions(editortoolbar, this->designAction3DPrint);

  // handle the hide/show of export action in view toolbar according to the visibility of editor dock
  removeExportActions(viewerToolBar, this->viewActionViewAll);
  if (!editorDock->isVisible()) {
    addExportActions(viewerToolBar, this->viewActionViewAll);
  }
}

void MainWindow::openFileFromPath(const QString& path, int line)
{
  if (editorDock->isVisible()) {
    activeEditor->setFocus();
    if (!path.isEmpty()) tabManager->open(path);
    activeEditor->setFocus();
    activeEditor->setCursorPosition(line, 0);
  }
}

void MainWindow::toolTipShow(QPoint pt, QString msg)
{
  QPoint pos = QCursor::pos();
  QToolTip::showText(pos, msg, this);
}

void MainWindow::dragPoint(Vector3d pt, Vector3d newpt)
{
  if (this->rootNode == nullptr) return;
  dragResult.anchor[0] = NAN;
  this->rootNode->dragPoint(pt, newpt, dragResult);
  if (!isnan(dragResult.anchor[0])) {
    SelectedObject obj = {
      .type = SelectionType::SELECTION_POINT,
    };
    obj.pt.push_back(dragResult.anchor);
    qglview->shown_obj = std::make_shared<SelectedObject>(obj);
  }

  if (GuiLocker::isLocked()) return;
  GuiLocker::lock();
  compileDone(true);
}

void MainWindow::dragPointEnd(Vector3d pt)
{
  std::string sourcecode = std::string(this->lastCompiledDoc.toUtf8().constData());
  const char *sourcecode_c = this->lastCompiledDoc.toUtf8().constData();
  const char *ptr = sourcecode_c;

  // search all occurences of function
  while (ptr != nullptr) {
    const char *funcstart = strstr(ptr, dragResult.modname.c_str());
    if (funcstart != nullptr) {
      ptr = funcstart + dragResult.modname.size();
      int par = 0;
      int par_present = 0;
      std::vector<const char *> arg_bounds;
      std::vector<char> stack;
      do {
        switch (*ptr) {  // TODO improve " '
        case '(':
          stack.push_back('(');
          par_present = 1;
          if (stack.size() == 1) arg_bounds.push_back(ptr + 1);
          break;
        case '[':
          stack.push_back('[');
          par_present = 1;
          if (stack.size() == 1) arg_bounds.push_back(ptr + 1);
          break;
        case ',':
          if (stack.size() == 1) {
            arg_bounds.push_back(ptr);
            arg_bounds.push_back(ptr + 1);
          }
          break;
        case ')':
          if (stack.size() > 0 && stack[stack.size() - 1] == '(') {
            if (stack.size() == 1) arg_bounds.push_back(ptr);
            stack.pop_back();
          }
          break;
        case ']':
          if (stack.size() > 0 && stack[stack.size() - 1] == '[') {
            if (stack.size() == 1) arg_bounds.push_back(ptr);
            stack.pop_back();
          }
          break;
        case '\0': return;  // premature end of code
        }
        ptr++;
      } while (stack.size() > 0 || !par_present);
      // extract all arguments
      std::vector<std::string> args;
      for (int i = 0; i < arg_bounds.size(); i += 2) {
        std::string arg =
          sourcecode.substr(arg_bounds[i] - sourcecode_c, arg_bounds[i + 1] - arg_bounds[i]);
        args.push_back(arg);
      }

      // go thorugh all mods now
      bool valid = true;  // check that all mods are ok
      for (auto& mod : dragResult.mods) {
        // search for named parameter
        const char *parstart, *parend;
        int parindex = -1;
        for (int i = 0; i < args.size(); i++) {
          const char *arg_c = args[i].c_str();
          const char *tmp = strchr(arg_c, '=');
          if (tmp != nullptr && strncmp(arg_c, mod.name.c_str(), tmp - arg_c) == 0) {
            parindex = i;
            parstart = arg_bounds[2 * parindex] + mod.name.size();
            parend = arg_bounds[2 * parindex + 1];
          }
        }
        if (parindex == -1) {
          parindex = mod.index;
          parstart = arg_bounds[2 * parindex];
          parend = arg_bounds[2 * parindex + 1];
        }
        if (mod.arrinfo.size() > 0) {
          std::vector<int> arrstack;
          const char *arrptr = parstart;
          const char *arrstart = nullptr, *arrend = nullptr;
          do {
            if (arrstack == mod.arrinfo) {
              if (arrstart == nullptr) arrstart = arrptr;
              arrend = arrptr;
            }
            switch (*arrptr) {
            case '[': arrstack.push_back(0); break;
            case ',':
              if (arrstack.size() > 0) {
                arrstack[arrstack.size() - 1]++;
              }
              break;
            case ']':
              if (arrstack.size() > 0) {
                arrstack.pop_back();
              }
              break;
            case '\0': return;  // premature end of code
            }
            arrptr++;
          } while (arrptr < parend);
          if (arrstart == nullptr) {
            printf("Arr index not found!\n");
            valid = false;
            continue;
          }
          parstart = arrstart;
          parend = arrend;
        }  // arrinfo
        if (*parstart == '\"' && parend[-1] == '\"') {
          // valid parameter
          std::string arg = sourcecode.substr(parstart - sourcecode_c, parend - parstart);
          // created patched sourcecode
          std::stringstream ss;
          std::string newval = boost::lexical_cast<std::string>(mod.value);
          ss << sourcecode.substr(0, parstart - sourcecode_c) << "\"" << newval << "\""
             << sourcecode.substr(parend - sourcecode_c);
          std::string sourcecode_mod = ss.str();
          // cruel problems when trying to udpate more than one paramter at once
          activeEditor->setText(QString(sourcecode_mod.c_str()));
          return;

        } else valid = false;
      }  // all mnods
    } else ptr = nullptr;  // no more function name
  }
}

void MainWindow::addKeyboardShortCut(const QList<QAction *>& actions)
{
  for (auto& action : actions) {
    // prevent adding shortcut twice if action is added to multiple toolbars
    if (action->toolTip().contains("&nbsp;")) {
      continue;
    }

    const QString shortCut(action->shortcut().toString(QKeySequence::NativeText));
    if (shortCut.isEmpty()) {
      continue;
    }

    const QString toolTip(
      "%1 &nbsp;<span style=\"color: gray; font-size: small; font-style: italic\">%2</span>");
    action->setToolTip(toolTip.arg(action->toolTip(), shortCut));
  }
}

/**
 * Update window settings that get overwritten by the restoreState()
 * Qt call. So the values are loaded before the call and restored here
 * regardless of the (potential outdated) serialized state.
 */
void MainWindow::updateWindowSettings(bool isEditorToolbarVisible, bool isViewToolbarVisible)
{
  viewActionHideEditorToolBar->setChecked(!isEditorToolbarVisible);
  hideEditorToolbar();
  viewActionHide3DViewToolBar->setChecked(!isViewToolbarVisible);
  hide3DViewToolbar();
}

void MainWindow::onAxisChanged(InputEventAxisChanged *) {}

void MainWindow::onButtonChanged(InputEventButtonChanged *) {}

void MainWindow::onTranslateEvent(InputEventTranslate *event)
{
  const double zoomFactor = 0.001 * qglview->cam.zoomValue();

  if (event->viewPortRelative) {
    qglview->translate(event->x, event->y, event->z, event->relative, true);
  } else {
    qglview->translate(zoomFactor * event->x, event->y, zoomFactor * event->z, event->relative, false);
  }
}

void MainWindow::onRotateEvent(InputEventRotate *event)
{
  qglview->rotate(event->x, event->y, event->z, event->relative);
}

void MainWindow::onRotate2Event(InputEventRotate2 *event)
{
  qglview->rotate2(event->x, event->y, event->z);
}

void MainWindow::onActionEvent(InputEventAction *event)
{
  const std::string actionName = event->action;
  if (actionName.find("::") == std::string::npos) {
    QAction *action = findAction(this->menuBar()->actions(), actionName);
    if (action) {
      action->trigger();
    } else if ("viewActionTogglePerspective" == actionName) {
      viewTogglePerspective();
    }
  } else {
    const std::string target = actionName.substr(0, actionName.find("::"));
    if (target == "animate") {
      this->animateWidget->onActionEvent(event);
    } else {
      std::cout << "unknown onActionEvent target: " << actionName << std::endl;
    }
  }
}

void MainWindow::onZoomEvent(InputEventZoom *event) { qglview->zoom(event->zoom, event->relative); }

void MainWindow::loadViewSettings()
{
  const QSettingsCached settings;

  if (settings.value("view/showEdges").toBool()) {
    viewActionShowEdges->setChecked(true);
    viewModeShowEdges();
  }
  if (settings.value("view/showAxes", true).toBool()) {
    viewActionShowAxes->setChecked(true);
    viewModeShowAxes();
  }
  if (settings.value("view/showCrosshairs").toBool()) {
    viewActionShowCrosshairs->setChecked(true);
    viewModeShowCrosshairs();
  }
  if (settings.value("view/showScaleProportional", true).toBool()) {
    viewActionShowScaleProportional->setChecked(true);
    viewModeShowScaleProportional();
  }
  if (settings.value("view/orthogonalProjection").toBool()) {
    viewOrthogonal();
  } else {
    viewPerspective();
  }

  updateUndockMode(GlobalPreferences::inst()->getValue("advanced/undockableWindows").toBool());
  updateReorderMode(GlobalPreferences::inst()->getValue("advanced/reorderWindows").toBool());
}

void MainWindow::loadDesignSettings()
{
  const QSettingsCached settings;
  if (settings.value("design/autoReload", false).toBool()) {
    designActionAutoReload->setChecked(true);
  }
  auto polySetCacheSizeMB = GlobalPreferences::inst()->getValue("advanced/polysetCacheSizeMB").toUInt();
  GeometryCache::instance()->setMaxSizeMB(polySetCacheSizeMB);
  auto cgalCacheSizeMB = GlobalPreferences::inst()->getValue("advanced/cgalCacheSizeMB").toUInt();
  CGALCache::instance()->setMaxSizeMB(cgalCacheSizeMB);
  auto backend3D =
    GlobalPreferences::inst()->getValue("advanced/renderBackend3D").toString().toStdString();
  RenderSettings::inst()->backend3D =
    renderBackend3DFromString(backend3D).value_or(DEFAULT_RENDERING_BACKEND_3D);
}

void MainWindow::updateUndockMode(bool undockMode)
{
  MainWindow::undockMode = undockMode;
  if (undockMode) {
    editorDock->setFeatures(editorDock->features() | QDockWidget::DockWidgetFloatable);
    consoleDock->setFeatures(consoleDock->features() | QDockWidget::DockWidgetFloatable);
    parameterDock->setFeatures(parameterDock->features() | QDockWidget::DockWidgetFloatable);
    errorLogDock->setFeatures(errorLogDock->features() | QDockWidget::DockWidgetFloatable);
    animateDock->setFeatures(animateDock->features() | QDockWidget::DockWidgetFloatable);
    fontListDock->setFeatures(fontListDock->features() | QDockWidget::DockWidgetFloatable);
    viewportControlDock->setFeatures(viewportControlDock->features() | QDockWidget::DockWidgetFloatable);
  } else {
    if (editorDock->isFloating()) {
      editorDock->setFloating(false);
    }
    editorDock->setFeatures(editorDock->features() & ~QDockWidget::DockWidgetFloatable);

    if (consoleDock->isFloating()) {
      consoleDock->setFloating(false);
    }
    consoleDock->setFeatures(consoleDock->features() & ~QDockWidget::DockWidgetFloatable);

    if (parameterDock->isFloating()) {
      parameterDock->setFloating(false);
    }
    parameterDock->setFeatures(parameterDock->features() & ~QDockWidget::DockWidgetFloatable);

    if (errorLogDock->isFloating()) {
      errorLogDock->setFloating(false);
    }
    errorLogDock->setFeatures(errorLogDock->features() & ~QDockWidget::DockWidgetFloatable);

    if (animateDock->isFloating()) {
      animateDock->setFloating(false);
    }
    animateDock->setFeatures(animateDock->features() & ~QDockWidget::DockWidgetFloatable);

    if (fontListDock->isFloating()) {
      fontListDock->setFloating(false);
    }
    fontListDock->setFeatures(fontListDock->features() & ~QDockWidget::DockWidgetFloatable);

    if (viewportControlDock->isFloating()) {
      viewportControlDock->setFloating(false);
    }
    viewportControlDock->setFeatures(viewportControlDock->features() &
                                     ~QDockWidget::DockWidgetFloatable);
  }
}

void MainWindow::updateReorderMode(bool reorderMode)
{
  MainWindow::reorderMode = reorderMode;
  for (auto& [dock, name, configKey] : docks) {
    dock->setTitleBarVisibility(!reorderMode);
  }
}

MainWindow::~MainWindow()
{
  scadApp->windowManager.remove(this);
  if (scadApp->windowManager.getWindows().empty()) {
    // Quit application even in case some other windows like
    // Preferences are still open.
    scadApp->quit();
  }
}

void MainWindow::showProgress() { updateStatusBar(qobject_cast<ProgressWidget *>(sender())); }

void MainWindow::report_func(const std::shared_ptr<const AbstractNode>&, void *vp, int mark)
{
  // limit to progress bar update calls to 5 per second
  static const qint64 MIN_TIMEOUT = 200;
  if (progressThrottle->hasExpired(MIN_TIMEOUT)) {
    progressThrottle->start();

    auto thisp = static_cast<MainWindow *>(vp);
    auto v = static_cast<int>((mark * 1000.0) / progress_report_count);
    auto permille = v < 1000 ? v : 999;
    if (permille > thisp->progresswidget->value()) {
      QMetaObject::invokeMethod(thisp->progresswidget, "setValue", Qt::QueuedConnection,
                                Q_ARG(int, permille));
      QApplication::processEvents();
    }

    // FIXME: Check if cancel was requested by e.g. Application quit
    if (thisp->progresswidget->wasCanceled()) throw ProgressCancelException();
  }
}

bool MainWindow::network_progress_func(const double permille)
{
  QMetaObject::invokeMethod(this->progresswidget, "setValue", Qt::QueuedConnection,
                            Q_ARG(int, (int)permille));
  return (progresswidget && progresswidget->wasCanceled());
}

void MainWindow::updateRecentFiles(const QString& FileSavedOrOpened)
{
  // Check that the canonical file path exists - only update recent files
  // if it does. Should prevent empty list items on initial open etc.
  QSettingsCached settings;  // already set up properly via main.cpp
  auto files = settings.value("recentFileList").toStringList();
  files.removeAll(FileSavedOrOpened);
  files.prepend(FileSavedOrOpened);
  while (files.size() > UIUtils::maxRecentFiles) files.removeLast();
  settings.setValue("recentFileList", files);

  for (auto& widget : QApplication::topLevelWidgets()) {
    auto mainWin = qobject_cast<MainWindow *>(widget);
    if (mainWin) {
      mainWin->updateRecentFileActions();
    }
  }
}

/*!
   compiles the design. Calls compileDone() if anything was compiled
 */
void MainWindow::compile(bool reload, bool forcedone)
{
  OpenSCAD::hardwarnings = GlobalPreferences::inst()->getValue("advanced/enableHardwarnings").toBool();
  OpenSCAD::traceDepth = GlobalPreferences::inst()->getValue("advanced/traceDepth").toUInt();
  OpenSCAD::traceUsermoduleParameters =
    GlobalPreferences::inst()->getValue("advanced/enableTraceUsermoduleParameters").toBool();
  OpenSCAD::parameterCheck =
    GlobalPreferences::inst()->getValue("advanced/enableParameterCheck").toBool();
  OpenSCAD::rangeCheck =
    GlobalPreferences::inst()->getValue("advanced/enableParameterRangeCheck").toBool();

  try {
    bool shouldcompiletoplevel = false;
    bool didcompile = false;

    compileErrors = 0;
    compileWarnings = 0;

    this->renderStatistic.start();

    // Reload checks the timestamp of the toplevel file and refreshes if necessary,
    if (reload) {
      // Refresh files if it has changed on disk
      if (fileChangedOnDisk() && checkEditorModified()) {
        shouldcompiletoplevel =
          tabManager->refreshDocument();  // don't compile if we couldn't open the file
        if (shouldcompiletoplevel &&
            GlobalPreferences::inst()->getValue("advanced/autoReloadRaise").toBool()) {
          // reloading the 'same' document brings the 'old' one to front.
          this->raise();
        }
      }
      // If the file has some content and there is no currently compiled content,
      // then we force the top level compilation.
      else {
        auto current_doc = activeEditor->toPlainText();
        if (current_doc.size() && lastCompiledDoc.size() == 0) {
          shouldcompiletoplevel = true;
        }
      }
    } else {
      shouldcompiletoplevel = true;
    }

    if (this->parsedFile) {
      auto mtime = this->parsedFile->includesChanged();
      if (mtime > this->includesMTime) {
        this->includesMTime = mtime;
        shouldcompiletoplevel = true;
      }
    }

    // Parsing and dependency handling must run to completion even with stop on errors to prevent auto
    // reload picking up where it left off, thwarting the stop, so we turn off exceptions in PRINT.
    no_exceptions_for_warnings();
    if (shouldcompiletoplevel) {
      initialize_rng();
      this->errorLogWidget->clearModel();
      if (GlobalPreferences::inst()->getValue("advanced/consoleAutoClear").toBool()) {
        this->console->actionClearConsole_triggered();
      }
      if (activeEditor->isContentModified()) saveBackup();
      parseTopLevelDocument();
      didcompile = true;
    }

    if (didcompile && parser_error_pos != lastParserErrorPos) {
      if (lastParserErrorPos >= 0) emit unhighlightLastError();
      if (parser_error_pos >= 0) emit highlightError(parser_error_pos);
      lastParserErrorPos = parser_error_pos;
    }

    if (this->rootFile) {
      auto mtime = this->rootFile->handleDependencies();
      if (mtime > this->depsMTime) {
        this->depsMTime = mtime;
        LOG("Used file cache size: %1$d files", SourceFileCache::instance()->size());
        didcompile = true;
      }
    }

    // Had any errors in the parse that would have caused exceptions via PRINT.
    if (would_have_thrown()) throw HardWarningException("");
    // If we're auto-reloading, listen for a cascade of changes by starting a timer
    // if something changed _and_ there are any external dependencies
    if (reload && didcompile && this->rootFile) {
      if (this->rootFile->hasIncludes() || this->rootFile->usesLibraries()) {
        this->waitAfterReloadTimer->start();
        this->procevents = false;
        return;
      }
    }

    compileDone(didcompile | forcedone);
  } catch (const HardWarningException&) {
    exceptionCleanup();
  } catch (const std::exception& ex) {
    UnknownExceptionCleanup(ex.what());
  } catch (...) {
    UnknownExceptionCleanup();
  }
}

void MainWindow::waitAfterReload()
{
  no_exceptions_for_warnings();
  auto mtime = this->rootFile->handleDependencies();
  auto stop = would_have_thrown();
  if (mtime > this->depsMTime) this->depsMTime = mtime;
  else if (!stop) {
    compile(true, true);  // In case file itself or top-level includes changed during dependency updates
    return;
  }
  this->waitAfterReloadTimer->start();
}

void MainWindow::on_toolButtonCompileResultClose_clicked() { frameCompileResult->hide(); }

void MainWindow::updateCompileResult()
{
  if ((compileErrors == 0) && (compileWarnings == 0)) {
    frameCompileResult->hide();
    return;
  }

  if (!Settings::Settings::showWarningsIn3dView.value()) {
    return;
  }

  QString msg;
  if (compileErrors > 0) {
    if (activeEditor->filepath.isEmpty()) {
      msg = QString(_("Compile error."));
    } else {
      const QFileInfo fileInfo(activeEditor->filepath);
      msg = QString(_("Error while compiling '%1'.")).arg(fileInfo.fileName());
    }
    toolButtonCompileResultIcon->setIcon(
      QIcon(QString::fromUtf8(":/icons/information-icons-error.png")));
  } else {
    const char *fmt = ngettext("Compilation generated %1 warning.", "Compilation generated %1 warnings.",
                               compileWarnings);
    msg = QString(fmt).arg(compileWarnings);
    toolButtonCompileResultIcon->setIcon(
      QIcon(QString::fromUtf8(":/icons/information-icons-warning.png")));
  }
  const QFontMetrics fm(labelCompileResultMessage->font());
  const int sizeIcon = std::max(12, std::min(32, fm.height()));
  const int sizeClose = std::max(10, std::min(32, fm.height()) - 4);
  toolButtonCompileResultIcon->setIconSize(QSize(sizeIcon, sizeIcon));
  toolButtonCompileResultClose->setIconSize(QSize(sizeClose, sizeClose));

  msg += _(
    R"( For details see the <a href="#errorlog">error log</a> and <a href="#console">console window</a>.)");
  labelCompileResultMessage->setText(msg);
  frameCompileResult->show();
}

void MainWindow::compileDone(bool didchange)
{
  OpenSCAD::hardwarnings = GlobalPreferences::inst()->getValue("advanced/enableHardwarnings").toBool();
  try {
    const char *callslot;
    if (didchange) {
      instantiateRoot();
      updateCompileResult();
      callslot = afterCompileSlot;
    } else {
      callslot = "compileEnded";
    }

    this->procevents = false;
    QMetaObject::invokeMethod(this, callslot);
  } catch (const HardWarningException&) {
    exceptionCleanup();
  }
}

void MainWindow::compileEnded()
{
  clearCurrentOutput();
  GuiLocker::unlock();
  if (designActionAutoReload->isChecked()) autoReloadTimer->start();
#ifdef ENABLE_GUI_TESTS
  emit compilationDone(this->rootFile);
#endif
}

#ifdef ENABLE_GUI_TESTS
std::shared_ptr<AbstractNode> MainWindow::instantiateRootFromSource(SourceFile *file)
{
  EvaluationSession session{file->getFullpath()};
  ContextHandle<BuiltinContext> builtin_context{Context::create<BuiltinContext>(&session)};
  setRenderVariables(builtin_context);

  std::shared_ptr<const FileContext> file_context;
  std::shared_ptr<AbstractNode> node = this->rootFile->instantiate(*builtin_context, &file_context);

  return node;
}
#endif  // ifdef ENABLE_GUI_TESTS

void MainWindow::instantiateRoot()
{
  // Go on and instantiate root_node, then call the continuation slot

  // Invalidate renderers before we kill the CSG tree
  this->qglview->setRenderer(nullptr);
#ifdef ENABLE_OPENCSG
  this->previewRenderer = nullptr;
#endif
  this->thrownTogetherRenderer = nullptr;

  // Remove previous CSG tree
  this->absoluteRootNode.reset();

  this->csgRoot.reset();
  this->normalizedRoot.reset();
  this->rootProduct.reset();

  this->rootNode.reset();
  this->tree.setRoot(nullptr);

  const std::filesystem::path doc(activeEditor->filepath.toStdString());
  this->tree.setDocumentPath(doc.parent_path().string());

  renderedEditor = activeEditor;

  if (this->rootFile) {
    // Evaluate CSG tree
    LOG("Compiling design (CSG Tree generation)...");
    this->processEvents();

    AbstractNode::resetIndexCounter();

    EvaluationSession session{doc.parent_path().string()};
    ContextHandle<BuiltinContext> builtin_context{Context::create<BuiltinContext>(&session)};
    setRenderVariables(builtin_context);

    std::shared_ptr<const FileContext> file_context;
#ifdef ENABLE_PYTHON
    if (genlang_result_node != NULL && language != LANG_SCAD)
      this->absoluteRootNode = genlang_result_node;
    else
#endif
      this->absoluteRootNode = this->rootFile->instantiate(*builtin_context, &file_context);
    if (file_context) {
      this->qglview->cam.updateView(file_context, false);
      viewportControlWidget->cameraChanged();
    }

    if (this->absoluteRootNode) {
      // Do we have an explicit root node (! modifier)?
      const Location *nextLocation = nullptr;
      if (!(this->rootNode = find_root_tag(this->absoluteRootNode, &nextLocation))) {
        this->rootNode = this->absoluteRootNode;
      }
      if (nextLocation) {
        //        LOG(message_group::NONE, *nextLocation, builtin_context->documentRoot(), "More than one
        //        Root Modifier (!)"); TODO activate
      }

      // FIXME: Consider giving away ownership of root_node to the Tree, or use reference counted
      // pointers
      this->tree.setRoot(this->rootNode);
    }
  }

  if (!this->rootNode) {
    if (parser_error_pos < 0) {
      LOG(message_group::Error, "Compilation failed! (no top level object found)");
    } else {
      LOG(message_group::Error, "Compilation failed!");
    }
    LOG(" ");
    this->processEvents();
  }
}

/*!
   Generates CSG tree for OpenCSG evaluation.
   Assumes that the design has been parsed and evaluated (this->root_node is set)
 */
void MainWindow::compileCSG()
{
  OpenSCAD::hardwarnings = GlobalPreferences::inst()->getValue("advanced/enableHardwarnings").toBool();
  try {
    assert(this->rootNode);
    LOG("Compiling design (CSG Products generation)...");
    this->processEvents();

    // Main CSG evaluation
    this->progresswidget = new ProgressWidget(this);
    connect(this->progresswidget, &ProgressWidget::requestShow, this, &MainWindow::showProgress);
  } catch (const HardWarningException&) {
    exceptionCleanup();
  }

  csgworker->start();
  // compileCSGThread();
  // compileCSGDone();
}

void MainWindow::compileCSGThread(void)
{
  GeometryEvaluator geomevaluator(this->tree);
#ifdef ENABLE_OPENCSG
  this->csgrenderer = new CSGTreeEvaluator(this->tree, &geomevaluator);
#endif

  if (!isClosing) progress_report_prep(this->rootNode, report_func, this);
  else return;
  try {
#ifdef ENABLE_OPENCSG
    this->processEvents();
    this->csgRoot = this->csgrenderer->buildCSGTree(*rootNode);
#endif
    renderStatistic.printCacheStatistic();
    this->processEvents();
  } catch (const ProgressCancelException&) {
    LOG("CSG generation cancelled.");
  } catch (const HardWarningException&) {
    LOG("CSG generation cancelled due to hardwarning being enabled.");
  }
}
void MainWindow::compileCSGDone()
{
#ifdef ENABLE_PYTHON
  python_lock();
#endif
  try {
    progress_report_fin();
    updateStatusBar(nullptr);

    LOG("Compiling design (CSG Products normalization)...");
    this->processEvents();

    const size_t normalizelimit =
      2ul * GlobalPreferences::inst()->getValue("advanced/openCSGLimit").toUInt();
    CSGTreeNormalizer normalizer(normalizelimit);

    if (this->csgRoot) {
      this->normalizedRoot = normalizer.normalize(this->csgRoot);
      if (this->normalizedRoot) {
        this->rootProduct = std::make_shared<CSGProducts>();
        this->rootProduct->import(this->normalizedRoot);
      } else {
        this->rootProduct.reset();
        LOG(message_group::Warning, "CSG normalization resulted in an empty tree");
        this->processEvents();
      }
    }

    const std::vector<std::shared_ptr<CSGNode>>& highlight_terms =
      this->csgrenderer->getHighlightNodes();
    if (highlight_terms.size() > 0) {
      LOG("Compiling highlights (%1$d CSG Trees)...", highlight_terms.size());
      this->processEvents();

      this->highlightsProducts = std::make_shared<CSGProducts>();
      for (const auto& highlight_term : highlight_terms) {
        auto nterm = normalizer.normalize(highlight_term);
        if (nterm) {
          this->highlightsProducts->import(nterm);
        }
      }
    } else {
      this->highlightsProducts.reset();
    }

    const auto& background_terms = this->csgrenderer->getBackgroundNodes();
    if (background_terms.size() > 0) {
      LOG("Compiling background (%1$d CSG Trees)...", background_terms.size());
      this->processEvents();

      this->backgroundProducts = std::make_shared<CSGProducts>();
      for (const auto& background_term : background_terms) {
        auto nterm = normalizer.normalize(background_term);
        if (nterm) {
          this->backgroundProducts->import(nterm);
        }
      }
    } else {
      this->backgroundProducts.reset();
    }

    if (this->rootProduct && (this->rootProduct->size() >
                              GlobalPreferences::inst()->getValue("advanced/openCSGLimit").toUInt())) {
      LOG(message_group::UI_Warning, "Normalized tree has %1$d elements!", this->rootProduct->size());
      LOG(message_group::UI_Warning, "OpenCSG rendering has been disabled.");
    }
#ifdef ENABLE_OPENCSG
    else {
      LOG("Normalized tree has %1$d elements!", (this->rootProduct ? this->rootProduct->size() : 0));
      this->previewRenderer = std::make_shared<OpenCSGRenderer>(
        this->rootProduct, this->highlightsProducts, this->backgroundProducts);
    }
#endif  // ifdef ENABLE_OPENCSG
    this->thrownTogetherRenderer = std::make_shared<ThrownTogetherRenderer>(
      this->rootProduct, this->highlightsProducts, this->backgroundProducts);
    LOG("Compile and preview finished.");
    renderStatistic.printRenderingTime();
    this->processEvents();
  } catch (const HardWarningException&) {
    exceptionCleanup();
  }
  delete this->csgrenderer;
  csgRenderFinished();
}

void MainWindow::actionOpen()
{
  auto fileInfoList = UIUtils::openFiles(this);
  for (auto& i : fileInfoList) {
    if (!i.exists()) {
      return;
    }
    tabManager->open(i.filePath());
  }
}

void MainWindow::actionNewWindow() { new MainWindow(QStringList()); }

void MainWindow::actionOpenWindow()
{
  auto fileInfoList = UIUtils::openFiles(this);
  for (auto& i : fileInfoList) {
    if (!i.exists()) {
      return;
    }
    new MainWindow(QStringList(i.filePath()));
  }
}

void MainWindow::actionOpenRecent()
{
  auto action = qobject_cast<QAction *>(sender());
  tabManager->open(action->data().toString());
  language = LANG_NONE;  // unknown
  recomputeLanguageActive();
}

void MainWindow::clearRecentFiles()
{
  QSettingsCached settings;  // already set up properly via main.cpp
  const QStringList files;
  settings.setValue("recentFileList", files);

  updateRecentFileActions();
}

// Updates the content of the recent files menu entries
// by iterating over the recently opened files.
void MainWindow::updateRecentFileActions()
{
  auto files = UIUtils::recentFiles();

  for (int i = 0; i < files.size(); ++i) {
    this->actionRecentFile[i]->setText(QFileInfo(files[i]).fileName().replace("&", "&&"));
    this->actionRecentFile[i]->setData(files[i]);
    this->actionRecentFile[i]->setVisible(true);
  }
  for (int i = files.size(); i < UIUtils::maxRecentFiles; ++i) {
    this->actionRecentFile[i]->setVisible(false);
  }
}

void MainWindow::show_examples()
{
  bool found_example = false;

  for (const auto& cat : UIUtils::exampleCategories()) {
    auto examples = UIUtils::exampleFiles(cat.name);
    auto menu = this->menuExamples->addMenu(gettext(cat.name.toStdString().c_str()));
    if (!cat.tooltip.trimmed().isEmpty()) {
      menu->setToolTip(gettext(cat.tooltip.toStdString().c_str()));
      menu->setToolTipsVisible(true);
    }

    for (const auto& ex : examples) {
      auto openAct = new QAction(ex.fileName().replace("&", "&&"), this);
      connect(openAct, &QAction::triggered, this, &MainWindow::actionOpenExample);
      menu->addAction(openAct);
      openAct->setData(ex.canonicalFilePath());
      found_example = true;
    }
  }

  if (!found_example) {
    delete this->menuExamples;
    this->menuExamples = nullptr;
  }
}

void MainWindow::actionOpenExample()
{
  const auto action = qobject_cast<QAction *>(sender());
  if (action) {
    const auto& path = action->data().toString();
    tabManager->open(path);
  }
}

void MainWindow::writeBackup(QFile *file)
{
  // see MainWindow::saveBackup()
  file->resize(0);
  QTextStream writer(file);
#if QT_VERSION < QT_VERSION_CHECK(6, 0, 0)
  writer.setCodec("UTF-8");
#endif
  writer << activeEditor->toPlainText();
  this->activeEditor->parameterWidget->saveBackupFile(file->fileName());

  LOG("Saved backup file: %1$s", file->fileName().toUtf8().constData());
}

void MainWindow::saveBackup()
{
  auto path = PlatformUtils::backupPath();
  if ((!fs::exists(path)) && (!PlatformUtils::createBackupPath())) {
    LOG(message_group::UI_Warning, "Cannot create backup path: %1$s", path);
    return;
  }

  auto backupPath = QString::fromLocal8Bit(path.c_str());
  if (!backupPath.endsWith("/")) backupPath.append("/");

  QString basename = "unsaved";
  if (!activeEditor->filepath.isEmpty()) {
    auto fileInfo = QFileInfo(activeEditor->filepath);
    basename = fileInfo.baseName();
  }

  if (!this->tempFile) {
#ifdef ENABLE_PYTHON
    const QString suffix = language == LANG_PYTHON ? "py" : "scad";
#else
    const QString suffix = "scad";
#endif
    this->tempFile = new QTemporaryFile(backupPath.append(basename + "-backup-XXXXXXXX." + suffix));
  }

  if ((!this->tempFile->isOpen()) && (!this->tempFile->open())) {
    LOG(message_group::UI_Warning, "Failed to create backup file");
    return;
  }
  return writeBackup(this->tempFile);
}

void MainWindow::actionSave() { tabManager->save(activeEditor); }

void MainWindow::actionSaveAs() { tabManager->saveAs(activeEditor); }

void MainWindow::actionPythonRevokeTrustedFiles()
{
  QSettingsCached settings;
#ifdef ENABLE_PYTHON
  python_trusted = false;
  this->trusted_edit_document_name = "";
#endif
  settings.remove("python_hash");
  QMessageBox::information(this, _("Trusted Files"), "All trusted python files revoked",
                           QMessageBox::Ok);
}

void MainWindow::actionPythonCreateVenv()
{
#ifdef ENABLE_PYTHON
  const QString selectedDir = QFileDialog::getExistingDirectory(this, "Create Virtual Environment");
  if (selectedDir.isEmpty()) {
    return;
  }

  const QDir venvDir{selectedDir};
  if (!venvDir.exists()) {
    // Should not happen, but just in case double check...
    QMessageBox::critical(this, _("Create Virtual Environment"),
                          "Directory does not exist. Can't create virtual environment.",
                          QMessageBox::Ok);
    return;
  }

  if (!venvDir.isEmpty()) {
    QMessageBox::critical(this, _("Create Virtual Environment"),
                          "Directory is not empty. Can't create virtual environment.", QMessageBox::Ok);
    return;
  }

  const auto& path = venvDir.absolutePath().toStdString();
  LOG("Creating Python virtual environment in '%1$s'...", path);
  int result = pythonCreateVenv(path);

  if (result == 0) {
    Settings::SettingsPython::pythonVirtualEnv.setValue(path);
    Settings::Settings::visit(SettingsWriter());
    LOG("Python virtual environment creation successfull.");
    QMessageBox::information(this, _("Create Virtual Environment"),
                             "Virtual environment created, please restart PythonSCAD to activate.",
                             QMessageBox::Ok);
  } else {
    LOG("Python virtual environment creation failed.");
    QMessageBox::critical(this, _("Create Virtual Environment"), "Virtual environment creation failed.",
                          QMessageBox::Ok);
  }
#endif  // ifdef ENABLE_PYTHON
}

void MainWindow::actionPythonSelectVenv()
{
#ifdef ENABLE_PYTHON
  const QString venvDir = QFileDialog::getExistingDirectory(this, "Select Virtual Environment");
  if (venvDir.isEmpty()) {
    return;
  }
  const QFileInfo fileInfo{QDir{venvDir}, "pyvenv.cfg"};
  if (fileInfo.exists()) {
    Settings::SettingsPython::pythonVirtualEnv.setValue(venvDir.toStdString());
    Settings::Settings::visit(SettingsWriter());
    QMessageBox::information(this, _("Select Virtual Environment"),
                             "Virtual environment selected, please restart OpenSCAD to activate.",
                             QMessageBox::Ok);
  }
#endif  // ifdef ENABLE_PYTHON
}

void MainWindow::actionSaveACopy() { tabManager->saveACopy(activeEditor); }

void MainWindow::actionShowLibraryFolder()
{
  auto path = PlatformUtils::userLibraryPath();
  if (!fs::exists(path)) {
    LOG(message_group::UI_Warning, "Library path %1$s doesn't exist. Creating", path);
    if (!PlatformUtils::createUserLibraryPath()) {
      LOG(message_group::UI_Error, "Cannot create library path: %1$s", path);
    }
  }
  auto url = QString::fromStdString(path);
  LOG("Opening file browser for %1$s", url.toStdString());
  QDesktopServices::openUrl(QUrl::fromLocalFile(url));
}

void MainWindow::actionShowBackupFiles()
{
  QString filename = UIUtils::getBackupFileName(this);
  if (filename.size() == 0) return;  // dont proceed when cancelled
  tabManager->actionNew();
  QString errorString;
  QString result = UIUtils::readFileContents(filename, errorString);
  if (result == nullptr) return;
  activeEditor->setText("assert(0);\n" + result);
}

void MainWindow::actionReload()
{
  if (checkEditorModified()) {
    fileChangedOnDisk();                  // force cached autoReloadId to update
    (void)tabManager->refreshDocument();  // ignore errors opening the file
  }
}

void MainWindow::copyViewportTranslation()
{
  const auto vpt = qglview->cam.getVpt();
  const QString txt =
    QString("[ %1, %2, %3 ]").arg(vpt.x(), 0, 'f', 2).arg(vpt.y(), 0, 'f', 2).arg(vpt.z(), 0, 'f', 2);
  QApplication::clipboard()->setText(txt);
}

void MainWindow::copyViewportRotation()
{
  const auto vpr = qglview->cam.getVpr();
  const QString txt =
    QString("[ %1, %2, %3 ]").arg(vpr.x(), 0, 'f', 2).arg(vpr.y(), 0, 'f', 2).arg(vpr.z(), 0, 'f', 2);
  QApplication::clipboard()->setText(txt);
}

void MainWindow::copyViewportDistance()
{
  const QString txt = QString::number(qglview->cam.zoomValue(), 'f', 2);
  QApplication::clipboard()->setText(txt);
}

void MainWindow::copyViewportFov()
{
  const QString txt = QString::number(qglview->cam.fovValue(), 'f', 2);
  QApplication::clipboard()->setText(txt);
}

QList<double> MainWindow::getTranslation() const
{
  QList<double> ret;
  ret.append(qglview->cam.object_trans.x());
  ret.append(qglview->cam.object_trans.y());
  ret.append(qglview->cam.object_trans.z());
  return ret;
}

QList<double> MainWindow::getRotation() const
{
  QList<double> ret;
  ret.append(qglview->cam.object_rot.x());
  ret.append(qglview->cam.object_rot.y());
  ret.append(qglview->cam.object_rot.z());
  return ret;
}

void MainWindow::hideFind()
{
  find_panel->hide();
  activeEditor->findState = TabManager::FIND_HIDDEN;
  editActionFindNext->setEnabled(false);
  editActionFindPrevious->setEnabled(false);
  this->findInputField->setFindCount(
    activeEditor->updateFindIndicators(this->findInputField->text(), false));
  this->processEvents();
}

// Prepare the UI for the find (and replace if requested)
// Among other thing it makes the text field and replacement field visible and well as it configures the
// activeEditor to appropriate search mode.
void MainWindow::showFind(bool doFindAndReplace)
{
  findInputField->setFindCount(activeEditor->updateFindIndicators(findInputField->text()));
  processEvents();

  if (doFindAndReplace) {
    findTypeComboBox->setCurrentIndex(1);
    replaceInputField->show();
    replaceButton->show();
    replaceAllButton->show();
    activeEditor->findState = TabManager::FIND_REPLACE_VISIBLE;
  } else {
    findTypeComboBox->setCurrentIndex(0);
    replaceInputField->hide();
    replaceButton->hide();
    replaceAllButton->hide();
    activeEditor->findState = TabManager::FIND_VISIBLE;
  }

  find_panel->show();
  editActionFindNext->setEnabled(true);
  editActionFindPrevious->setEnabled(true);
  if (!activeEditor->selectedText().isEmpty()) {
    findInputField->setText(activeEditor->selectedText());
  }
  findInputField->setFocus();
  findInputField->selectAll();
}

void MainWindow::actionShowFind() { showFind(false); }

void MainWindow::findString(const QString& textToFind)
{
  this->findInputField->setFindCount(activeEditor->updateFindIndicators(textToFind));
  this->processEvents();
  activeEditor->find(textToFind);
}

void MainWindow::actionShowFindAndReplace() { showFind(true); }

void MainWindow::actionSelectFind(int type)
{
  // If type is one, then we shows the find and replace UI component
  showFind(type == 1);
}

void MainWindow::replace()
{
  activeEditor->replaceSelectedText(this->replaceInputField->text());
  activeEditor->find(this->findInputField->text());
}

void MainWindow::replaceAll()
{
  activeEditor->replaceAll(this->findInputField->text(), this->replaceInputField->text());
}

void MainWindow::convertTabsToSpaces()
{
  const auto text = activeEditor->toPlainText();

  QString converted;

  int cnt = 4;
  for (auto c : text) {
    if (c == '\t') {
      for (; cnt > 0; cnt--) {
        converted.append(' ');
      }
    } else {
      converted.append(c);
    }
    if (cnt <= 0 || c == '\n') {
      cnt = 5;
    }
    cnt--;
  }
  activeEditor->setText(converted);
}

void MainWindow::findNext() { activeEditor->find(this->findInputField->text(), true); }

void MainWindow::findPrev() { activeEditor->find(this->findInputField->text(), true, true); }

void MainWindow::useSelectionForFind() { findInputField->setText(activeEditor->selectedText()); }

void MainWindow::updateFindBuffer(const QString& s)
{
  QApplication::clipboard()->setText(s, QClipboard::FindBuffer);
}

void MainWindow::findBufferChanged()
{
  auto t = QApplication::clipboard()->text(QClipboard::FindBuffer);
  // The convention seems to be to not update the search field if the findbuffer is empty
  if (!t.isEmpty()) {
    findInputField->setText(t);
  }
}

bool MainWindow::event(QEvent *event)
{
  if (event->type() == InputEvent::eventType) {
    auto *inputEvent = dynamic_cast<InputEvent *>(event);
    if (inputEvent) {
      inputEvent->deliver(this);
    }
    event->accept();
    return true;
  }
  return QMainWindow::event(event);
}

bool MainWindow::eventFilter(QObject *obj, QEvent *event)
{
  if (rubberBandManager.isVisible()) {
    if (event->type() == QEvent::KeyRelease) {
      auto keyEvent = static_cast<QKeyEvent *>(event);
      if (keyEvent->key() == Qt::Key_Control) {
        rubberBandManager.hide();
      }
    }
  }

  if (obj == find_panel) {
    if (event->type() == QEvent::KeyPress) {
      auto keyEvent = static_cast<QKeyEvent *>(event);
      if (keyEvent->key() == Qt::Key_Escape) {
        this->hideFind();
        return true;
      }
    }
    return false;
  }

  auto keyEvent = static_cast<QKeyEvent *>(event);
  if (keyEvent != nullptr && keyEvent->key() == Qt::Key_Escape) {
    if (this->qglview->measure_state != MEASURE_IDLE) {
      this->designActionMeasureDistance->setChecked(false);
      this->designActionMeasureAngle->setChecked(false);
      this->designActionFindHandle->setChecked(false);
      this->qglview->handle_mode = false;
      this->activeMeasurement = nullptr;
      meas.stopMeasure();
    }
  }
  return QMainWindow::eventFilter(obj, event);
}

void MainWindow::setRenderVariables(ContextHandle<BuiltinContext>& context)
{
  const RenderVariables r = {
    .preview = this->isPreview,
    .time = this->animateWidget->getAnimTval(),
    .camera = qglview->cam,
  };
  r.applyToContext(context);
}

/*!
   Returns true if the current document is a file on disk and that file has new content.
   Returns false if a file on disk has disappeared or if we haven't yet saved.
 */
bool MainWindow::fileChangedOnDisk()
{
  if (!activeEditor->filepath.isEmpty()) {
    struct stat st;
    memset(&st, 0, sizeof(struct stat));
    const bool valid = (stat(activeEditor->filepath.toLocal8Bit(), &st) == 0);
    // If file isn't there, just return and use current editor text
    if (!valid) return false;

    auto newid = str(boost::format("%x.%x") % st.st_mtime % st.st_size);
    if (newid != activeEditor->autoReloadId) {
      activeEditor->autoReloadId = newid;
      return true;
    }
  }
  return false;
}

/*!
   Returns true if anything was compiled.
 */

#ifdef ENABLE_PYTHON
bool MainWindow::trust_python_file(const std::string& file, const std::string& content)
{
  QSettingsCached settings;
  char setting_key[256];
  if (python_trusted) return true;
  if (Settings::SettingsPython::globalTrustPython.value() == true) return true;

  std::string act_hash, ref_hash;
  snprintf(setting_key, sizeof(setting_key) - 1, "python_hash/%s", file.c_str());
  act_hash = SHA256HashString(content);

  if (file == this->untrusted_edit_document_name) return false;

  if (file == this->trusted_edit_document_name) {
    settings.setValue(setting_key, act_hash.c_str());
    return true;
  }

  if (content.size() <= 1) {  // 1st character already typed
    this->trusted_edit_document_name = file;
    return true;
  }
  /*
    if (content.rfind("from openscad import", 0) == 0) {  // 1st character already typed
      this->trusted_edit_document_name = file;
      return true;
    }
  */

  if (settings.contains(setting_key)) {
    ref_hash = settings.value(setting_key).toString().toStdString();
  }

  if (act_hash == ref_hash) {
    this->trusted_edit_document_name = file;
    return true;
  }

  auto ret = QMessageBox::warning(this, "Application",
                                  _("Python files can potentially contain harmful stuff.\n"
                                    "Do you trust this file ?\n"),
                                  QMessageBox::Yes | QMessageBox::YesAll | QMessageBox::No);
  if (ret == QMessageBox::YesAll) {
    python_trusted = true;
    return true;
  }
  if (ret == QMessageBox::Yes) {
    this->trusted_edit_document_name = file;
    settings.setValue(setting_key, act_hash.c_str());
    return true;
  }

  if (ret == QMessageBox::No) {
    this->untrusted_edit_document_name = file;
    return false;
  }
  return false;
}
#endif  // ifdef ENABLE_PYTHON
void MainWindow::recomputeLanguageActive()
{
  auto fnameba = activeEditor->filepath.toLocal8Bit();
  const char *fname = activeEditor->filepath.isEmpty() ? "" : fnameba;

  int oldLanguage = language;
  language = LANG_SCAD;
  if (fname != NULL) {
#ifdef ENABLE_PYTHON
    if (boost::algorithm::ends_with(fname, ".py")) {
      std::string content = std::string(this->lastCompiledDoc.toUtf8().constData());
      if (trust_python_file(std::string(fname), content)) language = LANG_PYTHON;
      else LOG(message_group::Warning, Location::NONE, "", "Python is not enabled");
    }
#endif
  }

#ifdef ENABLE_PYTHON
  if (oldLanguage != language) {
    emit this->pythonActiveChanged(language == LANG_PYTHON);
  }
#endif
}

std::shared_ptr<SourceFile> MainWindow::parseDocument(EditorInterface *editor)
{
  resetSuppressedMessages();

  auto document = editor->toPlainText();
  auto fulltext = std::string(document.toUtf8().constData()) + "\n\x03\n" + commandline_commands;

<<<<<<< HEAD
  auto fulltext_py = std::string(this->lastCompiledDoc.toUtf8().constData());
  const char *fname = editor->filepath.isEmpty() ? "" : fnameba.constData();
  SourceFile *sourceFile;
  recomputeLanguageActive();
#ifdef ENABLE_PYTHON
  if (language == LANG_PYTHON) {
=======
  const std::string fname = editor->filepath.isEmpty() ? "" : editor->filepath.toStdString();
#ifdef ENABLE_PYTHON
  this->python_active = false;
  if (boost::algorithm::ends_with(fname, ".py")) {
    std::string content = std::string(this->lastCompiledDoc.toUtf8().constData());
    if (Feature::ExperimentalPythonEngine.is_enabled() && trust_python_file(fname, content))
      this->python_active = true;
    else LOG(message_group::Warning, Location::NONE, "", "Python is not enabled");
  }

  if (this->python_active) {
>>>>>>> d40b7928
    auto fulltext_py = std::string(this->lastCompiledDoc.toUtf8().constData());

    const auto& venv = venvBinDirFromSettings();
    const auto& binDir = venv.empty() ? PlatformUtils::applicationPath() : venv;
    initPython(venv, fnameba.constData(), this->animateWidget->getAnimTval());
    this->activeEditor->resetHighlighting();
    this->activeEditor->parameterWidget->setEnabled(false);
    do {
      if (this->rootFile == nullptr) break;
      int pos = -1, pos1;
      while (1) {
        pos1 = fulltext_py.find("add_parameter", pos + 1);
        if (pos1 == -1) break;
        pos = pos1;
      }
      if (pos == -1) break;  // no parameter statements included
      pos = fulltext_py.find("\n", pos);
      if (pos == -1) break;  // no parameter statements included
      std::string par_text = fulltext_py.substr(0, pos);
      //
      // add parameters as annotation in AST
      auto error = evaluatePython(par_text, true);  // run dummy
      this->rootFile->scope->assignments = customizer_parameters;
      CommentParser::collectParameters(fulltext_py, this->rootFile.get(), '#');  // add annotations
      this->activeEditor->parameterWidget->setParameters(this->rootFile.get(),
                                                         "\n");                    // set widgets values
      this->activeEditor->parameterWidget->applyParameters(this->rootFile.get());  // use widget values
      this->activeEditor->parameterWidget->setEnabled(true);
      this->activeEditor->setIndicator(this->rootFile->indicatorData);
    } while (0);

    if (this->rootFile != nullptr) customizer_parameters_finished = this->rootFile->scope->assignments;
    customizer_parameters.clear();
    if (venv.empty()) {
      LOG("Running %1$s without venv.", python_version());
    } else {
      const auto& v = Settings::SettingsPython::pythonVirtualEnv.value();
      LOG("Running %1$s in venv '%2$s'.", python_version(), v);
    }
    auto error = evaluatePython(fulltext_py, false);  // add assignments TODO check
    if (error.size() > 0) LOG(message_group::Error, Location::NONE, "", error.c_str());
    finishPython();
    sourceFile = parse(sourceFile, "", fname, fname, false) ? sourceFile : nullptr;

  } else  // python not enabled
#endif    // ifdef ENABLE_PYTHON
  {

    sourceFile = parse(sourceFile, fulltext, fname, fname, false) ? sourceFile : nullptr;

    editor->resetHighlighting();
    if (sourceFile) {
      // add parameters as annotation in AST
      CommentParser::collectParameters(fulltext, sourceFile, '/');
      editor->parameterWidget->setParameters(sourceFile, fulltext);
      editor->parameterWidget->applyParameters(sourceFile);
      editor->parameterWidget->setEnabled(true);
      editor->setIndicator(sourceFile->indicatorData);
    } else {
      editor->parameterWidget->setEnabled(false);
    }
  }
  return std::shared_ptr<SourceFile>(sourceFile);
}

void MainWindow::parseTopLevelDocument()
{
  resetSuppressedMessages();

  this->lastCompiledDoc = activeEditor->toPlainText();

  activeEditor->resetHighlighting();
  this->rootFile = parseDocument(activeEditor);
  this->parsedFile = this->rootFile;
}

void MainWindow::changeParameterWidget() { parameterDock->setVisible(true); }

void MainWindow::checkAutoReload()
{
  if (!activeEditor->filepath.isEmpty()) {
    actionReloadRenderPreview();
  }
}

void MainWindow::autoReloadSet(bool on)
{
  QSettingsCached settings;
  settings.setValue("design/autoReload", designActionAutoReload->isChecked());
  if (on) {
    autoReloadTimer->start(autoReloadPollingPeriodMS);
  } else {
    autoReloadTimer->stop();
  }
}

bool MainWindow::checkEditorModified()
{
  if (activeEditor->isContentModified()) {
    auto ret = QMessageBox::warning(this, _("Application"),
                                    _("The document has been modified.\n"
                                      "Do you really want to reload the file?"),
                                    QMessageBox::Yes | QMessageBox::No);
    if (ret != QMessageBox::Yes) {
      return false;
    }
  }
  return true;
}

void MainWindow::actionReloadRenderPreview()
{
  if (GuiLocker::isLocked()) return;
  GuiLocker::lock();
  autoReloadTimer->stop();
  setCurrentOutput();

  this->afterCompileSlot = "csgReloadRender";
  this->procevents = true;
  this->isPreview = true;
  compile(true);
}

void MainWindow::csgReloadRender()
{
  if (this->rootNode) compileCSG();
}

void MainWindow::prepareCompile(const char *afterCompileSlot, bool procevents, bool preview)
{
  autoReloadTimer->stop();
  setCurrentOutput();
  LOG(" ");
  LOG("Parsing design (AST generation)...");
  this->processEvents();
  this->afterCompileSlot = afterCompileSlot;
  this->procevents = procevents;
  this->isPreview = preview;
}

void MainWindow::actionRenderPreview()
{
  static bool preview_requested;
  preview_requested = true;

  if (GuiLocker::isLocked()) return;

  GuiLocker::lock();
  preview_requested = false;

  this->designActionMeasureDistance->setEnabled(false);
  this->designActionMeasureAngle->setEnabled(false);
  resetMeasurementsState(false, "Render (not preview) to enable measurements");

  prepareCompile("csgRender", !animateDock->isVisible(), true);
  compile(false, false);

  if (preview_requested) {
    // if the action was called when the gui was locked, we must request it one more time
    // however, it's not possible to call it directly NOR make the loop
    // it must be called from the mainloop
    QTimer::singleShot(0, this, &MainWindow::actionRenderPreview);
    return;
  }
}

void MainWindow::csgRender()
{
  if (this->rootNode) compileCSG();
}

void MainWindow::csgRenderFinished()
{
  // Go to non-CGAL view mode
  if (viewActionThrownTogether->isChecked()) {
    viewModeThrownTogether();
  } else {
#ifdef ENABLE_OPENCSG
    viewModePreview();
#else
    viewModeThrownTogether();
#endif
  }

  if (animateWidget->dumpPictures()) {
    const int steps = animateWidget->nextFrame();
    const QImage img = this->qglview->grabFrame();
    const QString filename = QString("frame%1.png").arg(steps, 5, 10, QChar('0'));
    img.save(filename, "PNG");
  }

  compileEnded();
}

void MainWindow::sendToExternalTool(ExternalToolInterface& externalToolService)
{
  const QFileInfo activeFile(activeEditor->filepath);
  QString activeFileName = activeFile.fileName();
  if (activeFileName.isEmpty()) activeFileName = "Untitled.scad";
  // TODO: Replace suffix to match exported file format?

  activeFileName = activeFileName +
                   QString::fromStdString("." + fileformat::toSuffix(externalToolService.fileFormat()));

  const bool export_status =
    externalToolService.exportTemporaryFile(rootGeom, activeFileName, &qglview->cam);
  if (!export_status) {
    return;
  }

  this->progresswidget = new ProgressWidget(this);
  connect(this->progresswidget, &ProgressWidget::requestShow, this, &MainWindow::showProgress);

  const bool process_status = externalToolService.process(
    activeFileName.toStdString(), [this](double permille) { return network_progress_func(permille); });
  updateStatusBar(nullptr);
  if (!process_status) {
    return;
  }

  const auto url = externalToolService.getURL();
  if (!url.empty()) {
    QDesktopServices::openUrl(QUrl{QString::fromStdString(url)});
  }
}

void MainWindow::action3DPrint()
{
  if (GuiLocker::isLocked()) return;
  const GuiLocker lock;

  setCurrentOutput();

  // Make sure we can export:
  const unsigned int dim = 3;
  if (!canExport(dim)) return;

  PrintInitDialog printInitDialog;
  const auto status = printInitDialog.exec();

  if (status == QDialog::Accepted) {
    const print_service_t serviceType = printInitDialog.getServiceType();
    const QString serviceName = printInitDialog.getServiceName();
    const FileFormat fileFormat = printInitDialog.getFileFormat();

    LOG("Selected File format: %1$s", fileformat::info(fileFormat).description);

    GlobalPreferences::inst()->updateGUI();
    const auto externalToolService = createExternalToolService(serviceType, serviceName, fileFormat);
    if (!externalToolService) {
      LOG("Error: Unable to create service: %1$d %2$s %3$d", static_cast<int>(serviceType),
          serviceName.toStdString(), static_cast<int>(fileFormat));
      return;
    }
    sendToExternalTool(*externalToolService);
  }
}

void MainWindow::actionRender()
{
  if (GuiLocker::isLocked()) return;
  GuiLocker::lock();

  prepareCompile("cgalRender", true, false);
  compile(false);
}

void MainWindow::cgalRender()
{
  if (!this->rootFile || !this->rootNode) {
    compileEnded();
    return;
  }

  this->qglview->setRenderer(nullptr);
  this->geomRenderer = nullptr;
  rootGeom.reset();

  LOG("Rendering Polygon Mesh using %1$s...",
      renderBackend3DToString(RenderSettings::inst()->backend3D).c_str());

  this->progresswidget = new ProgressWidget(this);
  connect(this->progresswidget, &ProgressWidget::requestShow, this, &MainWindow::showProgress);

  if (!isClosing) progress_report_prep(this->rootNode, report_func, this);
  else return;

  this->cgalworker->start(this->tree);
}

void MainWindow::actionRenderDone(const std::shared_ptr<const Geometry>& root_geom)
{
#ifdef ENABLE_PYTHON
  python_lock();
#endif
  progress_report_fin();
  if (root_geom) {
    std::vector<std::string> options;
    if (Settings::Settings::summaryCamera.value()) {
      options.emplace_back(RenderStatistic::CAMERA);
    }
    if (Settings::Settings::summaryArea.value()) {
      options.emplace_back(RenderStatistic::AREA);
    }
    if (Settings::Settings::summaryBoundingBox.value()) {
      options.emplace_back(RenderStatistic::BOUNDING_BOX);
    }
    renderStatistic.printAll(root_geom, qglview->cam, options);
    LOG("Rendering finished.");

    this->rootGeom = root_geom;
    // Choose PolySetRenderer for PolySet and Polygon2d, and for Manifold since we
    // know that all geometries are convertible to PolySet.
    if (RenderSettings::inst()->backend3D == RenderBackend3D::ManifoldBackend ||
        std::dynamic_pointer_cast<const PolySet>(this->rootGeom) ||
        std::dynamic_pointer_cast<const Polygon2d>(this->rootGeom)) {
      this->geomRenderer = std::make_shared<PolySetRenderer>(this->rootGeom);
    } else {
      this->geomRenderer = std::make_shared<CGALRenderer>(this->rootGeom);
    }

    // Go to CGAL view mode
    viewModeRender();
    resetMeasurementsState(true, "Click to start measuring");
    this->designActionMeasureDistance->setEnabled(true);
    this->designActionMeasureAngle->setEnabled(true);
  } else {
    resetMeasurementsState(false, "No top level geometry; render something to enable measurements");
    LOG(message_group::UI_Warning, "No top level geometry to render");
  }

  updateStatusBar(nullptr);

  const bool renderSoundEnabled =
    GlobalPreferences::inst()->getValue("advanced/enableSoundNotification").toBool();
  const uint soundThreshold =
    GlobalPreferences::inst()->getValue("advanced/timeThresholdOnRenderCompleteSound").toUInt();
  if (renderSoundEnabled && soundThreshold <= renderStatistic.ms().count() / 1000) {
    renderCompleteSoundEffect->play();
  }

  renderedEditor = activeEditor;
  activeEditor->contentsRendered = true;
  this->qglview->shown_obj = nullptr;
  compileEnded();
}

void MainWindow::handleMeasurementClicked(QAction *clickedAction)
{
  // If we're unchecking, just stop.
  if (activeMeasurement == clickedAction) {
    resetMeasurementsState(true, "Click to start measuring");
    return;
  }
  resetMeasurementsState(true, "Click to start measuring");
  clickedAction->setToolTip("Click to cancel measurement");
  clickedAction->setChecked(true);
  activeMeasurement = clickedAction;

  if (clickedAction == designActionMeasureDistance) {
    meas.startMeasureDistance();
  }
  if (clickedAction == designActionMeasureAngle) {
    meas.startMeasureAngle();
  }
  if (clickedAction == designActionFindHandle) {
    meas.startFindHandle();
  }
}

void MainWindow::leftClick(QPoint mouse)
{
  std::vector<QString> strs = meas.statemachine(mouse);
  QMenu resultmenu(this);
  // Ensures we clean the display regardless of how menu gets closed.
  connect(&resultmenu, &QMenu::aboutToHide, this, &MainWindow::measureFinished);

  // Can eventually be replaced with C++20 std::views::reverse
  for (const auto& str : strs) {
    this->qglview->measure_state = MEASURE_DIRTY;
    if (str.startsWith("I:")) {
      this->activeEditor->insert(QString(str.toStdString().c_str() + 2));
      this->qglview->selected_obj.clear();
      this->qglview->shown_obj = nullptr;
      this->qglview->update();
      this->qglview->measure_state = MEASURE_IDLE;
      this->qglview->handle_mode = false;
      return;
    }
    // Ensures we clean the display regardless of how menu gets closed.
    auto action = resultmenu.addAction(str);
    connect(action, &QAction::triggered, this, [str]() { QApplication::clipboard()->setText(str); });
  }
  if (strs.size() > 0) {
    resultmenu.addAction("Click any above to copy its text to the clipboard");
    resultmenu.exec(qglview->mapToGlobal(mouse));
    resetMeasurementsState(true, "Click to start measuring");
  }
}

/**
 * Call the mouseselection to determine the id of the clicked-on object.
 * Use the generated ID and try to find it within the list of products
 * And finally move the cursor to the beginning of the selected object in the editor
 */
void MainWindow::rightClick(QPoint position)
{
  // selecting without a renderer?!
  if (!this->qglview->renderer) {
    return;
  }
  // Nothing to select
  if (!this->rootProduct) {
    return;
  }

  // Select the object at mouse coordinates
  const int index = this->qglview->pickObject(position);
  std::deque<std::shared_ptr<const AbstractNode>> path;
  const std::shared_ptr<const AbstractNode> result = this->rootNode->getNodeByID(index, path);

  if (result) {
    // Create context menu with the backtrace
    QMenu tracemenu(this);
    std::stringstream ss;
    for (auto& step : path) {
      // Skip certain node types
      if (step->name() == "root") {
        continue;
      }
      auto location = step->modinst->location();
      ss.str("");

      // Remove the "module" prefix if any as it induce confusion between the module declaration and
      // instanciation
      const int first_position = (step->verbose_name().find("module") == std::string::npos) ? 0 : 7;
      std::string name = step->verbose_name().substr(first_position);

      // It happens that the verbose_name is empty (eg: in for loops), when this happens instead of
      // letting empty entry in the menu we prefer using the name in the modinstanciation.
      if (step->verbose_name().empty()) name = step->modinst->name();

      // Check if the path is contained in a library (using parsersettings.h)
      const fs::path libpath = get_library_for_path(location.filePath());
      if (!libpath.empty()) {
        // Display the library (without making the window too wide!)
        ss << name << " (library " << location.fileName().substr(libpath.string().length() + 1) << ":"
           << location.firstLine() << ")";
      } else if (renderedEditor->filepath.toStdString() == location.fileName()) {
        // removes the "module" prefix if any as it makes it not clear if it is module declaration or
        // call.
        ss << name << " (" << location.filePath().filename().string() << ":" << location.firstLine()
           << ")";
      } else {
        auto relative_filename =
          fs_uncomplete(location.filePath(),
                        fs::path(renderedEditor->filepath.toStdString()).parent_path())
            .generic_string();

        // Set the displayed name relative to the active editor window
        ss << name << " (" << relative_filename << ":" << location.firstLine() << ")";
      }
      // Prepare the action to be sent
      auto action = tracemenu.addAction(QString::fromStdString(ss.str()));
      if (editorDock->isVisible()) {
        action->setProperty("file", QString::fromStdString(location.fileName()));
        action->setProperty("line", location.firstLine());
        action->setProperty("column", location.firstColumn());

        connect(action, SIGNAL(triggered()), this, SLOT(measureFinished()));
      }
    }

    // Before starting we need to lock the GUI to avoid interferance with reload/update
    // triggered by other part of the application (eg: changing the renderedEditor)
    GuiLocker::lock();

    // Execute this lambda function when the selection menu is closing.
    connect(&tracemenu, &QMenu::aboutToHide, [this]() {
      // remove the visual hints in the editor
      renderedEditor->clearAllSelectionIndicators();
      // unlock the GUI so the other part of the interface can now be updated.
      // (eg: changing the renderedEditor)
      GuiLocker::unlock();
    });
    tracemenu.exec(this->qglview->mapToGlobal(position));
  } else {
    clearAllSelectionIndicators();
  }
}

void MainWindow::measureFinished()
{
  this->qglview->handle_mode = false;
  auto didSomething = meas.stopMeasure();
  if (didSomething) resetMeasurementsState(true, "Click to start measuring");
}

void MainWindow::clearAllSelectionIndicators() { this->activeEditor->clearAllSelectionIndicators(); }

void MainWindow::setSelectionIndicatorStatus(EditorInterface *editor, int nodeIndex,
                                             EditorSelectionIndicatorStatus status)
{
  std::deque<std::shared_ptr<const AbstractNode>> stack;
  this->rootNode->getNodeByID(nodeIndex, stack);

  int level = 1;

  // first we flags all the nodes in the stack of the provided index
  // ends at size - 1 because we are not doing anything for the root node.
  // starts at 1 because we will process this one after later
  for (size_t i = 1; i < stack.size() - 1; i++) {
    const auto& node = stack[i];

    auto& location = node->modinst->location();
    if (location.filePath().compare(editor->filepath.toStdString()) != 0) {
      level++;
      continue;
    }

    if (node->verbose_name().rfind("module", 0) == 0 || node->modinst->name() == "children") {
      editor->setSelectionIndicatorStatus(status, level, location.firstLine() - 1,
                                          location.firstColumn() - 1, location.lastLine() - 1,
                                          location.lastColumn() - 1);
      level++;
    }
  }

  auto& node = stack[0];
  auto location = node->modinst->location();
  auto line = location.firstLine();
  auto column = location.firstColumn();
  auto lastLine = location.lastLine();
  auto lastColumn = location.lastColumn();

  // Update the location returned by location to cover the whole section.
  node->getCodeLocation(0, 0, &line, &column, &lastLine, &lastColumn, 0);

  editor->setSelectionIndicatorStatus(status, 0, line - 1, column - 1, lastLine - 1, lastColumn - 1);
}

void MainWindow::setSelection(int index)
{
  assert(renderedEditor != nullptr);
  if (currentlySelectedObject == index) return;

  std::deque<std::shared_ptr<const AbstractNode>> path;
  const std::shared_ptr<const AbstractNode> selected_node = rootNode->getNodeByID(index, path);

  if (!selected_node) return;

  currentlySelectedObject = index;

  auto location = selected_node->modinst->location();
  auto file = location.fileName();
  auto line = location.firstLine();
  auto column = location.firstColumn();

  // Unsaved files do have the pwd as current path, therefore we will not open a new
  // tab on click
  if (!fs::is_directory(fs::path(file))) {
    tabManager->open(QString::fromStdString(file));
  }

  // removes all previsly configure selection indicators.
  renderedEditor->clearAllSelectionIndicators();
  renderedEditor->show();

  std::vector<std::shared_ptr<const AbstractNode>> nodesSameModule{};
  rootNode->findNodesWithSameMod(selected_node, nodesSameModule);

  // highlight in the text editor all the text fragment of the hierarchy of object with same mode.
  for (const auto& element : nodesSameModule) {
    if (element->index() != currentlySelectedObject) {
      setSelectionIndicatorStatus(renderedEditor, element->index(),
                                  EditorSelectionIndicatorStatus::IMPACTED);
    }
  }

  // highlight in the text editor only the fragment correponding to the selected stack.
  // this step must be done after all the impacted element have been marked.
  setSelectionIndicatorStatus(renderedEditor, currentlySelectedObject,
                              EditorSelectionIndicatorStatus::SELECTED);

  renderedEditor->setCursorPosition(line - 1, column - 1);
}

/**
 * Expects the sender to have properties "id" defined
 */
void MainWindow::onHoveredObjectInSelectionMenu()
{
  assert(renderedEditor != nullptr);
  auto *action = qobject_cast<QAction *>(sender());
  if (!action || !action->property("id").isValid()) {
    return;
  }

  setSelection(action->property("id").toInt());
}

void MainWindow::setLastFocus(QWidget *widget) { this->lastFocus = widget; }

/**
 * Switch version label and progress widget. When switching to the progress
 * widget, the new instance is passed by the caller.
 * In case of resetting back to the version label, nullptr will be passed and
 * multiple calls can happen. So this method must guard against adding the
 * version label multiple times.
 *
 * @param progressWidget a pointer to the progress widget to show or nullptr in
 * case the display should switch back to the version label.
 */
void MainWindow::updateStatusBar(ProgressWidget *progressWidget)
{
  auto sb = this->statusBar();
  if (progressWidget == nullptr) {
    if (this->progresswidget != nullptr) {
      sb->removeWidget(this->progresswidget);
      delete this->progresswidget;
      this->progresswidget = nullptr;
    }
    if (versionLabel == nullptr) {
      versionLabel = new QLabel("PythonSCAD " + QString::fromStdString(openscad_displayversionnumber));
      sb->addPermanentWidget(this->versionLabel);
    }
  } else {
    if (this->versionLabel != nullptr) {
      sb->removeWidget(this->versionLabel);
      delete this->versionLabel;
      this->versionLabel = nullptr;
    }
    sb->addPermanentWidget(progressWidget);
  }
}

void MainWindow::exceptionCleanup()
{
  LOG("Execution aborted");
  LOG(" ");
  GuiLocker::unlock();
  if (designActionAutoReload->isChecked()) autoReloadTimer->start();
}

void MainWindow::UnknownExceptionCleanup(std::string msg)
{
  setCurrentOutput();  // we need to show this error
  if (msg.size() == 0) {
    LOG(message_group::Error, "Compilation aborted by unknown exception");
  } else {
    LOG(message_group::Error, "Compilation aborted by exception: %1$s", msg);
  }
  LOG(" ");
  GuiLocker::unlock();
  if (designActionAutoReload->isChecked()) autoReloadTimer->start();
}

void MainWindow::showTextInWindow(const QString& type, const QString& content)
{
  auto e = new QTextEdit(this);
  e->setAttribute(Qt::WA_DeleteOnClose);
  e->setWindowFlags(Qt::Window);
  e->setTabStopDistance(tabStopWidth);
  e->setWindowTitle(type + " Dump");
  if (content.isEmpty()) e->setPlainText("No " + type + " to dump. Please try compiling first...");
  else e->setPlainText(content);

  e->setReadOnly(true);
  e->resize(600, 400);
  e->show();
}

void MainWindow::actionDisplayAST()
{
  setCurrentOutput();
  QString text = (rootFile) ? QString::fromStdString(rootFile->dump("")) : "";
  showTextInWindow("AST", text);
  clearCurrentOutput();
}

void MainWindow::actionDisplayPython()
{
  setCurrentOutput();
  auto e = new QTextEdit(this);
  e->setAttribute(Qt::WA_DeleteOnClose);
  e->setWindowFlags(Qt::Window);
  e->setTabStopDistance(tabStopWidth);
  e->setWindowTitle("Python Dump");
  e->setReadOnly(true);
  if (rootFile) {
    e->setPlainText(QString::fromStdString(rootFile->dump_python("")));
  } else {
    e->setPlainText("No Python to dump. Please try compiling first...");
  }
  e->resize(600, 400);
  e->show();
  clearCurrentOutput();
}

void MainWindow::actionDisplayCSGTree()
{
  setCurrentOutput();
  QString text = (rootNode) ? QString::fromStdString(tree.getString(*rootNode, "  ")) : "";
  showTextInWindow("CSG", text);
  clearCurrentOutput();
}

void MainWindow::actionDisplayCSGProducts()
{
  setCurrentOutput();
  // a small lambda to avoid code duplication
  auto constexpr dump = [](auto node) { return QString::fromStdString(node ? node->dump() : "N/A"); };
  auto text =
    QString(
      "\nCSG before normalization:\n%1\n\n\nCSG after normalization:\n%2\n\n\nCSG rendering "
      "chain:\n%3\n\n\nHighlights CSG rendering chain:\n%4\n\n\nBackground CSG rendering chain:\n%5\n")
      .arg(dump(csgRoot), dump(normalizedRoot), dump(rootProduct), dump(highlightsProducts),
           dump(backgroundProducts));
  showTextInWindow("CSG Products Dump", text);
  clearCurrentOutput();
}

void html_encode(std::string& data)
{
  std::string buffer;
  buffer.reserve(data.size());
  for (size_t pos = 0; pos != data.size(); ++pos) {
    switch (data[pos]) {
    case '\"': buffer.append("%22"); break;
    case '<':  buffer.append("%3C"); break;
    case '+':  buffer.append("%2b"); break;
    case '>':  buffer.append("%3e"); break;
    case ' ':  buffer.append("%20"); break;
    case '&':  buffer.append("%26"); break;
    case '\'': buffer.append("%27"); break;
    case '%':  buffer.append("%%"); break;
    default:   buffer.append(&data[pos], 1); break;
    }
  }
  data.swap(buffer);
}

ShareDesignDialog *shareDesignDialog;
void MainWindow::actionShareDesignPublish()
{
  QMessageBox::StandardButton disclaimer;
  disclaimer = QMessageBox::question(this, "Disclaimer",
                                     "By Clicking Yes, you accept that:\n\
\n\
1) Your design will be public on pythonscad.org\n\
2) it's on good purpose and not offending to anybody\n\
3) you keep the copyright by your name \n\
4) you accept that anybody can use it\n\
5) no commerical use/adverisement\n\
6) inapropriate content will be deleted without prior  notice\n\
\n\
\nProceed?",
                                     QMessageBox::Yes | QMessageBox::No);
  if (disclaimer != QMessageBox::Yes) {
    shareDesignDialog->close();
    return;
  }
  int success = 0;
  CURL *curl;
  CURLcode res;
  auto design = shareDesignDialog->getDesignName();
  auto author = shareDesignDialog->getAuthorName();
  std::string code = std::string(this->lastCompiledDoc.toUtf8().constData());
  html_encode(design);
  html_encode(author);
  html_encode(code);
  std::string poststring = "author=" + author + "&design=" + design + "&code=" + code;

  curl = curl_easy_init();
  if (curl) {
    curl_easy_setopt(curl, CURLOPT_URL, "https://pythonscad.org/share_design.php");
    //    curl_easy_setopt(curl, CURLOPT_POSTFIELDSIZE, poststring.size());
    curl_easy_setopt(curl, CURLOPT_POSTFIELDS, poststring.c_str());
    curl_easy_setopt(curl, CURLOPT_FORBID_REUSE, 1L);
    //    curl_easy_setopt(curl, CURLOPT_VERBOSE, 1L);

    res = curl_easy_perform(curl);
    /* Check for errors */
    if (res != CURLE_OK) {
      fprintf(stderr, "curl_easy_perform() failed: %s\n", curl_easy_strerror(res));
    } else success = 1;

    /* always cleanup */
    curl_easy_cleanup(curl);
  }
  shareDesignDialog->close();
  if (success) QMessageBox::information(this, "Share Design", "Design successfully submitted");
  //  else QMessageBox::information(this,"Share Design","Error during submission");
}

void MainWindow::actionShareDesign()
{
  shareDesignDialog = new ShareDesignDialog();
  connect(shareDesignDialog->publishButton, SIGNAL(clicked()), this, SLOT(actionShareDesignPublish()));

  if (shareDesignDialog->exec() == QDialog::Rejected) {
    return;
  };
}

LoadShareDesignDialog *loadShareDesignDialog;
std::string actionLoadSharedDesignData;

size_t actionLoadSharedDesignDataFunc(void *ptr, size_t size, size_t nmemb, struct string *s)
{
  actionLoadSharedDesignData += std::string((char *)ptr, size * nmemb);
  return size * nmemb;
}

std::vector<std::vector<std::string>> loadShareDesignDatabase;

void MainWindow::actionLoadShareDesignSelect()
{
  CURL *curl;
  CURLcode res;
  int success = 0;
  int selected = loadShareDesignDialog->list_design->currentRow();
  if (selected < 0 || selected >= loadShareDesignDatabase.size()) return;
  std::string url = "https://pythonscad.org/shared_designs/" + loadShareDesignDatabase[selected][2];
  curl = curl_easy_init();
  if (curl) {
    curl_easy_setopt(curl, CURLOPT_URL, url.c_str());
    curl_easy_setopt(curl, CURLOPT_FORBID_REUSE, 1L);
    curl_easy_setopt(curl, CURLOPT_WRITEFUNCTION, actionLoadSharedDesignDataFunc);

    actionLoadSharedDesignData = "";
    res = curl_easy_perform(curl);
    /* Check for errors */
    if (res != CURLE_OK) {
      fprintf(stderr, "curl_easy_perform() failed: %s\n", curl_easy_strerror(res));
    } else success = 1;

    /* always cleanup */
    curl_easy_cleanup(curl);
  }
  this->activeEditor->setPlainText(QString(actionLoadSharedDesignData.c_str()));

  loadShareDesignDialog->close();
}

void MainWindow::actionLoadShareDesign()
{
  CURL *curl;
  CURLcode res;
  int success = 0;
  curl = curl_easy_init();
  if (curl) {
    curl_easy_setopt(curl, CURLOPT_URL, "https://pythonscad.org/list_design.php");
    curl_easy_setopt(curl, CURLOPT_FORBID_REUSE, 1L);
    curl_easy_setopt(curl, CURLOPT_WRITEFUNCTION, actionLoadSharedDesignDataFunc);

    actionLoadSharedDesignData = "";
    res = curl_easy_perform(curl);
    /* Check for errors */
    if (res != CURLE_OK) {
      fprintf(stderr, "curl_easy_perform() failed: %s\n", curl_easy_strerror(res));
    } else success = 1;

    /* always cleanup */
    curl_easy_cleanup(curl);
  }

  loadShareDesignDialog = new LoadShareDesignDialog();
  // now json_decode
  std::string word;
  std::vector<std::string> words;
  loadShareDesignDatabase.clear();
  int in_string = 0;
  int level = 0;
  for (int i = 0; i < actionLoadSharedDesignData.size(); i++) {
    switch (actionLoadSharedDesignData[i]) {
    case '[': level++; break;
    case ']':
      if (level == 2) {
        loadShareDesignDatabase.push_back(words);
        if (words.size() > 0) loadShareDesignDialog->list_design->addItem(QString(words[0].c_str()));

        words.clear();
      }
      level--;
      break;
    case '\'':
      if (in_string) {
        words.push_back(word);
        word = "";
      }
      in_string = 1 - in_string;
      break;
    default:
      if (in_string) word += actionLoadSharedDesignData[i];
      break;
    }
  }
  connect(loadShareDesignDialog->selectButton, SIGNAL(clicked()), this,
          SLOT(actionLoadShareDesignSelect()));
  if (loadShareDesignDialog->exec() == QDialog::Rejected) {
    return;
  };
}

void MainWindow::actionCheckValidity()
{
  if (GuiLocker::isLocked()) return;
  const GuiLocker lock;
  setCurrentOutput();

  if (!rootGeom) {
    LOG("Nothing to validate! Try building first (press F6).");
    clearCurrentOutput();
    return;
  }

  if (rootGeom->getDimension() != 3) {
    LOG("Current top level object is not a 3D object.");
    clearCurrentOutput();
    return;
  }

  bool valid = true;
#ifdef ENABLE_CGAL
  if (auto N = std::dynamic_pointer_cast<const CGALNefGeometry>(rootGeom)) {
    valid = N->p3 ? const_cast<CGAL_Nef_polyhedron3&>(*N->p3).is_valid() : false;
  } else
#endif
#ifdef ENABLE_MANIFOLD
    if (auto mani = std::dynamic_pointer_cast<const ManifoldGeometry>(rootGeom)) {
    valid = mani->isValid();
  }
#endif
  LOG("Valid:      %1$6s", (valid ? "yes" : "no"));
  clearCurrentOutput();
}

// Returns if we can export (true) or not(false) (bool)
// Separated into it's own function for re-use.
bool MainWindow::canExport(unsigned int dim)
{
  if (!rootGeom) {
    LOG(message_group::Error, "Nothing to export! Try rendering first (press F6)");
    clearCurrentOutput();
    return false;
  }

  // editor has changed since last render
  if (!activeEditor->contentsRendered) {
    auto ret = QMessageBox::warning(this, "Application",
                                    "The current tab has been modified since its last render (F6).\n"
                                    "Do you really want to export the previous content?",
                                    QMessageBox::Yes | QMessageBox::No);
    if (ret != QMessageBox::Yes) {
      return false;
    }
  }

  // other tab contents most recently rendered
  if (renderedEditor != activeEditor) {
    auto ret = QMessageBox::warning(this, "Application",
                                    "The rendered data is of different tab.\n"
                                    "Do you really want to export the another tab's content?",
                                    QMessageBox::Yes | QMessageBox::No);
    if (ret != QMessageBox::Yes) {
      return false;
    }
  }

  if (this->rootGeom->getDimension() != dim && dim != 0) {
    LOG(message_group::UI_Error, "Current top level object is not a %1$dD object.", dim);
    clearCurrentOutput();
    return false;
  }

  if (rootGeom->isEmpty()) {
    LOG(message_group::UI_Error, "Current top level object is empty.");
    clearCurrentOutput();
    return false;
  }

#ifdef ENABLE_CGAL
  auto N = dynamic_cast<const CGALNefGeometry *>(rootGeom.get());
  if (N && !N->p3->is_simple()) {
    LOG(message_group::UI_Warning,
        "Object may not be a valid 2-manifold and may need repair! See "
        "https://en.wikibooks.org/wiki/OpenSCAD_User_Manual/STL_Import_and_Export");
  }
#endif
#ifdef ENABLE_MANIFOLD
  auto manifold = dynamic_cast<const ManifoldGeometry *>(rootGeom.get());
  if (manifold && !manifold->isValid()) {
    LOG(message_group::UI_Warning,
        "Object may not be a valid manifold and may need repair! "
        "Error message: %1$s. See "
        "https://en.wikibooks.org/wiki/OpenSCAD_User_Manual/STL_Import_and_Export",
        ManifoldUtils::statusToString(manifold->getManifold().Status()));
  }
#endif

  return true;
}

void MainWindow::actionExport(unsigned int dim, ExportInfo& exportInfo)
{
  const auto type_name = QString::fromStdString(exportInfo.info.description);
  const auto suffix = QString::fromStdString(exportInfo.info.suffix);

  // Setting filename skips the file selection dialog and uses the path provided instead.
  if (GuiLocker::isLocked()) return;
  const GuiLocker lock;

  setCurrentOutput();

  // Return if something is wrong and we can't export.
  if (!canExport(dim)) return;

  auto title = QString(_("Export %1 File")).arg(type_name);
  auto filter = QString(_("%1 Files (*%2)")).arg(type_name, suffix);
  auto exportFilename = QFileDialog::getSaveFileName(this, title, exportPath(suffix), filter);
  if (exportFilename.isEmpty()) {
    clearCurrentOutput();
    return;
  }
  this->exportPaths[suffix] = exportFilename;

  const bool exportResult = exportFileByName(rootGeom, exportFilename.toStdString(), exportInfo);

  if (exportResult) fileExportedMessage(type_name, exportFilename);
  clearCurrentOutput();
}

void MainWindow::actionExportFileFormat(int fmt)
{
  const auto format = static_cast<FileFormat>(fmt);
  const FileFormatInfo& info = fileformat::info(format);

  ExportInfo exportInfo =
    createExportInfo(format, info, activeEditor->filepath.toStdString(), &qglview->cam, {});

  switch (format) {
  case FileFormat::PDF: {
    ExportPdfDialog exportPdfDialog;
    if (exportPdfDialog.exec() == QDialog::Rejected) {
      return;
    }

    exportInfo.optionsPdf = exportPdfDialog.getOptions();
    actionExport(2, exportInfo);
  } break;
  case FileFormat::_3MF: {
    Export3mfDialog export3mfDialog;
    if (export3mfDialog.exec() == QDialog::Rejected) {
      return;
    }

    exportInfo.options3mf = export3mfDialog.getOptions();
    actionExport(3, exportInfo);
  } break;
  case FileFormat::CSG: {
    setCurrentOutput();

    if (!this->rootNode) {
      LOG(message_group::Error, "Nothing to export. Please try compiling first.");
      clearCurrentOutput();
      return;
    }
    const QString suffix = "csg";
    auto csg_filename = QFileDialog::getSaveFileName(this, _("Export CSG File"), exportPath(suffix),
                                                     _("CSG Files (*.csg)"));

    if (csg_filename.isEmpty()) {
      clearCurrentOutput();
      return;
    }

    std::ofstream fstream(std::filesystem::u8path(csg_filename.toStdString()));
    if (!fstream.is_open()) {
      LOG("Can't open file \"%1$s\" for export", csg_filename.toStdString());
    } else {
      fstream << this->tree.getString(*this->rootNode, "\t") << "\n";
      fstream.close();
      fileExportedMessage("CSG", csg_filename);
      this->exportPaths[suffix] = csg_filename;
    }

    clearCurrentOutput();
  } break;
  case FileFormat::PNG: {
    // Grab first to make sure dialog box isn't part of the grabbed image
    qglview->grabFrame();
    const QString suffix = "png";
    auto img_filename =
      QFileDialog::getSaveFileName(this, _("Export Image"), exportPath(suffix), _("PNG Files (*.png)"));
    if (!img_filename.isEmpty()) {
      const bool saveResult = qglview->save(img_filename.toStdString().c_str());
      if (saveResult) {
        this->exportPaths[suffix] = img_filename;
        setCurrentOutput();
        fileExportedMessage("PNG", img_filename);
        clearCurrentOutput();
      } else {
        LOG("Can't open file \"%1$s\" for export image", img_filename.toStdString());
      }
    }
  } break;
  case FileFormat::SVG: {
    ExportSvgDialog exportSvgDialog;
    if (exportSvgDialog.exec() == QDialog::Rejected) {
      return;
    }
    exportInfo.optionsSvg = std::make_shared<ExportSvgOptions>(exportSvgDialog.getOptions());
    actionExport(2, exportInfo);
  } break;
  default: actionExport(fileformat::is3D(format) ? 3 : fileformat::is2D(format) ? 2 : 0, exportInfo);
  }
}

void MainWindow::copyText()
{
  auto *c = dynamic_cast<Console *>(lastFocus);
  if (c) {
    c->copy();
  } else {
    tabManager->copy();
  }
}

void MainWindow::actionCopyViewport()
{
  const auto& image = qglview->grabFrame();
  auto clipboard = QApplication::clipboard();
  clipboard->setImage(image);
}

void MainWindow::actionFlushCaches()
{
  GeometryCache::instance()->clear();
  CGALCache::instance()->clear();
  dxf_dim_cache.clear();
  dxf_cross_cache.clear();
  SourceFileCache::instance()->clear();

  setCurrentOutput();
  LOG("Caches Flushed");
}

void MainWindow::viewModeActionsUncheck()
{
  viewActionPreview->setChecked(false);
  viewActionThrownTogether->setChecked(false);
}

#ifdef ENABLE_OPENCSG

void MainWindow::viewModeRender()
{
  viewActionThrownTogether->setEnabled(false);
  viewActionPreview->setEnabled(false);
  this->qglview->setRenderer(this->geomRenderer);
  this->qglview->updateColorScheme();
  this->qglview->update();
}

/*!
   Go to the OpenCSG view mode.
   Falls back to thrown together mode if OpenCSG is not available
 */
void MainWindow::viewModePreview()
{
  viewActionThrownTogether->setEnabled(true);
  viewActionPreview->setEnabled(this->qglview->hasOpenCSGSupport());
  if (this->qglview->hasOpenCSGSupport()) {
    viewActionPreview->setChecked(true);
    viewActionThrownTogether->setChecked(false);
    this->qglview->setRenderer(this->previewRenderer ? this->previewRenderer
                                                     : this->thrownTogetherRenderer);
    this->qglview->updateColorScheme();
    this->qglview->update();
  } else {
    viewModeThrownTogether();
  }
}

#endif /* ENABLE_OPENCSG */

void MainWindow::viewModeThrownTogether()
{
  viewActionThrownTogether->setEnabled(true);
  viewActionPreview->setEnabled(this->qglview->hasOpenCSGSupport());
  viewActionThrownTogether->setChecked(true);
  viewActionPreview->setChecked(false);
  this->qglview->setRenderer(this->thrownTogetherRenderer);
  this->qglview->updateColorScheme();
  this->qglview->update();
}

void MainWindow::viewModeShowEdges()
{
  QSettingsCached settings;
  settings.setValue("view/showEdges", viewActionShowEdges->isChecked());
  this->qglview->setShowEdges(viewActionShowEdges->isChecked());
  this->qglview->update();
}

void MainWindow::viewModeShowAxes()
{
  const bool showaxes = viewActionShowAxes->isChecked();
  QSettingsCached settings;
  settings.setValue("view/showAxes", showaxes);
  this->viewActionShowScaleProportional->setEnabled(showaxes);
  this->qglview->setShowAxes(showaxes);
  this->qglview->update();
}

void MainWindow::viewModeShowCrosshairs()
{
  QSettingsCached settings;
  settings.setValue("view/showCrosshairs", viewActionShowCrosshairs->isChecked());
  this->qglview->setShowCrosshairs(viewActionShowCrosshairs->isChecked());
  this->qglview->update();
}

void MainWindow::viewModeShowScaleProportional()
{
  QSettingsCached settings;
  settings.setValue("view/showScaleProportional", viewActionShowScaleProportional->isChecked());
  this->qglview->setShowScaleProportional(viewActionShowScaleProportional->isChecked());
  this->qglview->update();
}

bool MainWindow::isEmpty() { return activeEditor->toPlainText().isEmpty(); }

void MainWindow::editorContentChanged()
{
  // this slot is called when the content of the active editor changed.
  // it rely on the activeEditor member to pick the new data.

  auto current_doc = activeEditor->toPlainText();
  if (current_doc != lastCompiledDoc) {
    animateWidget->editorContentChanged();

    // removes the live selection feedbacks in both the 3d view and editor.
    clearAllSelectionIndicators();
  }
}

void MainWindow::viewAngleTop()
{
  qglview->cam.object_rot << 90, 0, 0;
  qglview->cam.object_trans << 0, 0, 0;
  this->qglview->update();
}

void MainWindow::viewAngleBottom()
{
  qglview->cam.object_rot << 270, 0, 0;
  qglview->cam.object_trans << 0, 0, 0;
  this->qglview->update();
}

void MainWindow::viewAngleLeft()
{
  qglview->cam.object_rot << 0, 0, 90;
  qglview->cam.object_trans << 0, 0, 0;
  this->qglview->update();
}

void MainWindow::viewAngleRight()
{
  qglview->cam.object_rot << 0, 0, 270;
  qglview->cam.object_trans << 0, 0, 0;
  this->qglview->update();
}

void MainWindow::viewAngleFront()
{
  qglview->cam.object_rot << 0, 0, 0;
  qglview->cam.object_trans << 0, 0, 0;
  this->qglview->update();
}

void MainWindow::viewAngleBack()
{
  qglview->cam.object_rot << 0, 0, 180;
  qglview->cam.object_trans << 0, 0, 0;
  this->qglview->update();
}

void MainWindow::viewAngleDiagonal()
{
  qglview->cam.object_rot << 35, 0, -25;
  this->qglview->update();
}

void MainWindow::viewCenter()
{
  qglview->cam.object_trans << 0, 0, 0;
  this->qglview->update();
}

void MainWindow::setProjectionType(ProjectionType mode)
{
  bool isOrthogonal = ProjectionType::ORTHOGONAL == mode;
  QSettingsCached settings;
  settings.setValue("view/orthogonalProjection", isOrthogonal);
  viewActionPerspective->setChecked(!isOrthogonal);
  viewActionOrthogonal->setChecked(isOrthogonal);
  qglview->setOrthoMode(isOrthogonal);
  qglview->update();
}

void MainWindow::viewPerspective() { setProjectionType(ProjectionType::PERSPECTIVE); }

void MainWindow::viewOrthogonal() { setProjectionType(ProjectionType::ORTHOGONAL); }

void MainWindow::viewTogglePerspective()
{
  const QSettingsCached settings;
  bool isOrtho = settings.value("view/orthogonalProjection").toBool();
  setProjectionType(isOrtho ? ProjectionType::PERSPECTIVE : ProjectionType::ORTHOGONAL);
}

void MainWindow::viewResetView()
{
  this->qglview->resetView();
  this->qglview->update();
}

void MainWindow::viewAll()
{
  this->qglview->viewAll();
  this->qglview->update();
}

void MainWindow::hideEditorToolbar()
{
  QSettingsCached settings;
  const bool shouldHide = viewActionHideEditorToolBar->isChecked();
  settings.setValue("view/hideEditorToolbar", shouldHide);

  if (shouldHide) {
    editortoolbar->hide();
  } else {
    editortoolbar->show();
  }
}

void MainWindow::hide3DViewToolbar()
{
  QSettingsCached settings;
  const bool shouldHide = viewActionHide3DViewToolBar->isChecked();
  settings.setValue("view/hide3DViewToolbar", shouldHide);

  if (shouldHide) {
    viewerToolBar->hide();
  } else {
    viewerToolBar->show();
  }
}

void MainWindow::showLink(const QString& link)
{
  if (link == "#console") {
    consoleDock->show();
  } else if (link == "#errorlog") {
    errorLogDock->show();
  }
}

void MainWindow::onEditorDockVisibilityChanged(bool isVisible)
{
  auto e = (ScintillaEditor *)this->activeEditor;
  if (isVisible) {
    e->qsci->setReadOnly(false);
    e->setupAutoComplete(false);
    editorDock->raise();
    tabManager->setFocus();
  } else {
    // Workaround manually disabling interactions with editor by setting it
    // to read-only when not being shown.  This is an upstream bug from Qt
    // (tracking ticket: https://bugreports.qt.io/browse/QTBUG-82939) and
    // may eventually get resolved at which point this bit and the stuff in
    // the else should be removed. Currently known to affect 5.14.1 and 5.15.0
    e->qsci->setReadOnly(true);
    e->setupAutoComplete(true);
  }
  updateExportActions();
}

void MainWindow::onConsoleDockVisibilityChanged(bool isVisible)
{
  if (isVisible) {
    frameCompileResult->hide();
    consoleDock->raise();
    console->setFocus();
  }
}

void MainWindow::onErrorLogDockVisibilityChanged(bool isVisible)
{
  if (isVisible) {
    frameCompileResult->hide();
    errorLogDock->raise();
    errorLogWidget->logTable->setFocus();
  }
}

void MainWindow::onAnimateDockVisibilityChanged(bool isVisible)
{
  if (isVisible) {
    animateDock->raise();
    animateWidget->setFocus();
  }
}

void MainWindow::onFontListDockVisibilityChanged(bool isVisible)
{
  if (isVisible) {
    fontListWidget->update_font_list();
    fontListWidget->setFocus();
    fontListDock->raise();
  }
}

void MainWindow::onViewportControlDockVisibilityChanged(bool isVisible)
{
  if (isVisible) {
    viewportControlDock->raise();
    viewportControlWidget->setFocus();
  }
}

void MainWindow::onParametersDockVisibilityChanged(bool isVisible)
{
  if (isVisible) {
    parameterDock->raise();
    activeEditor->parameterWidget->scrollArea->setFocus();
  }
}

// Use the sender's to detect if we are moving forward/backward in docks
// and search for the next dock to "activate" or "emphasize"
// If no dock can be found, returns the first one.
Dock *MainWindow::getNextDockFromSender(QObject *sender)
{
  int direction = 0;

  auto *action = qobject_cast<QAction *>(sender);
  if (action != nullptr) {
    direction = (action == windowActionNextWindow) ? 1 : -1;
  } else {
    auto *shortcut = qobject_cast<QShortcut *>(sender);
    direction = (shortcut == shortcutNextWindow) ? 1 : -1;
  }

  return findVisibleDockToActivate(direction);
}

void MainWindow::onWindowActionNextPrevHovered()
{
  auto dock = getNextDockFromSender(sender());

  // This can happens if there is no visible dock at all
  if (dock == nullptr) return;

  // Hover signal is emitted at each mouse move, to avoid excessive
  // load we only raise/emphasize if it is not yet done.
  if (rubberBandManager.isEmphasized(dock)) return;

  dock->raise();
  rubberBandManager.emphasize(dock);
}

void MainWindow::onWindowActionNextPrevTriggered()
{
  auto dock = getNextDockFromSender(sender());

  // This can happens if there is no visible dock at all
  if (dock == nullptr) return;

  activateDock(dock);
}

void MainWindow::onWindowShortcutNextPrevActivated()
{
  auto dock = getNextDockFromSender(sender());

  // This can happens if there is no visible dock at all
  if (dock == nullptr) return;

  activateDock(dock);
  rubberBandManager.emphasize(dock);
}

QAction *MainWindow::formatIdentifierToAction(const std::string& identifier) const
{
  FileFormat format;
  if (fileformat::fromIdentifier(identifier, format)) {
    const auto it = exportMap.find(format);
    if (it != exportMap.end()) {
      return it->second;
    }
  }
  return nullptr;
}

void MainWindow::onWindowShortcutExport3DActivated()
{
  QAction *action = formatIdentifierToAction(Settings::Settings::toolbarExport3D.value());
  if (action) {
    action->trigger();
  }
}

void MainWindow::on_editActionInsertTemplate_triggered() { activeEditor->displayTemplates(); }

void MainWindow::on_editActionFoldAll_triggered() { activeEditor->foldUnfold(); }

QString MainWindow::getCurrentFileName() const
{
  if (activeEditor == nullptr) return {};

  const QFileInfo fileInfo(activeEditor->filepath);
  QString fname = _("Untitled.scad");
  if (!fileInfo.fileName().isEmpty()) fname = fileInfo.fileName();
  return fname.replace("&", "&&");
}

void MainWindow::onTabManagerAboutToCloseEditor(EditorInterface *closingEditor)
{
  // This slots is in charge of closing properly the preview when the
  // associated editor is about to close.
  if (closingEditor == renderedEditor) {
    renderedEditor = nullptr;

    // Invalidate renderers before we kill the CSG tree
    this->qglview->setRenderer(nullptr);
#ifdef ENABLE_OPENCSG
    this->previewRenderer = nullptr;
#endif
    this->thrownTogetherRenderer = nullptr;

    // Remove previous CSG tree
    this->absoluteRootNode.reset();

    this->csgRoot.reset();
    this->normalizedRoot.reset();
    this->rootProduct.reset();

    this->rootNode.reset();
    this->tree.setRoot(nullptr);
    this->qglview->update();
  }
}

void MainWindow::onTabManagerEditorContentReloaded(EditorInterface *reloadedEditor)
{
  try {
    // when a new editor is created, it is important to compile the initial geometry
    // so the customizer panels are ok.
    parseDocument(reloadedEditor);
  } catch (const HardWarningException&) {
    exceptionCleanup();
  } catch (const std::exception& ex) {
    UnknownExceptionCleanup(ex.what());
  } catch (...) {
    UnknownExceptionCleanup();
  }

  // updates the content of the Recents Files menu to integrate the one possibly
  // associated with the created editor. The reason is that an editor can be created
  // or updated without a file associated with it.
  updateRecentFileActions();
}

void MainWindow::onTabManagerEditorChanged(EditorInterface *newEditor)
{
  activeEditor = newEditor;

  if (newEditor == nullptr) return;

  parameterDock->setWidget(newEditor->parameterWidget);
  editActionUndo->setEnabled(newEditor->canUndo());

  const QString name = getCurrentFileName();
  setWindowTitle(name);

  consoleDock->setNameSuffix(name);
  errorLogDock->setNameSuffix(name);
  animateDock->setNameSuffix(name);
  fontListDock->setNameSuffix(name);
  viewportControlDock->setNameSuffix(name);

  // If there is no renderedEditor we request for a new preview if the
  // auto-reload is enabled.
  if (renderedEditor == nullptr && designActionAutoReload->isChecked()) {
    actionRenderPreview();
  }
}

Dock *MainWindow::findVisibleDockToActivate(int offset) const
{
  const unsigned int dockCount = docks.size();

  int focusedDockIndice = -1;

  // search among the docks the one that is having the focus. This is done by
  // traversing the widget hierarchy from the focused widget up to the docks that
  // contains it.
  const auto focusWidget = QApplication::focusWidget();
  for (auto widget = focusWidget; widget != nullptr; widget = widget->parentWidget()) {
    for (unsigned int index = 0; index < dockCount; ++index) {
      auto dock = std::get<0>(docks[index]);
      if (dock == focusWidget) {
        focusedDockIndice = index;
      }
    }
  }

  if (focusedDockIndice < 0) {
    focusedDockIndice = 0;
  }

  for (size_t o = 1; o < dockCount; ++o) {
    // starting from dockCount + focusedDockIndice move left or right (o*offset)
    // to find the first visible one. dockCount is there so there is no situation in which
    // (-1) % dockCount
    const int target = (dockCount + focusedDockIndice + o * offset) % dockCount;
    const auto& dock = std::get<0>(docks.at(target));

    if (dock->isVisible()) {
      return dock;
    }
  }
  return nullptr;
}

void MainWindow::activateDock(Dock *dock)
{
  if (dock == nullptr) return;

  // We always need to activate the window.
  if (dock->isFloating()) dock->activateWindow();
  else QMainWindow::activateWindow();

  dock->raise();
  dock->setFocus();
}

void MainWindow::dragEnterEvent(QDragEnterEvent *event)
{
  if (event->mimeData()->hasUrls()) {
    event->acceptProposedAction();
  }
}

void MainWindow::dropEvent(QDropEvent *event)
{
  setCurrentOutput();
  const QList<QUrl> urls = event->mimeData()->urls();
  for (const auto& url : urls) {
    handleFileDrop(url);
  }
  clearCurrentOutput();
}

void MainWindow::handleFileDrop(const QUrl& url)
{
  if (url.scheme() != "file") return;
  const auto fileName = url.toLocalFile();
  const auto fileInfo = QFileInfo{fileName};
  const auto suffix = fileInfo.suffix().toLower();
  const auto cmd = Importer::knownFileExtensions[suffix];
  if (cmd.isEmpty()) {
    tabManager->open(fileName);
  } else {
    activeEditor->insert(cmd.arg(fileName));
  }
}

void MainWindow::helpAbout()
{
  qApp->setWindowIcon(QApplication::windowIcon());
  auto dialog = new AboutDialog(this);
  dialog->exec();
  dialog->deleteLater();
}

void MainWindow::helpHomepage() { UIUtils::openHomepageURL(); }

void MainWindow::helpManual() { UIUtils::openUserManualURL(); }

void MainWindow::helpOfflineManual() { UIUtils::openOfflineUserManual(); }

void MainWindow::helpCheatSheet() { UIUtils::openCheatSheetURL(); }

void MainWindow::helpPythonCheatSheet() { UIUtils::openPythonCheatSheetURL(); }

void MainWindow::helpOfflineCheatSheet() { UIUtils::openOfflineCheatSheet(); }

void MainWindow::helpLibrary()
{
  if (!this->libraryInfoDialog) {
    const QString rendererInfo(qglview->getRendererInfo().c_str());
    auto dialog = new LibraryInfoDialog(rendererInfo);
    this->libraryInfoDialog = dialog;
  }
  this->libraryInfoDialog->show();
}

void MainWindow::helpFontInfo()
{
  if (!this->fontListDialog) {
    auto dialog = new FontListDialog();
    this->fontListDialog = dialog;
  }
  this->fontListDialog->updateFontList();
  this->fontListDialog->show();
}

void MainWindow::closeEvent(QCloseEvent *event)
{
  if (tabManager->shouldClose()) {
    isClosing = true;
    progress_report_fin();
    // Disable invokeMethod calls for consoleOutput during shutdown,
    // otherwise will segfault if echos are in progress.
    hideCurrentOutput();

    QSettingsCached settings;
    settings.setValue("window/geometry", saveGeometry());
    settings.setValue("window/state", saveState());
    if (this->tempFile) {
      delete this->tempFile;
      this->tempFile = nullptr;
    }
    for (auto dock : findChildren<Dock *>()) {
      dock->disableSettingsUpdate();
    }
    event->accept();
  } else {
    event->ignore();
  }
}

void MainWindow::preferences()
{
  GlobalPreferences::inst()->update();
  GlobalPreferences::inst()->show();
  GlobalPreferences::inst()->activateWindow();
  GlobalPreferences::inst()->raise();
}

void MainWindow::setColorScheme(const QString& scheme)
{
  RenderSettings::inst()->colorscheme = scheme.toStdString();
  this->qglview->setColorScheme(scheme.toStdString());
  this->qglview->update();
}

void MainWindow::setFont(const QString& family, uint size)
{
  QFont font;
  if (!family.isEmpty()) font.setFamily(family);
  else font.setFixedPitch(true);
  if (size > 0) font.setPointSize(size);
  font.setStyleHint(QFont::TypeWriter);
  activeEditor->setFont(font);
}

void MainWindow::consoleOutput(const Message& msgObj, void *userdata)
{
  // Invoke the method in the main thread in case the output
  // originates in a worker thread.
  auto thisp = static_cast<MainWindow *>(userdata);
  QMetaObject::invokeMethod(thisp, "consoleOutput", Q_ARG(Message, msgObj));
}

void MainWindow::consoleOutput(const Message& msgObj)
{
  this->console->addMessage(msgObj);
  if (msgObj.group == message_group::Warning || msgObj.group == message_group::Deprecated) {
    ++this->compileWarnings;
  } else if (msgObj.group == message_group::Error) {
    ++this->compileErrors;
  }
  // FIXME: scad parsing/evaluation should be done on separate thread so as not to block the gui.
  // Then processEvents should no longer be needed here.
  this->processEvents();
  if (consoleUpdater && !consoleUpdater->isActive()) {
    consoleUpdater->start(50);  // Limit console updates to 20 FPS
  }
}

void MainWindow::consoleOutputRaw(const QString& html)
{
  this->console->addHtml(html);
  this->processEvents();
}

void MainWindow::errorLogOutput(const Message& log_msg, void *userdata)
{
  auto thisp = static_cast<MainWindow *>(userdata);
  QMetaObject::invokeMethod(thisp, "errorLogOutput", Q_ARG(Message, log_msg));
}

void MainWindow::errorLogOutput(const Message& log_msg) { this->errorLogWidget->toErrorLog(log_msg); }

void MainWindow::setCurrentOutput()
{
  set_output_handler(&MainWindow::consoleOutput, &MainWindow::errorLogOutput, this);
}

void MainWindow::hideCurrentOutput()
{
  set_output_handler(&MainWindow::noOutputConsole, &MainWindow::noOutputErrorLog, this);
}

void MainWindow::clearCurrentOutput() { set_output_handler(nullptr, nullptr, nullptr); }

void MainWindow::openCSGSettingsChanged()
{
#ifdef ENABLE_OPENCSG
  OpenCSG::setOption(OpenCSG::AlgorithmSetting,
                     GlobalPreferences::inst()->getValue("advanced/forceGoldfeather").toBool()
                       ? OpenCSG::Goldfeather
                       : OpenCSG::Automatic);
#endif
}

void MainWindow::processEvents()
{
  if (this->procevents) QApplication::processEvents();
}

QString MainWindow::exportPath(const QString& suffix)
{
  const auto path_it = this->exportPaths.find(suffix);
  const auto basename =
    activeEditor->filepath.isEmpty() ? "Untitled" : QFileInfo(activeEditor->filepath).completeBaseName();
  QString dir;
  if (path_it != exportPaths.end()) {
    dir = QFileInfo(path_it->second).absolutePath();
  } else if (activeEditor->filepath.isEmpty()) {
    dir = QString::fromStdString(PlatformUtils::userDocumentsPath());
  } else {
    dir = QFileInfo(activeEditor->filepath).absolutePath();
  }
  return QString("%1/%2.%3").arg(dir, basename, suffix);
}

void MainWindow::jumpToLine(int line, int col) { this->activeEditor->setCursorPosition(line, col); }

void MainWindow::resetMeasurementsState(bool enable, const QString& tooltipMessage)
{
  if (RenderSettings::inst()->backend3D != RenderBackend3D::ManifoldBackend) {
    enable = false;
    static const auto noCGALMessage =
      "Measurements only work with Manifold backend; Preferences->Advanced->3D Rendering->Backend";
    this->designActionMeasureDistance->setToolTip(noCGALMessage);
    this->designActionMeasureAngle->setToolTip(noCGALMessage);
  } else {
    this->designActionMeasureDistance->setToolTip(tooltipMessage);
    this->designActionMeasureAngle->setToolTip(tooltipMessage);
  }

  this->designActionMeasureDistance->setEnabled(enable);
  this->designActionMeasureDistance->setChecked(false);
  this->designActionMeasureAngle->setEnabled(enable);
  this->designActionMeasureAngle->setChecked(false);
  this->designActionFindHandle->setChecked(false);

  (void)meas.stopMeasure();
  activeMeasurement = nullptr;
  this->qglview->handle_mode = false;
}<|MERGE_RESOLUTION|>--- conflicted
+++ resolved
@@ -2482,26 +2482,12 @@
   auto document = editor->toPlainText();
   auto fulltext = std::string(document.toUtf8().constData()) + "\n\x03\n" + commandline_commands;
 
-<<<<<<< HEAD
   auto fulltext_py = std::string(this->lastCompiledDoc.toUtf8().constData());
   const char *fname = editor->filepath.isEmpty() ? "" : fnameba.constData();
   SourceFile *sourceFile;
   recomputeLanguageActive();
 #ifdef ENABLE_PYTHON
   if (language == LANG_PYTHON) {
-=======
-  const std::string fname = editor->filepath.isEmpty() ? "" : editor->filepath.toStdString();
-#ifdef ENABLE_PYTHON
-  this->python_active = false;
-  if (boost::algorithm::ends_with(fname, ".py")) {
-    std::string content = std::string(this->lastCompiledDoc.toUtf8().constData());
-    if (Feature::ExperimentalPythonEngine.is_enabled() && trust_python_file(fname, content))
-      this->python_active = true;
-    else LOG(message_group::Warning, Location::NONE, "", "Python is not enabled");
-  }
-
-  if (this->python_active) {
->>>>>>> d40b7928
     auto fulltext_py = std::string(this->lastCompiledDoc.toUtf8().constData());
 
     const auto& venv = venvBinDirFromSettings();
