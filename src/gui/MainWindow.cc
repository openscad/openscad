/*
 *  OpenSCAD (www.openscad.org)
 *  Copyright (C) 2009-2011 Clifford Wolf <clifford@clifford.at> and
 *                          Marius Kintel <marius@kintel.net>
 *
 *  This program is free software; you can redistribute it and/or modify
 *  it under the terms of the GNU General Public License as published by
 *  the Free Software Foundation; either version 2 of the License, or
 *  (at your option) any later version.
 *
 *  As a special exception, you have permission to link this program
 *  with the CGAL library and distribute executables, as long as you
 *  follow the requirements of the GNU GPL in regard to all of the
 *  software in the executable aside from CGAL.
 *
 *  This program is distributed in the hope that it will be useful,
 *  but WITHOUT ANY WARRANTY; without even the implied warranty of
 *  MERCHANTABILITY or FITNESS FOR A PARTICULAR PURPOSE.  See the
 *  GNU General Public License for more details.
 *
 *  You should have received a copy of the GNU General Public License
 *  along with this program; if not, write to the Free Software
 *  Foundation, Inc., 59 Temple Place, Suite 330, Boston, MA  02111-1307  USA
 *
 */
#include <iostream>
#include "boost-utils.h"
#include "BuiltinContext.h"
#include "CommentParser.h"
#include "openscad.h"
#include "GeometryCache.h"
#include "SourceFileCache.h"
#include "MainWindow.h"
#include "OpenSCADApp.h"
#include "parsersettings.h"
#include "RenderSettings.h"
#include "Preferences.h"
#include "printutils.h"
#include "core/node.h"
#include "CSGNode.h"
#include "memory.h"
#include "Expression.h"
#include "ScopeContext.h"
#include "progress.h"
#include "dxfdim.h"
#include "Settings.h"
#include "AboutDialog.h"
#include "FontListDialog.h"
#include "LibraryInfoDialog.h"
#include "ScintillaEditor.h"
#ifdef ENABLE_OPENCSG
#include "CSGTreeEvaluator.h"
#include "OpenCSGRenderer.h"
#include <opencsg.h>
#endif
#include "ProgressWidget.h"
#include "ThrownTogetherRenderer.h"
#include "CSGTreeNormalizer.h"
#include "QGLView.h"
#include "MouseSelector.h"
#ifdef Q_OS_MAC
#include "CocoaUtils.h"
#endif
#include "PlatformUtils.h"
#ifdef OPENSCAD_UPDATER
#include "AutoUpdater.h"
#endif
#include "TabManager.h"

#include <QMenu>
#include <QTime>
#include <QMenuBar>
#include <QSplitter>
#include <QFileDialog>
#include <QHBoxLayout>
#include <QVBoxLayout>
#include <QLabel>
#include <QFileInfo>
#include <QTextStream>
#include <QStatusBar>
#include <QDropEvent>
#include <QMimeData>
#include <QUrl>
#include <QTimer>
#include <QMessageBox>
#include <QDesktopServices>
#include <QProgressDialog>
#include <QMutexLocker>
#include <QTemporaryFile>
#include <QDockWidget>
#include <QClipboard>
#include <QDesktopWidget>
#include <memory>
#include <string>
#include "QWordSearchField.h"
#include <QSettings> //Include QSettings for direct operations on settings arrays
#include "QSettingsCached.h"
#include <QSound>

#ifdef ENABLE_PYTHON
extern std::shared_ptr<AbstractNode> python_result_node;
void initPython(double time );
void finishPython(void);
std::string evaluatePython(const std::string &code, AssignmentList &assignments);
extern bool python_trusted;

#include "nettle/sha2.h"
#include "nettle/base64.h"

std::string SHA256HashString(std::string aString){
    uint8_t  digest[SHA256_DIGEST_SIZE];
    sha256_ctx sha256_ctx;

    sha256_init(&sha256_ctx);
    sha256_update(&sha256_ctx, aString.length(), (uint8_t *) aString.c_str());
    sha256_digest(&sha256_ctx, SHA256_DIGEST_SIZE, digest);

    base64_encode_ctx base64_ctx;
    char digest_base64[BASE64_ENCODE_LENGTH(SHA256_DIGEST_SIZE)+1];
    memset(digest_base64,0,sizeof(digest_base64));

    base64_encode_init(&base64_ctx);
    base64_encode_update(&base64_ctx, digest_base64, SHA256_DIGEST_SIZE, digest);
    base64_encode_final(&base64_ctx, digest_base64);		    
    return digest_base64;
}

#endif

#define ENABLE_3D_PRINTING
#include "OctoPrint.h"
#include "PrintService.h"

#include <fstream>

#include <algorithm>
#include <boost/version.hpp>
#include <boost/regex.hpp>
#include <sys/stat.h>

#include "CGALRenderer.h"
#include "CGALWorker.h"

#ifdef ENABLE_CGAL
#include "cgal.h"
#include "cgalutils.h"
#include "CGALCache.h"
#include "CGAL_Nef_polyhedron.h"
#include "CGALHybridPolyhedron.h"
#endif // ENABLE_CGAL

#ifdef ENABLE_MANIFOLD
#include "ManifoldGeometry.h"
#endif // ENABLE_MANIFOLD

#include "GeometryEvaluator.h"

#include "PrintInitDialog.h"
//#include "ExportPdfDialog.h"
#include "input/InputDriverEvent.h"
#include "input/InputDriverManager.h"
#include <cstdio>
#include <memory>
#include <QtNetwork>
#include <utility>

#include "qt-obsolete.h" // IWYU pragma: keep

static const int autoReloadPollingPeriodMS = 200;

// Global application state
unsigned int GuiLocker::gui_locked = 0;

static char copyrighttext[] =
  "<p>Copyright (C) 2009-2022 The OpenSCAD Developers</p>"
  "<p>This program is free software; you can redistribute it and/or modify "
  "it under the terms of the GNU General Public License as published by "
  "the Free Software Foundation; either version 2 of the License, or "
  "(at your option) any later version.<p>";
bool MainWindow::undockMode = false;
bool MainWindow::reorderMode = false;
const int MainWindow::tabStopWidth = 15;
QElapsedTimer *MainWindow::progressThrottle = new QElapsedTimer();

namespace {

struct DockFocus {
  QWidget *widget;
  std::function<void(MainWindow *)> focus;
};

QAction *findAction(const QList<QAction *>& actions, const std::string& name)
{
  for (const auto action : actions) {
    if (action->objectName().toStdString() == name) {
      return action;
    }
    if (action->menu()) {
      auto foundAction = findAction(action->menu()->actions(), name);
      if (foundAction) return foundAction;
    }
  }
  return nullptr;
}

void fileExportedMessage(const char *format, const QString& filename) {
  LOG("%1$s export finished: %2$s", format, filename.toUtf8().constData());
}

QAction *getExport3DAction(const MainWindow *mainWindow) {
  const QString format = QString::fromStdString(Settings::Settings::toolbarExport3D.value());
  if (format == "STL") {
    return mainWindow->fileActionExportSTL;
  } else if (format == "OBJ") {
    return mainWindow->fileActionExportOBJ;
  } else if (format == "OFF") {
    return mainWindow->fileActionExportOFF;
  } else if (format == "WRL") {
    return mainWindow->fileActionExportWRL;
  } else if (format == "AMF") {
    return mainWindow->fileActionExportAMF;
  } else if (format == "3MF") {
    return mainWindow->fileActionExport3MF;
  } else {
    return nullptr;
  }
}

QAction *getExport2DAction(const MainWindow *mainWindow) {
  const QString format = QString::fromStdString(Settings::Settings::toolbarExport2D.value());
  if (format == "DXF") {
    return mainWindow->fileActionExportDXF;
  } else if (format == "SVG") {
    return mainWindow->fileActionExportSVG;
  } else if (format == "PDF") {
    return mainWindow->fileActionExportPDF;
  } else {
    return nullptr;
  }
}

void removeExportActions(QToolBar *toolbar, QAction *action) {
  int idx = toolbar->actions().indexOf(action);
  while (idx > 0) {
    QAction *a = toolbar->actions().at(idx - 1);
    if (a->objectName().isEmpty()) // separator
      break;
    toolbar->removeAction(a);
    idx--;
  }
}

void addExportActions(const MainWindow *mainWindow, QToolBar *toolbar, QAction *action) {
  QAction *export3D = getExport3DAction(mainWindow);
  if (export3D) {
    toolbar->insertAction(action, export3D);
  }
  QAction *export2D = getExport2DAction(mainWindow);
  if (export2D) {
    toolbar->insertAction(action, export2D);
  }
}

} // namespace

MainWindow::MainWindow(const QStringList& filenames)
{
  setupUi(this);

  consoleUpdater = new QTimer(this);
  consoleUpdater->setSingleShot(true);
  connect(consoleUpdater, SIGNAL(timeout()), this->console, SLOT(update()));

  editorDockTitleWidget = new QWidget();
  consoleDockTitleWidget = new QWidget();
  parameterDockTitleWidget = new QWidget();
  errorLogDockTitleWidget = new QWidget();
  animateDockTitleWidget = new QWidget();
  viewportControlTitleWidget = new QWidget();

  this->animateWidget->setMainWindow(this);
  this->viewportControlWidget->setMainWindow(this);
  // actions not included in menu
  this->addAction(editActionInsertTemplate);
  this->addAction(editActionFoldAll);

  this->editorDock->setConfigKey("view/hideEditor");
  this->editorDock->setAction(this->windowActionHideEditor);
  this->consoleDock->setConfigKey("view/hideConsole");
  this->consoleDock->setAction(this->windowActionHideConsole);
  this->parameterDock->setConfigKey("view/hideCustomizer");
  this->parameterDock->setAction(this->windowActionHideCustomizer);
  this->errorLogDock->setConfigKey("view/hideErrorLog");
  this->errorLogDock->setAction(this->windowActionHideErrorLog);
  this->animateDock->setConfigKey("view/hideAnimate");
  this->animateDock->setAction(this->windowActionHideAnimate);
  this->viewportControlDock->setConfigKey("view/hideViewportControl");
  this->viewportControlDock->setAction(this->windowActionHideViewportControl);

  this->versionLabel = nullptr; // must be initialized before calling updateStatusBar()
  updateStatusBar(nullptr);

  const QString importStatement = "import(\"%1\");\n";
  const QString surfaceStatement = "surface(\"%1\");\n";
  const QString importFunction = "data = import(\"%1\");\n";
  knownFileExtensions["stl"] = importStatement;
  knownFileExtensions["obj"] = importStatement;
  knownFileExtensions["3mf"] = importStatement;
  knownFileExtensions["off"] = importStatement;
  knownFileExtensions["dxf"] = importStatement;
  knownFileExtensions["svg"] = importStatement;
  knownFileExtensions["amf"] = importStatement;
  knownFileExtensions["dat"] = surfaceStatement;
  knownFileExtensions["png"] = surfaceStatement;
  knownFileExtensions["json"] = importFunction;
  knownFileExtensions["scad"] = "";
#ifdef ENABLE_PYTHON
  knownFileExtensions["py"] = "";
#endif
  knownFileExtensions["csg"] = "";

  root_file = nullptr;
  parsed_file = nullptr;
  absolute_root_node = nullptr;

  // Open Recent
  for (auto& recent : this->actionRecentFile) {
    recent = new QAction(this);
    recent->setVisible(false);
    this->menuOpenRecent->addAction(recent);
    connect(recent, SIGNAL(triggered()),
            this, SLOT(actionOpenRecent()));
  }

  // Preferences initialization happens on first tab creation, and depends on colorschemes from editor.
  // Any code dependent on Preferences must come after the TabManager instantiation
  tabManager = new TabManager(this, filenames.isEmpty() ? QString() : filenames[0]);
  connect(tabManager, SIGNAL(tabCountChanged(int)), this, SLOT(setTabToolBarVisible(int)));
  this->setTabToolBarVisible(tabManager->count());
  tabToolBarContents->layout()->addWidget(tabManager->getTabHeader());
  editorDockContents->layout()->addWidget(tabManager->getTabContent());

  connect(Preferences::inst(), SIGNAL(consoleFontChanged(const QString&,uint)), this->console, SLOT(setFont(const QString&,uint)));

  const QString version = QString("<b>OpenSCAD %1</b>").arg(QString::fromStdString(openscad_versionnumber));
  const QString weblink = "<a href=\"https://www.openscad.org/\">https://www.openscad.org/</a><br>";
  this->console->setFont(
    Preferences::inst()->getValue("advanced/consoleFontFamily").toString(),
    Preferences::inst()->getValue("advanced/consoleFontSize").toUInt()
    );

  consoleOutputRaw(version);
  consoleOutputRaw(weblink);
  consoleOutputRaw(copyrighttext);
  this->consoleUpdater->start(0); // Show "Loaded Design" message from TabManager

  connect(this->errorLogWidget, SIGNAL(openFile(QString,int)), this, SLOT(openFileFromPath(QString,int)));
  connect(this->console, SIGNAL(openFile(QString,int)), this, SLOT(openFileFromPath(QString,int)));

  connect(Preferences::inst()->ButtonConfig, SIGNAL(inputMappingChanged()), InputDriverManager::instance(), SLOT(onInputMappingUpdated()), Qt::UniqueConnection);
  connect(Preferences::inst()->AxisConfig, SIGNAL(inputMappingChanged()), InputDriverManager::instance(), SLOT(onInputMappingUpdated()), Qt::UniqueConnection);
  connect(Preferences::inst()->AxisConfig, SIGNAL(inputCalibrationChanged()), InputDriverManager::instance(), SLOT(onInputCalibrationUpdated()), Qt::UniqueConnection);
  connect(Preferences::inst()->AxisConfig, SIGNAL(inputGainChanged()), InputDriverManager::instance(), SLOT(onInputGainUpdated()), Qt::UniqueConnection);

  setCorner(Qt::TopLeftCorner, Qt::LeftDockWidgetArea);
  setCorner(Qt::TopRightCorner, Qt::RightDockWidgetArea);
  setCorner(Qt::BottomLeftCorner, Qt::LeftDockWidgetArea);
  setCorner(Qt::BottomRightCorner, Qt::RightDockWidgetArea);

  this->setAttribute(Qt::WA_DeleteOnClose);

  scadApp->windowManager.add(this);

  this->cgalworker = new CGALWorker();
  connect(this->cgalworker, SIGNAL(done(shared_ptr<const Geometry>)),
          this, SLOT(actionRenderDone(shared_ptr<const Geometry>)));
  this->cgalRenderer = nullptr;

#ifdef ENABLE_OPENCSG
  this->opencsgRenderer = nullptr;
#endif
  this->thrownTogetherRenderer = nullptr;

  root_node = nullptr;

  this->qglview->statusLabel = new QLabel(this);
  this->qglview->statusLabel->setMinimumWidth(100);
  statusBar()->addWidget(this->qglview->statusLabel);

  QSettingsCached settings;
  this->qglview->setMouseCentricZoom(Settings::Settings::mouseCentricZoom.value());
  this->qglview->setMouseSwapButtons(Settings::Settings::mouseSwapButtons.value());


  autoReloadTimer = new QTimer(this);
  autoReloadTimer->setSingleShot(false);
  autoReloadTimer->setInterval(autoReloadPollingPeriodMS);
  connect(autoReloadTimer, SIGNAL(timeout()), this, SLOT(checkAutoReload()));

  waitAfterReloadTimer = new QTimer(this);
  waitAfterReloadTimer->setSingleShot(true);
  waitAfterReloadTimer->setInterval(autoReloadPollingPeriodMS);
  connect(waitAfterReloadTimer, SIGNAL(timeout()), this, SLOT(waitAfterReload()));
  connect(Preferences::inst(), SIGNAL(ExperimentalChanged()), this, SLOT(changeParameterWidget()));

  progressThrottle->start();

  this->hideFind();
  frameCompileResult->hide();
  this->labelCompileResultMessage->setOpenExternalLinks(false);
  connect(this->labelCompileResultMessage, SIGNAL(linkActivated(QString)), SLOT(showLink(QString)));

  // File menu
  connect(this->fileActionNewWindow, SIGNAL(triggered()), this, SLOT(actionNewWindow()));
  connect(this->fileActionNew, SIGNAL(triggered()), tabManager, SLOT(actionNew()));
  connect(this->fileActionOpenWindow, SIGNAL(triggered()), this, SLOT(actionOpenWindow()));
  connect(this->fileActionOpen, SIGNAL(triggered()), this, SLOT(actionOpen()));
  connect(this->fileActionSave, SIGNAL(triggered()), this, SLOT(actionSave()));
  connect(this->fileActionSaveAs, SIGNAL(triggered()), this, SLOT(actionSaveAs()));
  connect(this->fileActionSaveACopy, SIGNAL(triggered()), this, SLOT(actionSaveACopy()));
  connect(this->fileActionSaveAll, SIGNAL(triggered()), tabManager, SLOT(saveAll()));
  connect(this->fileActionReload, SIGNAL(triggered()), this, SLOT(actionReload()));
  connect(this->fileActionRevoke, SIGNAL(triggered()), this, SLOT(actionRevokeTrustedFiles()));
  connect(this->fileActionClose, SIGNAL(triggered()), tabManager, SLOT(closeCurrentTab()));
  connect(this->fileActionQuit, SIGNAL(triggered()), this, SLOT(quit()));
  connect(this->fileShowLibraryFolder, SIGNAL(triggered()), this, SLOT(actionShowLibraryFolder()));
#ifndef __APPLE__
  auto shortcuts = this->fileActionSave->shortcuts();
  this->fileActionSave->setShortcuts(shortcuts);
  shortcuts = this->fileActionReload->shortcuts();
  shortcuts.push_back(QKeySequence(Qt::Key_F3));
  this->fileActionReload->setShortcuts(shortcuts);
#endif

  this->menuOpenRecent->addSeparator();
  this->menuOpenRecent->addAction(this->fileActionClearRecent);
  connect(this->fileActionClearRecent, SIGNAL(triggered()),
          this, SLOT(clearRecentFiles()));

  show_examples();

  connect(this->editActionNextTab, SIGNAL(triggered()), tabManager, SLOT(nextTab()));
  connect(this->editActionPrevTab, SIGNAL(triggered()), tabManager, SLOT(prevTab()));

  connect(this->editActionCopy, SIGNAL(triggered()), this, SLOT(copyText()));
  connect(this->editActionCopyViewport, SIGNAL(triggered()), this, SLOT(actionCopyViewport()));
  connect(this->editActionConvertTabsToSpaces, SIGNAL(triggered()), this, SLOT(convertTabsToSpaces()));
  connect(this->editActionCopyVPT, SIGNAL(triggered()), this, SLOT(copyViewportTranslation()));
  connect(this->editActionCopyVPR, SIGNAL(triggered()), this, SLOT(copyViewportRotation()));
  connect(this->editActionCopyVPD, SIGNAL(triggered()), this, SLOT(copyViewportDistance()));
  connect(this->editActionCopyVPF, SIGNAL(triggered()), this, SLOT(copyViewportFov()));
  connect(this->editActionPreferences, SIGNAL(triggered()), this, SLOT(preferences()));
  // Edit->Find
  connect(this->editActionFind, SIGNAL(triggered()), this, SLOT(showFind()));
  connect(this->editActionFindAndReplace, SIGNAL(triggered()), this, SLOT(showFindAndReplace()));
#ifdef Q_OS_WIN
  this->editActionFindAndReplace->setShortcut(QKeySequence(Qt::CTRL + Qt::SHIFT + Qt::Key_F));
#endif
  connect(this->editActionFindNext, SIGNAL(triggered()), this, SLOT(findNext()));
  connect(this->editActionFindPrevious, SIGNAL(triggered()), this, SLOT(findPrev()));
  connect(this->editActionUseSelectionForFind, SIGNAL(triggered()), this, SLOT(useSelectionForFind()));

  // Design menu
  connect(this->designActionAutoReload, SIGNAL(toggled(bool)), this, SLOT(autoReloadSet(bool)));
  connect(this->designActionReloadAndPreview, SIGNAL(triggered()), this, SLOT(actionReloadRenderPreview()));
  connect(this->designActionPreview, SIGNAL(triggered()), this, SLOT(actionRenderPreview()));
  connect(this->designActionRender, SIGNAL(triggered()), this, SLOT(actionRender()));
  connect(this->designAction3DPrint, SIGNAL(triggered()), this, SLOT(action3DPrint()));
  connect(this->designCheckValidity, SIGNAL(triggered()), this, SLOT(actionCheckValidity()));
  connect(this->designActionDisplayAST, SIGNAL(triggered()), this, SLOT(actionDisplayAST()));
  connect(this->designActionDisplayCSGTree, SIGNAL(triggered()), this, SLOT(actionDisplayCSGTree()));
  connect(this->designActionDisplayCSGProducts, SIGNAL(triggered()), this, SLOT(actionDisplayCSGProducts()));
  connect(this->fileActionExportSTL, SIGNAL(triggered()), this, SLOT(actionExportSTL()));
  connect(this->fileActionExport3MF, SIGNAL(triggered()), this, SLOT(actionExport3MF()));
  connect(this->fileActionExportOBJ, SIGNAL(triggered()), this, SLOT(actionExportOBJ()));
  connect(this->fileActionExportOFF, SIGNAL(triggered()), this, SLOT(actionExportOFF()));
  connect(this->fileActionExportWRL, SIGNAL(triggered()), this, SLOT(actionExportWRL()));
  connect(this->fileActionExportAMF, SIGNAL(triggered()), this, SLOT(actionExportAMF()));
  connect(this->fileActionExportDXF, SIGNAL(triggered()), this, SLOT(actionExportDXF()));
  connect(this->fileActionExportSVG, SIGNAL(triggered()), this, SLOT(actionExportSVG()));
  connect(this->fileActionExportPDF, SIGNAL(triggered()), this, SLOT(actionExportPDF()));
  connect(this->fileActionExportCSG, SIGNAL(triggered()), this, SLOT(actionExportCSG()));
  connect(this->fileActionExportImage, SIGNAL(triggered()), this, SLOT(actionExportImage()));
  connect(this->designActionFlushCaches, SIGNAL(triggered()), this, SLOT(actionFlushCaches()));

#ifndef ENABLE_LIB3MF
  this->fileActionExport3MF->setVisible(false);
#endif

#ifndef ENABLE_3D_PRINTING
  this->designAction3DPrint->setVisible(false);
  this->designAction3DPrint->setEnabled(false);
#endif

  // View menu
#ifndef ENABLE_OPENCSG
  this->viewActionPreview->setVisible(false);
#else
  connect(this->viewActionPreview, SIGNAL(triggered()), this, SLOT(viewModePreview()));
  if (!this->qglview->hasOpenCSGSupport()) {
    this->viewActionPreview->setEnabled(false);
  }
#endif

  connect(this->viewActionSurfaces, SIGNAL(triggered()), this, SLOT(viewModeSurface()));
  connect(this->viewActionWireframe, SIGNAL(triggered()), this, SLOT(viewModeWireframe()));
  connect(this->viewActionThrownTogether, SIGNAL(triggered()), this, SLOT(viewModeThrownTogether()));
  connect(this->viewActionShowEdges, SIGNAL(triggered()), this, SLOT(viewModeShowEdges()));
  connect(this->viewActionShowAxes, SIGNAL(triggered()), this, SLOT(viewModeShowAxes()));
  connect(this->viewActionShowCrosshairs, SIGNAL(triggered()), this, SLOT(viewModeShowCrosshairs()));
  connect(this->viewActionShowScaleProportional, SIGNAL(triggered()), this, SLOT(viewModeShowScaleProportional()));
  connect(this->viewActionTop, SIGNAL(triggered()), this, SLOT(viewAngleTop()));
  connect(this->viewActionBottom, SIGNAL(triggered()), this, SLOT(viewAngleBottom()));
  connect(this->viewActionLeft, SIGNAL(triggered()), this, SLOT(viewAngleLeft()));
  connect(this->viewActionRight, SIGNAL(triggered()), this, SLOT(viewAngleRight()));
  connect(this->viewActionFront, SIGNAL(triggered()), this, SLOT(viewAngleFront()));
  connect(this->viewActionBack, SIGNAL(triggered()), this, SLOT(viewAngleBack()));
  connect(this->viewActionDiagonal, SIGNAL(triggered()), this, SLOT(viewAngleDiagonal()));
  connect(this->viewActionCenter, SIGNAL(triggered()), this, SLOT(viewCenter()));
  connect(this->viewActionResetView, SIGNAL(triggered()), this, SLOT(viewResetView()));
  connect(this->viewActionViewAll, SIGNAL(triggered()), this, SLOT(viewAll()));
  connect(this->viewActionPerspective, SIGNAL(triggered()), this, SLOT(viewPerspective()));
  connect(this->viewActionOrthogonal, SIGNAL(triggered()), this, SLOT(viewOrthogonal()));
  connect(this->viewActionZoomIn, SIGNAL(triggered()), qglview, SLOT(ZoomIn()));
  connect(this->viewActionZoomOut, SIGNAL(triggered()), qglview, SLOT(ZoomOut()));
  connect(this->viewActionHideEditorToolBar, SIGNAL(triggered()), this, SLOT(hideEditorToolbar()));
  connect(this->viewActionHide3DViewToolBar, SIGNAL(triggered()), this, SLOT(hide3DViewToolbar()));
  connect(this->windowActionHideEditor, SIGNAL(triggered()), this, SLOT(hideEditor()));
  connect(this->windowActionHideConsole, SIGNAL(triggered()), this, SLOT(hideConsole()));
  connect(this->windowActionHideCustomizer, SIGNAL(triggered()), this, SLOT(hideParameters()));
  connect(this->windowActionHideErrorLog, SIGNAL(triggered()), this, SLOT(hideErrorLog()));
  connect(this->windowActionHideAnimate, SIGNAL(triggered()), this, SLOT(hideAnimate()));
  connect(this->windowActionHideViewportControl, SIGNAL(triggered()), this, SLOT(hideViewportControl()));

  // Help menu
  connect(this->helpActionAbout, SIGNAL(triggered()), this, SLOT(helpAbout()));
  connect(this->helpActionHomepage, SIGNAL(triggered()), this, SLOT(helpHomepage()));
  connect(this->helpActionManual, SIGNAL(triggered()), this, SLOT(helpManual()));
  connect(this->helpActionCheatSheet, SIGNAL(triggered()), this, SLOT(helpCheatSheet()));
  connect(this->helpActionLibraryInfo, SIGNAL(triggered()), this, SLOT(helpLibrary()));
  connect(this->helpActionFontInfo, SIGNAL(triggered()), this, SLOT(helpFontInfo()));

  // Checks if the Documentation has been downloaded and hides the Action otherwise
  if (UIUtils::hasOfflineUserManual()) {
    connect(this->helpActionOfflineManual, SIGNAL(triggered()), this, SLOT(helpOfflineManual()));
  } else {
    this->helpActionOfflineManual->setVisible(false);
  }
  if (UIUtils::hasOfflineCheatSheet()) {
    connect(this->helpActionOfflineCheatSheet, SIGNAL(triggered()), this, SLOT(helpOfflineCheatSheet()));
  } else {
    this->helpActionOfflineCheatSheet->setVisible(false);
  }
#ifdef OPENSCAD_UPDATER
  this->menuBar()->addMenu(AutoUpdater::updater()->updateMenu);
#endif

  connect(this->qglview, SIGNAL(cameraChanged()), animateWidget, SLOT(cameraChanged()));
  connect(this->qglview, SIGNAL(cameraChanged()), viewportControlWidget, SLOT(cameraChanged()));
  connect(this->qglview, SIGNAL(resized()), viewportControlWidget, SLOT(viewResized()));
  connect(this->qglview, SIGNAL(doSelectObject(QPoint)), this, SLOT(selectObject(QPoint)));

  connect(Preferences::inst(), SIGNAL(requestRedraw()), this->qglview, SLOT(update()));
  connect(Preferences::inst(), SIGNAL(updateMouseCentricZoom(bool)), this->qglview, SLOT(setMouseCentricZoom(bool)));
  connect(Preferences::inst(), SIGNAL(updateMouseSwapButtons(bool)), this->qglview, SLOT(setMouseSwapButtons(bool)));
  connect(Preferences::inst(), SIGNAL(updateReorderMode(bool)), this, SLOT(updateReorderMode(bool)));
  connect(Preferences::inst(), SIGNAL(updateUndockMode(bool)), this, SLOT(updateUndockMode(bool)));
  connect(Preferences::inst(), SIGNAL(openCSGSettingsChanged()), this, SLOT(openCSGSettingsChanged()));
  connect(Preferences::inst(), SIGNAL(colorSchemeChanged(const QString&)), this, SLOT(setColorScheme(const QString&)));
  connect(Preferences::inst(), SIGNAL(toolbarExportChanged()), this, SLOT(updateExportActions()));

  Preferences::inst()->apply_win(); // not sure if to be commented, checked must not be commented(done some changes in apply())

  QString cs = Preferences::inst()->getValue("3dview/colorscheme").toString();
  this->setColorScheme(cs);

  //find and replace panel
  connect(this->findTypeComboBox, SIGNAL(currentIndexChanged(int)), this, SLOT(selectFindType(int)));
  connect(this->findInputField, SIGNAL(textChanged(QString)), this, SLOT(findString(QString)));
  connect(this->findInputField, SIGNAL(returnPressed()), this->findNextButton, SLOT(animateClick()));
  find_panel->installEventFilter(this);
  if (QApplication::clipboard()->supportsFindBuffer()) {
    connect(this->findInputField, SIGNAL(textChanged(QString)), this, SLOT(updateFindBuffer(QString)));
    connect(QApplication::clipboard(), SIGNAL(findBufferChanged()), this, SLOT(findBufferChanged()));
    // With Qt 4.8.6, there seems to be a bug that often gives an incorrect findbuffer content when
    // the app receives focus for the first time
    this->findInputField->setText(QApplication::clipboard()->text(QClipboard::FindBuffer));
  }

  connect(this->findPrevButton, SIGNAL(clicked()), this, SLOT(findPrev()));
  connect(this->findNextButton, SIGNAL(clicked()), this, SLOT(findNext()));
  connect(this->cancelButton, SIGNAL(clicked()), this, SLOT(hideFind()));
  connect(this->replaceButton, SIGNAL(clicked()), this, SLOT(replace()));
  connect(this->replaceAllButton, SIGNAL(clicked()), this, SLOT(replaceAll()));
  connect(this->replaceInputField, SIGNAL(returnPressed()), this->replaceButton, SLOT(animateClick()));
  addKeyboardShortCut(this->viewerToolBar->actions());
  addKeyboardShortCut(this->editortoolbar->actions());

  Preferences *instance = Preferences::inst();

  initActionIcon(fileActionNew, ":/icons/svg-default/new.svg", ":/icons/svg-default/new-white.svg");
  initActionIcon(fileActionOpen, ":/icons/svg-default/open.svg", ":/icons/svg-default/open-white.svg");
  initActionIcon(fileActionSave, ":/icons/svg-default/save.svg", ":/icons/svg-default/save-white.svg");
  initActionIcon(editActionZoomTextIn, ":/icons/svg-default/zoom-text-in.svg", ":/icons/svg-default/zoom-text-in-white.svg");
  initActionIcon(editActionZoomTextOut, ":/icons/svg-default/zoom-text-out.svg", ":/icons/svg-default/zoom-text-out-white.svg");
  initActionIcon(designActionRender, ":/icons/svg-default/render.svg", ":/icons/svg-default/render-white.svg");
  initActionIcon(designAction3DPrint, ":/icons/svg-default/send.svg", ":/icons/svg-default/send-white.svg");
  initActionIcon(viewActionShowAxes, ":/icons/svg-default/axes.svg", ":/icons/svg-default/axes-white.svg");
  initActionIcon(viewActionShowEdges, ":/icons/svg-default/show-edges.svg", ":/icons/svg-default/show-edges-white.svg");
  initActionIcon(viewActionZoomIn, ":/icons/svg-default/zoom-in.svg", ":/icons/svg-default/zoom-in-white.svg");
  initActionIcon(viewActionZoomOut, ":/icons/svg-default/zoom-out.svg", ":/icons/svg-default/zoom-out-white.svg");
  initActionIcon(viewActionTop, ":/icons/svg-default/view-top.svg", ":/icons/svg-default/view-top-white.svg");
  initActionIcon(viewActionBottom, ":/icons/svg-default/view-bottom.svg", ":/icons/svg-default/view-bottom-white.svg");
  initActionIcon(viewActionLeft, ":/icons/svg-default/view-left.svg", ":/icons/svg-default/view-left-white.svg");
  initActionIcon(viewActionRight, ":/icons/svg-default/view-right.svg", ":/icons/svg-default/view-right-white.svg");
  initActionIcon(viewActionFront, ":/icons/svg-default/view-front.svg", ":/icons/svg-default/view-front-white.svg");
  initActionIcon(viewActionBack, ":/icons/svg-default/view-back.svg", ":/icons/svg-default/view-back-white.svg");
  initActionIcon(viewActionSurfaces, ":/icons/svg-default/surface.svg", ":/icons/svg-default/surface-white.svg");
  initActionIcon(viewActionWireframe, ":/icons/svg-default/wireframe.svg", ":/icons/svg-default/wireframe-white.svg");
  initActionIcon(viewActionShowCrosshairs, ":/icons/svg-default/crosshairs.svg", ":/icons/svg-default/crosshairs-white.svg");
  initActionIcon(viewActionThrownTogether, ":/icons/svg-default/throwntogether.svg", ":/icons/svg-default/throwntogether-white.svg");
  initActionIcon(viewActionPerspective, ":/icons/svg-default/perspective.svg", ":/icons/svg-default/perspective-white.svg");
  initActionIcon(viewActionOrthogonal, ":/icons/svg-default/orthogonal.svg", ":/icons/svg-default/orthogonal-white.svg");
  initActionIcon(designActionPreview, ":/icons/svg-default/preview.svg", ":/icons/svg-default/preview-white.svg");
  initActionIcon(fileActionExportSTL, ":/icons/svg-default/export-stl.svg", ":/icons/svg-default/export-stl-white.svg");
  initActionIcon(fileActionExportAMF, ":/icons/svg-default/export-amf.svg", ":/icons/svg-default/export-amf-white.svg");
  initActionIcon(fileActionExport3MF, ":/icons/svg-default/export-3mf.svg", ":/icons/svg-default/export-3mf-white.svg");
  initActionIcon(fileActionExportOBJ, ":/icons/svg-default/export-obj.svg", ":/icons/svg-default/export-obj-white.svg");
  initActionIcon(fileActionExportOFF, ":/icons/svg-default/export-off.svg", ":/icons/svg-default/export-off-white.svg");
  initActionIcon(fileActionExportWRL, ":/icons/svg-default/export-wrl.svg", ":/icons/svg-default/export-wrl-white.svg");
  initActionIcon(fileActionExportDXF, ":/icons/svg-default/export-dxf.svg", ":/icons/svg-default/export-dxf-white.svg");
  initActionIcon(fileActionExportSVG, ":/icons/svg-default/export-svg.svg", ":/icons/svg-default/export-svg-white.svg");
  initActionIcon(fileActionExportCSG, ":/icons/svg-default/export-csg.svg", ":/icons/svg-default/export-csg-white.svg");
  initActionIcon(fileActionExportPDF, ":/icons/svg-default/export-pdf.svg", ":/icons/svg-default/export-pdf-white.svg");
  initActionIcon(fileActionExportImage, ":/icons/svg-default/export-png.svg", ":/icons/svg-default/export-png-white.svg");
  initActionIcon(viewActionViewAll, ":/icons/svg-default/zoom-all.svg", ":/icons/svg-default/zoom-all-white.svg");
  initActionIcon(editActionUndo, ":/icons/svg-default/undo.svg", ":/icons/svg-default/undo-white.svg");
  initActionIcon(editActionRedo, ":/icons/svg-default/redo.svg", ":/icons/svg-default/redo-white.svg");
  initActionIcon(editActionUnindent, ":/icons/svg-default/unindent.svg", ":/icons/svg-default/unindent-white.svg");
  initActionIcon(editActionIndent, ":/icons/svg-default/indent.svg", ":/icons/svg-default/indent-white.svg");
  initActionIcon(viewActionResetView, ":/icons/svg-default/reset-view.svg", ":/icons/svg-default/reset-view-white.svg");
  initActionIcon(viewActionShowScaleProportional, ":/icons/svg-default/scalemarkers.svg", ":/icons/svg-default/scalemarkers-white.svg");

  InputDriverManager::instance()->registerActions(this->menuBar()->actions(), "", "");
  InputDriverManager::instance()->registerActions(this->animateWidget->actions(), "animation", "animate");
  instance->ButtonConfig->init();

  // fetch window states to be restored after restoreState() call
  bool hideConsole = settings.value("view/hideConsole").toBool();
  bool hideEditor = settings.value("view/hideEditor").toBool();
  bool hideCustomizer = settings.value("view/hideCustomizer").toBool();
  bool hideErrorLog = settings.value("view/hideErrorLog").toBool();
  bool hideAnimate = settings.value("view/hideAnimate").toBool();
  bool hideViewportControl = settings.value("view/hideViewportControl").toBool();
  bool hideEditorToolbar = settings.value("view/hideEditorToolbar").toBool();
  bool hide3DViewToolbar = settings.value("view/hide3DViewToolbar").toBool();

  // make sure it looks nice..
  auto windowState = settings.value("window/state", QByteArray()).toByteArray();
  restoreState(windowState);
  resize(settings.value("window/size", QSize(800, 600)).toSize());
  move(settings.value("window/position", QPoint(0, 0)).toPoint());
  updateWindowSettings(hideConsole, hideEditor, hideCustomizer, hideErrorLog, hideEditorToolbar, hide3DViewToolbar, hideAnimate, hideViewportControl);

  if (windowState.size() == 0) {
    /*
     * This triggers only in case the configuration file has no
     * window state information (or no configuration file at all).
     * When this happens, the editor would default to a very ugly
     * width due to the dock widget layout. This overwrites the
     * value reported via sizeHint() to a width a bit smaller than
     * half the main window size (either the one loaded from the
     * configuration or the default value of 800).
     * The height is only a dummy value which will be essentially
     * ignored by the layouting as the editor is set to expand to
     * fill the available space.
     */
    activeEditor->setInitialSizeHint(QSize((5 * this->width() / 11), 100));
  } else {
#ifdef Q_OS_WIN
    // Try moving the main window into the display range, this
    // can occur when closing OpenSCAD on a second monitor which
    // is not available at the time the application is started
    // again.
    // On Windows that causes the main window to open in a not
    // easily reachable place.
    auto desktop = QApplication::desktop();
    auto desktopRect = desktop->frameGeometry().adjusted(250, 150, -250, -150).normalized();
    auto windowRect = frameGeometry();
    if (!desktopRect.intersects(windowRect)) {
      windowRect.moveCenter(desktopRect.center());
      windowRect = windowRect.intersected(desktopRect);
      move(windowRect.topLeft());
      resize(windowRect.size());
    }
#endif // ifdef Q_OS_WIN
  }

  connect(this->editorDock, SIGNAL(topLevelChanged(bool)), this, SLOT(editorTopLevelChanged(bool)));
  connect(this->consoleDock, SIGNAL(topLevelChanged(bool)), this, SLOT(consoleTopLevelChanged(bool)));
  connect(this->parameterDock, SIGNAL(topLevelChanged(bool)), this, SLOT(parameterTopLevelChanged(bool)));
  connect(this->errorLogDock, SIGNAL(topLevelChanged(bool)), this, SLOT(errorLogTopLevelChanged(bool)));
  connect(this->animateDock, SIGNAL(topLevelChanged(bool)), this, SLOT(animateTopLevelChanged(bool)));
  connect(this->viewportControlDock, SIGNAL(topLevelChanged(bool)), this, SLOT(viewportControlTopLevelChanged(bool)));

  // display this window and check for OpenGL 2.0 (OpenCSG) support
  viewModeThrownTogether();
  show();

  setCurrentOutput();

#ifdef ENABLE_OPENCSG
  viewModePreview();
#else
  viewModeThrownTogether();
#endif
  loadViewSettings();
  loadDesignSettings();

  setAcceptDrops(true);
  clearCurrentOutput();

  for (int i = 1; i < filenames.size(); ++i)
    tabManager->createTab(filenames[i]);

  updateExportActions();

  this->selector = std::make_unique<MouseSelector>(this->qglview);
  activeEditor->setFocus();
}

void MainWindow::updateExportActions() {
  removeExportActions(editortoolbar, this->designAction3DPrint);
  addExportActions(this, editortoolbar, this->designAction3DPrint);

  //handle the hide/show of export action in view toolbar according to the visibility of editor dock
  removeExportActions(viewerToolBar, this->viewActionViewAll);
  if (!editorDock->isVisible()) {
    addExportActions(this, viewerToolBar, this->viewActionViewAll);
  }
}

void MainWindow::openFileFromPath(const QString& path, int line)
{
  if (editorDock->isVisible()) {
    activeEditor->setFocus();
    if (!path.isEmpty()) tabManager->open(path);
    activeEditor->setFocus();
    activeEditor->setCursorPosition(line, 0);
  }
}

bool MainWindow::isLightTheme(){
  int defaultcolor = viewerToolBar->palette().window().color().lightness();
  return (defaultcolor > 165);
}

void MainWindow::initActionIcon(QAction *action, const char *darkResource, const char *lightResource)
{
  const char *resource = this->isLightTheme() ? darkResource : lightResource;
  action->setIcon(QIcon(resource));
}

void MainWindow::addKeyboardShortCut(const QList<QAction *>& actions)
{
  for (auto& action : actions) {
    // prevent adding shortcut twice if action is added to multiple toolbars
    if (action->toolTip().contains("&nbsp;")) {
      continue;
    }

    const QString shortCut(action->shortcut().toString(QKeySequence::NativeText));
    if (shortCut.isEmpty()) {
      continue;
    }

    const QString toolTip("%1 &nbsp;<span style=\"color: gray; font-size: small; font-style: italic\">%2</span>");
    action->setToolTip(toolTip.arg(action->toolTip(), shortCut));
  }
}

/**
 * Update window settings that get overwritten by the restoreState()
 * Qt call. So the values are loaded before the call and restored here
 * regardless of the (potential outdated) serialized state.
 */
void MainWindow::updateWindowSettings(bool console, bool editor, bool customizer, bool errorLog, bool editorToolbar, bool viewToolbar, bool animate, bool viewportControl)
{
  windowActionHideEditor->setChecked(editor);
  hideEditor();
  windowActionHideConsole->setChecked(console);
  hideConsole();
  windowActionHideErrorLog->setChecked(errorLog);
  hideErrorLog();
  windowActionHideCustomizer->setChecked(customizer);
  hideParameters();
  windowActionHideAnimate->setChecked(animate);
  hideAnimate();
  windowActionHideViewportControl->setChecked(viewportControl);
  hideViewportControl();

  viewActionHideEditorToolBar->setChecked(editorToolbar);
  hideEditorToolbar();
  viewActionHide3DViewToolBar->setChecked(viewToolbar);
  hide3DViewToolbar();
}

void MainWindow::onAxisChanged(InputEventAxisChanged *)
{

}

void MainWindow::onButtonChanged(InputEventButtonChanged *)
{

}

void MainWindow::onTranslateEvent(InputEventTranslate *event)
{
  double zoomFactor = 0.001 * qglview->cam.zoomValue();

  if (event->viewPortRelative) {
    qglview->translate(event->x, event->y, event->z, event->relative, true);
  } else {
    qglview->translate(zoomFactor * event->x, event->y, zoomFactor * event->z, event->relative, false);
  }

}

void MainWindow::onRotateEvent(InputEventRotate *event)
{
  qglview->rotate(event->x, event->y, event->z, event->relative);
}

void MainWindow::onRotate2Event(InputEventRotate2 *event)
{
  qglview->rotate2(event->x, event->y, event->z);
}

void MainWindow::onActionEvent(InputEventAction *event)
{
  std::string actionName = event->action;
  if (actionName.find("::") == std::string::npos) {
    QAction *action = findAction(this->menuBar()->actions(), actionName);
    if (action) {
      action->trigger();
    } else if ("viewActionTogglePerspective" == actionName) {
      viewTogglePerspective();
    }
  } else {
    std::string target = actionName.substr(0, actionName.find("::"));
    if ("animate" == target) {
      this->animateWidget->onActionEvent(event);
    } else {
      std::cout << "unknown onActionEvent target: " << actionName << std::endl;
    }
  }
}

void MainWindow::onZoomEvent(InputEventZoom *event)
{
  qglview->zoom(event->zoom, event->relative);
}

void MainWindow::loadViewSettings(){
  QSettingsCached settings;

  if (settings.value("view/showEdges").toBool()) {
    viewActionShowEdges->setChecked(true);
    viewModeShowEdges();
  }
  if (settings.value("view/showAxes", true).toBool()) {
    viewActionShowAxes->setChecked(true);
    viewModeShowAxes();
  }
  if (settings.value("view/showCrosshairs").toBool()) {
    viewActionShowCrosshairs->setChecked(true);
    viewModeShowCrosshairs();
  }
  if (settings.value("view/showScaleProportional", true).toBool()) {
    viewActionShowScaleProportional->setChecked(true);
    viewModeShowScaleProportional();
  }
  if (settings.value("view/orthogonalProjection").toBool()) {
    viewOrthogonal();
  } else {
    viewPerspective();
  }

  updateUndockMode(Preferences::inst()->getValue("advanced/undockableWindows").toBool());
  updateReorderMode(Preferences::inst()->getValue("advanced/reorderWindows").toBool());
}

void MainWindow::loadDesignSettings()
{
  QSettingsCached settings;
  if (settings.value("design/autoReload", true).toBool()) {
    designActionAutoReload->setChecked(true);
  }
  auto polySetCacheSizeMB = Preferences::inst()->getValue("advanced/polysetCacheSizeMB").toUInt();
  GeometryCache::instance()->setMaxSizeMB(polySetCacheSizeMB);
#ifdef ENABLE_CGAL
  auto cgalCacheSizeMB = Preferences::inst()->getValue("advanced/cgalCacheSizeMB").toUInt();
  CGALCache::instance()->setMaxSizeMB(cgalCacheSizeMB);
#endif
}

void MainWindow::updateUndockMode(bool undockMode)
{
  MainWindow::undockMode = undockMode;
  if (undockMode) {
    editorDock->setFeatures(editorDock->features() | QDockWidget::DockWidgetFloatable);
    consoleDock->setFeatures(consoleDock->features() | QDockWidget::DockWidgetFloatable);
    parameterDock->setFeatures(parameterDock->features() | QDockWidget::DockWidgetFloatable);
    errorLogDock->setFeatures(errorLogDock->features() | QDockWidget::DockWidgetFloatable);
    animateDock->setFeatures(animateDock->features() | QDockWidget::DockWidgetFloatable);
    viewportControlDock->setFeatures(viewportControlDock->features() | QDockWidget::DockWidgetFloatable);

  } else {
    if (editorDock->isFloating()) {
      editorDock->setFloating(false);
    }
    editorDock->setFeatures(editorDock->features() & ~QDockWidget::DockWidgetFloatable);

    if (consoleDock->isFloating()) {
      consoleDock->setFloating(false);
    }
    consoleDock->setFeatures(consoleDock->features() & ~QDockWidget::DockWidgetFloatable);

    if (parameterDock->isFloating()) {
      parameterDock->setFloating(false);
    }
    parameterDock->setFeatures(parameterDock->features() & ~QDockWidget::DockWidgetFloatable);

    if (errorLogDock->isFloating()) {
      errorLogDock->setFloating(false);
    }
    errorLogDock->setFeatures(errorLogDock->features() & ~QDockWidget::DockWidgetFloatable);

    if (animateDock->isFloating()) {
      animateDock->setFloating(false);
    }
    animateDock->setFeatures(animateDock->features() & ~QDockWidget::DockWidgetFloatable);

    if (viewportControlDock->isFloating()) {
      viewportControlDock->setFloating(false);
    }
    viewportControlDock->setFeatures(viewportControlDock->features() & ~QDockWidget::DockWidgetFloatable);
  }
}

void MainWindow::updateReorderMode(bool reorderMode)
{
  MainWindow::reorderMode = reorderMode;
  editorDock->setTitleBarWidget(reorderMode ? nullptr : editorDockTitleWidget);
  consoleDock->setTitleBarWidget(reorderMode ? nullptr : consoleDockTitleWidget);
  parameterDock->setTitleBarWidget(reorderMode ? nullptr : parameterDockTitleWidget);
  errorLogDock->setTitleBarWidget(reorderMode ? nullptr : errorLogDockTitleWidget);
  animateDock->setTitleBarWidget(reorderMode ? nullptr : animateDockTitleWidget);
  viewportControlDock->setTitleBarWidget(reorderMode ? nullptr : viewportControlWidget);
}

MainWindow::~MainWindow()
{
  // If root_file is not null then it will be the same as parsed_file,
  // so no need to delete it.
  delete parsed_file;
  delete this->cgalRenderer;
#ifdef ENABLE_OPENCSG
  delete this->opencsgRenderer;
#endif
  delete this->thrownTogetherRenderer;
  scadApp->windowManager.remove(this);
  if (scadApp->windowManager.getWindows().size() == 0) {
    // Quit application even in case some other windows like
    // Preferences are still open.
    this->quit();
  }
}

void MainWindow::showProgress()
{
  updateStatusBar(qobject_cast<ProgressWidget *>(sender()));
}

void MainWindow::report_func(const std::shared_ptr<const AbstractNode>&, void *vp, int mark)
{
  // limit to progress bar update calls to 5 per second
  static const qint64 MIN_TIMEOUT = 200;
  if (progressThrottle->hasExpired(MIN_TIMEOUT)) {
    progressThrottle->start();

    auto thisp = static_cast<MainWindow *>(vp);
    auto v = static_cast<int>((mark * 1000.0) / progress_report_count);
    auto permille = v < 1000 ? v : 999;
    if (permille > thisp->progresswidget->value()) {
      QMetaObject::invokeMethod(thisp->progresswidget, "setValue", Qt::QueuedConnection,
                                Q_ARG(int, permille));
      QApplication::processEvents();
    }

    // FIXME: Check if cancel was requested by e.g. Application quit
    if (thisp->progresswidget->wasCanceled()) throw ProgressCancelException();
  }
}

bool MainWindow::network_progress_func(const double permille)
{
  QMetaObject::invokeMethod(this->progresswidget, "setValue", Qt::QueuedConnection, Q_ARG(int, (int)permille));
  return (progresswidget && progresswidget->wasCanceled());
}

void MainWindow::updateRecentFiles(const QString& FileSavedOrOpened)
{
  // Check that the canonical file path exists - only update recent files
  // if it does. Should prevent empty list items on initial open etc.
  QSettingsCached settings; // already set up properly via main.cpp
  auto files = settings.value("recentFileList").toStringList();
  files.removeAll(FileSavedOrOpened);
  files.prepend(FileSavedOrOpened);
  while (files.size() > UIUtils::maxRecentFiles) files.removeLast();
  settings.setValue("recentFileList", files);

  for (auto& widget : QApplication::topLevelWidgets()) {
    auto mainWin = qobject_cast<MainWindow *>(widget);
    if (mainWin) {
      mainWin->updateRecentFileActions();
    }
  }
}

void MainWindow::setTabToolBarVisible(int count)
{
  tabCount = count;
  tabToolBar->setVisible((tabCount > 1) && editorDock->isVisible());
}

/*!
   compiles the design. Calls compileDone() if anything was compiled
 */
void MainWindow::compile(bool reload, bool forcedone)
{
  OpenSCAD::hardwarnings = Preferences::inst()->getValue("advanced/enableHardwarnings").toBool();
  OpenSCAD::traceDepth = Preferences::inst()->getValue("advanced/traceDepth").toUInt();
  OpenSCAD::traceUsermoduleParameters = Preferences::inst()->getValue("advanced/enableTraceUsermoduleParameters").toBool();
  OpenSCAD::parameterCheck = Preferences::inst()->getValue("advanced/enableParameterCheck").toBool();
  OpenSCAD::rangeCheck = Preferences::inst()->getValue("advanced/enableParameterRangeCheck").toBool();

  try{
    bool shouldcompiletoplevel = false;
    bool didcompile = false;

    compileErrors = 0;
    compileWarnings = 0;

    this->renderStatistic.start();

    // Reload checks the timestamp of the toplevel file and refreshes if necessary,
    if (reload) {
      // Refresh files if it has changed on disk
      if (fileChangedOnDisk() && checkEditorModified()) {
        shouldcompiletoplevel = tabManager->refreshDocument(); // don't compile if we couldn't open the file
        if (shouldcompiletoplevel && Preferences::inst()->getValue("advanced/autoReloadRaise").toBool()) {
          // reloading the 'same' document brings the 'old' one to front.
          this->raise();
        }
      }
      // If the file hasn't changed, we might still need to compile it
      // if we haven't yet compiled the current text.
      else {
        auto current_doc = activeEditor->toPlainText();
        if (current_doc.size() && last_compiled_doc.size() == 0) {
          shouldcompiletoplevel = true;
        }
      }
    } else {
      shouldcompiletoplevel = true;
    }

    if (this->parsed_file) {
      auto mtime = this->parsed_file->includesChanged();
      if (mtime > this->includes_mtime) {
        this->includes_mtime = mtime;
        shouldcompiletoplevel = true;
      }
    }
    // Parsing and dependency handling must run to completion even with stop on errors to prevent auto
    // reload picking up where it left off, thwarting the stop, so we turn off exceptions in PRINT.
    no_exceptions_for_warnings();
    if (shouldcompiletoplevel) {
      this->errorLogWidget->clearModel();
      if (Preferences::inst()->getValue("advanced/consoleAutoClear").toBool()) {
        this->console->actionClearConsole_triggered();
      }
      if (activeEditor->isContentModified()) saveBackup();
      parseTopLevelDocument();
      didcompile = true;
    }

    if (didcompile && parser_error_pos != last_parser_error_pos) {
      if (last_parser_error_pos >= 0) emit unhighlightLastError();
      if (parser_error_pos >= 0) emit highlightError(parser_error_pos);
      last_parser_error_pos = parser_error_pos;
    }

    if (this->root_file) {
      auto mtime = this->root_file->handleDependencies();
      if (mtime > this->deps_mtime) {
        this->deps_mtime = mtime;
        LOG("Used file cache size: %1$d files", SourceFileCache::instance()->size());
        didcompile = true;
      }
    }

    // Had any errors in the parse that would have caused exceptions via PRINT.
    if (would_have_thrown()) throw HardWarningException("");
    // If we're auto-reloading, listen for a cascade of changes by starting a timer
    // if something changed _and_ there are any external dependencies
    if (reload && didcompile && this->root_file) {
      if (this->root_file->hasIncludes() || this->root_file->usesLibraries()) {
        this->waitAfterReloadTimer->start();
        this->procevents = false;
        return;
      }
    }

    compileDone(didcompile | forcedone);
  } catch (const HardWarningException&) {
    exceptionCleanup();
  } catch (const std::exception& ex) {
    UnknownExceptionCleanup(ex.what());
  } catch (...) {
    UnknownExceptionCleanup();
  }
}

void MainWindow::waitAfterReload()
{
  no_exceptions_for_warnings();
  auto mtime = this->root_file->handleDependencies();
  auto stop = would_have_thrown();
  if (mtime > this->deps_mtime) this->deps_mtime = mtime;
  else if (!stop) {
    compile(true, true); // In case file itself or top-level includes changed during dependency updates
    return;
  }
  this->waitAfterReloadTimer->start();
}

void MainWindow::on_toolButtonCompileResultClose_clicked()
{
  frameCompileResult->hide();
}

void MainWindow::updateCompileResult()
{
  if ((compileErrors == 0) && (compileWarnings == 0)) {
    frameCompileResult->hide();
    return;
  }

  if (!Settings::Settings::showWarningsIn3dView.value()) {
    return;
  }

  QString msg;
  if (compileErrors > 0) {
    if (activeEditor->filepath.isEmpty()) {
      msg = QString(_("Compile error."));
    } else {
      QFileInfo fileInfo(activeEditor->filepath);
      msg = QString(_("Error while compiling '%1'.")).arg(fileInfo.fileName());
    }
    toolButtonCompileResultIcon->setIcon(QIcon(QString::fromUtf8(":/icons/information-icons-error.png")));
  } else {
    const char *fmt = ngettext("Compilation generated %1 warning.", "Compilation generated %1 warnings.", compileWarnings);
    msg = QString(fmt).arg(compileWarnings);
    toolButtonCompileResultIcon->setIcon(QIcon(QString::fromUtf8(":/icons/information-icons-warning.png")));
  }
  QFontMetrics fm(labelCompileResultMessage->font());
  int sizeIcon = std::max(12, std::min(32, fm.height()));
  int sizeClose = std::max(10, std::min(32, fm.height()) - 4);
  toolButtonCompileResultIcon->setIconSize(QSize(sizeIcon, sizeIcon));
  toolButtonCompileResultClose->setIconSize(QSize(sizeClose, sizeClose));

  msg += _(R"( For details see the <a href="#errorlog">error log</a> and <a href="#console">console window</a>.)");
  labelCompileResultMessage->setText(msg);
  frameCompileResult->show();
}

void MainWindow::compileDone(bool didchange)
{
  OpenSCAD::hardwarnings = Preferences::inst()->getValue("advanced/enableHardwarnings").toBool();
  try{
    const char *callslot;
    if (didchange) {
      instantiateRoot();
      updateCompileResult();
      callslot = afterCompileSlot;
    } else {
      callslot = "compileEnded";
    }

    this->procevents = false;
    QMetaObject::invokeMethod(this, callslot);
  } catch (const HardWarningException&) {
    exceptionCleanup();
  }
}

void MainWindow::compileEnded()
{
  clearCurrentOutput();
  GuiLocker::unlock();
  if (designActionAutoReload->isChecked()) autoReloadTimer->start();
}

void MainWindow::instantiateRoot()
{
  // Go on and instantiate root_node, then call the continuation slot

  // Invalidate renderers before we kill the CSG tree
  this->qglview->setRenderer(nullptr);
#ifdef ENABLE_OPENCSG
  delete this->opencsgRenderer;
  this->opencsgRenderer = nullptr;
#endif
  delete this->thrownTogetherRenderer;
  this->thrownTogetherRenderer = nullptr;

  // Remove previous CSG tree
  this->absolute_root_node.reset();

  this->csgRoot.reset();
  this->normalizedRoot.reset();
  this->root_products.reset();

  this->root_node.reset();
  this->tree.setRoot(nullptr);

  boost::filesystem::path doc(activeEditor->filepath.toStdString());
  this->tree.setDocumentPath(doc.parent_path().string());

  if (this->root_file) {
    // Evaluate CSG tree
    LOG("Compiling design (CSG Tree generation)...");
    this->processEvents();

    AbstractNode::resetIndexCounter();

    EvaluationSession session{doc.parent_path().string()};
    ContextHandle<BuiltinContext> builtin_context{Context::create<BuiltinContext>(&session)};
    setRenderVariables(builtin_context);

    std::shared_ptr<const FileContext> file_context;
#ifdef ENABLE_PYTHON
    if (python_result_node != NULL && this->python_active) this->absolute_root_node = python_result_node;
    else
#endif
    this->absolute_root_node = this->root_file->instantiate(*builtin_context, &file_context);
    if (file_context) {
      this->qglview->cam.updateView(file_context, false);
      viewportControlWidget->cameraChanged();
    }

    if (this->absolute_root_node) {
      // Do we have an explicit root node (! modifier)?
      const Location *nextLocation = nullptr;
      if (!(this->root_node = find_root_tag(this->absolute_root_node, &nextLocation))) {
        this->root_node = this->absolute_root_node;
      }
      if (nextLocation) {
        LOG(message_group::NONE, *nextLocation, builtin_context->documentRoot(), "More than one Root Modifier (!)");
      }

      // FIXME: Consider giving away ownership of root_node to the Tree, or use reference counted pointers
      this->tree.setRoot(this->root_node);
    }
  }

  if (!this->root_node) {
    if (parser_error_pos < 0) {
      LOG(message_group::Error, "Compilation failed! (no top level object found)");
    } else {
      LOG(message_group::Error, "Compilation failed!");
    }
    LOG(" ");
    this->processEvents();
  }
}

/*!
   Generates CSG tree for OpenCSG evaluation.
   Assumes that the design has been parsed and evaluated (this->root_node is set)
 */
void MainWindow::compileCSG()
{
  OpenSCAD::hardwarnings = Preferences::inst()->getValue("advanced/enableHardwarnings").toBool();
  try{
    assert(this->root_node);
    LOG("Compiling design (CSG Products generation)...");
    this->processEvents();

    // Main CSG evaluation
    this->progresswidget = new ProgressWidget(this);
    connect(this->progresswidget, SIGNAL(requestShow()), this, SLOT(showProgress()));

    GeometryEvaluator geomevaluator(this->tree);
#ifdef ENABLE_OPENCSG
    CSGTreeEvaluator csgrenderer(this->tree, &geomevaluator);
#endif

    if (!isClosing) progress_report_prep(this->root_node, report_func, this);
    else return;
    try {
#ifdef ENABLE_OPENCSG
      this->processEvents();
      this->csgRoot = csgrenderer.buildCSGTree(*root_node);
#endif
      renderStatistic.printCacheStatistic();
      this->processEvents();
    } catch (const ProgressCancelException&) {
      LOG("CSG generation cancelled.");
    } catch (const HardWarningException&) {
      LOG("CSG generation cancelled due to hardwarning being enabled.");
    }
    progress_report_fin();
    updateStatusBar(nullptr);

    LOG("Compiling design (CSG Products normalization)...");
    this->processEvents();

    size_t normalizelimit = 2ul * Preferences::inst()->getValue("advanced/openCSGLimit").toUInt();
    CSGTreeNormalizer normalizer(normalizelimit);

    if (this->csgRoot) {
      this->normalizedRoot = normalizer.normalize(this->csgRoot);
      if (this->normalizedRoot) {
        this->root_products.reset(new CSGProducts());
        this->root_products->import(this->normalizedRoot);
      } else {
        this->root_products.reset();
        LOG(message_group::Warning, "CSG normalization resulted in an empty tree");
        this->processEvents();
      }
    }

    const std::vector<shared_ptr<CSGNode>>& highlight_terms = csgrenderer.getHighlightNodes();
    if (highlight_terms.size() > 0) {
      LOG("Compiling highlights (%1$d CSG Trees)...", highlight_terms.size());
      this->processEvents();

      this->highlights_products.reset(new CSGProducts());
      for (const auto& highlight_term : highlight_terms) {
        auto nterm = normalizer.normalize(highlight_term);
        if (nterm) {
          this->highlights_products->import(nterm);
        }
      }
    } else {
      this->highlights_products.reset();
    }

    const auto& background_terms = csgrenderer.getBackgroundNodes();
    if (background_terms.size() > 0) {
      LOG("Compiling background (%1$d CSG Trees)...", background_terms.size());
      this->processEvents();

      this->background_products.reset(new CSGProducts());
      for (const auto& background_term : background_terms) {
        auto nterm = normalizer.normalize(background_term);
        if (nterm) {
          this->background_products->import(nterm);
        }
      }
    } else {
      this->background_products.reset();
    }

    if (this->root_products &&
        (this->root_products->size() >
         Preferences::inst()->getValue("advanced/openCSGLimit").toUInt())) {
      LOG(message_group::UI_Warning, "Normalized tree has %1$d elements!", this->root_products->size());
      LOG(message_group::UI_Warning, "OpenCSG rendering has been disabled.");
    }
#ifdef ENABLE_OPENCSG
    else {
      LOG("Normalized tree has %1$d elements!",
          (this->root_products ? this->root_products->size() : 0));
      this->opencsgRenderer = new OpenCSGRenderer(this->root_products,
                                                  this->highlights_products,
                                                  this->background_products);
    }
#endif
    this->thrownTogetherRenderer = new ThrownTogetherRenderer(this->root_products,
                                                              this->highlights_products,
                                                              this->background_products);
    LOG("Compile and preview finished.");
    renderStatistic.printRenderingTime();
    this->processEvents();
  } catch (const HardWarningException&) {
    exceptionCleanup();
  }
}

void MainWindow::actionOpen()
{
  auto fileInfoList = UIUtils::openFiles(this);
  for (auto& i : fileInfoList) {
    if (!i.exists()) {
      return;
    }
    tabManager->open(i.filePath());
  }
}

void MainWindow::actionNewWindow()
{
  new MainWindow(QStringList());
}

void MainWindow::actionOpenWindow()
{
  auto fileInfoList = UIUtils::openFiles(this);
  for (auto& i : fileInfoList) {
    if (!i.exists()) {
      return;
    }
    new MainWindow(QStringList(i.filePath()));
  }
}

void MainWindow::actionOpenRecent()
{
  auto action = qobject_cast<QAction *>(sender());
  tabManager->open(action->data().toString());
}

void MainWindow::clearRecentFiles()
{
  QSettingsCached settings; // already set up properly via main.cpp
  QStringList files;
  settings.setValue("recentFileList", files);

  updateRecentFileActions();
}

void MainWindow::updateRecentFileActions()
{
  auto files = UIUtils::recentFiles();

  for (int i = 0; i < files.size(); ++i) {
    this->actionRecentFile[i]->setText(QFileInfo(files[i]).fileName().replace("&", "&&"));
    this->actionRecentFile[i]->setData(files[i]);
    this->actionRecentFile[i]->setVisible(true);
  }
  for (int i = files.size(); i < UIUtils::maxRecentFiles; ++i) {
    this->actionRecentFile[i]->setVisible(false);
  }
}

void MainWindow::show_examples()
{
  bool found_example = false;

  for (const auto& cat : UIUtils::exampleCategories()) {
    auto examples = UIUtils::exampleFiles(cat);
    auto menu = this->menuExamples->addMenu(gettext(cat.toStdString().c_str()));

    for (const auto& ex : examples) {
      auto openAct = new QAction(ex.fileName().replace("&", "&&"), this);
      connect(openAct, SIGNAL(triggered()), this, SLOT(actionOpenExample()));
      menu->addAction(openAct);
      openAct->setData(ex.canonicalFilePath());
      found_example = true;
    }
  }

  if (!found_example) {
    delete this->menuExamples;
    this->menuExamples = nullptr;
  }
}

void MainWindow::actionOpenExample()
{
  const auto action = qobject_cast<QAction *>(sender());
  if (action) {
    const auto& path = action->data().toString();
    tabManager->open(path);
  }
}

void MainWindow::writeBackup(QFile *file)
{
  // see MainWindow::saveBackup()
  file->resize(0);
  QTextStream writer(file);
  writer.setCodec("UTF-8");
  writer << activeEditor->toPlainText();
  this->activeEditor->parameterWidget->saveBackupFile(file->fileName());

  LOG("Saved backup file: %1$s", file->fileName().toUtf8().constData());
}

void MainWindow::saveBackup()
{
  auto path = PlatformUtils::backupPath();
  if ((!fs::exists(path)) && (!PlatformUtils::createBackupPath())) {
    LOG(message_group::UI_Warning, "Cannot create backup path: %1$s", path);
    return;
  }

  auto backupPath = QString::fromLocal8Bit(path.c_str());
  if (!backupPath.endsWith("/")) backupPath.append("/");

  QString basename = "unsaved";
  if (!activeEditor->filepath.isEmpty()) {
    auto fileInfo = QFileInfo(activeEditor->filepath);
    basename = fileInfo.baseName();
  }

  if (!this->tempFile) {
    this->tempFile = new QTemporaryFile(backupPath.append(basename + "-backup-XXXXXXXX.scad"));
  }

  if ((!this->tempFile->isOpen()) && (!this->tempFile->open())) {
    LOG(message_group::UI_Warning, "Failed to create backup file");
    return;
  }
  return writeBackup(this->tempFile);
}

void MainWindow::actionSave()
{
  tabManager->save(activeEditor);
}

void MainWindow::actionSaveAs()
{
  tabManager->saveAs(activeEditor);
}

void MainWindow::actionRevokeTrustedFiles()
{
  QSettingsCached settings;
#ifdef ENABLE_PYTHON  
  python_trusted = false;
  this->trusted_edit_document_name="";
#endif  
  settings.remove("python_hash");
  QMessageBox::information(this, _("Trusted Files"), "All trusted python files revoked", QMessageBox::Ok);

}

void MainWindow::actionSaveACopy()
{
  tabManager->saveACopy(activeEditor);
}

void MainWindow::actionShowLibraryFolder()
{
  auto path = PlatformUtils::userLibraryPath();
  if (!fs::exists(path)) {
    LOG(message_group::UI_Warning, "Library path %1$s doesn't exist. Creating", path);
    if (!PlatformUtils::createUserLibraryPath()) {
      LOG(message_group::UI_Error, "Cannot create library path: %1$s", path);
    }
  }
  auto url = QString::fromStdString(path);
  LOG("Opening file browser for %1$s", url.toStdString());
  QDesktopServices::openUrl(QUrl::fromLocalFile(url));
}

void MainWindow::actionReload()
{
  if (checkEditorModified()) {
    fileChangedOnDisk(); // force cached autoReloadId to update
    (void)tabManager->refreshDocument(); // ignore errors opening the file
  }
}

void MainWindow::copyViewportTranslation()
{
  const auto vpt = qglview->cam.getVpt();
  const QString txt = QString("[ %1, %2, %3 ]")
    .arg(vpt.x(), 0, 'f', 2)
    .arg(vpt.y(), 0, 'f', 2)
    .arg(vpt.z(), 0, 'f', 2);
  QApplication::clipboard()->setText(txt);
}

void MainWindow::copyViewportRotation()
{
  const auto vpr = qglview->cam.getVpr();
  const QString txt = QString("[ %1, %2, %3 ]")
    .arg(vpr.x(), 0, 'f', 2)
    .arg(vpr.y(), 0, 'f', 2)
    .arg(vpr.z(), 0, 'f', 2);
  QApplication::clipboard()->setText(txt);
}

void MainWindow::copyViewportDistance()
{
  const QString txt = QString::number(qglview->cam.zoomValue(), 'f', 2);
  QApplication::clipboard()->setText(txt);
}

void MainWindow::copyViewportFov()
{
  const QString txt = QString::number(qglview->cam.fovValue(), 'f', 2);
  QApplication::clipboard()->setText(txt);
}

QList<double> MainWindow::getTranslation() const
{
  QList<double> ret;
  ret.append(qglview->cam.object_trans.x());
  ret.append(qglview->cam.object_trans.y());
  ret.append(qglview->cam.object_trans.z());
  return ret;
}

QList<double> MainWindow::getRotation() const
{
  QList<double> ret;
  ret.append(qglview->cam.object_rot.x());
  ret.append(qglview->cam.object_rot.y());
  ret.append(qglview->cam.object_rot.z());
  return ret;
}

void MainWindow::hideFind()
{
  find_panel->hide();
  activeEditor->findState = TabManager::FIND_HIDDEN;
  editActionFindNext->setEnabled(false);
  editActionFindPrevious->setEnabled(false);
  this->findInputField->setFindCount(activeEditor->updateFindIndicators(this->findInputField->text(), false));
  this->processEvents();
}

void MainWindow::showFind()
{
  this->findInputField->setFindCount(activeEditor->updateFindIndicators(this->findInputField->text()));
  this->processEvents();
  findTypeComboBox->setCurrentIndex(0);
  replaceInputField->hide();
  replaceButton->hide();
  replaceAllButton->hide();
  //replaceLabel->setVisible(false);
  find_panel->show();
  activeEditor->findState = TabManager::FIND_VISIBLE;
  editActionFindNext->setEnabled(true);
  editActionFindPrevious->setEnabled(true);
  if (!activeEditor->selectedText().isEmpty()) {
    findInputField->setText(activeEditor->selectedText());
  }
  findInputField->setFocus();
  findInputField->selectAll();
}

void MainWindow::findString(const QString& textToFind)
{
  this->findInputField->setFindCount(activeEditor->updateFindIndicators(textToFind));
  this->processEvents();
  activeEditor->find(textToFind);
}

void MainWindow::showFindAndReplace()
{
  this->findInputField->setFindCount(activeEditor->updateFindIndicators(this->findInputField->text()));
  this->processEvents();
  findTypeComboBox->setCurrentIndex(1);
  replaceInputField->show();
  replaceButton->show();
  replaceAllButton->show();
  //replaceLabel->setVisible(true);
  find_panel->show();
  activeEditor->findState = TabManager::FIND_REPLACE_VISIBLE;
  editActionFindNext->setEnabled(true);
  editActionFindPrevious->setEnabled(true);
  if (!activeEditor->selectedText().isEmpty()) {
    findInputField->setText(activeEditor->selectedText());
  }
  findInputField->setFocus();
  findInputField->selectAll();
}

void MainWindow::selectFindType(int type)
{
  if (type == 0) showFind();
  if (type == 1) showFindAndReplace();
}

void MainWindow::replace()
{
  activeEditor->replaceSelectedText(this->replaceInputField->text());
  activeEditor->find(this->findInputField->text());
}

void MainWindow::replaceAll()
{
  activeEditor->replaceAll(this->findInputField->text(), this->replaceInputField->text());
}

void MainWindow::convertTabsToSpaces()
{
  const auto text = activeEditor->toPlainText();

  QString converted;

  int cnt = 4;
  for (auto c : text) {
    if (c == '\t') {
      for (; cnt > 0; cnt--) {
        converted.append(' ');
      }
    } else {
      converted.append(c);
    }
    if (cnt <= 0 || c == '\n') {
      cnt = 5;
    }
    cnt--;
  }
  activeEditor->setText(converted);
}

void MainWindow::findNext()
{
  activeEditor->find(this->findInputField->text(), true);
}

void MainWindow::findPrev()
{
  activeEditor->find(this->findInputField->text(), true, true);
}

void MainWindow::useSelectionForFind()
{
  findInputField->setText(activeEditor->selectedText());
}

void MainWindow::updateFindBuffer(const QString& s)
{
  QApplication::clipboard()->setText(s, QClipboard::FindBuffer);
}

void MainWindow::findBufferChanged()
{
  auto t = QApplication::clipboard()->text(QClipboard::FindBuffer);
  // The convention seems to be to not update the search field if the findbuffer is empty
  if (!t.isEmpty()) {
    findInputField->setText(t);
  }
}

bool MainWindow::event(QEvent *event) {
  if (event->type() == InputEvent::eventType) {
    auto *inputEvent = dynamic_cast<InputEvent *>(event);
    if (inputEvent) {
      inputEvent->deliver(this);
    }
    event->accept();
    return true;
  }
  return QMainWindow::event(event);
}

bool MainWindow::eventFilter(QObject *obj, QEvent *event)
{
  if (obj == find_panel) {
    if (event->type() == QEvent::KeyPress) {
      auto keyEvent = static_cast<QKeyEvent *>(event);
      if (keyEvent->key() == Qt::Key_Escape) {
        this->hideFind();
        return true;
      }
    }
    return false;
  }
  return QMainWindow::eventFilter(obj, event);
}

void MainWindow::setRenderVariables(ContextHandle<BuiltinContext>& context)
{
  context->set_variable("$preview", Value(this->is_preview));
  context->set_variable("$t", Value(this->animateWidget->getAnim_tval()));
  auto camVpt = qglview->cam.getVpt();
  context->set_variable("$vpt", Value(VectorType(context->session(), camVpt.x(), camVpt.y(), camVpt.z())));
  auto camVpr = qglview->cam.getVpr();
  context->set_variable("$vpr", Value(VectorType(context->session(), camVpr.x(), camVpr.y(), camVpr.z())));
  context->set_variable("$vpd", Value(qglview->cam.zoomValue()));
  context->set_variable("$vpf", Value(qglview->cam.fovValue()));
}

/*!
   Returns true if the current document is a file on disk and that file has new content.
   Returns false if a file on disk has disappeared or if we haven't yet saved.
 */
bool MainWindow::fileChangedOnDisk()
{
  if (!activeEditor->filepath.isEmpty()) {
    struct stat st;
    memset(&st, 0, sizeof(struct stat));
    bool valid = (stat(activeEditor->filepath.toLocal8Bit(), &st) == 0);
    // If file isn't there, just return and use current editor text
    if (!valid) return false;

    auto newid = str(boost::format("%x.%x") % st.st_mtime % st.st_size);

    if (newid != activeEditor->autoReloadId) {
      activeEditor->autoReloadId = newid;
      return true;
    }
  }
  return false;
}

/*!
   Returns true if anything was compiled.
 */

#ifdef ENABLE_PYTHON
bool MainWindow::trust_python_file(const std::string &file,  const std::string &content) {
  QSettingsCached settings;
  char setting_key[256];
  if(python_trusted) return true;

  std::string act_hash, ref_hash;
  snprintf(setting_key,sizeof(setting_key)-1,"python_hash/%s",file.c_str());
  act_hash = SHA256HashString(content);

  if(file == this->untrusted_edit_document_name) return false;
  
  if(file == this->trusted_edit_document_name) {
    settings.setValue(setting_key,act_hash.c_str());
    return true;
  }

  if(content.size() <= 1) { // 1st character already typed
    this->trusted_edit_document_name=file;
    return true;
  }

  if(settings.contains(setting_key)) {
    QString str=settings.value(setting_key).toString();
    QByteArray ba = str.toLocal8Bit();
    ref_hash = std::string(ba.data());
  }
 
  if(act_hash == ref_hash) {
	  this->trusted_edit_document_name=file;
	  return true;
  }

  auto ret = QMessageBox::warning(this, "Application",
    _( "Python files can potentially contain harumful stuff.\n"
    "Do you trust this file ?\n"), QMessageBox::Yes  | QMessageBox::YesAll | QMessageBox::No);
  if (ret == QMessageBox::YesAll)  {
    python_trusted = true;
    return true;
  }
  if (ret == QMessageBox::Yes)  {
    this->trusted_edit_document_name=file;
    settings.setValue(setting_key,act_hash.c_str());
    return true;
  }

  if (ret == QMessageBox::No) {
    this->untrusted_edit_document_name=file;
    return false;
  }
  return false;
}
#endif

#ifdef ENABLE_PYTHON
void MainWindow::recomputePythonActive()
{
  auto fnameba = activeEditor->filepath.toLocal8Bit();
  const char *fname = activeEditor->filepath.isEmpty() ? "" : fnameba;

  bool oldPythonActive = this->python_active;
  this->python_active = false;
  if (fname != NULL) {
    if(boost::algorithm::ends_with(fname, ".py")) {
	    std::string content = std::string(this->last_compiled_doc.toUtf8().constData());
      if (
        Feature::ExperimentalPythonEngine.is_enabled() 
		&& trust_python_file(std::string(fname), content)) this->python_active = true;
      else LOG(message_group::Warning, Location::NONE, "", "Python is not enabled");
    }
  }

  if (oldPythonActive != this->python_active) {
    emit this->pythonActiveChanged(this->python_active);
  }
}
#endif

void MainWindow::parseTopLevelDocument()
{
  resetSuppressedMessages();

  this->last_compiled_doc = activeEditor->toPlainText();

  auto fulltext =
    std::string(this->last_compiled_doc.toUtf8().constData()) +
    "\n\x03\n" + commandline_commands;
  auto fulltext_py =
      std::string(this->last_compiled_doc.toUtf8().constData());

  auto fnameba = activeEditor->filepath.toLocal8Bit();
  const char *fname = activeEditor->filepath.isEmpty() ? "" : fnameba;
  delete this->parsed_file;
#ifdef ENABLE_PYTHON
  recomputePythonActive();
  boost::regex ex_number( R"(^(\w+)\s*=\s*(-?[\d.]+))");
  boost::regex ex_string( R"(^(\w+)\s*=\s*\"([^\"]*)\")");
  if (this->python_active) {

    this->parsed_file = nullptr; // because the parse() call can throw and we don't want a stale pointer!
    this->root_file = nullptr;  // ditto
    fs::path parser_sourcefile = fs::path(fname).generic_string();				
    this->root_file =new SourceFile(parser_sourcefile.parent_path().string(), parser_sourcefile.filename().string());
    this->parsed_file = this->root_file;

    initPython(this->animateWidget->getAnim_tval());
    this->activeEditor->resetHighlighting();
    if (this->root_file != nullptr) {
      //add parameters as annotation in AST
      if(this->assignments_save.size() == 0) {
        auto error = evaluatePython(fulltext_py,this->assignments_save); // add assignments
        if (error.size() > 0) LOG(message_group::Error, Location::NONE, "", error.c_str());
      }
      this->root_file->scope.assignments = this->assignments_save;
      this->activeEditor->parameterWidget->setParameters(this->root_file, "\n"); // set widgets values
      this->activeEditor->parameterWidget->applyParameters(this->root_file); // use widget values
      this->activeEditor->parameterWidget->setEnabled(true);
      this->activeEditor->setIndicator(this->root_file->indicatorData);
    } else {
      this->activeEditor->parameterWidget->setEnabled(false);
    }

    // now replace all new variables

    std::istringstream iss(fulltext_py);
    boost::smatch results;
    std::string fulltext_py_eval="";
    for (std::string line; std::getline(iss, line); ) {
      bool found=false;

      if (boost::regex_search(line, results, ex_number) && results.size() >= 3) {
	for (auto par: this->root_file->scope.assignments) {
          const std::shared_ptr<Expression> &expr = par->getExpr();
          if (!expr->isLiteral()) continue; // Only consider literals
            if(par->getName() == results[1]) {
              const std::shared_ptr<Literal> &lit=dynamic_pointer_cast<Literal>(expr);
	      if(lit->isDouble()) {
                fulltext_py_eval.append(results[1]);
                fulltext_py_eval.append("=");
                fulltext_py_eval.append(std::to_string(lit->toDouble()));
                found=true;
	      }
	      if(lit->isBool()) {
                fulltext_py_eval.append(results[1]);
                fulltext_py_eval.append("=");
                fulltext_py_eval.append(lit->toBool()?"True":"False");
                found=true;
	      }
          } 
        }
      }
      if (boost::regex_search(line, results, ex_string) && results.size() >= 3) {
	for (auto par: this->root_file->scope.assignments) {
          const std::shared_ptr<Expression> &expr = par->getExpr();
          if (!expr->isLiteral()) continue; // Only consider literals
            if(par->getName() == results[1]) {
              const std::shared_ptr<Literal> &lit=dynamic_pointer_cast<Literal>(expr);
	      if(lit->isString()) {
                fulltext_py_eval.append(results[1]);
                fulltext_py_eval.append("=\"");
                fulltext_py_eval.append(lit->toString());
                fulltext_py_eval.append("\"");
                found=true;
	      }
          } 
        }
      }
<<<<<<< HEAD

      if(!found) fulltext_py_eval.append(line);
      fulltext_py_eval.append("\r\n");

=======

      if(!found) fulltext_py_eval.append(line);
      fulltext_py_eval.append("\r\n");

>>>>>>> a35149fd
    }
    auto error = evaluatePython(fulltext_py_eval,this->assignments_save); // add assignments
    if (error.size() > 0) LOG(message_group::Error, Location::NONE, "", error.c_str());
    finishPython();

  } else // python not enabled
#endif // ifdef ENABLE_PYTHON
{
  this->parsed_file = nullptr; // because the parse() call can throw and we don't want a stale pointer!
  this->root_file = nullptr;  // ditto
  this->root_file = parse(this->parsed_file, fulltext, fname, fname, false) ? this->parsed_file : nullptr;

  this->activeEditor->resetHighlighting();
  if (this->root_file != nullptr) {
    //add parameters as annotation in AST
    CommentParser::collectParameters(fulltext, this->root_file);
    this->activeEditor->parameterWidget->setParameters(this->root_file, fulltext);
    this->activeEditor->parameterWidget->applyParameters(this->root_file);
    this->activeEditor->parameterWidget->setEnabled(true);
    this->activeEditor->setIndicator(this->root_file->indicatorData);
  } else {
    this->activeEditor->parameterWidget->setEnabled(false);
  }
}
}

void MainWindow::changeParameterWidget()
{
  windowActionHideCustomizer->setVisible(true);
}

void MainWindow::checkAutoReload()
{
  if (!activeEditor->filepath.isEmpty()) {
    actionReloadRenderPreview();
  }
}

void MainWindow::autoReloadSet(bool on)
{
  QSettingsCached settings;
  settings.setValue("design/autoReload", designActionAutoReload->isChecked());
  if (on) {
    autoReloadTimer->start(autoReloadPollingPeriodMS);
  } else {
    autoReloadTimer->stop();
  }
}

bool MainWindow::checkEditorModified()
{
  if (activeEditor->isContentModified()) {
    auto ret = QMessageBox::warning(this, _("Application"),
                                    _("The document has been modified.\n"
                                      "Do you really want to reload the file?"),
                                    QMessageBox::Yes | QMessageBox::No);
    if (ret != QMessageBox::Yes) {
      return false;
    }
  }
  return true;
}

void MainWindow::actionReloadRenderPreview()
{
  if (GuiLocker::isLocked()) return;
  GuiLocker::lock();
  autoReloadTimer->stop();
  setCurrentOutput();

  this->afterCompileSlot = "csgReloadRender";
  this->procevents = true;
  this->is_preview = true;
  compile(true);
}

void MainWindow::csgReloadRender()
{
  if (this->root_node) compileCSG();

  // Go to non-CGAL view mode
  if (viewActionThrownTogether->isChecked()) {
    viewModeThrownTogether();
  } else {
#ifdef ENABLE_OPENCSG
    viewModePreview();
#else
    viewModeThrownTogether();
#endif
  }
  compileEnded();
}

void MainWindow::prepareCompile(const char *afterCompileSlot, bool procevents, bool preview)
{
  autoReloadTimer->stop();
  setCurrentOutput();
  LOG(" ");
  LOG("Parsing design (AST generation)...");
  this->processEvents();
  this->afterCompileSlot = afterCompileSlot;
  this->procevents = procevents;
  this->is_preview = preview;
}

void MainWindow::actionRenderPreview()
{
  static bool preview_requested;

  preview_requested = true;
  if (GuiLocker::isLocked()) return;
  GuiLocker::lock();
  preview_requested = false;

  prepareCompile("csgRender", windowActionHideAnimate->isChecked(), true);
  compile(false, false);
  if (preview_requested) {
    // if the action was called when the gui was locked, we must request it one more time
    // however, it's not possible to call it directly NOR make the loop
    // it must be called from the mainloop
    QTimer::singleShot(0, this, SLOT(actionRenderPreview()));
  }
}

void MainWindow::csgRender()
{
  if (this->root_node) compileCSG();

  // Go to non-CGAL view mode
  if (viewActionThrownTogether->isChecked()) {
    viewModeThrownTogether();
  } else {
#ifdef ENABLE_OPENCSG
    viewModePreview();
#else
    viewModeThrownTogether();
#endif
  }

  if (animateWidget->dumpPictures() ) {
    int steps = animateWidget->nextFrame();
    QImage img = this->qglview->grabFrame();
    QString filename = QString("frame%1.png").arg(steps, 5, 10, QChar('0'));
    img.save(filename, "PNG");
  }

  compileEnded();
}

void MainWindow::action3DPrint()
{
#ifdef ENABLE_3D_PRINTING
  if (GuiLocker::isLocked()) return;
  GuiLocker lock;

  setCurrentOutput();

  //Make sure we can export:
  const unsigned int dim = 3;
  if (!canExport(dim)) return;

  const auto printService = PrintService::inst();
  auto printInitDialog = new PrintInitDialog();
  auto printInitResult = printInitDialog->exec();
  printInitDialog->deleteLater();
  if (printInitResult == QDialog::Rejected) {
    return;
  }

  const auto selectedService = printInitDialog->getResult();
  Preferences::Preferences::inst()->updateGUI();

  switch (selectedService) {
  case print_service_t::PRINT_SERVICE:
    LOG("Sending design to print service %1$s...", printService->getDisplayName().toStdString());
    sendToPrintService();
    break;
  case print_service_t::OCTOPRINT:
    LOG("Sending design to OctoPrint...");
    sendToOctoPrint();
    break;
  default:
    break;
  }
#endif // ifdef ENABLE_3D_PRINTING
}

namespace {

ExportInfo createExportInfo(FileFormat format, const QString& exportFilename, const QString& sourceFilePath)
{
  const QFileInfo info(sourceFilePath);

  ExportInfo exportInfo;
  exportInfo.format = format;
  exportInfo.fileName = exportFilename.toLocal8Bit().constData();
  exportInfo.displayName = exportFilename.toUtf8().toStdString();
  exportInfo.sourceFilePath = sourceFilePath.toUtf8().toStdString();
  exportInfo.sourceFileName = info.fileName().toUtf8().toStdString();
  exportInfo.useStdOut = false;
  exportInfo.options = nullptr;
  return exportInfo;
}

}

void MainWindow::sendToOctoPrint()
{
#ifdef ENABLE_3D_PRINTING
  OctoPrint octoPrint;

  if (octoPrint.url().trimmed().isEmpty()) {
    LOG(message_group::Error, "OctoPrint connection not configured. Please check preferences.");
    return;
  }

  const QString fileFormat = QString::fromStdString(Settings::Settings::octoPrintFileFormat.value());
  FileFormat exportFileFormat{FileFormat::STL};
  if (fileFormat == "OBJ") {
    exportFileFormat = FileFormat::OBJ;
  } else if (fileFormat == "OFF") {
    exportFileFormat = FileFormat::OFF;
  } else if (fileFormat == "ASCIISTL") {
    exportFileFormat = FileFormat::ASCIISTL;
  } else if (fileFormat == "AMF") {
    exportFileFormat = FileFormat::AMF;
  } else if (fileFormat == "3MF") {
    exportFileFormat = FileFormat::_3MF;
  } else {
    exportFileFormat = FileFormat::STL;
  }

  QTemporaryFile exportFile{QDir::temp().filePath("OpenSCAD.XXXXXX." + fileFormat.toLower())};
  if (!exportFile.open()) {
    LOG("Could not open temporary file.");
    return;
  }
  const QString exportFileName = exportFile.fileName();
  exportFile.close();

  QString userFileName;
  if (activeEditor->filepath.isEmpty()) {
    userFileName = exportFileName;
  } else {
    QFileInfo fileInfo{activeEditor->filepath};
    userFileName = fileInfo.baseName() + "." + fileFormat.toLower();
  }

  ExportInfo exportInfo = createExportInfo(exportFileFormat, exportFileName, activeEditor->filepath);
  exportFileByName(this->root_geom, exportInfo);

  try {
    this->progresswidget = new ProgressWidget(this);
    connect(this->progresswidget, SIGNAL(requestShow()), this, SLOT(showProgress()));
    const QString fileUrl = octoPrint.upload(exportFileName, userFileName, [this](double v) -> bool {
      return network_progress_func(v);
    });

    const std::string& action = Settings::Settings::octoPrintAction.value();
    if (action == "upload") {
      return;
    }

    const QString slicer = QString::fromStdString(Settings::Settings::octoPrintSlicerEngine.value());
    const QString profile = QString::fromStdString(Settings::Settings::octoPrintSlicerProfile.value());
    octoPrint.slice(fileUrl, slicer, profile, action != "slice", action == "print");
  } catch (const NetworkException& e) {
    LOG(message_group::Error, "%1$s", e.getErrorMessage());
  }

  updateStatusBar(nullptr);
#endif // ifdef ENABLE_3D_PRINTING
}

void MainWindow::sendToPrintService()
{
#ifdef ENABLE_3D_PRINTING
  //Keeps track of how many times we've exported and tries to create slightly unique filenames.
  //Not mission critical, since non-unique file names are fine for the API, just harder to
  //differentiate between in customer support later.
  static unsigned int printCounter = 0;

  QTemporaryFile exportFile;
  if (!exportFile.open()) {
    LOG(message_group::Error, "Could not open temporary file.");
    return;
  }
  const QString exportFilename = exportFile.fileName();

  //Render the stl to a temporary file:
  ExportInfo exportInfo = createExportInfo(FileFormat::STL, exportFilename, activeEditor->filepath);
  exportFileByName(this->root_geom, exportInfo);

  //Create a name that the order process will use to refer to the file. Base it off of the project name
  QString userFacingName = "unsaved.stl";
  if (!activeEditor->filepath.isEmpty()) {
    const QString baseName = QFileInfo(activeEditor->filepath).baseName();
    userFacingName = QString{"%1_%2.stl"}.arg(baseName).arg(printCounter++);
  }

  QFile file(exportFilename);
  if (!file.open(QIODevice::ReadOnly)) {
    LOG(message_group::Error, "Unable to open exported STL file.");
    return;
  }
  const QString fileContentBase64 = file.readAll().toBase64();

  if (fileContentBase64.length() > PrintService::inst()->getFileSizeLimit()) {
    const auto msg = QString{_("Exported design exceeds the service upload limit of (%1 MB).")}.arg(PrintService::inst()->getFileSizeLimitMB());
    QMessageBox::warning(this, _("Upload Error"), msg, QMessageBox::Ok);
    LOG(message_group::Error, "%1$s", msg.toStdString());
    return;
  }

  //Upload the file to the 3D Printing server and get the corresponding url to see it.
  //The result is put in partUrl.
  try
  {
    this->progresswidget = new ProgressWidget(this);
    connect(this->progresswidget, SIGNAL(requestShow()), this, SLOT(showProgress()));
    const QString partUrl = PrintService::inst()->upload(userFacingName, fileContentBase64, [this](double v) -> bool {
      return network_progress_func(v);
    });
    QDesktopServices::openUrl(QUrl{partUrl});
  } catch (const NetworkException& e) {
    LOG(message_group::Error, "%1$s", e.getErrorMessage());
  }

  updateStatusBar(nullptr);
#endif // ifdef ENABLE_3D_PRINTING
}

void MainWindow::actionRender()
{
  if (GuiLocker::isLocked()) return;
  GuiLocker::lock();

  prepareCompile("cgalRender", true, false);
  compile(false);
}

void MainWindow::cgalRender()
{
  if (!this->root_file || !this->root_node) {
    compileEnded();
    return;
  }

  this->qglview->setRenderer(nullptr);
  delete this->cgalRenderer;
  this->cgalRenderer = nullptr;
  this->root_geom.reset();

  LOG("Rendering Polygon Mesh using %1$s...",
      Feature::ExperimentalManifold.is_enabled() ? "Manifold" : "CGAL");

  this->progresswidget = new ProgressWidget(this);
  connect(this->progresswidget, SIGNAL(requestShow()), this, SLOT(showProgress()));

  if (!isClosing) progress_report_prep(this->root_node, report_func, this);
  else return;

  this->cgalworker->start(this->tree);
}

void MainWindow::actionRenderDone(const shared_ptr<const Geometry>& root_geom)
{
  progress_report_fin();
  if (root_geom) {
    std::vector<std::string> options;
    if (Settings::Settings::summaryCamera.value()) {
      options.emplace_back(RenderStatistic::CAMERA);
    }
    if (Settings::Settings::summaryArea.value()) {
      options.emplace_back(RenderStatistic::AREA);
    }
    if (Settings::Settings::summaryBoundingBox.value()) {
      options.emplace_back(RenderStatistic::BOUNDING_BOX);
    }
    renderStatistic.printAll(root_geom, qglview->cam, options);
    LOG("Rendering finished.");

    this->root_geom = root_geom;
    this->cgalRenderer = new CGALRenderer(root_geom);
    // Go to CGAL view mode
    if (viewActionWireframe->isChecked()) viewModeWireframe();
    else viewModeSurface();
  } else {
    LOG(message_group::UI_Warning, "No top level geometry to render");
  }

  updateStatusBar(nullptr);

  const bool renderSoundEnabled = Preferences::inst()->getValue("advanced/enableSoundNotification").toBool();
  const uint soundThreshold = Preferences::inst()->getValue("advanced/timeThresholdOnRenderCompleteSound").toUInt();
  if (renderSoundEnabled && soundThreshold <= renderStatistic.ms().count() / 1000) {
    QSound::play(":/sounds/complete.wav");
  }

  renderedEditor = activeEditor;
  activeEditor->contentsRendered = true;
  compileEnded();
}

/**
 * Call the mouseselection to determine the id of the clicked-on object.
 * Use the generated ID and try to find it within the list of products
 * And finally move the cursor to the beginning of the selected object in the editor
 */
void MainWindow::selectObject(QPoint mouse)
{
  // selecting without a renderer?!
  if (!this->qglview->renderer) {
    return;
  }

  // selecting without select object?!
  if (!this->selector) {
    return;
  }

  // Nothing to select
  if (!this->root_products) {
    return;
  }

  this->qglview->renderer->prepare(true, false, &this->selector->shaderinfo);

  // Update the selector with the right image size
  this->selector->reset(this->qglview);

  // Select the object at mouse coordinates
  int index = this->selector->select(this->qglview->renderer, mouse.x(), mouse.y());
  std::deque<std::shared_ptr<const AbstractNode>> path;
  std::shared_ptr<const AbstractNode> result = this->root_node->getNodeByID(index, path);

  if (result) {
    // Create context menu with the backtrace
    QMenu tracemenu(this);
    std::stringstream ss;
    for (auto& step : path) {
      // Skip certain node types
      if (step->name() == "root") {
        continue;
      }

      auto location = step->modinst->location();
      ss.str("");

      // Check if the path is contained in a library (using parsersettings.h)
      fs::path libpath = get_library_for_path(location.filePath());
      if (!libpath.empty()) {
        // Display the library (without making the window too wide!)
        ss << step->verbose_name() << " (library "
           << location.fileName().substr(libpath.string().length() + 1) << ":"
           << location.firstLine() << ")";
      } else if (activeEditor->filepath.toStdString() == location.fileName()) {
        ss << step->verbose_name() << " (" << location.filePath().filename().string() << ":"
           << location.firstLine() << ")";
      } else {
        auto relname = boostfs_uncomplete(location.filePath(), fs::path(activeEditor->filepath.toStdString()).parent_path())
          .generic_string();
        // Set the displayed name relative to the active editor window
        ss << step->verbose_name() << " (" << relname << ":" << location.firstLine() << ")";
      }

      // Prepare the action to be sent
      auto action = tracemenu.addAction(QString::fromStdString(ss.str()));
      if (editorDock->isVisible()) {
        action->setProperty("file", QString::fromStdString(location.fileName()));
        action->setProperty("line", location.firstLine());
        action->setProperty("column", location.firstColumn());

        connect(action, SIGNAL(triggered()), this, SLOT(setCursor()));
      }
    }

    tracemenu.exec(this->qglview->mapToGlobal(mouse));
  }
}

/**
 * Expects the sender to have properties "file", "line" and "column" defined
 */
void MainWindow::setCursor()
{
  auto *action = qobject_cast<QAction *>(sender());
  if (!action || !action->property("file").isValid() || !action->property("line").isValid() ||
      !action->property("column").isValid()) {
    return;
  }

  auto file = action->property("file").toString();
  auto line = action->property("line").toInt();
  auto column = action->property("column").toInt();

  // Unsaved files do have the pwd as current path, therefore we will not open a new
  // tab on click
  if (!fs::is_directory(fs::path(file.toStdString()))) {
    this->tabManager->open(file);
  }

  // move the cursor, the editor is 0 based whereby location is 1 based
  this->activeEditor->setCursorPosition(line - 1, column - 1);
}

void MainWindow::setLastFocus(QWidget *widget) {
  this->lastFocus = widget;
}

/**
 * Switch version label and progress widget. When switching to the progress
 * widget, the new instance is passed by the caller.
 * In case of resetting back to the version label, nullptr will be passed and
 * multiple calls can happen. So this method must guard against adding the
 * version label multiple times.
 *
 * @param progressWidget a pointer to the progress widget to show or nullptr in
 * case the display should switch back to the version label.
 */
void MainWindow::updateStatusBar(ProgressWidget *progressWidget)
{
  auto sb = this->statusBar();
  if (progressWidget == nullptr) {
    if (this->progresswidget != nullptr) {
      sb->removeWidget(this->progresswidget);
      delete this->progresswidget;
      this->progresswidget = nullptr;
    }
    if (versionLabel == nullptr) {
      versionLabel = new QLabel("OpenSCAD " + QString::fromStdString(openscad_displayversionnumber));
      sb->addPermanentWidget(this->versionLabel);
    }
  } else {
    if (this->versionLabel != nullptr) {
      sb->removeWidget(this->versionLabel);
      delete this->versionLabel;
      this->versionLabel = nullptr;
    }
    sb->addPermanentWidget(progressWidget);
  }
}

void MainWindow::exceptionCleanup(){
  LOG("Execution aborted");
  LOG(" ");
  GuiLocker::unlock();
  if (designActionAutoReload->isChecked()) autoReloadTimer->start();
}

void MainWindow::UnknownExceptionCleanup(std::string msg){
  setCurrentOutput(); // we need to show this error
  if (msg.size() == 0) {
    LOG(message_group::Error, "Compilation aborted by unknown exception");
  } else {
    LOG(message_group::Error, "Compilation aborted by exception: %1$s", msg);
  }
  LOG(" ");
  GuiLocker::unlock();
  if (designActionAutoReload->isChecked()) autoReloadTimer->start();
}

void MainWindow::actionDisplayAST()
{
  setCurrentOutput();
  auto e = new QTextEdit(this);
  e->setAttribute(Qt::WA_DeleteOnClose);
  e->setWindowFlags(Qt::Window);
  e->setTabStopDistance(tabStopWidth);
  e->setWindowTitle("AST Dump");
  e->setReadOnly(true);
  if (root_file) {
    e->setPlainText(QString::fromStdString(root_file->dump("")));
  } else {
    e->setPlainText("No AST to dump. Please try compiling first...");
  }
  e->resize(600, 400);
  e->show();
  clearCurrentOutput();
}

void MainWindow::actionDisplayCSGTree()
{
  setCurrentOutput();
  auto e = new QTextEdit(this);
  e->setAttribute(Qt::WA_DeleteOnClose);
  e->setWindowFlags(Qt::Window);
  e->setTabStopDistance(tabStopWidth);
  e->setWindowTitle("CSG Tree Dump");
  e->setReadOnly(true);
  if (this->root_node) {
    e->setPlainText(QString::fromStdString(this->tree.getString(*this->root_node, "  ")));
  } else {
    e->setPlainText("No CSG to dump. Please try compiling first...");
  }
  e->resize(600, 400);
  e->show();
  clearCurrentOutput();
}

void MainWindow::actionDisplayCSGProducts()
{
  std::string NA("N/A");
  setCurrentOutput();
  auto e = new QTextEdit(this);
  e->setAttribute(Qt::WA_DeleteOnClose);
  e->setWindowFlags(Qt::Window);
  e->setTabStopDistance(tabStopWidth);
  e->setWindowTitle("CSG Products Dump");
  e->setReadOnly(true);
  e->setPlainText(QString("\nCSG before normalization:\n%1\n\n\nCSG after normalization:\n%2\n\n\nCSG rendering chain:\n%3\n\n\nHighlights CSG rendering chain:\n%4\n\n\nBackground CSG rendering chain:\n%5\n")

                  .arg(QString::fromStdString(this->csgRoot ? this->csgRoot->dump() : NA),
                       QString::fromStdString(this->normalizedRoot ? this->normalizedRoot->dump() : NA),
                       QString::fromStdString(this->root_products ? this->root_products->dump() : NA),
                       QString::fromStdString(this->highlights_products ? this->highlights_products->dump() : NA),
                       QString::fromStdString(this->background_products ? this->background_products->dump() : NA)));

  e->resize(600, 400);
  e->show();
  clearCurrentOutput();
}

void MainWindow::actionCheckValidity()
{
  if (GuiLocker::isLocked()) return;
  GuiLocker lock;
  setCurrentOutput();

  if (!this->root_geom) {
    LOG("Nothing to validate! Try building first (press F6).");
    clearCurrentOutput();
    return;
  }

  if (this->root_geom->getDimension() != 3) {
    LOG("Current top level object is not a 3D object.");
    clearCurrentOutput();
    return;
  }

  bool valid = false;
#ifdef ENABLE_CGAL
  if (auto N = CGALUtils::getNefPolyhedronFromGeometry(this->root_geom)) {
    valid = N->p3 ? const_cast<CGAL_Nef_polyhedron3&>(*N->p3).is_valid() : false;
  } else if (auto hybrid = dynamic_pointer_cast<const CGALHybridPolyhedron>(this->root_geom)) {
    valid = hybrid->isValid();
  } else
#endif
#ifdef ENABLE_MANIFOLD
  if (auto mani = dynamic_pointer_cast<const ManifoldGeometry>(this->root_geom)) {
    valid = mani->isValid();
  }
#endif
  LOG("Valid:      %1$6s", (valid ? "yes" : "no"));
  clearCurrentOutput();
}

//Returns if we can export (true) or not(false) (bool)
//Separated into it's own function for re-use.
bool MainWindow::canExport(unsigned int dim)
{
  if (!this->root_geom) {
    LOG(message_group::Error, "Nothing to export! Try rendering first (press F6)");
    clearCurrentOutput();
    return false;
  }

  // editor has changed since last render
  if (!activeEditor->contentsRendered) {
    auto ret = QMessageBox::warning(this, "Application",
                                    "The current tab has been modified since its last render (F6).\n"
                                    "Do you really want to export the previous content?",
                                    QMessageBox::Yes | QMessageBox::No);
    if (ret != QMessageBox::Yes) {
      return false;
    }
  }

  // other tab contents most recently rendered
  if (renderedEditor != activeEditor) {
    auto ret = QMessageBox::warning(this, "Application",
                                    "The rendered data is of different tab.\n"
                                    "Do you really want to export the another tab's content?",
                                    QMessageBox::Yes | QMessageBox::No);
    if (ret != QMessageBox::Yes) {
      return false;
    }
  }

  if (this->root_geom->getDimension() != dim) {
    LOG(message_group::UI_Error, "Current top level object is not a %1$dD object.", dim);
    clearCurrentOutput();
    return false;
  }

  if (this->root_geom->isEmpty()) {
    LOG(message_group::UI_Error, "Current top level object is empty.");
    clearCurrentOutput();
    return false;
  }

#ifdef ENABLE_CGAL
  auto N = dynamic_cast<const CGAL_Nef_polyhedron *>(this->root_geom.get());
  if (N && !N->p3->is_simple()) {
    LOG(message_group::UI_Warning, "Object may not be a valid 2-manifold and may need repair! See https://en.wikibooks.org/wiki/OpenSCAD_User_Manual/STL_Import_and_Export");
  }
#endif

  return true;
}

void MainWindow::actionExport(FileFormat format, const char *type_name, const char *suffix, unsigned int dim){
  ExportPdfOptions* empty = nullptr;
  actionExport(format, type_name, suffix, dim, empty);
};

void MainWindow::actionExport(FileFormat format, const char *type_name, const char *suffix, unsigned int dim, ExportPdfOptions *options)
{
  //Setting filename skips the file selection dialog and uses the path provided instead.
  if (GuiLocker::isLocked()) return;
  GuiLocker lock;

  setCurrentOutput();

  //Return if something is wrong and we can't export.
  if (!canExport(dim)) return;
  
  auto title = QString(_("Export %1 File")).arg(type_name);
  auto filter = QString(_("%1 Files (*%2)")).arg(type_name, suffix);
  auto exportFilename = QFileDialog::getSaveFileName(this, title, exportPath(suffix), filter);
  if (exportFilename.isEmpty()) {
    clearCurrentOutput();
    return;
  }
  this->export_paths[suffix] = exportFilename;

  ExportInfo exportInfo = createExportInfo(format, exportFilename, activeEditor->filepath);
  // Add options
exportInfo.options=options;
  
  bool exportResult = exportFileByName(this->root_geom, exportInfo);

  if (exportResult) fileExportedMessage(type_name, exportFilename);
  clearCurrentOutput();
}

void MainWindow::actionExportSTL()
{
  if (Settings::Settings::exportUseAsciiSTL.value()) {
    actionExport(FileFormat::ASCIISTL, "ASCIISTL", ".stl", 3);
  } else {
    actionExport(FileFormat::STL, "STL", ".stl", 3);
  }
}

void MainWindow::actionExport3MF()
{
  actionExport(FileFormat::_3MF, "3MF", ".3mf", 3);
}

void MainWindow::actionExportOBJ()
{
  actionExport(FileFormat::OBJ, "OBJ", ".obj", 3);
}

void MainWindow::actionExportOFF()
{
  actionExport(FileFormat::OFF, "OFF", ".off", 3);
}

void MainWindow::actionExportWRL()
{
  actionExport(FileFormat::WRL, "WRL", ".wrl", 3);
}

void MainWindow::actionExportAMF()
{
  actionExport(FileFormat::AMF, "AMF", ".amf", 3);
}

void MainWindow::actionExportDXF()
{
  actionExport(FileFormat::DXF, "DXF", ".dxf", 2);
}

void MainWindow::actionExportSVG()
{
  actionExport(FileFormat::SVG, "SVG", ".svg", 2);
}

void MainWindow::actionExportPDF()
{

ExportPdfOptions exportPdfOptions;
QSettingsCached settings;

// Prepopulated with default values in export.h
auto exportPdfDialog = new ExportPdfDialog();

// Get current settings or defaults
//  modify the two enums (next two rows) to explicitly use default by lookup to string (see the later set methods).
exportPdfDialog->setPaperSize(sizeString2Enum(settings.value("exportPdfOpts/paperSize",
	QString::fromStdString(paperSizeStrings[static_cast<int>(exportPdfOptions.paperSize)])).toString()));  // enum map
exportPdfDialog->setOrientation(orientationsString2Enum(settings.value("exportPdfOpts/orientation",
	QString::fromStdString(paperOrientationsStrings[static_cast<int>(exportPdfOptions.Orientation)])).toString()));  // enum map
exportPdfDialog->setShowDsnFn(settings.value("exportPdfOpts/showDsgnFN",exportPdfOptions.showDsgnFN).toBool());
exportPdfDialog->setShowScale(settings.value("exportPdfOpts/showScale",exportPdfOptions.showScale).toBool());
exportPdfDialog->setShowScaleMsg(settings.value("exportPdfOpts/showScaleMsg",exportPdfOptions.showScaleMsg).toBool());
exportPdfDialog->setShowGrid(settings.value("exportPdfOpts/showGrid",exportPdfOptions.showGrid).toBool());
exportPdfDialog->setGridSize(settings.value("exportPdfOpts/gridSize",exportPdfOptions.gridSize).toDouble());


if (exportPdfDialog->exec() == QDialog::Rejected) {
  return;
}; 

exportPdfOptions.paperSize=exportPdfDialog->getPaperSize();
exportPdfOptions.Orientation=exportPdfDialog->getOrientation();
exportPdfOptions.showDsgnFN=exportPdfDialog->getShowDsnFn();
exportPdfOptions.showScale=exportPdfDialog->getShowScale();
exportPdfOptions.showScaleMsg=exportPdfDialog->getShowScaleMsg();
exportPdfOptions.showGrid=exportPdfDialog->getShowGrid();
exportPdfOptions.gridSize=exportPdfDialog->getGridSize();

settings.setValue("exportPdfOpts/paperSize",QString::fromStdString(paperSizeStrings[static_cast<int>( exportPdfDialog->getPaperSize())]));
settings.setValue("exportPdfOpts/orientation",QString::fromStdString(paperOrientationsStrings[static_cast<int>(exportPdfDialog->getOrientation())]));
settings.setValue("exportPdfOpts/showDsgnFN",exportPdfDialog->getShowDsnFn());
settings.setValue("exportPdfOpts/showScale",exportPdfDialog->getShowScale());
settings.setValue("exportPdfOpts/showScaleMsg",exportPdfDialog->getShowScaleMsg());
settings.setValue("exportPdfOpts/showGrid",exportPdfDialog->getShowGrid());
settings.setValue("exportPdfOpts/gridSize",exportPdfDialog->getGridSize());

actionExport(FileFormat::PDF, "PDF", ".pdf", 2, &exportPdfOptions);

}

void MainWindow::actionExportCSG()
{
  setCurrentOutput();

  if (!this->root_node) {
    LOG(message_group::Error, "Nothing to export. Please try compiling first.");
    clearCurrentOutput();
    return;
  }
  const auto suffix = ".csg";
  auto csg_filename = QFileDialog::getSaveFileName(this,
                                                   _("Export CSG File"), exportPath(suffix), _("CSG Files (*.csg)"));

  if (csg_filename.isEmpty()) {
    clearCurrentOutput();
    return;
  }

  std::ofstream fstream(csg_filename.toLocal8Bit());
  if (!fstream.is_open()) {
    LOG("Can't open file \"%1$s\" for export", csg_filename.toLocal8Bit().constData());
  } else {
    fstream << this->tree.getString(*this->root_node, "\t") << "\n";
    fstream.close();
    fileExportedMessage("CSG", csg_filename);
    this->export_paths[suffix] = csg_filename;
  }

  clearCurrentOutput();
}

void MainWindow::actionExportImage()
{
  // Grab first to make sure dialog box isn't part of the grabbed image
  qglview->grabFrame();
  const auto suffix = ".png";
  auto img_filename = QFileDialog::getSaveFileName(this,
                                                   _("Export Image"), exportPath(suffix), _("PNG Files (*.png)"));
  if (!img_filename.isEmpty()) {
    bool saveResult = qglview->save(img_filename.toLocal8Bit().constData());
    if (saveResult) {
      this->export_paths[suffix] = img_filename;
      setCurrentOutput();
      fileExportedMessage("PNG", img_filename);
      clearCurrentOutput();
    } else {
      LOG("Can't open file \"%1$s\" for export image", img_filename.toLocal8Bit().constData());
    }
  }
}

void MainWindow::copyText()
{
  auto *c = dynamic_cast<Console *>(lastFocus);
  if (c) {
    c->copy();
  } else {
    tabManager->copy();
  }
}

void MainWindow::actionCopyViewport()
{
  const auto& image = qglview->grabFrame();
  auto clipboard = QApplication::clipboard();
  clipboard->setImage(image);
}

void MainWindow::actionFlushCaches()
{
  GeometryCache::instance()->clear();
#ifdef ENABLE_CGAL
  CGALCache::instance()->clear();
#endif
  dxf_dim_cache.clear();
  dxf_cross_cache.clear();
  SourceFileCache::instance()->clear();

  setCurrentOutput();
  LOG("Caches Flushed");
}

void MainWindow::viewModeActionsUncheck()
{
  viewActionPreview->setChecked(false);
  viewActionSurfaces->setChecked(false);
  viewActionWireframe->setChecked(false);
  viewActionThrownTogether->setChecked(false);
}

#ifdef ENABLE_OPENCSG

/*!
   Go to the OpenCSG view mode.
   Falls back to thrown together mode if OpenCSG is not available
 */
void MainWindow::viewModePreview()
{
  if (this->qglview->hasOpenCSGSupport()) {
    viewModeActionsUncheck();
    viewActionPreview->setChecked(true);
    this->qglview->setRenderer(this->opencsgRenderer ? (Renderer *)this->opencsgRenderer : (Renderer *)this->thrownTogetherRenderer);
    this->qglview->updateColorScheme();
    this->qglview->update();
  } else {
    viewModeThrownTogether();
  }
}

#endif /* ENABLE_OPENCSG */

void MainWindow::viewModeSurface()
{
  viewModeActionsUncheck();
  viewActionSurfaces->setChecked(true);
  this->qglview->setShowFaces(true);
  this->qglview->setRenderer(this->cgalRenderer);
  this->qglview->updateColorScheme();
  this->qglview->update();
}

void MainWindow::viewModeWireframe()
{
  viewModeActionsUncheck();
  viewActionWireframe->setChecked(true);
  this->qglview->setShowFaces(false);
  this->qglview->setRenderer(this->cgalRenderer);
  this->qglview->updateColorScheme();
  this->qglview->update();
}

void MainWindow::viewModeThrownTogether()
{
  viewModeActionsUncheck();
  viewActionThrownTogether->setChecked(true);
  this->qglview->setRenderer(this->thrownTogetherRenderer);
  this->qglview->updateColorScheme();
  this->qglview->update();
}

void MainWindow::viewModeShowEdges()
{
  QSettingsCached settings;
  settings.setValue("view/showEdges", viewActionShowEdges->isChecked());
  this->qglview->setShowEdges(viewActionShowEdges->isChecked());
  this->qglview->update();
}

void MainWindow::viewModeShowAxes()
{
  bool showaxes = viewActionShowAxes->isChecked();
  QSettingsCached settings;
  settings.setValue("view/showAxes", showaxes);
  this->viewActionShowScaleProportional->setEnabled(showaxes);
  this->qglview->setShowAxes(showaxes);
  this->qglview->update();
}

void MainWindow::viewModeShowCrosshairs()
{
  QSettingsCached settings;
  settings.setValue("view/showCrosshairs", viewActionShowCrosshairs->isChecked());
  this->qglview->setShowCrosshairs(viewActionShowCrosshairs->isChecked());
  this->qglview->update();
}

void MainWindow::viewModeShowScaleProportional()
{
  QSettingsCached settings;
  settings.setValue("view/showScaleProportional", viewActionShowScaleProportional->isChecked());
  this->qglview->setShowScaleProportional(viewActionShowScaleProportional->isChecked());
  this->qglview->update();
}

bool MainWindow::isEmpty()
{
  return activeEditor->toPlainText().isEmpty();
}

void MainWindow::editorContentChanged()
{
  auto current_doc = activeEditor->toPlainText();
  if (current_doc != last_compiled_doc) {
    animateWidget->editorContentChanged();
  }
}

void MainWindow::viewAngleTop()
{
  qglview->cam.object_rot << 90, 0, 0;
  this->qglview->update();
}

void MainWindow::viewAngleBottom()
{
  qglview->cam.object_rot << 270, 0, 0;
  this->qglview->update();
}

void MainWindow::viewAngleLeft()
{
  qglview->cam.object_rot << 0, 0, 90;
  this->qglview->update();
}

void MainWindow::viewAngleRight()
{
  qglview->cam.object_rot << 0, 0, 270;
  this->qglview->update();
}

void MainWindow::viewAngleFront()
{
  qglview->cam.object_rot << 0, 0, 0;
  this->qglview->update();
}

void MainWindow::viewAngleBack()
{
  qglview->cam.object_rot << 0, 0, 180;
  this->qglview->update();
}

void MainWindow::viewAngleDiagonal()
{
  qglview->cam.object_rot << 35, 0, -25;
  this->qglview->update();
}

void MainWindow::viewCenter()
{
  qglview->cam.object_trans << 0, 0, 0;
  this->qglview->update();
}

void MainWindow::viewPerspective()
{
  QSettingsCached settings;
  settings.setValue("view/orthogonalProjection", false);
  viewActionPerspective->setChecked(true);
  viewActionOrthogonal->setChecked(false);
  this->qglview->setOrthoMode(false);
  this->qglview->update();
}

void MainWindow::viewOrthogonal()
{
  QSettingsCached settings;
  settings.setValue("view/orthogonalProjection", true);
  viewActionPerspective->setChecked(false);
  viewActionOrthogonal->setChecked(true);
  this->qglview->setOrthoMode(true);
  this->qglview->update();
}

void MainWindow::viewTogglePerspective()
{
  QSettingsCached settings;
  if (settings.value("view/orthogonalProjection").toBool()) {
    viewPerspective();
  } else {
    viewOrthogonal();
  }
}
void MainWindow::viewResetView()
{
  this->qglview->resetView();
  this->qglview->update();
}

void MainWindow::viewAll()
{
  this->qglview->viewAll();
  this->qglview->update();
}

void MainWindow::on_editorDock_visibilityChanged(bool)
{
  changedTopLevelEditor(editorDock->isFloating());
  tabToolBar->setVisible((tabCount > 1) && editorDock->isVisible());
  updateExportActions();
}

void MainWindow::on_consoleDock_visibilityChanged(bool)
{
  changedTopLevelConsole(consoleDock->isFloating());
}

void MainWindow::on_parameterDock_visibilityChanged(bool)
{
  parameterTopLevelChanged(parameterDock->isFloating());
}

void MainWindow::on_errorLogDock_visibilityChanged(bool)
{
  errorLogTopLevelChanged(errorLogDock->isFloating());
}

void MainWindow::on_animateDock_visibilityChanged(bool)
{
  animateTopLevelChanged(animateDock->isFloating());
}

void MainWindow::on_viewportControlDock_visibilityChanged(bool)
{
  viewportControlTopLevelChanged(viewportControlDock->isFloating());
}

void MainWindow::changedTopLevelEditor(bool topLevel)
{
  setDockWidgetTitle(editorDock, QString(_("Editor")), topLevel);
}

void MainWindow::editorTopLevelChanged(bool topLevel)
{
  setDockWidgetTitle(editorDock, QString(_("Editor")), topLevel);
  if (topLevel) {
    this->removeToolBar(tabToolBar);
    ((QVBoxLayout *)editorDockContents->layout())->insertWidget(0, tabToolBar);
  } else {
    editorDockContents->layout()->removeWidget(tabToolBar);
    this->addToolBar(tabToolBar);
  }
  tabToolBar->setVisible((tabCount > 1) && editorDock->isVisible());
}

void MainWindow::changedTopLevelConsole(bool topLevel)
{
  setDockWidgetTitle(consoleDock, QString(_("Console")), topLevel);
}

void MainWindow::consoleTopLevelChanged(bool topLevel)
{
  setDockWidgetTitle(consoleDock, QString(_("Console")), topLevel);

  Qt::WindowFlags flags = (consoleDock->windowFlags() & ~Qt::WindowType_Mask) | Qt::Window;
  if (topLevel) {
    consoleDock->setWindowFlags(flags);
    consoleDock->show();
  }
}

void MainWindow::parameterTopLevelChanged(bool topLevel)
{
  setDockWidgetTitle(parameterDock, QString(_("Customizer")), topLevel);
}

void MainWindow::changedTopLevelErrorLog(bool topLevel)
{
  setDockWidgetTitle(errorLogDock, QString(_("Error-Log")), topLevel);
}

void MainWindow::errorLogTopLevelChanged(bool topLevel)
{
  setDockWidgetTitle(errorLogDock, QString(_("Error-Log")), topLevel);

  Qt::WindowFlags flags = (errorLogDock->windowFlags() & ~Qt::WindowType_Mask) | Qt::Window;
  if (topLevel) {
    errorLogDock->setWindowFlags(flags);
    errorLogDock->show();
  }
}

void MainWindow::changedTopLevelAnimate(bool topLevel)
{
  setDockWidgetTitle(animateDock, QString(_("Animate")), topLevel);
}


void MainWindow::animateTopLevelChanged(bool topLevel)
{
  setDockWidgetTitle(animateDock, QString(_("Animate")), topLevel);

  Qt::WindowFlags flags = (animateDock->windowFlags() & ~Qt::WindowType_Mask) | Qt::Window;
  if (topLevel) {
    animateDock->setWindowFlags(flags);
    animateDock->show();
  }
}

void MainWindow::viewportControlTopLevelChanged(bool topLevel)
{
  setDockWidgetTitle(viewportControlDock, QString(_("Viewport-Control")), topLevel);

  Qt::WindowFlags flags = (viewportControlDock->windowFlags() & ~Qt::WindowType_Mask) | Qt::Window;
  if (topLevel) {
    viewportControlDock->setWindowFlags(flags);
    viewportControlDock->show();
  }
}

void MainWindow::setDockWidgetTitle(QDockWidget *dockWidget, QString prefix, bool topLevel)
{
  QString title(std::move(prefix));
  if (topLevel) {
    const QFileInfo fileInfo(activeEditor->filepath);
    QString fname = _("Untitled.scad");
    if (!fileInfo.fileName().isEmpty()) fname = fileInfo.fileName();
    title += " (" + fname.replace("&", "&&") + ")";
  }
  dockWidget->setWindowTitle(title);
}

void MainWindow::hideEditorToolbar()
{
  QSettingsCached settings;
  bool shouldHide = viewActionHideEditorToolBar->isChecked();
  settings.setValue("view/hideEditorToolbar", shouldHide);

  if (shouldHide) {
    editortoolbar->hide();
  } else {
    editortoolbar->show();
  }
}

void MainWindow::hide3DViewToolbar()
{
  QSettingsCached settings;
  bool shouldHide = viewActionHide3DViewToolBar->isChecked();
  settings.setValue("view/hide3DViewToolbar", shouldHide);

  if (shouldHide) {
    viewerToolBar->hide();
  } else {
    viewerToolBar->show();
  }
}

void MainWindow::showLink(const QString& link)
{
  if (link == "#console") {
    showConsole();
  } else if (link == "#errorlog") {
    showErrorLog();
  }
}

void MainWindow::showEditor()
{
  windowActionHideEditor->setChecked(false);
  hideEditor();
  editorDock->raise();
  tabManager->setFocus();
}

void MainWindow::hideEditor()
{
  auto e = (ScintillaEditor *) this->activeEditor;
  if (windowActionHideEditor->isChecked()) {
    // Workaround manually disabling interactions with editor by setting it
    // to read-only when not being shown.  This is an upstream bug from Qt
    // (tracking ticket: https://bugreports.qt.io/browse/QTBUG-82939) and
    // may eventually get resolved at which point this bit and the stuff in
    // the else should be removed. Currently known to affect 5.14.1 and 5.15.0
    e->qsci->setReadOnly(true);
    e->setupAutoComplete(true);
    editorDock->close();
  } else {
    e->qsci->setReadOnly(false);
    e->setupAutoComplete(false);
    editorDock->show();
  }
}

void MainWindow::showConsole()
{
  windowActionHideConsole->setChecked(false);
  frameCompileResult->hide();
  consoleDock->show();
  consoleDock->raise();
  console->setFocus();
}

void MainWindow::hideConsole()
{
  if (windowActionHideConsole->isChecked()) {
    consoleDock->hide();
  } else {
    consoleDock->show();
  }
}

void MainWindow::showErrorLog()
{
  windowActionHideErrorLog->setChecked(false);
  frameCompileResult->hide();
  errorLogDock->show();
  errorLogDock->raise();
  errorLogWidget->logTable->setFocus();
}

void MainWindow::hideErrorLog()
{
  if (windowActionHideErrorLog->isChecked()) {
    errorLogDock->hide();
  } else {
    errorLogDock->show();
  }
}

void MainWindow::showAnimate()
{
  windowActionHideAnimate->setChecked(false);
  animateDock->show();
  animateDock->raise();
  animateWidget->setFocus();
}

void MainWindow::hideAnimate()
{
  if (windowActionHideAnimate->isChecked()) {
    animateDock->hide();
  } else {
    animateDock->show();
  }
}

void MainWindow::showViewportControl()
{
  windowActionHideViewportControl->setChecked(false);
  viewportControlDock->show();
  viewportControlDock->raise();
  viewportControlWidget->setFocus();
}

void MainWindow::hideViewportControl()
{
  if (windowActionHideViewportControl->isChecked()) {
    viewportControlDock->hide();
  } else {
    viewportControlDock->show();
  }
}


void MainWindow::showParameters()
{
  windowActionHideCustomizer->setChecked(false);
  parameterDock->show();
  parameterDock->raise();
  activeEditor->parameterWidget->scrollArea->setFocus();
}

void MainWindow::hideParameters()
{
  if (windowActionHideCustomizer->isChecked()) {
    parameterDock->hide();
  } else {
    parameterDock->show();
  }
}

void MainWindow::on_windowActionSelectEditor_triggered()
{
  showEditor();
}

void MainWindow::on_windowActionSelectConsole_triggered()
{
  showConsole();
}

void MainWindow::on_windowActionSelectErrorLog_triggered()
{
  showErrorLog();
}

void MainWindow::on_windowActionSelectAnimate_triggered()
{
  showAnimate();
}

void MainWindow::on_windowActionSelectViewportControl_triggered()
{
  showViewportControl();
}

void MainWindow::on_windowActionSelectCustomizer_triggered()
{
  showParameters();
}

void MainWindow::on_windowActionNextWindow_triggered()
{
  activateWindow(1);
}

void MainWindow::on_windowActionPreviousWindow_triggered()
{
  activateWindow(-1);
}

void MainWindow::on_editActionInsertTemplate_triggered()
{
  activeEditor->displayTemplates();
}

void MainWindow::on_editActionFoldAll_triggered()
{
  activeEditor->foldUnfold();
}

void MainWindow::activateWindow(int offset)
{
  const std::array<DockFocus, 6> docks = {{
    { editorDock, &MainWindow::on_windowActionSelectEditor_triggered },
    { consoleDock, &MainWindow::on_windowActionSelectConsole_triggered },
    { errorLogDock, &MainWindow::on_windowActionSelectErrorLog_triggered },
    { parameterDock, &MainWindow::on_windowActionSelectCustomizer_triggered },
    { animateDock, &MainWindow::on_windowActionSelectAnimate_triggered },
    { viewportControlDock, &MainWindow::on_windowActionSelectViewportControl_triggered },
  }};

  const int cnt = docks.size();
  const auto focusWidget = QApplication::focusWidget();
  for (auto widget = focusWidget; widget != nullptr; widget = widget->parentWidget()) {
    for (int idx = 0; idx < cnt; ++idx) {
      if (widget == docks.at(idx).widget) {
        for (int o = 1; o < cnt; ++o) {
          const int target = (cnt + idx + o * offset) % cnt;
          const auto& dock = docks.at(target);
          if (dock.widget->isVisible()) {
            dock.focus(this);
            return;
          }
        }
      }
    }
  }
}

void MainWindow::dragEnterEvent(QDragEnterEvent *event)
{
  if (event->mimeData()->hasUrls()) {
    event->acceptProposedAction();
  }
}

void MainWindow::dropEvent(QDropEvent *event)
{
  setCurrentOutput();
  const QList<QUrl> urls = event->mimeData()->urls();
  for (const auto& url : urls) {
    handleFileDrop(url);
  }
  clearCurrentOutput();
}

void MainWindow::handleFileDrop(const QUrl& url)
{
  if (url.scheme() != "file") return;
  const auto fileName = url.toLocalFile();
  const auto fileInfo = QFileInfo{fileName};
  const auto suffix = fileInfo.suffix().toLower();
  const auto cmd = knownFileExtensions[suffix];
  if (cmd.isEmpty()) {
    tabManager->open(fileName);
  } else {
    activeEditor->insert(cmd.arg(fileName));
  }
}

void MainWindow::helpAbout()
{
  qApp->setWindowIcon(QApplication::windowIcon());
  auto dialog = new AboutDialog(this);
  dialog->exec();
  dialog->deleteLater();
}

void MainWindow::helpHomepage()
{
  UIUtils::openHomepageURL();
}

void MainWindow::helpManual()
{
  UIUtils::openUserManualURL();
}

void MainWindow::helpOfflineManual()
{
  UIUtils::openOfflineUserManual();
}

void MainWindow::helpCheatSheet()
{
  UIUtils::openCheatSheetURL();
}

void MainWindow::helpOfflineCheatSheet()
{
  UIUtils::openOfflineCheatSheet();
}

void MainWindow::helpLibrary()
{
  if (!this->library_info_dialog) {
    QString rendererInfo(qglview->getRendererInfo().c_str());
    auto dialog = new LibraryInfoDialog(rendererInfo);
    this->library_info_dialog = dialog;
  }
  this->library_info_dialog->show();
}

void MainWindow::helpFontInfo()
{
  if (!this->font_list_dialog) {
    auto dialog = new FontListDialog();
    this->font_list_dialog = dialog;
  }
  this->font_list_dialog->update_font_list();
  this->font_list_dialog->show();
}

void MainWindow::closeEvent(QCloseEvent *event)
{
  if (tabManager->shouldClose()) {
    isClosing = true;
    progress_report_fin();
    // Disable invokeMethod calls for consoleOutput during shutdown,
    // otherwise will segfault if echos are in progress.
    hideCurrentOutput();

    QSettingsCached settings;
    settings.setValue("window/size", size());
    settings.setValue("window/position", pos());
    settings.setValue("window/state", saveState());
    if (this->tempFile) {
      delete this->tempFile;
      this->tempFile = nullptr;
    }
    for (auto dock : findChildren<Dock *>()) {
      dock->disableSettingsUpdate();
    }
    event->accept();
  } else {
    event->ignore();
  }
}

void MainWindow::preferences()
{
  Preferences::inst()->show();
  Preferences::inst()->activateWindow();
  Preferences::inst()->raise();
}

void MainWindow::setColorScheme(const QString& scheme)
{
  RenderSettings::inst()->colorscheme = scheme.toStdString();
  this->qglview->setColorScheme(scheme.toStdString());
  this->qglview->update();
}

void MainWindow::setFont(const QString& family, uint size)
{
  QFont font;
  if (!family.isEmpty()) font.setFamily(family);
  else font.setFixedPitch(true);
  if (size > 0) font.setPointSize(size);
  font.setStyleHint(QFont::TypeWriter);
  activeEditor->setFont(font);
}

void MainWindow::quit()
{
  QCloseEvent ev;
  QApplication::sendEvent(QApplication::instance(), &ev);
  if (ev.isAccepted()) QApplication::instance()->quit();
  // FIXME: Cancel any CGAL calculations
#ifdef Q_OS_MAC
  CocoaUtils::endApplication();
#endif
}

void MainWindow::consoleOutput(const Message& msgObj, void *userdata)
{
  // Invoke the method in the main thread in case the output
  // originates in a worker thread.
  auto thisp = static_cast<MainWindow *>(userdata);
  QMetaObject::invokeMethod(thisp, "consoleOutput", Q_ARG(Message, msgObj));
}

void MainWindow::consoleOutput(const Message& msgObj)
{
  this->console->addMessage(msgObj);
  if (msgObj.group == message_group::Warning || msgObj.group == message_group::Deprecated) {
    ++this->compileWarnings;
  } else if (msgObj.group == message_group::Error) {
    ++this->compileErrors;
  }
  // FIXME: scad parsing/evaluation should be done on separate thread so as not to block the gui.
  // Then processEvents should no longer be needed here.
  this->processEvents();
  if (consoleUpdater && !consoleUpdater->isActive()) {
    consoleUpdater->start(50); // Limit console updates to 20 FPS
  }
}

void MainWindow::consoleOutputRaw(const QString& html)
{
  this->console->addHtml(html);
  this->processEvents();
}

void MainWindow::errorLogOutput(const Message& log_msg, void *userdata)
{
  auto thisp = static_cast<MainWindow *>(userdata);
  QMetaObject::invokeMethod(thisp, "errorLogOutput", Q_ARG(Message, log_msg));
}

void MainWindow::errorLogOutput(const Message& log_msg)
{
  this->errorLogWidget->toErrorLog(log_msg);
}

void MainWindow::setCurrentOutput()
{
  set_output_handler(&MainWindow::consoleOutput, &MainWindow::errorLogOutput, this);
}

void MainWindow::hideCurrentOutput()
{
  set_output_handler(&MainWindow::noOutputConsole, &MainWindow::noOutputErrorLog, this);
}

void MainWindow::clearCurrentOutput()
{
  set_output_handler(nullptr, nullptr, nullptr);
}

void MainWindow::openCSGSettingsChanged()
{
#ifdef ENABLE_OPENCSG
  OpenCSG::setOption(OpenCSG::AlgorithmSetting, Preferences::inst()->getValue("advanced/forceGoldfeather").toBool() ?
                     OpenCSG::Goldfeather : OpenCSG::Automatic);
#endif
}

void MainWindow::processEvents()
{
  if (this->procevents) QApplication::processEvents();
}

QString MainWindow::exportPath(const char *suffix) {
  QString path;
  auto path_it = this->export_paths.find(suffix);
  if (path_it != export_paths.end()) {
    path = QFileInfo(path_it->second).absolutePath() + QString("/");
    if (activeEditor->filepath.isEmpty()) path += QString(_("Untitled")) + suffix;
    else path += QFileInfo(activeEditor->filepath).completeBaseName() + suffix;
  } else {
    if (activeEditor->filepath.isEmpty()) path = QString(PlatformUtils::userDocumentsPath().c_str()) + QString("/") + QString(_("Untitled")) + suffix;
    else {
      auto info = QFileInfo(activeEditor->filepath);
      path = info.absolutePath() + QString("/") + info.completeBaseName() + suffix;
    }
  }
  return path;
}

void MainWindow::jumpToLine(int line, int col)
{
  this->activeEditor->setCursorPosition(line, col);
}

paperSizes MainWindow::sizeString2Enum(QString current){
   for(int i = 0; i < paperSizeStrings.size(); i++){
       if (current.toStdString()==paperSizeStrings[i]) return static_cast<paperSizes>(i);
   };
   return paperSizes::A4;
};

paperOrientations MainWindow::orientationsString2Enum(QString current){
   for(int i = 0; i < paperOrientationsStrings.size(); i++){
       if (current.toStdString()==paperOrientationsStrings[i]) return static_cast<paperOrientations>(i);
   };
   return paperOrientations::PORTRAIT;
};
<|MERGE_RESOLUTION|>--- conflicted
+++ resolved
@@ -1989,17 +1989,10 @@
           } 
         }
       }
-<<<<<<< HEAD
 
       if(!found) fulltext_py_eval.append(line);
       fulltext_py_eval.append("\r\n");
 
-=======
-
-      if(!found) fulltext_py_eval.append(line);
-      fulltext_py_eval.append("\r\n");
-
->>>>>>> a35149fd
     }
     auto error = evaluatePython(fulltext_py_eval,this->assignments_save); // add assignments
     if (error.size() > 0) LOG(message_group::Error, Location::NONE, "", error.c_str());
