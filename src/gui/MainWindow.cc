/*
 *  OpenSCAD (www.openscad.org)
 *  Copyright (C) 2009-2011 Clifford Wolf <clifford@clifford.at> and
 *                          Marius Kintel <marius@kintel.net>
 *
 *  This program is free software; you can redistribute it and/or modify
 *  it under the terms of the GNU General Public License as published by
 *  the Free Software Foundation; either version 2 of the License, or
 *  (at your option) any later version.
 *
 *  As a special exception, you have permission to link this program
 *  with the CGAL library and distribute executables, as long as you
 *  follow the requirements of the GNU GPL in regard to all of the
 *  software in the executable aside from CGAL.
 *
 *  This program is distributed in the hope that it will be useful,
 *  but WITHOUT ANY WARRANTY; without even the implied warranty of
 *  MERCHANTABILITY or FITNESS FOR A PARTICULAR PURPOSE.  See the
 *  GNU General Public License for more details.
 *
 *  You should have received a copy of the GNU General Public License
 *  along with this program; if not, write to the Free Software
 *  Foundation, Inc., 59 Temple Place, Suite 330, Boston, MA  02111-1307  USA
 *
 */
#ifdef _WIN32
#include "winsock2.h"
#endif
#include "gui/MainWindow.h"

#include <cstring>
#include <filesystem>
#include <deque>
#include <cassert>
#include <functional>
#include <exception>
#include <sstream>
#include <iostream>
#include <memory>
#include <string>
#include <vector>
#include <cstdio>
#include <memory>
#include <utility>
#include <memory>
#include <string>
#include <fstream>
#include <algorithm>
#include <sys/stat.h>

#include <boost/version.hpp>
#include <QApplication>
#include <QClipboard>
#include <QDesktopServices>
#include <QDialog>
#include <QDockWidget>
#include <QDropEvent>
#include <QElapsedTimer>
#include <QEvent>
#include <QFileDialog>
#include <QFileInfo>
#include <QFont>
#include <QFontMetrics>
#include <QHBoxLayout>
#include <QIcon>
#include <QKeySequence>
#include <QLabel>
#include <QList>
#include <QMenu>
#include <QMenuBar>
#include <QMessageBox>
#include <QMetaObject>
#include <QMimeData>
#include <QMutexLocker>
#include <QPoint>
#include <QProcess>
#include <QProgressDialog>
#include <QScreen>
#include <QSettings> //Include QSettings for direct operations on settings arrays
#include <QSoundEffect>
#include <QSplitter>
#include <QStatusBar>
#include <QStringList>
#include <QTemporaryFile>
#include <QTextEdit>
#include <QTextStream>
#include <QTime>
#include <QTimer>
#include <QToolBar>
#include <QUrl>
#include <QVBoxLayout>
#include <QWidget>

#include "core/AST.h"
#include "core/BuiltinContext.h"
#include "core/Builtins.h"
#include "core/CSGNode.h"
#include "core/Context.h"
#include "core/customizer/CommentParser.h"
#include "core/EvaluationSession.h"
#include "core/Expression.h"
#include "core/node.h"
#include "core/parsersettings.h"
#include "core/progress.h"
#include "core/RenderVariables.h"
#include "core/ScopeContext.h"
#include "core/Settings.h"
#include "core/SourceFileCache.h"
#include "geometry/Geometry.h"
#include "geometry/GeometryCache.h"
#include "geometry/GeometryEvaluator.h"
#include "glview/cgal/CGALRenderer.h"
#include "glview/preview/CSGTreeNormalizer.h"
#include "glview/preview/ThrownTogetherRenderer.h"
#include "glview/RenderSettings.h"
#include "gui/AboutDialog.h"
#include "gui/CGALWorker.h"
#include "gui/Editor.h"
#include "gui/Dock.h"
#include "gui/Export3mfDialog.h"
#include "gui/ExportPdfDialog.h"
#include "gui/ExternalToolInterface.h"
#include "gui/FontListDialog.h"
#include "gui/input/InputDriverEvent.h"
#include "gui/input/InputDriverManager.h"
#include "gui/LibraryInfoDialog.h"
#include "gui/OpenSCADApp.h"
#include "gui/Preferences.h"
#include "gui/PrintInitDialog.h"
#include "gui/ProgressWidget.h"
#include "gui/QGLView.h"
#include "gui/QSettingsCached.h"
#include "gui/QWordSearchField.h"
#include "gui/ScintillaEditor.h"
<<<<<<< HEAD
#include <src/io/fileutils.h>
#include <fstream>
=======
#include "gui/TabManager.h"
#include "gui/UIUtils.h"
#include "io/dxfdim.h"
#include "io/export.h"
#include "io/fileutils.h"
#include "openscad.h"
#include "platform/PlatformUtils.h"
#include "utils/exceptions.h"
#include "utils/printutils.h"
#include "version.h"

#ifdef ENABLE_CGAL
#include "geometry/cgal/cgal.h"
#include "geometry/cgal/CGALCache.h"
#include "geometry/cgal/CGAL_Nef_polyhedron.h"
#endif // ENABLE_CGAL
#ifdef ENABLE_MANIFOLD
#include "geometry/manifold/manifoldutils.h"
#include "geometry/manifold/ManifoldGeometry.h"
#endif // ENABLE_MANIFOLD
>>>>>>> ce2b6f20
#ifdef ENABLE_OPENCSG
#include "core/CSGTreeEvaluator.h"
#include "glview/preview/OpenCSGRenderer.h"
#include <opencsg.h>
#endif
#ifdef OPENSCAD_UPDATER
#include "gui/AutoUpdater.h"
#endif
<<<<<<< HEAD
#include "gui/TabManager.h"
#include "gui/ExternalToolInterface.h"

#include <QMenu>
#include <QTime>
#include <QMenuBar>
#include <QSplitter>
#include <QFileDialog>
#include <QHBoxLayout>
#include <QVBoxLayout>
#include <QLabel>
#include <QFileInfo>
#include <QTextStream>
#include <QStatusBar>
#include <QDropEvent>
#include <QMimeData>
#include <QUrl>
#include <QTimer>
#include <QMessageBox>
#include <QDesktopServices>
#include <QProgressDialog>
#include <QMutexLocker>
#include <QTemporaryFile>
#include <QDockWidget>
#include <QClipboard>
#include <QToolTip>
#include <QProcess>
#include <memory>
#include <string>
#include "gui/QWordSearchField.h"
#include <QSettings> //Include QSettings for direct operations on settings arrays
#include "gui/QSettingsCached.h"
=======
>>>>>>> ce2b6f20

#include <curl/curl.h>
#include <sys/stat.h>
#include <fcntl.h>
#ifdef ENABLE_PYTHON
#include "python/python_public.h"
#include "nettle/sha2.h"
#include "nettle/base64.h"

std::string SHA256HashString(std::string aString){
  uint8_t digest[SHA256_DIGEST_SIZE];
  sha256_ctx sha256_ctx;

  sha256_init(&sha256_ctx);
  sha256_update(&sha256_ctx, aString.length(), (uint8_t *) aString.c_str());
  sha256_digest(&sha256_ctx, SHA256_DIGEST_SIZE, digest);

  base64_encode_ctx base64_ctx;
  char digest_base64[BASE64_ENCODE_LENGTH(SHA256_DIGEST_SIZE) + 1];
  memset(digest_base64, 0, sizeof(digest_base64));

  base64_encode_init(&base64_ctx);
  base64_encode_update(&base64_ctx, digest_base64, SHA256_DIGEST_SIZE, digest);
  base64_encode_final(&base64_ctx, digest_base64);
  return digest_base64;
}

#include <iostream>
static size_t curl_download_write(void *ptr, size_t size, size_t nmemb, void *stream)
{
        
  size_t written = fwrite(ptr, size, nmemb, (FILE *)stream);
  return written;
}
	
int curl_download(std::string url, std::string path)
{
    CURLcode status;
    FILE *fh=fopen((path+"_").c_str(),"wb");
    if(fh != nullptr) {
      CURL *curl = curl_easy_init();
      if(curl) {
        curl_easy_setopt(curl, CURLOPT_URL, url.c_str());
        curl_easy_setopt(curl, CURLOPT_WRITEDATA, fh);
        curl_easy_setopt(curl, CURLOPT_WRITEFUNCTION, curl_download_write);
        curl_easy_setopt(curl, CURLOPT_FORBID_REUSE, 1L);
 
        status = curl_easy_perform(curl);
        curl_easy_cleanup(curl);
      }	
      fclose(fh);
      if(status == CURLE_OK) {
	try {
	  if(std::filesystem::exists(path)) std::filesystem::remove(path);
          std::filesystem::rename(path+"_", path);	      
	}catch(const std::exception& ex)
        {
	  std::cerr << ex.what() << std::endl;
          LOG(message_group::Error, "Exception during installing file!");
        }  
      } else {
        LOG(message_group::Error, "Could not download!");
      }
    }
    return 0;
}
#endif // ifdef ENABLE_PYTHON

#include "gui/PrintService.h"

<<<<<<< HEAD
#include <fstream>

#include <algorithm>
#include <boost/version.hpp>
#include <boost/regex.hpp>
#include <sys/stat.h>

#include "glview/cgal/CGALRenderer.h"
#include "gui/CGALWorker.h"
#include "gui/CSGWorker.h"

#ifdef ENABLE_CGAL
#include "geometry/cgal/cgal.h"
#include "geometry/cgal/cgalutils.h"
#include "geometry/cgal/CGALCache.h"
#include "geometry/cgal/CGAL_Nef_polyhedron.h"
#endif // ENABLE_CGAL

#ifdef ENABLE_MANIFOLD
#include "geometry/manifold/ManifoldGeometry.h"
#endif // ENABLE_MANIFOLD

#include "geometry/GeometryEvaluator.h"

#include "gui/PrintInitDialog.h"
#include "gui/LoadShareDesignDialog.h"
#include "gui/ShareDesignDialog.h"
#include "gui/ExportPdfDialog.h"
#include "gui/Export3mfDialog.h"
#include "gui/input/InputDriverEvent.h"
#include "gui/input/InputDriverManager.h"
#include <QtNetwork>

static const int autoReloadPollingPeriodMS = 200;
=======
>>>>>>> ce2b6f20

// Global application state
unsigned int GuiLocker::guiLocked = 0;

bool MainWindow::undockMode = false;
bool MainWindow::reorderMode = false;
const int MainWindow::tabStopWidth = 15;
QElapsedTimer *MainWindow::progressThrottle = new QElapsedTimer();

namespace {

const int autoReloadPollingPeriodMS = 200;
const char copyrighttext[] =
  "<p>Copyright (C) 2009-2024 The OpenSCAD Developers</p>"
  "<p>This program is free software; you can redistribute it and/or modify "
  "it under the terms of the GNU General Public License as published by "
  "the Free Software Foundation; either version 2 of the License, or "
  "(at your option) any later version.<p>";

struct DockFocus {
  Dock *widget;
  std::function<void(MainWindow *)> focus;
};

QAction *findAction(const QList<QAction *>& actions, const std::string& name)
{
  for (const auto action : actions) {
    if (action->objectName().toStdString() == name) {
      return action;
    }
    if (action->menu()) {
      auto foundAction = findAction(action->menu()->actions(), name);
      if (foundAction) return foundAction;
    }
  }
  return nullptr;
}

void fileExportedMessage(const QString& format, const QString& filename) {
  LOG("%1$s export finished: %2$s", format.toUtf8().constData(), filename.toUtf8().constData());
}

void removeExportActions(QToolBar *toolbar, QAction *action) {
  int idx = toolbar->actions().indexOf(action);
  while (idx > 0) {
    QAction *a = toolbar->actions().at(idx - 1);
    if (a->objectName().isEmpty())     // separator
      break;
    toolbar->removeAction(a);
    idx--;
  }
}

void addExportActions(const MainWindow *mainWindow, QToolBar *toolbar, QAction *action) {
  for (const std::string& identifier : {Settings::Settings::toolbarExport3D.value(),
                                        Settings::Settings::toolbarExport2D.value()}) {
    FileFormat format;
    fileformat::fromIdentifier(identifier, format);
    const auto it = mainWindow->exportMap.find(format);
    // FIXME: Allow turning off the toolbar entry?
    if (it != mainWindow->exportMap.end()) {
      toolbar->insertAction(action, it->second);
    }
  }
}

} // namespace

void MainWindow::addMenuItemCB(QString callback)
{
#ifdef ENABLE_PYTHON  
  const char *cbstr = callback.toStdString().c_str();
  std::string content = loadInitFile();
  if(content.size() == 0) return;
  initPython(0.0);
  evaluatePython(content);
  evaluatePython(cbstr);
  finishPython();
#endif
}

#ifdef ENABLE_PYTHON
void MainWindow::addMenuItem(const char * menuname, const char *itemname, const char *callback)
{

  // Find or create menu
  QMenu *menu_found = nullptr;
  foreach (QAction *menu, menubar->actions()) {
        if (menu->menu()) {
            const char *menutext = qUtf8Printable(menu->text());
            if(strstr(menutext,menuname) != nullptr)
		menu_found = (QMenu *) menu;
        }
    }

  if(menu_found == nullptr) {
  	menu_found = new QMenu(menubar);
	menu_found->setObjectName(QString(menuname));
	menu_found->setTitle(q_(menuname, nullptr));
	menu_found->show();
	menubar->addAction(menu_found->menuAction());
//	menubar->addMenu(menu_found);
  }

  menu_found = menu_File;

  // Create Menu Item
  QAction *my_menu_item = new QAction(this);
  my_menu_item->setObjectName(itemname);
  my_menu_item->setText(q_(itemname, nullptr));
  connect(my_menu_item, SIGNAL(triggered()), addmenu_mapper, SLOT(map()));
  addmenu_mapper->setMapping(my_menu_item, callback);
  menu_found->addAction(my_menu_item);

//  menubar->show();
}

MainWindow *addmenuitem_this = nullptr;
void  add_menuitem_trampoline(const char *menuname, const char *itemname, const char *callback)
{
  if(addmenuitem_this == nullptr) return;	
  addmenuitem_this->addMenuItem(menuname, itemname, callback);
}

std::string MainWindow::loadInitFile(void) {
  std::string path = lookup_file(".pythonscadrc", ".","");
  if(path.size() == 0) return "";
  std::ifstream fh(path);

  // confirm file opening
  if (!fh.is_open()) return "";
  std::string line, content;
  while (getline(fh, line)) {
    content += line;
    content += "\n";
  }
  return content;
}

void MainWindow::customSetup(void)
{
  // check if .pythonscadrc is available and readable
  //
  std::string content = loadInitFile();
  if(content == "") return;

  this->addmenu_mapper = new QSignalMapper(this);
  connect (this->addmenu_mapper, SIGNAL(mapped(QString)), this, SLOT(addMenuItemCB(QString))) ;
  initPython(0.0);
  evaluatePython(content);
  addmenuitem_this = this;
  evaluatePython("setup()");
  addmenuitem_this = nullptr;
  finishPython();
}

#endif

MainWindow::MainWindow(const QStringList& filenames) :
  rubberBandManager(this)
{
  installEventFilter(this);
  setupUi(this);
#ifdef ENABLE_PYTHON  
  customSetup();
#endif  

  consoleUpdater = new QTimer(this);
  consoleUpdater->setSingleShot(true);
  connect(consoleUpdater, SIGNAL(timeout()), this->console, SLOT(update()));

  this->animateWidget->setMainWindow(this);
  this->viewportControlWidget->setMainWindow(this);
  // actions not included in menu
  this->addAction(editActionInsertTemplate);
  this->addAction(editActionFoldAll);

  docks = {
    {editorDock, QString(_("Editor"))},
    {consoleDock, QString(_("Console"))},
    {parameterDock, QString(_("Customizer"))},
    {errorLogDock, QString(_("Error-Log"))},
    {animateDock, QString(_("Animate"))},
    {fontListDock, QString(_("Font Lists"))},
    {viewportControlDock, QString(_("Viewport-Control"))}
  };

  this->editorDock->setConfigKey("view/hideEditor");
  this->consoleDock->setConfigKey("view/hideConsole");
  this->parameterDock->setConfigKey("view/hideCustomizer");
  this->errorLogDock->setConfigKey("view/hideErrorLog");
  this->animateDock->setConfigKey("view/hideAnimate");
  this->fontListDock->setConfigKey("view/hideFontList");
  this->viewportControlDock->setConfigKey("view/hideViewportControl");

  this->versionLabel = nullptr;   // must be initialized before calling updateStatusBar()
  updateStatusBar(nullptr);

  renderCompleteSoundEffect = new QSoundEffect();
  renderCompleteSoundEffect->setSource(QUrl("qrc:/sounds/complete.wav"));

  const QString importStatement = "import(\"%1\");\n";
  const QString surfaceStatement = "surface(\"%1\");\n";
  const QString importFunction = "data = import(\"%1\");\n";
  knownFileExtensions["stl"] = importStatement;
  knownFileExtensions["step"] = importStatement;
  knownFileExtensions["obj"] = importStatement;
  knownFileExtensions["3mf"] = importStatement;
  knownFileExtensions["off"] = importStatement;
  knownFileExtensions["dxf"] = importStatement;
  knownFileExtensions["svg"] = importStatement;
  knownFileExtensions["amf"] = importStatement;
  knownFileExtensions["dat"] = surfaceStatement;
  knownFileExtensions["png"] = surfaceStatement;
  knownFileExtensions["json"] = importFunction;
  knownFileExtensions["scad"] = "";
#ifdef ENABLE_PYTHON
  knownFileExtensions["py"] = "";
#endif
  knownFileExtensions["csg"] = "";

  rootFile = nullptr;
  parsedFile = nullptr;
  absoluteRootNode = nullptr;

  this->csgworker = new CSGWorker(this);
  connect(this->csgworker, SIGNAL(done(void)),
          this, SLOT(compileCSGDone(void)));

  // Open Recent
  for (auto& recent : this->actionRecentFile) {
    recent = new QAction(this);
    recent->setVisible(false);
    this->menuOpenRecent->addAction(recent);
    connect(recent, SIGNAL(triggered()),
            this, SLOT(actionOpenRecent()));
  }

  // Preferences initialization happens on first tab creation, and depends on colorschemes from editor.
  // Any code dependent on Preferences must come after the TabManager instantiation
  tabManager = new TabManager(this, filenames.isEmpty() ? QString() : filenames[0]);
  editorDockContents->layout()->addWidget(tabManager->getTabContent());

  connect(this, SIGNAL(highlightError(int)), tabManager, SLOT(highlightError(int)));
  connect(this, SIGNAL(unhighlightLastError()), tabManager, SLOT(unhighlightLastError()));

  connect(this->editActionUndo, SIGNAL(triggered()), tabManager, SLOT(undo()));
  connect(this->editActionRedo, SIGNAL(triggered()), tabManager, SLOT(redo()));
  connect(this->editActionRedo_2, SIGNAL(triggered()), tabManager, SLOT(redo()));
  connect(this->editActionCut, SIGNAL(triggered()), tabManager, SLOT(cut()));
  connect(this->editActionPaste, SIGNAL(triggered()), tabManager, SLOT(paste()));

  connect(this->editActionIndent, SIGNAL(triggered()), tabManager, SLOT(indentSelection()));
  connect(this->editActionUnindent, SIGNAL(triggered()), tabManager, SLOT(unindentSelection()));
  connect(this->editActionComment, SIGNAL(triggered()), tabManager, SLOT(commentSelection()));
  connect(this->editActionUncomment, SIGNAL(triggered()), tabManager, SLOT(uncommentSelection()));

  connect(this->editActionToggleBookmark, SIGNAL(triggered()), tabManager, SLOT(toggleBookmark()));
  connect(this->editActionNextBookmark, SIGNAL(triggered()), tabManager, SLOT(nextBookmark()));
  connect(this->editActionPrevBookmark, SIGNAL(triggered()), tabManager, SLOT(prevBookmark()));
  connect(this->editActionJumpToNextError, SIGNAL(triggered()), tabManager, SLOT(jumpToNextError()));

  connect(tabManager, &TabManager::currentEditorChanged, this, &MainWindow::onTabManagerEditorChanged);

  connect(Preferences::inst(), SIGNAL(consoleFontChanged(const QString&,uint)), this->console, SLOT(setFont(const QString&,uint)));

  const QString version = QString("<b>OpenSCAD %1</b>").arg(QString::fromStdString(openscad_versionnumber));
  const QString weblink = "<a href=\"https://www.openscad.org/\">https://www.openscad.org/</a><br>";
  this->console->setFont(
    Preferences::inst()->getValue("advanced/consoleFontFamily").toString(),
    Preferences::inst()->getValue("advanced/consoleFontSize").toUInt()
    );

  consoleOutputRaw(version);
  consoleOutputRaw(weblink);
  consoleOutputRaw(copyrighttext);
  this->consoleUpdater->start(0);   // Show "Loaded Design" message from TabManager

  connect(this->errorLogWidget, SIGNAL(openFile(QString,int)), this, SLOT(openFileFromPath(QString,int)));
  connect(this->console, SIGNAL(openFile(QString,int)), this, SLOT(openFileFromPath(QString,int)));

  connect(Preferences::inst()->ButtonConfig, SIGNAL(inputMappingChanged()), InputDriverManager::instance(), SLOT(onInputMappingUpdated()), Qt::UniqueConnection);
  connect(Preferences::inst()->AxisConfig, SIGNAL(inputMappingChanged()), InputDriverManager::instance(), SLOT(onInputMappingUpdated()), Qt::UniqueConnection);
  connect(Preferences::inst()->AxisConfig, SIGNAL(inputCalibrationChanged()), InputDriverManager::instance(), SLOT(onInputCalibrationUpdated()), Qt::UniqueConnection);
  connect(Preferences::inst()->AxisConfig, SIGNAL(inputGainChanged()), InputDriverManager::instance(), SLOT(onInputGainUpdated()), Qt::UniqueConnection);

  setCorner(Qt::TopLeftCorner, Qt::LeftDockWidgetArea);
  setCorner(Qt::TopRightCorner, Qt::RightDockWidgetArea);
  setCorner(Qt::BottomLeftCorner, Qt::LeftDockWidgetArea);
  setCorner(Qt::BottomRightCorner, Qt::RightDockWidgetArea);

  this->setAttribute(Qt::WA_DeleteOnClose);

  scadApp->windowManager.add(this);

  this->cgalworker = new CGALWorker();
  connect(this->cgalworker, SIGNAL(done(std::shared_ptr<const Geometry>)),
          this, SLOT(actionRenderDone(std::shared_ptr<const Geometry>)));

  rootNode = nullptr;

  this->qglview->statusLabel = new QLabel(this);
  this->qglview->statusLabel->setMinimumWidth(100);
  statusBar()->addWidget(this->qglview->statusLabel);

  const QSettingsCached settings;
  this->qglview->setMouseCentricZoom(Settings::Settings::mouseCentricZoom.value());
  this->qglview->setMouseSwapButtons(Settings::Settings::mouseSwapButtons.value());
  this->meas.setView(qglview);
  this->designActionMeasureDistance->setEnabled(false);
  this->designActionMeasureAngle->setEnabled(false);

  autoReloadTimer = new QTimer(this);
  autoReloadTimer->setSingleShot(false);
  autoReloadTimer->setInterval(autoReloadPollingPeriodMS);
  connect(autoReloadTimer, SIGNAL(timeout()), this, SLOT(checkAutoReload()));

  this->exportFormatMapper = new QSignalMapper(this);
#if QT_VERSION >= QT_VERSION_CHECK(5, 15, 0)
  connect(this->exportFormatMapper, &QSignalMapper::mappedInt, this, &MainWindow::actionExportFileFormat);
#else
  connect(this->exportFormatMapper, static_cast<void (QSignalMapper::*)(int)>(&QSignalMapper::mapped), this, &MainWindow::actionExportFileFormat);
#endif

  waitAfterReloadTimer = new QTimer(this);
  waitAfterReloadTimer->setSingleShot(true);
  waitAfterReloadTimer->setInterval(autoReloadPollingPeriodMS);
  connect(waitAfterReloadTimer, SIGNAL(timeout()), this, SLOT(waitAfterReload()));
  connect(Preferences::inst(), SIGNAL(ExperimentalChanged()), this, SLOT(changeParameterWidget()));

  progressThrottle->start();

  this->hideFind();
  frameCompileResult->hide();
  this->labelCompileResultMessage->setOpenExternalLinks(false);
  connect(this->labelCompileResultMessage, SIGNAL(linkActivated(QString)), SLOT(showLink(QString)));

  // File menu
  connect(this->fileActionNewWindow, SIGNAL(triggered()), this, SLOT(actionNewWindow()));
  connect(this->fileActionNew, SIGNAL(triggered()), tabManager, SLOT(actionNew()));
  connect(this->fileActionOpenWindow, SIGNAL(triggered()), this, SLOT(actionOpenWindow()));
  connect(this->fileActionOpen, SIGNAL(triggered()), this, SLOT(actionOpen()));
  connect(this->fileActionSave, SIGNAL(triggered()), this, SLOT(actionSave()));
  connect(this->fileActionSaveAs, SIGNAL(triggered()), this, SLOT(actionSaveAs()));
  connect(this->fileActionSaveACopy, SIGNAL(triggered()), this, SLOT(actionSaveACopy()));
  connect(this->fileActionSaveAll, SIGNAL(triggered()), tabManager, SLOT(saveAll()));
  connect(this->fileActionReload, SIGNAL(triggered()), this, SLOT(actionReload()));
  connect(this->fileActionRevoke, SIGNAL(triggered()), this, SLOT(actionRevokeTrustedFiles()));
  connect(this->fileActionClose, SIGNAL(triggered()), tabManager, SLOT(closeCurrentTab()));
  connect(this->fileActionQuit, SIGNAL(triggered()), scadApp, SLOT(quit()), Qt::QueuedConnection);
  connect(this->fileShowLibraryFolder, SIGNAL(triggered()), this, SLOT(actionShowLibraryFolder()));
#ifndef __APPLE__
  auto shortcuts = this->fileActionSave->shortcuts();
  this->fileActionSave->setShortcuts(shortcuts);
  shortcuts = this->fileActionReload->shortcuts();
  shortcuts.push_back(QKeySequence(Qt::Key_F3));
  this->fileActionReload->setShortcuts(shortcuts);
#endif

  this->menuOpenRecent->addSeparator();
  this->menuOpenRecent->addAction(this->fileActionClearRecent);
  connect(this->fileActionClearRecent, SIGNAL(triggered()),
          this, SLOT(clearRecentFiles()));

  show_examples();

  connect(this->editActionNextTab, SIGNAL(triggered()), tabManager, SLOT(nextTab()));
  connect(this->editActionPrevTab, SIGNAL(triggered()), tabManager, SLOT(prevTab()));

  connect(this->editActionCopy, SIGNAL(triggered()), this, SLOT(copyText()));
  connect(this->editActionCopyViewport, SIGNAL(triggered()), this, SLOT(actionCopyViewport()));
  connect(this->editActionConvertTabsToSpaces, SIGNAL(triggered()), this, SLOT(convertTabsToSpaces()));
  connect(this->editActionCopyVPT, SIGNAL(triggered()), this, SLOT(copyViewportTranslation()));
  connect(this->editActionCopyVPR, SIGNAL(triggered()), this, SLOT(copyViewportRotation()));
  connect(this->editActionCopyVPD, SIGNAL(triggered()), this, SLOT(copyViewportDistance()));
  connect(this->editActionCopyVPF, SIGNAL(triggered()), this, SLOT(copyViewportFov()));
  connect(this->editActionPreferences, SIGNAL(triggered()), this, SLOT(preferences()));
  // Edit->Find
  connect(this->editActionFind, SIGNAL(triggered()), this, SLOT(showFind()));
  connect(this->editActionFindAndReplace, SIGNAL(triggered()), this, SLOT(showFindAndReplace()));
#ifdef Q_OS_WIN
  this->editActionFindAndReplace->setShortcut(QKeySequence(Qt::CTRL, Qt::SHIFT, Qt::Key_F));
#endif
  connect(this->editActionFindNext, SIGNAL(triggered()), this, SLOT(findNext()));
  connect(this->editActionFindPrevious, SIGNAL(triggered()), this, SLOT(findPrev()));
  connect(this->editActionUseSelectionForFind, SIGNAL(triggered()), this, SLOT(useSelectionForFind()));

  // Design menu
  connect(this->designActionAutoReload, SIGNAL(toggled(bool)), this, SLOT(autoReloadSet(bool)));
  connect(this->designActionReloadAndPreview, SIGNAL(triggered()), this, SLOT(actionReloadRenderPreview()));
  connect(this->designActionPreview, SIGNAL(triggered()), this, SLOT(actionRenderPreview()));
  connect(this->designActionRender, SIGNAL(triggered()), this, SLOT(actionRender()));
  connect(this->designActionMeasureDistance, SIGNAL(triggered()), this, SLOT(actionMeasureDistance()));
  connect(this->designActionMeasureAngle, SIGNAL(triggered()), this, SLOT(actionMeasureAngle()));
  connect(this->designActionFindHandle, SIGNAL(triggered()), this, SLOT(actionFindHandle()));
  connect(this->designAction3DPrint, SIGNAL(triggered()), this, SLOT(action3DPrint()));
  connect(this->designShareDesign, SIGNAL(triggered()), this, SLOT(actionShareDesign()));
  connect(this->designLoadShareDesign, SIGNAL(triggered()), this, SLOT(actionLoadShareDesign()));
  connect(this->designCheckValidity, SIGNAL(triggered()), this, SLOT(actionCheckValidity()));
  connect(this->designActionDisplayAST, SIGNAL(triggered()), this, SLOT(actionDisplayAST()));
  connect(this->designActionDisplayPython, SIGNAL(triggered()), this, SLOT(actionDisplayPython()));
  connect(this->designActionDisplayCSGTree, SIGNAL(triggered()), this, SLOT(actionDisplayCSGTree()));
  connect(this->designActionDisplayCSGProducts, SIGNAL(triggered()), this, SLOT(actionDisplayCSGProducts()));

  exportMap[FileFormat::BINARY_STL] = this->fileActionExportBinarySTL;
  exportMap[FileFormat::ASCII_STL] = this->fileActionExportAsciiSTL;
  exportMap[FileFormat::_3MF] = this->fileActionExport3MF;
  exportMap[FileFormat::OBJ] = this->fileActionExportOBJ;
  exportMap[FileFormat::OFF] = this->fileActionExportOFF;
  exportMap[FileFormat::WRL] = this->fileActionExportWRL;
  exportMap[FileFormat::POV] = this->fileActionExportPOV;
  exportMap[FileFormat::PS] =  this->fileActionExportFoldable;
  exportMap[FileFormat::STEP] =  this->fileActionExportSTP;
  exportMap[FileFormat::AMF] = this->fileActionExportAMF;
  exportMap[FileFormat::DXF] = this->fileActionExportDXF;
  exportMap[FileFormat::SVG] = this->fileActionExportSVG;
  exportMap[FileFormat::PDF] = this->fileActionExportPDF;
  exportMap[FileFormat::CSG] = this->fileActionExportCSG;
  exportMap[FileFormat::PNG] = this->fileActionExportImage;

  for (auto& pair : exportMap) {
    connect(pair.second, SIGNAL(triggered()), this->exportFormatMapper, SLOT(map()));
    this->exportFormatMapper->setMapping(pair.second, int(pair.first));
  }
  connect(this->designActionFlushCaches, SIGNAL(triggered()), this, SLOT(actionFlushCaches()));

#ifndef ENABLE_LIB3MF
  this->fileActionExport3MF->setVisible(false);
#endif

  this->designAction3DPrint->setVisible(false);
  this->designAction3DPrint->setEnabled(false);

  // View menu
  this->viewActionThrownTogether->setEnabled(false);
  this->viewActionPreview->setEnabled(false);
  if (this->qglview->hasOpenCSGSupport()) {
    this->viewActionPreview->setChecked(true);
    this->viewActionThrownTogether->setChecked(false);
  } else {
    this->viewActionPreview->setChecked(false);
    this->viewActionThrownTogether->setChecked(true);
  }

  connect(this->viewActionPreview, SIGNAL(triggered()), this, SLOT(viewModePreview()));
  connect(this->viewActionThrownTogether, SIGNAL(triggered()), this, SLOT(viewModeThrownTogether()));
  connect(this->viewActionShowEdges, SIGNAL(triggered()), this, SLOT(viewModeShowEdges()));
  connect(this->viewActionShowAxes, SIGNAL(triggered()), this, SLOT(viewModeShowAxes()));
  connect(this->viewActionShowCrosshairs, SIGNAL(triggered()), this, SLOT(viewModeShowCrosshairs()));
  connect(this->viewActionShowScaleProportional, SIGNAL(triggered()), this, SLOT(viewModeShowScaleProportional()));
  connect(this->viewActionTop, SIGNAL(triggered()), this, SLOT(viewAngleTop()));
  connect(this->viewActionBottom, SIGNAL(triggered()), this, SLOT(viewAngleBottom()));
  connect(this->viewActionLeft, SIGNAL(triggered()), this, SLOT(viewAngleLeft()));
  connect(this->viewActionRight, SIGNAL(triggered()), this, SLOT(viewAngleRight()));
  connect(this->viewActionFront, SIGNAL(triggered()), this, SLOT(viewAngleFront()));
  connect(this->viewActionBack, SIGNAL(triggered()), this, SLOT(viewAngleBack()));
  connect(this->viewActionDiagonal, SIGNAL(triggered()), this, SLOT(viewAngleDiagonal()));
  connect(this->viewActionCenter, SIGNAL(triggered()), this, SLOT(viewCenter()));
  connect(this->viewActionResetView, SIGNAL(triggered()), this, SLOT(viewResetView()));
  connect(this->viewActionViewAll, SIGNAL(triggered()), this, SLOT(viewAll()));
  connect(this->viewActionPerspective, SIGNAL(triggered()), this, SLOT(viewPerspective()));
  connect(this->viewActionOrthogonal, SIGNAL(triggered()), this, SLOT(viewOrthogonal()));
  connect(this->viewActionZoomIn, SIGNAL(triggered()), qglview, SLOT(ZoomIn()));
  connect(this->viewActionZoomOut, SIGNAL(triggered()), qglview, SLOT(ZoomOut()));
  connect(this->viewActionHideEditorToolBar, SIGNAL(triggered()), this, SLOT(hideEditorToolbar()));
  connect(this->viewActionHide3DViewToolBar, SIGNAL(triggered()), this, SLOT(hide3DViewToolbar()));

  // Create the docks and connect corresponding action
  for (auto& [dock, title] : docks) {
    dock->setName(title);
    dock->setFocusPolicy(Qt::FocusPolicy::StrongFocus);

    // It is neede to have the event filter installed in each dock so that the events are
    // correctly processed when the dock are floating (is in a different window that the mainwindow)
    dock->installEventFilter(this);

    menuWindow->addAction(dock->toggleViewAction());
  }

  // Help menu
  connect(this->helpActionAbout, SIGNAL(triggered()), this, SLOT(helpAbout()));
  connect(this->helpActionHomepage, SIGNAL(triggered()), this, SLOT(helpHomepage()));
  connect(this->helpActionManual, SIGNAL(triggered()), this, SLOT(helpManual()));
  connect(this->helpActionCheatSheet, SIGNAL(triggered()), this, SLOT(helpCheatSheet()));
  connect(this->helpActionLibraryInfo, SIGNAL(triggered()), this, SLOT(helpLibrary()));
  connect(this->helpActionFontInfo, SIGNAL(triggered()), this, SLOT(helpFontInfo()));

  // Checks if the Documentation has been downloaded and hides the Action otherwise
  if (UIUtils::hasOfflineUserManual()) {
    connect(this->helpActionOfflineManual, SIGNAL(triggered()), this, SLOT(helpOfflineManual()));
  } else {
    this->helpActionOfflineManual->setVisible(false);
  }
  if (UIUtils::hasOfflineCheatSheet()) {
    connect(this->helpActionOfflineCheatSheet, SIGNAL(triggered()), this, SLOT(helpOfflineCheatSheet()));
  } else {
    this->helpActionOfflineCheatSheet->setVisible(false);
  }
#ifdef OPENSCAD_UPDATER
  this->menuBar()->addMenu(AutoUpdater::updater()->updateMenu);
#endif

  connect(this->qglview, SIGNAL(cameraChanged()), animateWidget, SLOT(cameraChanged()));
  connect(this->qglview, SIGNAL(cameraChanged()), viewportControlWidget, SLOT(cameraChanged()));
  connect(this->qglview, SIGNAL(resized()), viewportControlWidget, SLOT(viewResized()));
  connect(this->qglview, SIGNAL(doRightClick(QPoint)), this, SLOT(rightClick(QPoint)));
  connect(this->qglview, SIGNAL(doLeftClick(QPoint)), this, SLOT(leftClick(QPoint)));
  connect(this->qglview, SIGNAL(toolTipShow(QPoint,QString)), this, SLOT(toolTipShow(QPoint,QString)));

  connect(Preferences::inst(), SIGNAL(requestRedraw()), this->qglview, SLOT(update()));
  connect(Preferences::inst(), SIGNAL(updateMouseCentricZoom(bool)), this->qglview, SLOT(setMouseCentricZoom(bool)));
  connect(Preferences::inst(), SIGNAL(updateMouseSwapButtons(bool)), this->qglview, SLOT(setMouseSwapButtons(bool)));
  connect(Preferences::inst(), SIGNAL(updateReorderMode(bool)), this, SLOT(updateReorderMode(bool)));
  connect(Preferences::inst(), SIGNAL(updateUndockMode(bool)), this, SLOT(updateUndockMode(bool)));
  connect(Preferences::inst(), SIGNAL(openCSGSettingsChanged()), this, SLOT(openCSGSettingsChanged()));
  connect(Preferences::inst(), SIGNAL(colorSchemeChanged(const QString&)), this, SLOT(setColorScheme(const QString&)));
  connect(Preferences::inst(), SIGNAL(toolbarExportChanged()), this, SLOT(updateExportActions()));

  Preferences::inst()->apply_win();   // not sure if to be commented, checked must not be commented(done some changes in apply())

  const QString cs = Preferences::inst()->getValue("3dview/colorscheme").toString();
  this->setColorScheme(cs);

  //find and replace panel
  connect(this->findTypeComboBox, SIGNAL(currentIndexChanged(int)), this, SLOT(selectFindType(int)));
  connect(this->findInputField, SIGNAL(textChanged(QString)), this, SLOT(findString(QString)));
  connect(this->findInputField, SIGNAL(returnPressed()), this->findNextButton, SLOT(animateClick()));
  find_panel->installEventFilter(this);
  if (QApplication::clipboard()->supportsFindBuffer()) {
    connect(this->findInputField, SIGNAL(textChanged(QString)), this, SLOT(updateFindBuffer(QString)));
    connect(QApplication::clipboard(), SIGNAL(findBufferChanged()), this, SLOT(findBufferChanged()));
    // With Qt 4.8.6, there seems to be a bug that often gives an incorrect findbuffer content when
    // the app receives focus for the first time
    this->findInputField->setText(QApplication::clipboard()->text(QClipboard::FindBuffer));
  }

  connect(this->findPrevButton, SIGNAL(clicked()), this, SLOT(findPrev()));
  connect(this->findNextButton, SIGNAL(clicked()), this, SLOT(findNext()));
  connect(this->cancelButton, SIGNAL(clicked()), this, SLOT(hideFind()));
  connect(this->replaceButton, SIGNAL(clicked()), this, SLOT(replace()));
  connect(this->replaceAllButton, SIGNAL(clicked()), this, SLOT(replaceAll()));
  connect(this->replaceInputField, SIGNAL(returnPressed()), this->replaceButton, SLOT(animateClick()));
  addKeyboardShortCut(this->viewerToolBar->actions());
  addKeyboardShortCut(this->editortoolbar->actions());

  Preferences *instance = Preferences::inst();

  InputDriverManager::instance()->registerActions(this->menuBar()->actions(), "", "");
  InputDriverManager::instance()->registerActions(this->animateWidget->actions(), "animation", "animate");
  instance->ButtonConfig->init();

  // fetch window states to be restored after restoreState() call
  const bool isConsoldDockVisible = !settings.value("view/hideConsole").toBool();
  const bool isEditorDockVisible = !settings.value("view/hideEditor").toBool();
  bool isCustomizerDockVisible = !settings.value("view/hideCustomizer").toBool();
  const bool isErrorLogVisible = !settings.value("view/hideErrorLog").toBool();
  const bool isAnimateDockVisible = !settings.value("view/hideAnimate").toBool();
  const bool isFontListDockVisible = !settings.value("view/hideFontList").toBool();
  bool isViewportControlVisible = !settings.value("view/hideViewportControl").toBool();
  const bool isEditorToolbarVisible = !settings.value("view/hideEditorToolbar").toBool();
  const bool is3DViewToolbarVisible = !settings.value("view/hide3DViewToolbar").toBool();

  // make sure it looks nice..
  const auto windowState = settings.value("window/state", QByteArray()).toByteArray();
  restoreGeometry(settings.value("window/geometry", QByteArray()).toByteArray());
#if QT_VERSION >= QT_VERSION_CHECK(5, 14, 0)
  // Workaround for a Qt bug (possible QTBUG-46620, but it's still there in Qt-6.5.3)
  // Blindly restoring a maximized window to a different screen resolution causes a crash
  // on the next move/resize operation on macOS:
  // https://github.com/openscad/openscad/issues/5486
  if (isMaximized()) {
    setGeometry(screen()->availableGeometry());
  }
#endif
  restoreState(windowState);

  if (windowState.size() == 0) {
    /*
     * This triggers only in case the configuration file has no
     * window state information (or no configuration file at all).
     * When this happens, the editor would default to a very ugly
     * width due to the dock widget layout. This overwrites the
     * value reported via sizeHint() to a width a bit smaller than
     * half the main window size (either the one loaded from the
     * configuration or the default value of 800).
     * The height is only a dummy value which will be essentially
     * ignored by the layouting as the editor is set to expand to
     * fill the available space.
     */
    activeEditor->setInitialSizeHint(QSize((5 * this->width() / 11), 100));
    tabifyDockWidget(consoleDock, errorLogDock);
    tabifyDockWidget(errorLogDock, fontListDock);
    tabifyDockWidget(fontListDock, animateDock);
    consoleDock->show();
    isCustomizerDockVisible = true;
    isViewportControlVisible = true;
  } else {
#ifdef Q_OS_WIN
    // Try moving the main window into the display range, this
    // can occur when closing OpenSCAD on a second monitor which
    // is not available at the time the application is started
    // again.
    // On Windows that causes the main window to open in a not
    // easily reachable place.
    auto primaryScreen = QApplication::primaryScreen();
    auto desktopRect = primaryScreen->availableGeometry().adjusted(250, 150, -250, -150).normalized();
    auto windowRect = frameGeometry();
    if (!desktopRect.intersects(windowRect)) {
      windowRect.moveCenter(desktopRect.center());
      windowRect = windowRect.intersected(desktopRect);
      move(windowRect.topLeft());
      resize(windowRect.size());
    }
#endif // ifdef Q_OS_WIN
  }

  updateWindowSettings(isConsoldDockVisible, isEditorDockVisible, isCustomizerDockVisible, isErrorLogVisible, isEditorToolbarVisible, is3DViewToolbarVisible, isAnimateDockVisible, isFontListDockVisible, isViewportControlVisible);

  // Connect the menu "Windows/Navigation" to slot that process it by opening in a pop menu
  // the navigationMenu.
  connect(windowActionJumpTo, &QAction::triggered, this, &MainWindow::onNavigationOpenContextMenu);

  // Create the popup menu to navigate between the docks by keyboard.
  navigationMenu = new QMenu();
  for (auto& [dock, title] : docks) {
    auto action2 = navigationMenu->addAction(title);
    action2->setProperty("id", QVariant::fromValue(dock));
    connect(action2, &QAction::triggered, this, &MainWindow::onNavigationTriggerContextMenuEntry);
    connect(action2, &QAction::hovered, this, &MainWindow::onNavigationHoveredContextMenuEntry);
  }
  connect(navigationMenu, &QMenu::aboutToHide, this, &MainWindow::onNavigationCloseContextMenu);
  connect(menuWindow, &QMenu::aboutToHide, this, &MainWindow::onNavigationCloseContextMenu);
  windowActionJumpTo->setMenu(navigationMenu);

  // connect the signal of next/prev windowAction and the dedicated slot
  // hovering is connected to rubberband activation while triggering is for actual
  // activation of the corresponding dock.
  const std::vector<QAction *> actions = {windowActionNextWindow, windowActionPreviousWindow};
  for (auto& action : actions) {
    connect(action, &QAction::hovered, this, &MainWindow::onWindowActionNextPrevHovered);
    connect(action, &QAction::triggered, this, &MainWindow::onWindowActionNextPrevTriggered);
  }

  // Adds shortcut for the prev/next window switching
  shortcutNextWindow = new QShortcut(QKeySequence(Qt::CTRL + Qt::Key_K), this);
  QObject::connect(shortcutNextWindow,    &QShortcut::activated,
                   this,        &MainWindow::onWindowShortcutNextPrevActivated);
  shortcutPreviousWindow = new QShortcut(QKeySequence(Qt::CTRL + Qt::Key_H), this);
  QObject::connect(shortcutPreviousWindow,    &QShortcut::activated,
                   this,        &MainWindow::onWindowShortcutNextPrevActivated);

  // Adds dock specific behavior on visibility change
  QObject::connect(editorDock,  &Dock::visibilityChanged,
                   this,        &MainWindow::onEditorDockVisibilityChanged);
  QObject::connect(consoleDock,  &Dock::visibilityChanged,
                   this,        &MainWindow::onConsoleDockVisibilityChanged);
  QObject::connect(errorLogDock,  &Dock::visibilityChanged,
                   this,        &MainWindow::onErrorLogDockVisibilityChanged);
  QObject::connect(animateDock,  &Dock::visibilityChanged,
                   this,        &MainWindow::onAnimateDockVisibilityChanged);
  QObject::connect(fontListDock,  &Dock::visibilityChanged,
                   this,        &MainWindow::onFontListDockVisibilityChanged);
  QObject::connect(viewportControlDock,  &Dock::visibilityChanged,
                   this,        &MainWindow::onViewportControlDockVisibilityChanged);
  QObject::connect(parameterDock,  &Dock::visibilityChanged,
                   this,        &MainWindow::onParametersDockVisibilityChanged);

  connect(this->activeEditor, SIGNAL(escapePressed()), this, SLOT(measureFinished()));
  // display this window and check for OpenGL 2.0 (OpenCSG) support
  viewModeThrownTogether();
  show();

  setCurrentOutput();

#ifdef ENABLE_OPENCSG
  viewModePreview();
#else
  viewModeThrownTogether();
#endif
  loadViewSettings();
  loadDesignSettings();

  setAcceptDrops(true);
  clearCurrentOutput();

  for (int i = 1; i < filenames.size(); ++i)
    tabManager->createTab(filenames[i]);

  updateExportActions();

  activeEditor->setFocus();
  onTabManagerEditorChanged(activeEditor);
}

void MainWindow::onNavigationOpenContextMenu() {
  navigationMenu->exec(QCursor::pos());
}

void MainWindow::onNavigationCloseContextMenu() {
  rubberBandManager.hide();
}

void MainWindow::onNavigationTriggerContextMenuEntry(){
  auto *action = qobject_cast<QAction *>(sender());
  if (!action || !action->property("id").isValid()) return;

  Dock *dock = action->property("id").value<Dock *>();
  assert(dock != nullptr);

  dock->raise();
  dock->show();
  dock->setFocus();

  // Forward the focus on the content of the tabmanager
  if (dock == editorDock) {
    tabManager->setFocus();
  }
}

void MainWindow::onNavigationHoveredContextMenuEntry(){
  auto *action = qobject_cast<QAction *>(sender());
  if (!action || !action->property("id").isValid()) return;

  Dock *dock = action->property("id").value<Dock *>();
  assert(dock != nullptr);

  // Hover signal is emitted at each mouse move, to avoid excessive
  // load we only raise/emphasize if it is not yet done.
  if (rubberBandManager.isEmphasized(dock)) return;

  dock->raise();
  rubberBandManager.emphasize(dock);
}

void MainWindow::updateExportActions() {
  removeExportActions(editortoolbar, this->designAction3DPrint);
  addExportActions(this, editortoolbar, this->designAction3DPrint);

  //handle the hide/show of export action in view toolbar according to the visibility of editor dock
  removeExportActions(viewerToolBar, this->viewActionViewAll);
  if (!editorDock->isVisible()) {
    addExportActions(this, viewerToolBar, this->viewActionViewAll);
  }
}

void MainWindow::openFileFromPath(const QString& path, int line)
{
  if (editorDock->isVisible()) {
    activeEditor->setFocus();
    if (!path.isEmpty()) tabManager->open(path);
    activeEditor->setFocus();
    activeEditor->setCursorPosition(line, 0);
  }
}

void MainWindow::toolTipShow(QPoint pt,QString msg)
{
  QPoint pos = QCursor::pos();
  QToolTip::showText(pos,msg,this);
}

void MainWindow::addKeyboardShortCut(const QList<QAction *>& actions)
{
  for (auto& action : actions) {
    // prevent adding shortcut twice if action is added to multiple toolbars
    if (action->toolTip().contains("&nbsp;")) {
      continue;
    }

    const QString shortCut(action->shortcut().toString(QKeySequence::NativeText));
    if (shortCut.isEmpty()) {
      continue;
    }

    const QString toolTip("%1 &nbsp;<span style=\"color: gray; font-size: small; font-style: italic\">%2</span>");
    action->setToolTip(toolTip.arg(action->toolTip(), shortCut));
  }
}

/**
 * Update window settings that get overwritten by the restoreState()
 * Qt call. So the values are loaded before the call and restored here
 * regardless of the (potential outdated) serialized state.
 */
void MainWindow::updateWindowSettings(bool isConsoleVisible,
                                      bool isEditorVisible,
                                      bool isCustomizerVisible,
                                      bool isErrorLogVisible,
                                      bool isEditorToolbarVisible,
                                      bool isViewToolbarVisible,
                                      bool isAnimateVisible,
                                      bool isFontListVisible,
                                      bool isViewportControlVisible)
{
  editorDock->setVisible(isEditorVisible);
  consoleDock->setVisible(isConsoleVisible);
  errorLogDock->setVisible(isErrorLogVisible);
  parameterDock->setVisible(isCustomizerVisible);
  animateDock->setVisible(isAnimateVisible);
  fontListDock->setVisible(isFontListVisible);
  viewportControlDock->setVisible(isViewportControlVisible);

  viewActionHideEditorToolBar->setChecked(!isEditorToolbarVisible);
  hideEditorToolbar();
  viewActionHide3DViewToolBar->setChecked(!isViewToolbarVisible);
  hide3DViewToolbar();
}

void MainWindow::onAxisChanged(InputEventAxisChanged *)
{

}

void MainWindow::onButtonChanged(InputEventButtonChanged *)
{

}

void MainWindow::onTranslateEvent(InputEventTranslate *event)
{
  const double zoomFactor = 0.001 * qglview->cam.zoomValue();

  if (event->viewPortRelative) {
    qglview->translate(event->x, event->y, event->z, event->relative, true);
  } else {
    qglview->translate(zoomFactor * event->x, event->y, zoomFactor * event->z, event->relative, false);
  }
}

void MainWindow::onRotateEvent(InputEventRotate *event)
{
  qglview->rotate(event->x, event->y, event->z, event->relative);
}

void MainWindow::onRotate2Event(InputEventRotate2 *event)
{
  qglview->rotate2(event->x, event->y, event->z);
}

void MainWindow::onActionEvent(InputEventAction *event)
{
  const std::string actionName = event->action;
  if (actionName.find("::") == std::string::npos) {
    QAction *action = findAction(this->menuBar()->actions(), actionName);
    if (action) {
      action->trigger();
    } else if ("viewActionTogglePerspective" == actionName) {
      viewTogglePerspective();
    }
  } else {
    const std::string target = actionName.substr(0, actionName.find("::"));
    if (target == "animate") {
      this->animateWidget->onActionEvent(event);
    } else {
      std::cout << "unknown onActionEvent target: " << actionName << std::endl;
    }
  }
}

void MainWindow::onZoomEvent(InputEventZoom *event)
{
  qglview->zoom(event->zoom, event->relative);
}

void MainWindow::loadViewSettings(){
  const QSettingsCached settings;

  if (settings.value("view/showEdges").toBool()) {
    viewActionShowEdges->setChecked(true);
    viewModeShowEdges();
  }
  if (settings.value("view/showAxes", true).toBool()) {
    viewActionShowAxes->setChecked(true);
    viewModeShowAxes();
  }
  if (settings.value("view/showCrosshairs").toBool()) {
    viewActionShowCrosshairs->setChecked(true);
    viewModeShowCrosshairs();
  }
  if (settings.value("view/showScaleProportional", true).toBool()) {
    viewActionShowScaleProportional->setChecked(true);
    viewModeShowScaleProportional();
  }
  if (settings.value("view/orthogonalProjection").toBool()) {
    viewOrthogonal();
  } else {
    viewPerspective();
  }

  updateUndockMode(Preferences::inst()->getValue("advanced/undockableWindows").toBool());
  updateReorderMode(Preferences::inst()->getValue("advanced/reorderWindows").toBool());
}

void MainWindow::loadDesignSettings()
{
  const QSettingsCached settings;
  if (settings.value("design/autoReload", false).toBool()) {
    designActionAutoReload->setChecked(true);
  }
  auto polySetCacheSizeMB = Preferences::inst()->getValue("advanced/polysetCacheSizeMB").toUInt();
  GeometryCache::instance()->setMaxSizeMB(polySetCacheSizeMB);
  auto cgalCacheSizeMB = Preferences::inst()->getValue("advanced/cgalCacheSizeMB").toUInt();
  CGALCache::instance()->setMaxSizeMB(cgalCacheSizeMB);
  auto backend3D = Preferences::inst()->getValue("advanced/renderBackend3D").toString().toStdString();
  RenderSettings::inst()->backend3D = renderBackend3DFromString(backend3D);
}

void MainWindow::updateUndockMode(bool undockMode)
{
  MainWindow::undockMode = undockMode;
  if (undockMode) {
    editorDock->setFeatures(editorDock->features() | QDockWidget::DockWidgetFloatable);
    consoleDock->setFeatures(consoleDock->features() | QDockWidget::DockWidgetFloatable);
    parameterDock->setFeatures(parameterDock->features() | QDockWidget::DockWidgetFloatable);
    errorLogDock->setFeatures(errorLogDock->features() | QDockWidget::DockWidgetFloatable);
    animateDock->setFeatures(animateDock->features() | QDockWidget::DockWidgetFloatable);
    fontListDock->setFeatures(fontListDock->features() | QDockWidget::DockWidgetFloatable);
    viewportControlDock->setFeatures(viewportControlDock->features() | QDockWidget::DockWidgetFloatable);
  } else {
    if (editorDock->isFloating()) {
      editorDock->setFloating(false);
    }
    editorDock->setFeatures(editorDock->features() & ~QDockWidget::DockWidgetFloatable);

    if (consoleDock->isFloating()) {
      consoleDock->setFloating(false);
    }
    consoleDock->setFeatures(consoleDock->features() & ~QDockWidget::DockWidgetFloatable);

    if (parameterDock->isFloating()) {
      parameterDock->setFloating(false);
    }
    parameterDock->setFeatures(parameterDock->features() & ~QDockWidget::DockWidgetFloatable);

    if (errorLogDock->isFloating()) {
      errorLogDock->setFloating(false);
    }
    errorLogDock->setFeatures(errorLogDock->features() & ~QDockWidget::DockWidgetFloatable);

    if (animateDock->isFloating()) {
      animateDock->setFloating(false);
    }
    animateDock->setFeatures(animateDock->features() & ~QDockWidget::DockWidgetFloatable);

    if (fontListDock->isFloating()) {
      fontListDock->setFloating(false);
    }
    fontListDock->setFeatures(fontListDock->features() & ~QDockWidget::DockWidgetFloatable);

    if (viewportControlDock->isFloating()) {
      viewportControlDock->setFloating(false);
    }
    viewportControlDock->setFeatures(viewportControlDock->features() & ~QDockWidget::DockWidgetFloatable);
  }
}

void MainWindow::updateReorderMode(bool reorderMode)
{
  MainWindow::reorderMode = reorderMode;
  for (auto& [dock, name] : docks) {
    dock->setTitleBarVisibility(!reorderMode);
  }
}

MainWindow::~MainWindow()
{
  // If root_file is not null then it will be the same as parsed_file,
  // so no need to delete it.
  delete parsedFile;
  scadApp->windowManager.remove(this);
  if (scadApp->windowManager.getWindows().empty()) {
    // Quit application even in case some other windows like
    // Preferences are still open.
    scadApp->quit();
  }
}

void MainWindow::showProgress()
{
  updateStatusBar(qobject_cast<ProgressWidget *>(sender()));
}

void MainWindow::report_func(const std::shared_ptr<const AbstractNode>&, void *vp, int mark)
{
  // limit to progress bar update calls to 5 per second
  static const qint64 MIN_TIMEOUT = 200;
  if (progressThrottle->hasExpired(MIN_TIMEOUT)) {
    progressThrottle->start();

    auto thisp = static_cast<MainWindow *>(vp);
    auto v = static_cast<int>((mark * 1000.0) / progress_report_count);
    auto permille = v < 1000 ? v : 999;
    if (permille > thisp->progresswidget->value()) {
      QMetaObject::invokeMethod(thisp->progresswidget, "setValue", Qt::QueuedConnection,
                                Q_ARG(int, permille));
      QApplication::processEvents();
    }

    // FIXME: Check if cancel was requested by e.g. Application quit
    if (thisp->progresswidget->wasCanceled()) throw ProgressCancelException();
  }
}

bool MainWindow::network_progress_func(const double permille)
{
  QMetaObject::invokeMethod(this->progresswidget, "setValue", Qt::QueuedConnection, Q_ARG(int, (int)permille));
  return (progresswidget && progresswidget->wasCanceled());
}

void MainWindow::updateRecentFiles(const QString& FileSavedOrOpened)
{
  // Check that the canonical file path exists - only update recent files
  // if it does. Should prevent empty list items on initial open etc.
  QSettingsCached settings;   // already set up properly via main.cpp
  auto files = settings.value("recentFileList").toStringList();
  files.removeAll(FileSavedOrOpened);
  files.prepend(FileSavedOrOpened);
  while (files.size() > UIUtils::maxRecentFiles) files.removeLast();
  settings.setValue("recentFileList", files);

  for (auto& widget : QApplication::topLevelWidgets()) {
    auto mainWin = qobject_cast<MainWindow *>(widget);
    if (mainWin) {
      mainWin->updateRecentFileActions();
    }
  }
}

/*!
   compiles the design. Calls compileDone() if anything was compiled
 */
void MainWindow::compile(bool reload, bool forcedone)
{
  OpenSCAD::hardwarnings = Preferences::inst()->getValue("advanced/enableHardwarnings").toBool();
  OpenSCAD::traceDepth = Preferences::inst()->getValue("advanced/traceDepth").toUInt();
  OpenSCAD::traceUsermoduleParameters = Preferences::inst()->getValue("advanced/enableTraceUsermoduleParameters").toBool();
  OpenSCAD::parameterCheck = Preferences::inst()->getValue("advanced/enableParameterCheck").toBool();
  OpenSCAD::rangeCheck = Preferences::inst()->getValue("advanced/enableParameterRangeCheck").toBool();

  try{
    bool shouldcompiletoplevel = false;
    bool didcompile = false;

    compileErrors = 0;
    compileWarnings = 0;

    this->renderStatistic.start();

    // Reload checks the timestamp of the toplevel file and refreshes if necessary,
    if (reload) {
      // Refresh files if it has changed on disk
      if (fileChangedOnDisk() && checkEditorModified()) {
        shouldcompiletoplevel = tabManager->refreshDocument();         // don't compile if we couldn't open the file
        if (shouldcompiletoplevel && Preferences::inst()->getValue("advanced/autoReloadRaise").toBool()) {
          // reloading the 'same' document brings the 'old' one to front.
          this->raise();
        }
      }
      // If the file hasn't changed, we might still need to compile it
      // if we haven't yet compiled the current text.
      else {
        auto current_doc = activeEditor->toPlainText();
        if (current_doc.size() && lastCompiledDoc.size() == 0) {
          shouldcompiletoplevel = true;
        }
      }
    } else {
      shouldcompiletoplevel = true;
    }

    if (this->parsedFile) {
      auto mtime = this->parsedFile->includesChanged();
      if (mtime > this->includesMTime) {
        this->includesMTime = mtime;
        shouldcompiletoplevel = true;
      }
    }
    // Parsing and dependency handling must run to completion even with stop on errors to prevent auto
    // reload picking up where it left off, thwarting the stop, so we turn off exceptions in PRINT.
    no_exceptions_for_warnings();
    if (shouldcompiletoplevel) {
      initialize_rng();
      this->errorLogWidget->clearModel();
      if (Preferences::inst()->getValue("advanced/consoleAutoClear").toBool()) {
        this->console->actionClearConsole_triggered();
      }
      if (activeEditor->isContentModified()) saveBackup();
      parseTopLevelDocument();
      didcompile = true;
    }

    if (didcompile && parser_error_pos != lastParserErrorPos) {
      if (lastParserErrorPos >= 0) emit unhighlightLastError();
      if (parser_error_pos >= 0) emit highlightError(parser_error_pos);
      lastParserErrorPos = parser_error_pos;
    }

    if (this->rootFile) {
      auto mtime = this->rootFile->handleDependencies();
      if (mtime > this->depsMTime) {
        this->depsMTime = mtime;
        LOG("Used file cache size: %1$d files", SourceFileCache::instance()->size());
        didcompile = true;
      }
    }

    // Had any errors in the parse that would have caused exceptions via PRINT.
    if (would_have_thrown()) throw HardWarningException("");
    // If we're auto-reloading, listen for a cascade of changes by starting a timer
    // if something changed _and_ there are any external dependencies
    if (reload && didcompile && this->rootFile) {
      if (this->rootFile->hasIncludes() || this->rootFile->usesLibraries()) {
        this->waitAfterReloadTimer->start();
        this->procevents = false;
        return;
      }
    }

    compileDone(didcompile | forcedone);
  } catch (const HardWarningException&) {
    exceptionCleanup();
  } catch (const std::exception& ex) {
    UnknownExceptionCleanup(ex.what());
  } catch (...) {
    UnknownExceptionCleanup();
  }
}

void MainWindow::waitAfterReload()
{
  no_exceptions_for_warnings();
  auto mtime = this->rootFile->handleDependencies();
  auto stop = would_have_thrown();
  if (mtime > this->depsMTime) this->depsMTime = mtime;
  else if (!stop) {
    compile(true, true);     // In case file itself or top-level includes changed during dependency updates
    return;
  }
  this->waitAfterReloadTimer->start();
}

void MainWindow::on_toolButtonCompileResultClose_clicked()
{
  frameCompileResult->hide();
}

void MainWindow::updateCompileResult()
{
  if ((compileErrors == 0) && (compileWarnings == 0)) {
    frameCompileResult->hide();
    return;
  }

  if (!Settings::Settings::showWarningsIn3dView.value()) {
    return;
  }

  QString msg;
  if (compileErrors > 0) {
    if (activeEditor->filepath.isEmpty()) {
      msg = QString(_("Compile error."));
    } else {
      const QFileInfo fileInfo(activeEditor->filepath);
      msg = QString(_("Error while compiling '%1'.")).arg(fileInfo.fileName());
    }
    toolButtonCompileResultIcon->setIcon(QIcon(QString::fromUtf8(":/icons/information-icons-error.png")));
  } else {
    const char *fmt = ngettext("Compilation generated %1 warning.", "Compilation generated %1 warnings.", compileWarnings);
    msg = QString(fmt).arg(compileWarnings);
    toolButtonCompileResultIcon->setIcon(QIcon(QString::fromUtf8(":/icons/information-icons-warning.png")));
  }
  const QFontMetrics fm(labelCompileResultMessage->font());
  const int sizeIcon = std::max(12, std::min(32, fm.height()));
  const int sizeClose = std::max(10, std::min(32, fm.height()) - 4);
  toolButtonCompileResultIcon->setIconSize(QSize(sizeIcon, sizeIcon));
  toolButtonCompileResultClose->setIconSize(QSize(sizeClose, sizeClose));

  msg += _(R"( For details see the <a href="#errorlog">error log</a> and <a href="#console">console window</a>.)");
  labelCompileResultMessage->setText(msg);
  frameCompileResult->show();
}

void MainWindow::compileDone(bool didchange)
{
  OpenSCAD::hardwarnings = Preferences::inst()->getValue("advanced/enableHardwarnings").toBool();
  try{
    const char *callslot;
    if (didchange) {
      instantiateRoot();
      updateCompileResult();
      callslot = afterCompileSlot;
    } else {
      callslot = "compileEnded";
    }

    this->procevents = false;
    QMetaObject::invokeMethod(this, callslot);
  } catch (const HardWarningException&) {
    exceptionCleanup();
  }
}

void MainWindow::compileEnded()
{
  clearCurrentOutput();
  GuiLocker::unlock();
  if (designActionAutoReload->isChecked()) autoReloadTimer->start();
}

void MainWindow::instantiateRoot()
{
  // Go on and instantiate root_node, then call the continuation slot

  // Invalidate renderers before we kill the CSG tree
  this->qglview->setRenderer(nullptr);
#ifdef ENABLE_OPENCSG
  this->opencsgRenderer = nullptr;
#endif
  this->thrownTogetherRenderer = nullptr;

  // Remove previous CSG tree
  this->absoluteRootNode.reset();

  this->csgRoot.reset();
  this->normalizedRoot.reset();
  this->rootProduct.reset();

  this->rootNode.reset();
  this->tree.setRoot(nullptr);

  const std::filesystem::path doc(activeEditor->filepath.toStdString());
  this->tree.setDocumentPath(doc.parent_path().string());

  if (this->rootFile) {
    // Evaluate CSG tree
    LOG("Compiling design (CSG Tree generation)...");
    this->processEvents();

    AbstractNode::resetIndexCounter();

    EvaluationSession session{doc.parent_path().string()};
    ContextHandle<BuiltinContext> builtin_context{Context::create<BuiltinContext>(&session)};
    setRenderVariables(builtin_context);

    std::shared_ptr<const FileContext> file_context;
#ifdef ENABLE_PYTHON
    if (python_result_node != NULL && this->python_active) this->absoluteRootNode = python_result_node;
    else
#endif
    this->absoluteRootNode = this->rootFile->instantiate(*builtin_context, &file_context);
    if (file_context) {
      this->qglview->cam.updateView(file_context, false);
      viewportControlWidget->cameraChanged();
    }

    if (this->absoluteRootNode) {
      // Do we have an explicit root node (! modifier)?
      const Location *nextLocation = nullptr;
      if (!(this->rootNode = find_root_tag(this->absoluteRootNode, &nextLocation))) {
        this->rootNode = this->absoluteRootNode;
      }
      if (nextLocation) {
//        LOG(message_group::NONE, *nextLocation, builtin_context->documentRoot(), "More than one Root Modifier (!)"); TODO activate
      }

      // FIXME: Consider giving away ownership of root_node to the Tree, or use reference counted pointers
      this->tree.setRoot(this->rootNode);
    }
  }

  if (!this->rootNode) {
    if (parser_error_pos < 0) {
      LOG(message_group::Error, "Compilation failed! (no top level object found)");
    } else {
      LOG(message_group::Error, "Compilation failed!");
    }
    LOG(" ");
    this->processEvents();
  }
}

/*!
   Generates CSG tree for OpenCSG evaluation.
   Assumes that the design has been parsed and evaluated (this->root_node is set)
 */
void MainWindow::compileCSG()
{
  OpenSCAD::hardwarnings = Preferences::inst()->getValue("advanced/enableHardwarnings").toBool();
  try{
    assert(this->rootNode);
    LOG("Compiling design (CSG Products generation)...");
    this->processEvents();

    // Main CSG evaluation
    this->progresswidget = new ProgressWidget(this);
    connect(this->progresswidget, SIGNAL(requestShow()), this, SLOT(showProgress()));
  } catch (const HardWarningException&) {
    exceptionCleanup();
  }

  csgworker->start();
  //compileCSGThread();
  //compileCSGDone();
}

void MainWindow::compileCSGThread(void)
{
    GeometryEvaluator geomevaluator(this->tree);
#ifdef ENABLE_OPENCSG
    this->csgrenderer = new CSGTreeEvaluator(this->tree, &geomevaluator);
#endif

    if (!isClosing) progress_report_prep(this->rootNode, report_func, this);
    else return;
    try {
#ifdef ENABLE_OPENCSG
      this->processEvents();
      this->csgRoot = this->csgrenderer->buildCSGTree(*rootNode);
#endif
      renderStatistic.printCacheStatistic();
      this->processEvents();
    } catch (const ProgressCancelException&) {
      LOG("CSG generation cancelled.");
    } catch (const HardWarningException&) {
      LOG("CSG generation cancelled due to hardwarning being enabled.");
    }
}
void MainWindow::compileCSGDone()
{
#ifdef ENABLE_PYTHON
  python_lock();	
#endif
  try{
    progress_report_fin();
    updateStatusBar(nullptr);

    LOG("Compiling design (CSG Products normalization)...");
    this->processEvents();

    const size_t normalizelimit = 2ul * Preferences::inst()->getValue("advanced/openCSGLimit").toUInt();
    CSGTreeNormalizer normalizer(normalizelimit);

    if (this->csgRoot) {
      this->normalizedRoot = normalizer.normalize(this->csgRoot);
      if (this->normalizedRoot) {
        this->rootProduct = std::make_shared<CSGProducts>();
        this->rootProduct->import(this->normalizedRoot);
      } else {
        this->rootProduct.reset();
        LOG(message_group::Warning, "CSG normalization resulted in an empty tree");
        this->processEvents();
      }
    }

    const std::vector<std::shared_ptr<CSGNode>>& highlight_terms = this->csgrenderer->getHighlightNodes();
    if (highlight_terms.size() > 0) {
      LOG("Compiling highlights (%1$d CSG Trees)...", highlight_terms.size());
      this->processEvents();

      this->highlightsProducts = std::make_shared<CSGProducts>();
      for (const auto& highlight_term : highlight_terms) {
        auto nterm = normalizer.normalize(highlight_term);
        if (nterm) {
          this->highlightsProducts->import(nterm);
        }
      }
    } else {
      this->highlightsProducts.reset();
    }

    const auto& background_terms = this->csgrenderer->getBackgroundNodes();
    if (background_terms.size() > 0) {
      LOG("Compiling background (%1$d CSG Trees)...", background_terms.size());
      this->processEvents();

      this->backgroundProducts = std::make_shared<CSGProducts>();
      for (const auto& background_term : background_terms) {
        auto nterm = normalizer.normalize(background_term);
        if (nterm) {
          this->backgroundProducts->import(nterm);
        }
      }
    } else {
      this->backgroundProducts.reset();
    }

    if (this->rootProduct &&
        (this->rootProduct->size() >
         Preferences::inst()->getValue("advanced/openCSGLimit").toUInt())) {
      LOG(message_group::UI_Warning, "Normalized tree has %1$d elements!", this->rootProduct->size());
      LOG(message_group::UI_Warning, "OpenCSG rendering has been disabled.");
    }
#ifdef ENABLE_OPENCSG
    else {
      LOG("Normalized tree has %1$d elements!",
          (this->rootProduct ? this->rootProduct->size() : 0));
      this->opencsgRenderer = std::make_shared<OpenCSGRenderer>(this->rootProduct,
                                                                this->highlightsProducts,
                                                                this->backgroundProducts);
    }
#endif // ifdef ENABLE_OPENCSG
    this->thrownTogetherRenderer = std::make_shared<ThrownTogetherRenderer>(this->rootProduct,
                                                                            this->highlightsProducts,
                                                                            this->backgroundProducts);
    LOG("Compile and preview finished.");
    renderStatistic.printRenderingTime();
    this->processEvents();
  } catch (const HardWarningException&) {
    exceptionCleanup();
  }
  delete this->csgrenderer ;
  csgRenderFinished();
}

void MainWindow::actionOpen()
{
  auto fileInfoList = UIUtils::openFiles(this);
  for (auto& i : fileInfoList) {
    if (!i.exists()) {
      return;
    }
    tabManager->open(i.filePath());
  }
}

void MainWindow::actionNewWindow()
{
  new MainWindow(QStringList());
}

void MainWindow::actionOpenWindow()
{
  auto fileInfoList = UIUtils::openFiles(this);
  for (auto& i : fileInfoList) {
    if (!i.exists()) {
      return;
    }
    new MainWindow(QStringList(i.filePath()));
  }
}

void MainWindow::actionOpenRecent()
{
  auto action = qobject_cast<QAction *>(sender());
  tabManager->open(action->data().toString());
}

void MainWindow::clearRecentFiles()
{
  QSettingsCached settings;   // already set up properly via main.cpp
  const QStringList files;
  settings.setValue("recentFileList", files);

  updateRecentFileActions();
}

void MainWindow::updateRecentFileActions()
{
  auto files = UIUtils::recentFiles();

  for (int i = 0; i < files.size(); ++i) {
    this->actionRecentFile[i]->setText(QFileInfo(files[i]).fileName().replace("&", "&&"));
    this->actionRecentFile[i]->setData(files[i]);
    this->actionRecentFile[i]->setVisible(true);
  }
  for (int i = files.size(); i < UIUtils::maxRecentFiles; ++i) {
    this->actionRecentFile[i]->setVisible(false);
  }
}

void MainWindow::show_examples()
{
  bool found_example = false;

  for (const auto& cat : UIUtils::exampleCategories()) {
    auto examples = UIUtils::exampleFiles(cat);
    auto menu = this->menuExamples->addMenu(gettext(cat.toStdString().c_str()));

    for (const auto& ex : examples) {
      auto openAct = new QAction(ex.fileName().replace("&", "&&"), this);
      connect(openAct, SIGNAL(triggered()), this, SLOT(actionOpenExample()));
      menu->addAction(openAct);
      openAct->setData(ex.canonicalFilePath());
      found_example = true;
    }
  }

  if (!found_example) {
    delete this->menuExamples;
    this->menuExamples = nullptr;
  }
}

void MainWindow::actionOpenExample()
{
  const auto action = qobject_cast<QAction *>(sender());
  if (action) {
    const auto& path = action->data().toString();
    tabManager->open(path);
  }
}

void MainWindow::writeBackup(QFile *file)
{
  // see MainWindow::saveBackup()
  file->resize(0);
  QTextStream writer(file);
#if QT_VERSION < QT_VERSION_CHECK(6, 0, 0)
  writer.setCodec("UTF-8");
#endif
  writer << activeEditor->toPlainText();
  this->activeEditor->parameterWidget->saveBackupFile(file->fileName());

  LOG("Saved backup file: %1$s", file->fileName().toUtf8().constData());
}

void MainWindow::saveBackup()
{
  auto path = PlatformUtils::backupPath();
  if ((!fs::exists(path)) && (!PlatformUtils::createBackupPath())) {
    LOG(message_group::UI_Warning, "Cannot create backup path: %1$s", path);
    return;
  }

  auto backupPath = QString::fromLocal8Bit(path.c_str());
  if (!backupPath.endsWith("/")) backupPath.append("/");

  QString basename = "unsaved";
  if (!activeEditor->filepath.isEmpty()) {
    auto fileInfo = QFileInfo(activeEditor->filepath);
    basename = fileInfo.baseName();
  }

  if (!this->tempFile) {
#ifdef ENABLE_PYTHON
<<<<<<< HEAD
    this->recomputePythonActive();
    if(this->python_active) suffix="py";
=======
    const QString suffix = this->python_active ? "py" : "scad";
#else
    const QString suffix = "scad";
>>>>>>> ce2b6f20
#endif
    this->tempFile = new QTemporaryFile(backupPath.append(basename + "-backup-XXXXXXXX." + suffix));
  }

  if ((!this->tempFile->isOpen()) && (!this->tempFile->open())) {
    LOG(message_group::UI_Warning, "Failed to create backup file");
    return;
  }
  return writeBackup(this->tempFile);
}

void MainWindow::actionSave()
{
  tabManager->save(activeEditor);
}

void MainWindow::actionSaveAs()
{
  tabManager->saveAs(activeEditor);
}

void MainWindow::actionRevokeTrustedFiles()
{
  QSettingsCached settings;
#ifdef ENABLE_PYTHON
  python_trusted = false;
  this->trusted_edit_document_name = "";
#endif
  settings.remove("python_hash");
  QMessageBox::information(this, _("Trusted Files"), "All trusted python files revoked", QMessageBox::Ok);

}

void MainWindow::actionSaveACopy()
{
  tabManager->saveACopy(activeEditor);
}

void MainWindow::actionShowLibraryFolder()
{
  auto path = PlatformUtils::userLibraryPath();
  if (!fs::exists(path)) {
    LOG(message_group::UI_Warning, "Library path %1$s doesn't exist. Creating", path);
    if (!PlatformUtils::createUserLibraryPath()) {
      LOG(message_group::UI_Error, "Cannot create library path: %1$s", path);
    }
  }
  auto url = QString::fromStdString(path);
  LOG("Opening file browser for %1$s", url.toStdString());
  QDesktopServices::openUrl(QUrl::fromLocalFile(url));
}

void MainWindow::actionReload()
{
  if (checkEditorModified()) {
    fileChangedOnDisk();     // force cached autoReloadId to update
    (void)tabManager->refreshDocument();     // ignore errors opening the file
  }
}

void MainWindow::copyViewportTranslation()
{
  const auto vpt = qglview->cam.getVpt();
  const QString txt = QString("[ %1, %2, %3 ]")
    .arg(vpt.x(), 0, 'f', 2)
    .arg(vpt.y(), 0, 'f', 2)
    .arg(vpt.z(), 0, 'f', 2);
  QApplication::clipboard()->setText(txt);
}

void MainWindow::copyViewportRotation()
{
  const auto vpr = qglview->cam.getVpr();
  const QString txt = QString("[ %1, %2, %3 ]")
    .arg(vpr.x(), 0, 'f', 2)
    .arg(vpr.y(), 0, 'f', 2)
    .arg(vpr.z(), 0, 'f', 2);
  QApplication::clipboard()->setText(txt);
}

void MainWindow::copyViewportDistance()
{
  const QString txt = QString::number(qglview->cam.zoomValue(), 'f', 2);
  QApplication::clipboard()->setText(txt);
}

void MainWindow::copyViewportFov()
{
  const QString txt = QString::number(qglview->cam.fovValue(), 'f', 2);
  QApplication::clipboard()->setText(txt);
}

QList<double> MainWindow::getTranslation() const
{
  QList<double> ret;
  ret.append(qglview->cam.object_trans.x());
  ret.append(qglview->cam.object_trans.y());
  ret.append(qglview->cam.object_trans.z());
  return ret;
}

QList<double> MainWindow::getRotation() const
{
  QList<double> ret;
  ret.append(qglview->cam.object_rot.x());
  ret.append(qglview->cam.object_rot.y());
  ret.append(qglview->cam.object_rot.z());
  return ret;
}

void MainWindow::hideFind()
{
  find_panel->hide();
  activeEditor->findState = TabManager::FIND_HIDDEN;
  editActionFindNext->setEnabled(false);
  editActionFindPrevious->setEnabled(false);
  this->findInputField->setFindCount(activeEditor->updateFindIndicators(this->findInputField->text(), false));
  this->processEvents();
}

void MainWindow::showFind()
{
  this->findInputField->setFindCount(activeEditor->updateFindIndicators(this->findInputField->text()));
  this->processEvents();
  findTypeComboBox->setCurrentIndex(0);
  replaceInputField->hide();
  replaceButton->hide();
  replaceAllButton->hide();
  //replaceLabel->setVisible(false);
  find_panel->show();
  activeEditor->findState = TabManager::FIND_VISIBLE;
  editActionFindNext->setEnabled(true);
  editActionFindPrevious->setEnabled(true);
  if (!activeEditor->selectedText().isEmpty()) {
    findInputField->setText(activeEditor->selectedText());
  }
  findInputField->setFocus();
  findInputField->selectAll();
}

void MainWindow::findString(const QString& textToFind)
{
  this->findInputField->setFindCount(activeEditor->updateFindIndicators(textToFind));
  this->processEvents();
  activeEditor->find(textToFind);
}

void MainWindow::showFindAndReplace()
{
  this->findInputField->setFindCount(activeEditor->updateFindIndicators(this->findInputField->text()));
  this->processEvents();
  findTypeComboBox->setCurrentIndex(1);
  replaceInputField->show();
  replaceButton->show();
  replaceAllButton->show();
  //replaceLabel->setVisible(true);
  find_panel->show();
  activeEditor->findState = TabManager::FIND_REPLACE_VISIBLE;
  editActionFindNext->setEnabled(true);
  editActionFindPrevious->setEnabled(true);
  if (!activeEditor->selectedText().isEmpty()) {
    findInputField->setText(activeEditor->selectedText());
  }
  findInputField->setFocus();
  findInputField->selectAll();
}

void MainWindow::selectFindType(int type)
{
  if (type == 0) showFind();
  if (type == 1) showFindAndReplace();
}

void MainWindow::replace()
{
  activeEditor->replaceSelectedText(this->replaceInputField->text());
  activeEditor->find(this->findInputField->text());
}

void MainWindow::replaceAll()
{
  activeEditor->replaceAll(this->findInputField->text(), this->replaceInputField->text());
}

void MainWindow::convertTabsToSpaces()
{
  const auto text = activeEditor->toPlainText();

  QString converted;

  int cnt = 4;
  for (auto c : text) {
    if (c == '\t') {
      for (; cnt > 0; cnt--) {
        converted.append(' ');
      }
    } else {
      converted.append(c);
    }
    if (cnt <= 0 || c == '\n') {
      cnt = 5;
    }
    cnt--;
  }
  activeEditor->setText(converted);
}

void MainWindow::findNext()
{
  activeEditor->find(this->findInputField->text(), true);
}

void MainWindow::findPrev()
{
  activeEditor->find(this->findInputField->text(), true, true);
}

void MainWindow::useSelectionForFind()
{
  findInputField->setText(activeEditor->selectedText());
}

void MainWindow::updateFindBuffer(const QString& s)
{
  QApplication::clipboard()->setText(s, QClipboard::FindBuffer);
}

void MainWindow::findBufferChanged()
{
  auto t = QApplication::clipboard()->text(QClipboard::FindBuffer);
  // The convention seems to be to not update the search field if the findbuffer is empty
  if (!t.isEmpty()) {
    findInputField->setText(t);
  }
}

bool MainWindow::event(QEvent *event) {
  if (event->type() == InputEvent::eventType) {
    auto *inputEvent = dynamic_cast<InputEvent *>(event);
    if (inputEvent) {
      inputEvent->deliver(this);
    }
    event->accept();
    return true;
  }
  return QMainWindow::event(event);
}

bool MainWindow::eventFilter(QObject *obj, QEvent *event)
{
  if (rubberBandManager.isVisible()) {
    if (event->type() == QEvent::KeyRelease) {
      auto keyEvent = static_cast<QKeyEvent *>(event);
      if (keyEvent->key() == Qt::Key_Control) {
        rubberBandManager.hide();
      }
    }
  }

  if (obj == find_panel) {
    if (event->type() == QEvent::KeyPress) {
      auto keyEvent = static_cast<QKeyEvent *>(event);
      if (keyEvent->key() == Qt::Key_Escape) {
        this->hideFind();
        return true;
      }
    }
    return false;
  }

  return QMainWindow::eventFilter(obj, event);
}

void MainWindow::setRenderVariables(ContextHandle<BuiltinContext>& context)
{
  const RenderVariables r = {
    .preview = this->isPreview,
    .time = this->animateWidget->getAnimTval(),
    .camera = qglview->cam,
  };
  r.applyToContext(context);
}

/*!
   Returns true if the current document is a file on disk and that file has new content.
   Returns false if a file on disk has disappeared or if we haven't yet saved.
 */
bool MainWindow::fileChangedOnDisk()
{
  if (!activeEditor->filepath.isEmpty()) {
    struct stat st;
    memset(&st, 0, sizeof(struct stat));
    const bool valid = (stat(activeEditor->filepath.toLocal8Bit(), &st) == 0);
    // If file isn't there, just return and use current editor text
    if (!valid) return false;

    auto newid = str(boost::format("%x.%x") % st.st_mtime % st.st_size);

    if (newid != activeEditor->autoReloadId) {
      activeEditor->autoReloadId = newid;
      return true;
    }
  }
  return false;
}

/*!
   Returns true if anything was compiled.
 */

#ifdef ENABLE_PYTHON
bool MainWindow::trust_python_file(const std::string& file,  const std::string& content) {
  QSettingsCached settings;
  char setting_key[256];
  if (python_trusted) return true;

  std::string act_hash, ref_hash;
  snprintf(setting_key, sizeof(setting_key) - 1, "python_hash/%s", file.c_str());
  act_hash = SHA256HashString(content);

  if (file == this->untrusted_edit_document_name) return false;

  if (file == this->trusted_edit_document_name) {
    settings.setValue(setting_key, act_hash.c_str());
    return true;
  }

  if (content.size() <= 1) {   // 1st character already typed
    this->trusted_edit_document_name = file;
    return true;
  }
  if (content.rfind("from openscad import", 0) == 0) {   // 1st character already typed
    this->trusted_edit_document_name = file;
    return true;
  }

  if (settings.contains(setting_key)) {
    QString str = settings.value(setting_key).toString();
    QByteArray ba = str.toLocal8Bit();
    ref_hash = std::string(ba.data());
  }

  if (act_hash == ref_hash) {
    this->trusted_edit_document_name = file;
    return true;
  }

  auto ret = QMessageBox::warning(this, "Application",
                                  _("Python files can potentially contain harmful stuff.\n"
                                    "Do you trust this file ?\n"), QMessageBox::Yes | QMessageBox::YesAll | QMessageBox::No);
  if (ret == QMessageBox::YesAll) {
    python_trusted = true;
    return true;
  }
  if (ret == QMessageBox::Yes) {
    this->trusted_edit_document_name = file;
    settings.setValue(setting_key, act_hash.c_str());
    return true;
  }

  if (ret == QMessageBox::No) {
    this->untrusted_edit_document_name = file;
    return false;
  }
  return false;
}
#endif

#ifdef ENABLE_PYTHON
void MainWindow::recomputePythonActive()
{
  auto fnameba = activeEditor->filepath.toLocal8Bit();
  const char *fname = activeEditor->filepath.isEmpty() ? "" : fnameba;

  bool oldPythonActive = this->python_active;
  this->python_active = false;
  if (fname != NULL) {
    if(boost::algorithm::ends_with(fname, ".py")) {
	    std::string content = std::string(this->lastCompiledDoc.toUtf8().constData());
      if ( trust_python_file(std::string(fname), content)) this->python_active = true;
      else LOG(message_group::Warning, Location::NONE, "", "Python is not enabled");
    }
  }

  if (oldPythonActive != this->python_active) {
    emit this->pythonActiveChanged(this->python_active);
  }
}
#endif

void MainWindow::parseTopLevelDocument()
{
  resetSuppressedMessages();

  this->lastCompiledDoc = activeEditor->toPlainText();

  auto fulltext =
    std::string(this->lastCompiledDoc.toUtf8().constData()) +
    "\n\x03\n" + commandline_commands;
  auto fulltext_py =
      std::string(this->lastCompiledDoc.toUtf8().constData());

  auto fnameba = activeEditor->filepath.toLocal8Bit();
  const char *fname = activeEditor->filepath.isEmpty() ? "" : fnameba;
  delete this->parsedFile;
#ifdef ENABLE_PYTHON
  recomputePythonActive();
  boost::regex ex_number( R"(^(\w+)\s*=\s*(-?[\d.]+))");
  boost::regex ex_string( R"(^(\w+)\s*=\s*\"([^\"]*)\")");
  if (this->python_active) {

    this->parsedFile = nullptr; // because the parse() call can throw and we don't want a stale pointer!
    this->rootFile = nullptr;  // ditto
    fs::path parser_sourcefile = fs::path(fname).generic_string();				
    this->rootFile =new SourceFile(parser_sourcefile.parent_path().string(), parser_sourcefile.filename().string());
    this->parsedFile = this->rootFile;

    initPython(this->animateWidget->getAnimTval());
    this->activeEditor->resetHighlighting();
    this->activeEditor->parameterWidget->setEnabled(false);
    do {
      if (this->rootFile == nullptr) break;
      int pos=-1, pos1;	    
      while(1)
      {
        pos1 =  fulltext_py.find("add_parameter",pos+1);	    
	if(pos1 == -1) break;
	pos=pos1;
      }	      
      if(pos == -1) break; // no paremter statements included
      pos = fulltext_py.find("\n",pos);			   
      if(pos == -1) break; // no paremter statements included
      std::string par_text = fulltext_py.substr(0,pos);
      //
      //add parameters as annotation in AST
      auto error = evaluatePython(par_text,true); // run dummy
      this->rootFile->scope.assignments=customizer_parameters;
      CommentParser::collectParameters(fulltext_py, this->rootFile, '#');  // add annotations
      this->activeEditor->parameterWidget->setParameters(this->rootFile, "\n"); // set widgets values
      this->activeEditor->parameterWidget->applyParameters(this->rootFile); // use widget values
      this->activeEditor->parameterWidget->setEnabled(true);
      this->activeEditor->setIndicator(this->rootFile->indicatorData);
    }
    while(0);

    customizer_parameters_finished = this->rootFile->scope.assignments;
    customizer_parameters.clear();
    auto error = evaluatePython(fulltext_py); // add assignments 
    if (error.size() > 0) LOG(message_group::Error, Location::NONE, "", error.c_str());
    finishPython();

  } else // python not enabled
#endif // ifdef ENABLE_PYTHON
{
  this->parsedFile = nullptr; // because the parse() call can throw and we don't want a stale pointer!
  this->rootFile = nullptr;  // ditto
  this->rootFile = parse(this->parsedFile, fulltext, fname, fname, false) ? this->parsedFile : nullptr;

  this->activeEditor->resetHighlighting();
  if (this->rootFile != nullptr) {
    //add parameters as annotation in AST
    CommentParser::collectParameters(fulltext, this->rootFile, '/' );
    this->activeEditor->parameterWidget->setParameters(this->rootFile, fulltext);
    this->activeEditor->parameterWidget->applyParameters(this->rootFile);
    this->activeEditor->parameterWidget->setEnabled(true);
    this->activeEditor->setIndicator(this->rootFile->indicatorData);
  } else {
    this->activeEditor->parameterWidget->setEnabled(false);
  }
}
}

void MainWindow::changeParameterWidget()
{
  parameterDock->setVisible(true);
}

void MainWindow::checkAutoReload()
{
  if (!activeEditor->filepath.isEmpty()) {
    actionReloadRenderPreview();
  }
}

void MainWindow::autoReloadSet(bool on)
{
  QSettingsCached settings;
  settings.setValue("design/autoReload", designActionAutoReload->isChecked());
  if (on) {
    autoReloadTimer->start(autoReloadPollingPeriodMS);
  } else {
    autoReloadTimer->stop();
  }
}

bool MainWindow::checkEditorModified()
{
  if (activeEditor->isContentModified()) {
    auto ret = QMessageBox::warning(this, _("Application"),
                                    _("The document has been modified.\n"
                                      "Do you really want to reload the file?"),
                                    QMessageBox::Yes | QMessageBox::No);
    if (ret != QMessageBox::Yes) {
      return false;
    }
  }
  return true;
}

void MainWindow::actionReloadRenderPreview()
{
  if (GuiLocker::isLocked()) return;
  GuiLocker::lock();
  autoReloadTimer->stop();
  setCurrentOutput();

  this->afterCompileSlot = "csgReloadRender";
  this->procevents = true;
  this->isPreview = true;
  compile(true);
}

void MainWindow::csgReloadRender()
{
  if (this->rootNode) compileCSG();

}

void MainWindow::prepareCompile(const char *afterCompileSlot, bool procevents, bool preview)
{
  autoReloadTimer->stop();
  setCurrentOutput();
  LOG(" ");
  LOG("Parsing design (AST generation)...");
  this->processEvents();
  this->afterCompileSlot = afterCompileSlot;
  this->procevents = procevents;
  this->isPreview = preview;
}

void MainWindow::actionRenderPreview()
{
  static bool preview_requested;

  preview_requested = true;
  if (GuiLocker::isLocked()) return;
  GuiLocker::lock();
  preview_requested = false;

  this->designActionMeasureDistance->setEnabled(false);
  this->designActionMeasureAngle->setEnabled(false);

  prepareCompile("csgRender", !animateDock->isVisible(), true);
  compile(false, false);
  if (preview_requested) {
    // if the action was called when the gui was locked, we must request it one more time
    // however, it's not possible to call it directly NOR make the loop
    // it must be called from the mainloop
    QTimer::singleShot(0, this, SLOT(actionRenderPreview()));
  }
}

void MainWindow::csgRender()
{
    if (this->rootNode) compileCSG();
}

void MainWindow::csgRenderFinished()
{
  // Go to non-CGAL view mode
  if (viewActionThrownTogether->isChecked()) {
    viewModeThrownTogether();
  } else {
#ifdef ENABLE_OPENCSG
    viewModePreview();
#else
    viewModeThrownTogether();
#endif
  }

  if (animateWidget->dumpPictures() ) {
    const int steps = animateWidget->nextFrame();
    const QImage img = this->qglview->grabFrame();
    const QString filename = QString("frame%1.png").arg(steps, 5, 10, QChar('0'));
    img.save(filename, "PNG");
  }

  compileEnded();
}

static std::unique_ptr<ExternalToolInterface> createExternalToolService(
  print_service_t serviceType, const QString& serviceName, FileFormat fileFormat)
{
  switch (serviceType) {
  case print_service_t::NONE:
    // TODO: Print warning
    return nullptr;
    break;
  case print_service_t::PRINT_SERVICE: {
    if (const auto printService = PrintService::getPrintService(serviceName.toStdString())) {
      return createExternalPrintService(printService, fileFormat);
    }
    LOG("Unknown print service \"%1$s\"", serviceName.toStdString());
    return nullptr;
    break;
  }
  case print_service_t::OCTOPRINT:
    return createOctoPrintService(fileFormat);
    break;
  case print_service_t::LOCAL_APPLICATION:
    return createLocalProgramService(fileFormat);
    break;
  }
  return {};
}

void MainWindow::sendToExternalTool(ExternalToolInterface& externalToolService)
{
  const QFileInfo activeFile(activeEditor->filepath);
  QString activeFileName = activeFile.fileName();
  if (activeFileName.isEmpty()) activeFileName = "Untitled.scad";
  // TODO: Replace suffix to match exported file format?

  activeFileName = activeFileName + QString::fromStdString("." + fileformat::toSuffix(externalToolService.fileFormat()));

  const bool export_status = externalToolService.exportTemporaryFile(rootGeom, activeFileName, &qglview->cam);

  this->progresswidget = new ProgressWidget(this);
  connect(this->progresswidget, SIGNAL(requestShow()), this, SLOT(showProgress()));

  const bool process_status = externalToolService.process(activeFileName.toStdString(), [this](double permille) {
    return network_progress_func(permille);
  });
  updateStatusBar(nullptr);

  const auto url = externalToolService.getURL();
  if (!url.empty()) {
    QDesktopServices::openUrl(QUrl{QString::fromStdString(url)});
  }
}

void MainWindow::action3DPrint()
{
  if (GuiLocker::isLocked()) return;
  const GuiLocker lock;

  setCurrentOutput();

  //Make sure we can export:
  const unsigned int dim = 3;
  if (!canExport(dim)) return;

  PrintInitDialog printInitDialog;
  const auto status = printInitDialog.exec();

  if (status == QDialog::Accepted) {
    const print_service_t serviceType = printInitDialog.getServiceType();
    const QString serviceName = printInitDialog.getServiceName();
    const FileFormat fileFormat = printInitDialog.getFileFormat();

    LOG("Selected File format: %1$s", fileformat::info(fileFormat).description);


    Preferences::Preferences::inst()->updateGUI();
    const auto externalToolService = createExternalToolService(serviceType, serviceName, fileFormat);
    if (!externalToolService) {
      LOG("Error: Unable to create service: %1$d %2$s %3$d", static_cast<int>(serviceType), serviceName.toStdString(), static_cast<int>(fileFormat));
      return;
    }
    sendToExternalTool(*externalToolService);
  }
}

void MainWindow::actionRender()
{
  if (GuiLocker::isLocked()) return;
  GuiLocker::lock();

  prepareCompile("cgalRender", true, false);
  compile(false);
}

void MainWindow::cgalRender()
{
  if (!this->rootFile || !this->rootNode) {
    compileEnded();
    return;
  }

  this->qglview->setRenderer(nullptr);
  this->cgalRenderer = nullptr;
  rootGeom.reset();

  LOG("Rendering Polygon Mesh using %1$s...",
      renderBackend3DToString(RenderSettings::inst()->backend3D).c_str());

  this->progresswidget = new ProgressWidget(this);
  connect(this->progresswidget, SIGNAL(requestShow()), this, SLOT(showProgress()));

  if (!isClosing) progress_report_prep(this->rootNode, report_func, this);
  else return;

  this->cgalworker->start(this->tree);
}

void MainWindow::actionRenderDone(const std::shared_ptr<const Geometry>& root_geom)
{
#ifdef ENABLE_PYTHON
  python_lock();
#endif
  progress_report_fin();
  if (root_geom) {
    std::vector<std::string> options;
    if (Settings::Settings::summaryCamera.value()) {
      options.emplace_back(RenderStatistic::CAMERA);
    }
    if (Settings::Settings::summaryArea.value()) {
      options.emplace_back(RenderStatistic::AREA);
    }
    if (Settings::Settings::summaryBoundingBox.value()) {
      options.emplace_back(RenderStatistic::BOUNDING_BOX);
    }
    renderStatistic.printAll(root_geom, qglview->cam, options);
    LOG("Rendering finished.");

    rootGeom = root_geom;
    this->cgalRenderer = std::make_shared<CGALRenderer>(root_geom);
    // Go to CGAL view mode
    viewModeRender();
    this->designActionMeasureDistance->setEnabled(true);
    this->designActionMeasureAngle->setEnabled(true);
  } else {
    this->designActionMeasureDistance->setEnabled(false);
    this->designActionMeasureAngle->setEnabled(false);
    LOG(message_group::UI_Warning, "No top level geometry to render");
  }

  updateStatusBar(nullptr);

  const bool renderSoundEnabled = Preferences::inst()->getValue("advanced/enableSoundNotification").toBool();
  const uint soundThreshold = Preferences::inst()->getValue("advanced/timeThresholdOnRenderCompleteSound").toUInt();
  if (renderSoundEnabled && soundThreshold <= renderStatistic.ms().count() / 1000) {
    renderCompleteSoundEffect->play();
  }

  renderedEditor = activeEditor;
  activeEditor->contentsRendered = true;
  compileEnded();
}

void MainWindow::actionMeasureDistance()
{
  meas.startMeasureDist();
}

void MainWindow::actionMeasureAngle()
{
  meas.startMeasureAngle();
}
void MainWindow::actionFindHandle()
{
  meas.startFindHandle();	
  qglview->handle_mode=true;
}

void MainWindow::leftClick(QPoint mouse)
{
<<<<<<< HEAD
  QString str = meas.statemachine(mouse);
  if(!str.isEmpty()) {
=======
  const QString str = meas.statemachine(mouse);
  if (str.size() > 0) {
>>>>>>> ce2b6f20
    this->qglview->measure_state = MEASURE_IDLE;
    if(str.startsWith("I:")) {
      this->activeEditor->insert(QString(str.toStdString().c_str()+2));
      this->qglview->selected_obj.clear();
      this->qglview->shown_obj = nullptr;
      this->qglview->update();
      this->qglview->measure_state = MEASURE_IDLE;
      this->qglview->handle_mode=false;
      return;
    }
    QMenu resultmenu(this);
    auto action = resultmenu.addAction(str);
    connect(action, SIGNAL(triggered()), this, SLOT(measureFinished()));
    resultmenu.exec(qglview->mapToGlobal(mouse));
  }
}

/**
 * Call the mouseselection to determine the id of the clicked-on object.
 * Use the generated ID and try to find it within the list of products
 * And finally move the cursor to the beginning of the selected object in the editor
 */
void MainWindow::rightClick(QPoint position)
{
  // selecting without a renderer?!
  if (!this->qglview->renderer) {
    return;
  }
  // Nothing to select
  if (!this->rootProduct) {
    return;
  }

  // Select the object at mouse coordinates
  const int index = this->qglview->pickObject(position);
  std::deque<std::shared_ptr<const AbstractNode>> path;
  const std::shared_ptr<const AbstractNode> result = this->rootNode->getNodeByID(index, path);

  if (result) {
    // Create context menu with the backtrace
    QMenu tracemenu(this);
    std::stringstream ss;
    for (auto& step : path) {
      // Skip certain node types
      if (step->name() == "root") {
        continue;
      }

      auto location = step->modinst->location();
      ss.str("");

      // Remove the "module" prefix if any as it induce confusion between the module declaration and instanciation
      const int first_position = (step->verbose_name().find("module") == std::string::npos)? 0 : 7;
      std::string name = step->verbose_name().substr(first_position);

      // It happens that the verbose_name is empty (eg: in for loops), when this happens instead of letting
      // empty entry in the menu we prefer using the name in the modinstanciation.
      if (step->verbose_name().empty()) name = step->modinst->name();

      // Check if the path is contained in a library (using parsersettings.h)
<<<<<<< HEAD
      fs::path libpath;
      if(!location.filePath().empty()) libpath = get_library_for_path(location.filePath());
=======
      const fs::path libpath = get_library_for_path(location.filePath());
>>>>>>> ce2b6f20
      if (!libpath.empty()) {
        // Display the library (without making the window too wide!)
        ss << name << " (library "
           << location.fileName().substr(libpath.string().length() + 1) << ":"
           << location.firstLine() << ")";
      } else if (activeEditor->filepath.toStdString() == location.fileName()) {
        // removes the "module" prefix if any as it makes it not clear if it is module declaration or call.
        ss << name << " (" << location.filePath().filename().string() << ":"
           << location.firstLine() << ")";
      } else {
        auto relative_filename = fs_uncomplete(location.filePath(), fs::path(activeEditor->filepath.toStdString()).parent_path())
          .generic_string();
        // Set the displayed name relative to the active editor window
        ss << name << " (" << relative_filename << ":" << location.firstLine() << ")";
      }

      // Prepare the action to be sent
      auto action = tracemenu.addAction(QString::fromStdString(ss.str()));
      if (editorDock->isVisible()) {
        action->setProperty("file", QString::fromStdString(location.fileName()));
        action->setProperty("line", location.firstLine());
        action->setProperty("column", location.firstColumn());

        connect(action, SIGNAL(triggered()), this, SLOT(measureFinished()));
      }
    }

    tracemenu.exec(this->qglview->mapToGlobal(position));
  } else {
    clearAllSelectionIndicators();
  }
}

void MainWindow::measureFinished()
{
  this->qglview->selected_obj.clear();
  this->qglview->shown_obj = nullptr;
  this->qglview->update();
  this->qglview->measure_state = MEASURE_IDLE;
  this->qglview->handle_mode=false;
}

void MainWindow::clearAllSelectionIndicators()
{
  this->activeEditor->clearAllSelectionIndicators();
}

static void findNodesWithSameMod(const std::shared_ptr<const AbstractNode>& tree,
                          const std::shared_ptr<const AbstractNode>& node_mod,
                          std::vector<std::shared_ptr<const AbstractNode>>& nodes){
  if (node_mod->modinst == tree->modinst) {
    nodes.push_back(tree);
  }
  for (const auto& step : tree->children) {
    findNodesWithSameMod(step, node_mod, nodes);
  }
}

static void getCodeLocation(const AbstractNode *self, int currentLevel,  int includeLevel, int *firstLine, int *firstColumn, int *lastLine, int *lastColumn, int nestedModuleDepth)
{
  auto location = self->modinst->location();
  if (currentLevel >= includeLevel && nestedModuleDepth == 0) {
    if (*firstLine < 0 || *firstLine > location.firstLine()) {
      *firstLine = location.firstLine();
      *firstColumn = location.firstColumn();
    } else if (*firstLine == location.firstLine() && *firstColumn > location.firstColumn()) {
      *firstColumn = location.firstColumn();
    }

    if (*lastLine < 0 || *lastLine < location.lastLine()) {
      *lastLine = location.lastLine();
      *lastColumn = location.lastColumn();
    } else {
      if (*firstLine < 0 || *firstLine > location.firstLine()) {
        *firstLine = location.firstLine();
        *firstColumn = location.firstColumn();
      } else if (*firstLine == location.firstLine() && *firstColumn > location.firstColumn()) {
        *firstColumn = location.firstColumn();
      }
      if (*lastLine < 0 || *lastLine < location.lastLine()) {
        *lastLine = location.lastLine();
        *lastColumn = location.lastColumn();
      } else if (*lastLine == location.lastLine() && *lastColumn < location.lastColumn()) {
        *lastColumn = location.lastColumn();
      }
    }
  }

  if (self->verbose_name().rfind("module", 0) == 0) {
    nestedModuleDepth++;
  }
  if (self->modinst->name() == "children") {
    nestedModuleDepth--;
  }

  if (nestedModuleDepth >= 0) {
    for (const auto& node : self->children) {
      getCodeLocation(node.get(), currentLevel + 1, includeLevel, firstLine,  firstColumn, lastLine, lastColumn, nestedModuleDepth);
    }
  }
}

void MainWindow::setSelectionIndicatorStatus(int nodeIndex, EditorSelectionIndicatorStatus status)
{
  std::deque<std::shared_ptr<const AbstractNode>> stack;
  this->rootNode->getNodeByID(nodeIndex, stack);

  int level = 1;

  // first we flags all the nodes in the stack of the provided index
  // ends at size - 1 because we are not doing anything for the root node.
  // starts at 1 because we will process this one after later
  for (int i = 1; i < stack.size() - 1; i++) {
    const auto& node = stack[i];

    auto& location = node->modinst->location();
    if (location.filePath().compare(activeEditor->filepath.toStdString()) != 0) {
      std::cout << "--->>> Line of code in a different file -- PATH -- " << location.fileName() << std::endl;
      node->modinst->print(std::cout, "");
      level++;
      continue;
    }

    if (node->verbose_name().rfind("module", 0) == 0 || node->modinst->name() == "children") {
      this->activeEditor->setSelectionIndicatorStatus(
        status, level,
        location.firstLine() - 1, location.firstColumn() - 1, location.lastLine() - 1, location.lastColumn() - 1);
      level++;
    }
  }

  auto& node = stack[0];
  auto location = node->modinst->location();
  auto line = location.firstLine();
  auto column = location.firstColumn();
  auto lastLine = location.lastLine();
  auto lastColumn = location.lastColumn();

  // Update the location returned by location to cover the whole section.
  getCodeLocation(node.get(), 0, 0, &line, &column, &lastLine, &lastColumn, 0);

  this->activeEditor->setSelectionIndicatorStatus(status, 0, line - 1, column - 1, lastLine - 1, lastColumn - 1);
}

void MainWindow::setSelection(int index)
{
  if (currentlySelectedObject == index) return;

  std::deque<std::shared_ptr<const AbstractNode>> path;
  const std::shared_ptr<const AbstractNode> selected_node = rootNode->getNodeByID(index, path);

  if (!selected_node) return;

  currentlySelectedObject = index;

  auto location = selected_node->modinst->location();
  auto file = location.fileName();
  auto line = location.firstLine();
  auto column = location.firstColumn();

  // Unsaved files do have the pwd as current path, therefore we will not open a new
  // tab on click
  if (!fs::is_directory(fs::path(file))) {
    tabManager->open(QString::fromStdString(file));
  }

  // removes all previsly configure selection indicators.
  clearAllSelectionIndicators();

  std::vector<std::shared_ptr<const AbstractNode>> nodesSameModule{};
  findNodesWithSameMod(rootNode, selected_node, nodesSameModule);

  // highlight in the text editor all the text fragment of the hierarchy of object with same mode.
  for (const auto& element : nodesSameModule) {
    if (element->index() != currentlySelectedObject) {
      setSelectionIndicatorStatus(element->index(), EditorSelectionIndicatorStatus::IMPACTED);
    }
  }

  // highlight in the text editor only the fragment correponding to the selected stack.
  // this step must be done after all the impacted element have been marked.
  setSelectionIndicatorStatus(currentlySelectedObject, EditorSelectionIndicatorStatus::SELECTED);

  activeEditor->setCursorPosition(line - 1, column - 1);
}

/**
 * Expects the sender to have properties "id" defined
 */
void MainWindow::onHoveredObjectInSelectionMenu()
{
  auto *action = qobject_cast<QAction *>(sender());
  if (!action || !action->property("id").isValid()) {
    return;
  }

  setSelection(action->property("id").toInt());
}

void MainWindow::setLastFocus(QWidget *widget) {
  this->lastFocus = widget;
}

/**
 * Switch version label and progress widget. When switching to the progress
 * widget, the new instance is passed by the caller.
 * In case of resetting back to the version label, nullptr will be passed and
 * multiple calls can happen. So this method must guard against adding the
 * version label multiple times.
 *
 * @param progressWidget a pointer to the progress widget to show or nullptr in
 * case the display should switch back to the version label.
 */
void MainWindow::updateStatusBar(ProgressWidget *progressWidget)
{
  auto sb = this->statusBar();
  if (progressWidget == nullptr) {
    if (this->progresswidget != nullptr) {
      sb->removeWidget(this->progresswidget);
      delete this->progresswidget;
      this->progresswidget = nullptr;
    }
    if (versionLabel == nullptr) {
      versionLabel = new QLabel("OpenSCAD " + QString::fromStdString(openscad_displayversionnumber));
      sb->addPermanentWidget(this->versionLabel);
    }
  } else {
    if (this->versionLabel != nullptr) {
      sb->removeWidget(this->versionLabel);
      delete this->versionLabel;
      this->versionLabel = nullptr;
    }
    sb->addPermanentWidget(progressWidget);
  }
}

void MainWindow::exceptionCleanup(){
  LOG("Execution aborted");
  LOG(" ");
  GuiLocker::unlock();
  if (designActionAutoReload->isChecked()) autoReloadTimer->start();
}

void MainWindow::UnknownExceptionCleanup(std::string msg){
  setCurrentOutput();   // we need to show this error
  if (msg.size() == 0) {
    LOG(message_group::Error, "Compilation aborted by unknown exception");
  } else {
    LOG(message_group::Error, "Compilation aborted by exception: %1$s", msg);
  }
  LOG(" ");
  GuiLocker::unlock();
  if (designActionAutoReload->isChecked()) autoReloadTimer->start();
}

void MainWindow::actionDisplayAST()
{
  setCurrentOutput();
  auto e = new QTextEdit(this);
  e->setAttribute(Qt::WA_DeleteOnClose);
  e->setWindowFlags(Qt::Window);
  e->setTabStopDistance(tabStopWidth);
  e->setWindowTitle("AST Dump");
  e->setReadOnly(true);
  if (rootFile) {
    e->setPlainText(QString::fromStdString(rootFile->dump("")));
  } else {
    e->setPlainText("No AST to dump. Please try compiling first...");
  }
  e->resize(600, 400);
  e->show();
  clearCurrentOutput();
}

void MainWindow::actionDisplayPython()
{
  setCurrentOutput();
  auto e = new QTextEdit(this);
  e->setAttribute(Qt::WA_DeleteOnClose);
  e->setWindowFlags(Qt::Window);
  e->setTabStopDistance(tabStopWidth);
  e->setWindowTitle("Python Dump");
  e->setReadOnly(true);
  if (rootFile) {
    e->setPlainText(QString::fromStdString(rootFile->dump_python("")));
  } else {
    e->setPlainText("No Python to dump. Please try compiling first...");
  }
  e->resize(600, 400);
  e->show();
  clearCurrentOutput();
}

void MainWindow::actionDisplayCSGTree()
{
  setCurrentOutput();
  auto e = new QTextEdit(this);
  e->setAttribute(Qt::WA_DeleteOnClose);
  e->setWindowFlags(Qt::Window);
  e->setTabStopDistance(tabStopWidth);
  e->setWindowTitle("CSG Tree Dump");
  e->setReadOnly(true);
  if (this->rootNode) {
    e->setPlainText(QString::fromStdString(this->tree.getString(*this->rootNode, "  ")));
  } else {
    e->setPlainText("No CSG to dump. Please try compiling first...");
  }
  e->resize(600, 400);
  e->show();
  clearCurrentOutput();
}

void MainWindow::actionDisplayCSGProducts()
{
  const std::string NA("N/A");
  setCurrentOutput();
  auto e = new QTextEdit(this);
  e->setAttribute(Qt::WA_DeleteOnClose);
  e->setWindowFlags(Qt::Window);
  e->setTabStopDistance(tabStopWidth);
  e->setWindowTitle("CSG Products Dump");
  e->setReadOnly(true);
  e->setPlainText(QString("\nCSG before normalization:\n%1\n\n\nCSG after normalization:\n%2\n\n\nCSG rendering chain:\n%3\n\n\nHighlights CSG rendering chain:\n%4\n\n\nBackground CSG rendering chain:\n%5\n")

                  .arg(QString::fromStdString(this->csgRoot ? this->csgRoot->dump() : NA),
                       QString::fromStdString(this->normalizedRoot ? this->normalizedRoot->dump() : NA),
                       QString::fromStdString(this->rootProduct ? this->rootProduct->dump() : NA),
                       QString::fromStdString(this->highlightsProducts ? this->highlightsProducts->dump() : NA),
                       QString::fromStdString(this->backgroundProducts ? this->backgroundProducts->dump() : NA)));

  e->resize(600, 400);
  e->show();
  clearCurrentOutput();
}

void html_encode(std::string& data) {
    std::string buffer;
    buffer.reserve(data.size());
    for(size_t pos = 0; pos != data.size(); ++pos) {
        switch(data[pos]) {
            case '\"': buffer.append("%22");        break;
            case '<':  buffer.append("%3C");        break;
            case '+':  buffer.append("%2b");        break;
            case '>':  buffer.append("%3e");        break;
            case ' ':  buffer.append("%20");        break;
            case '&':  buffer.append("%26");        break;
            case '\'': buffer.append("%27");        break;
            case '%':  buffer.append("%%");         break;
            default:   buffer.append(&data[pos], 1); break;
        }
    }
    data.swap(buffer);
}

ShareDesignDialog *shareDesignDialog;
void MainWindow::actionShareDesignPublish()
{
  QMessageBox::StandardButton disclaimer;
  disclaimer = QMessageBox::question(this, "Disclaimer", "By Clicking Yes, you accept that:\n\
\n\
1) Your design will be public on pythonscad.org\n\
2) it's on good purpose and not offending to anybody\n\
3) you keep the copyright by your name \n\
4) you accept that anybody can use it\n\
5) no commerical use/adverisement\n\
6) inapropriate content will be deleted without prior  notice\n\
\n\
\nProceed?", QMessageBox::Yes|QMessageBox::No);
  if (disclaimer != QMessageBox::Yes) {
    shareDesignDialog->close();
    return;	  
  }
  int success=0;	
  CURL *curl;
  CURLcode res;
  auto design = shareDesignDialog->getDesignName();
  auto author = shareDesignDialog->getAuthorName();
  std::string code=std::string(this->lastCompiledDoc.toUtf8().constData());
  html_encode(design);
  html_encode(author);
  html_encode(code);
  std::string poststring="author=" + author +"&design=" + design + "&code="+code;

  curl = curl_easy_init();
  if(curl) {
    curl_easy_setopt(curl, CURLOPT_URL, "https://pythonscad.org/share_design.php");
//    curl_easy_setopt(curl, CURLOPT_POSTFIELDSIZE, poststring.size());
    curl_easy_setopt(curl, CURLOPT_POSTFIELDS, poststring.c_str());
    curl_easy_setopt(curl, CURLOPT_FORBID_REUSE, 1L);
//    curl_easy_setopt(curl, CURLOPT_VERBOSE, 1L);
 
    res = curl_easy_perform(curl);
    /* Check for errors */
    if(res != CURLE_OK) {
      fprintf(stderr, "curl_easy_perform() failed: %s\n",
              curl_easy_strerror(res));
    }
    else success=1;
    
    /* always cleanup */
    curl_easy_cleanup(curl);
  }
  shareDesignDialog->close();
  if(success) 
    QMessageBox::information(this,"Share Design","Design successfully submitted");  
  else QMessageBox::information(this,"Share Design","Error during submission");  
}

void MainWindow::actionShareDesign()
{
  shareDesignDialog = new ShareDesignDialog();
  connect(shareDesignDialog->publishButton, SIGNAL(clicked()), this, SLOT(actionShareDesignPublish()));

  if (shareDesignDialog->exec() == QDialog::Rejected) {
    return;
  };
}

LoadShareDesignDialog *loadShareDesignDialog;
std::string actionLoadSharedDesignData;

size_t actionLoadSharedDesignDataFunc(void *ptr, size_t size, size_t nmemb, struct string *s)
{
  actionLoadSharedDesignData += std::string((char *)ptr, size*nmemb);
  return size*nmemb;
}

std::vector<std::vector<std::string>> loadShareDesignDatabase;

void MainWindow::actionLoadShareDesignSelect()
{
  CURL *curl;
  CURLcode res;
  int success=0;
  int selected =loadShareDesignDialog->list_design->currentRow();
  if(selected < 0 || selected >= loadShareDesignDatabase.size()) return;
  std::string url = "https://pythonscad.org/shared_designs/"+loadShareDesignDatabase[selected][2];
  curl = curl_easy_init();
  if(curl) {
    curl_easy_setopt(curl, CURLOPT_URL, url.c_str());
    curl_easy_setopt(curl, CURLOPT_FORBID_REUSE, 1L);
    curl_easy_setopt(curl, CURLOPT_WRITEFUNCTION, actionLoadSharedDesignDataFunc);
 
    actionLoadSharedDesignData="";
    res = curl_easy_perform(curl);
    /* Check for errors */
    if(res != CURLE_OK) {
      fprintf(stderr, "curl_easy_perform() failed: %s\n",
              curl_easy_strerror(res));
    }
    else success=1;
    
    /* always cleanup */
    curl_easy_cleanup(curl);
  }
  this->activeEditor->setPlainText(QString(actionLoadSharedDesignData.c_str()));

  loadShareDesignDialog->close();
}

void MainWindow::actionLoadShareDesign()
{
  CURL *curl;
  CURLcode res;
  int success=0;
  curl = curl_easy_init();
  if(curl) {
    curl_easy_setopt(curl, CURLOPT_URL, "https://pythonscad.org/list_design.php");
    curl_easy_setopt(curl, CURLOPT_FORBID_REUSE, 1L);
    curl_easy_setopt(curl, CURLOPT_WRITEFUNCTION, actionLoadSharedDesignDataFunc);
 
    actionLoadSharedDesignData="";
    res = curl_easy_perform(curl);
    /* Check for errors */
    if(res != CURLE_OK) {
      fprintf(stderr, "curl_easy_perform() failed: %s\n",
              curl_easy_strerror(res));
    }
    else success=1;
    
    /* always cleanup */
    curl_easy_cleanup(curl);
  }

  loadShareDesignDialog = new LoadShareDesignDialog();
  // now json_decode
  std::string word;
  std::vector<std::string> words;
  loadShareDesignDatabase.clear();
  int in_string=0;
  int level=0;
  for(int i=0;i<actionLoadSharedDesignData.size();i++){
    switch(actionLoadSharedDesignData[i])
    {	  
      case '[': level++; break;
      case ']': 
        if(level == 2) {
          loadShareDesignDatabase.push_back(words);
	  if(words.size() > 0) loadShareDesignDialog->list_design->addItem(QString(words[0].c_str()));

          words.clear();	  
	}		
        level--; break;		
      case '\'':
        if(in_string){
         words.push_back(word);
         word="";	 
        }		
        in_string=1-in_string;		
        break;	      
      default:
        if(in_string)word += actionLoadSharedDesignData[i];	      
	break;
	    
    }
  }
  connect(loadShareDesignDialog->selectButton, SIGNAL(clicked()), this, SLOT(actionLoadShareDesignSelect()));
  if (loadShareDesignDialog->exec() == QDialog::Rejected) {
    return;
  };
}

void MainWindow::actionCheckValidity()
{
  if (GuiLocker::isLocked()) return;
  const GuiLocker lock;
  setCurrentOutput();

  if (!rootGeom) {
    LOG("Nothing to validate! Try building first (press F6).");
    clearCurrentOutput();
    return;
  }

  if (rootGeom->getDimension() != 3) {
    LOG("Current top level object is not a 3D object.");
    clearCurrentOutput();
    return;
  }

  bool valid = true;
#ifdef ENABLE_CGAL
  if (auto N = std::dynamic_pointer_cast<const CGAL_Nef_polyhedron>(rootGeom)) {
    valid = N->p3 ? const_cast<CGAL_Nef_polyhedron3&>(*N->p3).is_valid() : false;
  } else
#endif
#ifdef ENABLE_MANIFOLD
  if (auto mani = std::dynamic_pointer_cast<const ManifoldGeometry>(rootGeom)) {
    valid = mani->isValid();
  }
#endif
  LOG("Valid:      %1$6s", (valid ? "yes" : "no"));
  clearCurrentOutput();
}

//Returns if we can export (true) or not(false) (bool)
//Separated into it's own function for re-use.
bool MainWindow::canExport(unsigned int dim)
{
  if (!rootGeom) {
    LOG(message_group::Error, "Nothing to export! Try rendering first (press F6)");
    clearCurrentOutput();
    return false;
  }

  // editor has changed since last render
  if (!activeEditor->contentsRendered) {
    auto ret = QMessageBox::warning(this, "Application",
                                    "The current tab has been modified since its last render (F6).\n"
                                    "Do you really want to export the previous content?",
                                    QMessageBox::Yes | QMessageBox::No);
    if (ret != QMessageBox::Yes) {
      return false;
    }
  }

  // other tab contents most recently rendered
  if (renderedEditor != activeEditor) {
    auto ret = QMessageBox::warning(this, "Application",
                                    "The rendered data is of different tab.\n"
                                    "Do you really want to export the another tab's content?",
                                    QMessageBox::Yes | QMessageBox::No);
    if (ret != QMessageBox::Yes) {
      return false;
    }
  }

  if (this->rootGeom->getDimension() != dim && dim != 0) {
    LOG(message_group::UI_Error, "Current top level object is not a %1$dD object.", dim);
    clearCurrentOutput();
    return false;
  }

  if (rootGeom->isEmpty()) {
    LOG(message_group::UI_Error, "Current top level object is empty.");
    clearCurrentOutput();
    return false;
  }

#ifdef ENABLE_CGAL
  auto N = dynamic_cast<const CGAL_Nef_polyhedron *>(rootGeom.get());
  if (N && !N->p3->is_simple()) {
    LOG(message_group::UI_Warning, "Object may not be a valid 2-manifold and may need repair! See https://en.wikibooks.org/wiki/OpenSCAD_User_Manual/STL_Import_and_Export");
  }
#endif
#ifdef ENABLE_MANIFOLD
  auto manifold = dynamic_cast<const ManifoldGeometry *>(rootGeom.get());
  if (manifold && !manifold->isValid() ) {
    LOG(message_group::UI_Warning, "Object may not be a valid manifold and may need repair! "
        "Error message: %1$s. See https://en.wikibooks.org/wiki/OpenSCAD_User_Manual/STL_Import_and_Export",
        ManifoldUtils::statusToString(manifold->getManifold().Status()));
  }
#endif

  return true;
}

void MainWindow::actionExport(unsigned int dim, ExportInfo& exportInfo)
{
  const auto type_name = QString::fromStdString(exportInfo.info.description);
  const auto suffix = QString::fromStdString(exportInfo.info.suffix);

  //Setting filename skips the file selection dialog and uses the path provided instead.
  if (GuiLocker::isLocked()) return;
  const GuiLocker lock;

  setCurrentOutput();

  //Return if something is wrong and we can't export.
  if (!canExport(dim)) return;

  auto title = QString(_("Export %1 File")).arg(type_name);
  auto filter = QString(_("%1 Files (*%2)")).arg(type_name, suffix);
  auto exportFilename = QFileDialog::getSaveFileName(this, title, exportPath(suffix), filter);
  if (exportFilename.isEmpty()) {
    clearCurrentOutput();
    return;
  }
  this->exportPaths[suffix] = exportFilename;

  const bool exportResult = exportFileByName(rootGeom, exportFilename.toStdString(), exportInfo);

  if (exportResult) fileExportedMessage(type_name, exportFilename);
  clearCurrentOutput();
}

void MainWindow::actionExportFileFormat(int fmt)
{
  const auto format = static_cast<FileFormat>(fmt);
  const FileFormatInfo& info = fileformat::info(format);

  ExportInfo exportInfo = createExportInfo(format, info, activeEditor->filepath.toStdString(), &qglview->cam, {});

  switch (format) {
  case FileFormat::PDF:
  {
    ExportPdfDialog exportPdfDialog;
    if (exportPdfDialog.exec() == QDialog::Rejected) {
      return;
    }

    exportInfo.optionsPdf = exportPdfDialog.getOptions();
    actionExport(2, exportInfo);
  }
  break;
  case FileFormat::_3MF:
  {
    Export3mfDialog export3mfDialog;
    if (export3mfDialog.exec() == QDialog::Rejected) {
      return;
    }

    exportInfo.options3mf = export3mfDialog.getOptions();
    actionExport(3, exportInfo);
  }
  break;
  case FileFormat::CSG:
  {
    setCurrentOutput();

    if (!this->rootNode) {
      LOG(message_group::Error, "Nothing to export. Please try compiling first.");
      clearCurrentOutput();
      return;
    }
    const QString suffix = "csg";
    auto csg_filename = QFileDialog::getSaveFileName(this,
                                                     _("Export CSG File"), exportPath(suffix), _("CSG Files (*.csg)"));

    if (csg_filename.isEmpty()) {
      clearCurrentOutput();
      return;
    }

    std::ofstream fstream(csg_filename.toLocal8Bit());
    if (!fstream.is_open()) {
      LOG("Can't open file \"%1$s\" for export", csg_filename.toLocal8Bit().constData());
    } else {
      fstream << this->tree.getString(*this->rootNode, "\t") << "\n";
      fstream.close();
      fileExportedMessage("CSG", csg_filename);
      this->exportPaths[suffix] = csg_filename;
    }

    clearCurrentOutput();
  }      break;
  case FileFormat::PNG:
  {
    // Grab first to make sure dialog box isn't part of the grabbed image
    qglview->grabFrame();
    const QString suffix = "png";
    auto img_filename = QFileDialog::getSaveFileName(this,
                                                     _("Export Image"), exportPath(suffix), _("PNG Files (*.png)"));
    if (!img_filename.isEmpty()) {
      const bool saveResult = qglview->save(img_filename.toLocal8Bit().constData());
      if (saveResult) {
        this->exportPaths[suffix] = img_filename;
        setCurrentOutput();
        fileExportedMessage("PNG", img_filename);
        clearCurrentOutput();
      } else {
        LOG("Can't open file \"%1$s\" for export image", img_filename.toLocal8Bit().constData());
      }
    }
  }
  break;
  default:
    actionExport(fileformat::is3D(format) ? 3 : fileformat::is2D(format) ? 2 : 0, exportInfo);
  }
}

void MainWindow::copyText()
{
  auto *c = dynamic_cast<Console *>(lastFocus);
  if (c) {
    c->copy();
  } else {
    tabManager->copy();
  }
}

void MainWindow::actionCopyViewport()
{
  const auto& image = qglview->grabFrame();
  auto clipboard = QApplication::clipboard();
  clipboard->setImage(image);
}

void MainWindow::actionFlushCaches()
{
  GeometryCache::instance()->clear();
  CGALCache::instance()->clear();
  dxf_dim_cache.clear();
  dxf_cross_cache.clear();
  SourceFileCache::instance()->clear();

  setCurrentOutput();
  LOG("Caches Flushed");
}

void MainWindow::viewModeActionsUncheck()
{
  viewActionPreview->setChecked(false);
  viewActionThrownTogether->setChecked(false);
}

#ifdef ENABLE_OPENCSG

void MainWindow::viewModeRender()
{
  viewActionThrownTogether->setEnabled(false);
  viewActionPreview->setEnabled(false);
  this->qglview->setRenderer(this->cgalRenderer);
  this->qglview->updateColorScheme();
  this->qglview->update();
}

/*!
   Go to the OpenCSG view mode.
   Falls back to thrown together mode if OpenCSG is not available
 */
void MainWindow::viewModePreview()
{
  viewActionThrownTogether->setEnabled(true);
  viewActionPreview->setEnabled(this->qglview->hasOpenCSGSupport());
  if (this->qglview->hasOpenCSGSupport()) {
    viewActionPreview->setChecked(true);
    viewActionThrownTogether->setChecked(false);
    this->qglview->setRenderer(this->opencsgRenderer ? this->opencsgRenderer : this->thrownTogetherRenderer);
    this->qglview->updateColorScheme();
    this->qglview->update();
  } else {
    viewModeThrownTogether();
  }
}

#endif /* ENABLE_OPENCSG */

void MainWindow::viewModeThrownTogether()
{
  viewActionThrownTogether->setEnabled(true);
  viewActionPreview->setEnabled(this->qglview->hasOpenCSGSupport());
  viewActionThrownTogether->setChecked(true);
  viewActionPreview->setChecked(false);
  this->qglview->setRenderer(this->thrownTogetherRenderer);
  this->qglview->updateColorScheme();
  this->qglview->update();
}

void MainWindow::viewModeShowEdges()
{
  QSettingsCached settings;
  settings.setValue("view/showEdges", viewActionShowEdges->isChecked());
  this->qglview->setShowEdges(viewActionShowEdges->isChecked());
  this->qglview->update();
}

void MainWindow::viewModeShowAxes()
{
  const bool showaxes = viewActionShowAxes->isChecked();
  QSettingsCached settings;
  settings.setValue("view/showAxes", showaxes);
  this->viewActionShowScaleProportional->setEnabled(showaxes);
  this->qglview->setShowAxes(showaxes);
  this->qglview->update();
}

void MainWindow::viewModeShowCrosshairs()
{
  QSettingsCached settings;
  settings.setValue("view/showCrosshairs", viewActionShowCrosshairs->isChecked());
  this->qglview->setShowCrosshairs(viewActionShowCrosshairs->isChecked());
  this->qglview->update();
}

void MainWindow::viewModeShowScaleProportional()
{
  QSettingsCached settings;
  settings.setValue("view/showScaleProportional", viewActionShowScaleProportional->isChecked());
  this->qglview->setShowScaleProportional(viewActionShowScaleProportional->isChecked());
  this->qglview->update();
}

bool MainWindow::isEmpty()
{
  return activeEditor->toPlainText().isEmpty();
}

void MainWindow::editorContentChanged()
{
  auto current_doc = activeEditor->toPlainText();
  if (current_doc != lastCompiledDoc) {
    animateWidget->editorContentChanged();

    // removes the live selection feedbacks in both the 3d view and editor.
    clearAllSelectionIndicators();
  }
}

void MainWindow::viewAngleTop()
{
  qglview->cam.object_rot << 90, 0, 0;
  qglview->cam.object_trans << 0, 0, 0;
  this->qglview->update();
}

void MainWindow::viewAngleBottom()
{
  qglview->cam.object_rot << 270, 0, 0;
  qglview->cam.object_trans << 0, 0, 0;
  this->qglview->update();
}

void MainWindow::viewAngleLeft()
{
  qglview->cam.object_rot << 0, 0, 90;
  qglview->cam.object_trans << 0, 0, 0;
  this->qglview->update();
}

void MainWindow::viewAngleRight()
{
  qglview->cam.object_rot << 0, 0, 270;
  qglview->cam.object_trans << 0, 0, 0;
  this->qglview->update();
}

void MainWindow::viewAngleFront()
{
  qglview->cam.object_rot << 0, 0, 0;
  qglview->cam.object_trans << 0, 0, 0;
  this->qglview->update();
}

void MainWindow::viewAngleBack()
{
  qglview->cam.object_rot << 0, 0, 180;
  qglview->cam.object_trans << 0, 0, 0;
  this->qglview->update();
}

void MainWindow::viewAngleDiagonal()
{
  qglview->cam.object_rot << 35, 0, -25;
  this->qglview->update();
}

void MainWindow::viewCenter()
{
  qglview->cam.object_trans << 0, 0, 0;
  this->qglview->update();
}

void MainWindow::viewPerspective()
{
  QSettingsCached settings;
  settings.setValue("view/orthogonalProjection", false);
  viewActionPerspective->setChecked(true);
  viewActionOrthogonal->setChecked(false);
  this->qglview->setOrthoMode(false);
  this->qglview->update();
}

void MainWindow::viewOrthogonal()
{
  QSettingsCached settings;
  settings.setValue("view/orthogonalProjection", true);
  viewActionPerspective->setChecked(false);
  viewActionOrthogonal->setChecked(true);
  this->qglview->setOrthoMode(true);
  this->qglview->update();
}

void MainWindow::viewTogglePerspective()
{
  const QSettingsCached settings;
  if (settings.value("view/orthogonalProjection").toBool()) {
    viewPerspective();
  } else {
    viewOrthogonal();
  }
}
void MainWindow::viewResetView()
{
  this->qglview->resetView();
  this->qglview->update();
}

void MainWindow::viewAll()
{
  this->qglview->viewAll();
  this->qglview->update();
}

void MainWindow::hideEditorToolbar()
{
  QSettingsCached settings;
  const bool shouldHide = viewActionHideEditorToolBar->isChecked();
  settings.setValue("view/hideEditorToolbar", shouldHide);

  if (shouldHide) {
    editortoolbar->hide();
  } else {
    editortoolbar->show();
  }
}

void MainWindow::hide3DViewToolbar()
{
  QSettingsCached settings;
  const bool shouldHide = viewActionHide3DViewToolBar->isChecked();
  settings.setValue("view/hide3DViewToolbar", shouldHide);

  if (shouldHide) {
    viewerToolBar->hide();
  } else {
    viewerToolBar->show();
  }
}

void MainWindow::showLink(const QString& link)
{
  if (link == "#console") {
    consoleDock->show();
  } else if (link == "#errorlog") {
    errorLogDock->show();
  }
}

void MainWindow::onEditorDockVisibilityChanged(bool isVisible)
{
  auto e = (ScintillaEditor *) this->activeEditor;
  if (isVisible) {
    e->qsci->setReadOnly(false);
    e->setupAutoComplete(false);
    editorDock->raise();
    tabManager->setFocus();
  } else {
    // Workaround manually disabling interactions with editor by setting it
    // to read-only when not being shown.  This is an upstream bug from Qt
    // (tracking ticket: https://bugreports.qt.io/browse/QTBUG-82939) and
    // may eventually get resolved at which point this bit and the stuff in
    // the else should be removed. Currently known to affect 5.14.1 and 5.15.0
    e->qsci->setReadOnly(true);
    e->setupAutoComplete(true);
  }
  updateExportActions();
}

void MainWindow::onConsoleDockVisibilityChanged(bool isVisible)
{
  if (isVisible) {
    frameCompileResult->hide();
    consoleDock->raise();
    console->setFocus();
  }
}

void MainWindow::onErrorLogDockVisibilityChanged(bool isVisible)
{
  if (isVisible) {
    frameCompileResult->hide();
    errorLogDock->raise();
    errorLogWidget->logTable->setFocus();
  }
}

void MainWindow::onAnimateDockVisibilityChanged(bool isVisible)
{
  if (isVisible) {
    animateDock->raise();
    animateWidget->setFocus();
  }
}

void MainWindow::onFontListDockVisibilityChanged(bool isVisible)
{
  if (isVisible) {
    fontListWidget->update_font_list();
    fontListWidget->setFocus();
    fontListDock->raise();
  }
}

void MainWindow::onViewportControlDockVisibilityChanged(bool isVisible)
{
  if (isVisible) {
    viewportControlDock->raise();
    viewportControlWidget->setFocus();
  }
}

void MainWindow::onParametersDockVisibilityChanged(bool isVisible)
{
  if (isVisible) {
    parameterDock->raise();
    activeEditor->parameterWidget->scrollArea->setFocus();
  }
}

// Use the sender's to detect if we are moving forward/backward in docks
// and search for the next dock to "activate" or "emphasize"
// If no dock can be found, returns the first one.
Dock *MainWindow::getNextDockFromSender(QObject *sender)
{
  int direction = 0;

  auto *action = qobject_cast<QAction *>(sender);
  if (action != nullptr) {
    direction = (action == windowActionNextWindow) ? 1 : -1;
  } else {
    auto *shortcut = qobject_cast<QShortcut *>(sender);
    direction = (shortcut == shortcutNextWindow) ? 1 : -1;
  }

  return findVisibleDockToActivate(direction);
}

void MainWindow::onWindowActionNextPrevHovered()
{
  auto dock = getNextDockFromSender(sender());

  // This can happens if there is no visible dock at all
  if (dock == nullptr) return;

  // Hover signal is emitted at each mouse move, to avoid excessive
  // load we only raise/emphasize if it is not yet done.
  if (rubberBandManager.isEmphasized(dock)) return;

  dock->raise();
  rubberBandManager.emphasize(dock);
}

void MainWindow::onWindowActionNextPrevTriggered()
{
  auto dock = getNextDockFromSender(sender());

  // This can happens if there is no visible dock at all
  if (dock == nullptr) return;

  activateDock(dock);
}

void MainWindow::onWindowShortcutNextPrevActivated()
{
  auto dock = getNextDockFromSender(sender());

  // This can happens if there is no visible dock at all
  if (dock == nullptr) return;

  activateDock(dock);
  rubberBandManager.emphasize(dock);
}

void MainWindow::on_editActionInsertTemplate_triggered()
{
  activeEditor->displayTemplates();
}

void MainWindow::on_editActionFoldAll_triggered()
{
  activeEditor->foldUnfold();
}

QString MainWindow::getCurrentFileName() const
{
  if (activeEditor == nullptr) return {};

  const QFileInfo fileInfo(activeEditor->filepath);
  QString fname = _("Untitled.scad");
  if (!fileInfo.fileName().isEmpty()) fname = fileInfo.fileName();
  return fname.replace("&", "&&");
}

void MainWindow::onTabManagerEditorChanged(EditorInterface *neweditor)
{
  activeEditor = neweditor;

  if (neweditor == nullptr) return;

  parameterDock->setWidget(neweditor->parameterWidget);
  editActionUndo->setEnabled(neweditor->canUndo());

  const QString name = getCurrentFileName();
  setWindowTitle(name);

  consoleDock->setNameSuffix(name);
  errorLogDock->setNameSuffix(name);
  animateDock->setNameSuffix(name);
  fontListDock->setNameSuffix(name);
  viewportControlDock->setNameSuffix(name);
}

Dock *MainWindow::findVisibleDockToActivate(int offset) const
{
  const unsigned int dockCount = docks.size();

  int focusedDockIndice = -1;

  // search among the docks the one that is having the focus. This is done by
  // traversing the widget hierarchy from the focused widget up to the docks that
  // contains it.
  const auto focusWidget = QApplication::focusWidget();
  for (auto widget = focusWidget; widget != nullptr; widget = widget->parentWidget()) {
    for (unsigned int index = 0; index < dockCount; ++index) {
      auto dock = std::get<0>(docks[index]);
      if (dock == focusWidget) {
        focusedDockIndice = index;
      }
    }
  }

  if (focusedDockIndice < 0) {
    focusedDockIndice = 0;
  }

  const auto& dock = std::get<0>(docks.at(focusedDockIndice));
  for (int o = 1; o < dockCount; ++o) {
    // starting from dockCount + focusedDockIndice move left or right (o*offset)
    // to find the first visible one. dockCount is there so there is no situation in which
    // (-1) % dockCount
    const int target = (dockCount + focusedDockIndice + o * offset) % dockCount;
    const auto& dock = std::get<0>(docks.at(target));

    if (dock->isVisible()) {
      return dock;
    }
  }
  return nullptr;
}

void MainWindow::activateDock(Dock *dock)
{
  if (dock == nullptr) return;

  // We always need to activate the window.
  if (dock->isTopLevel()) dock->activateWindow();
  else QMainWindow::activateWindow();

  dock->raise();
  dock->setFocus();
}

void MainWindow::dragEnterEvent(QDragEnterEvent *event)
{
  if (event->mimeData()->hasUrls()) {
    event->acceptProposedAction();
  }
}

void MainWindow::dropEvent(QDropEvent *event)
{
  setCurrentOutput();
  const QList<QUrl> urls = event->mimeData()->urls();
  for (const auto& url : urls) {
    handleFileDrop(url);
  }
  clearCurrentOutput();
}

void MainWindow::handleFileDrop(const QUrl& url)
{
  if (url.scheme() != "file") return;
  const auto fileName = url.toLocalFile();
  const auto fileInfo = QFileInfo{fileName};
  const auto suffix = fileInfo.suffix().toLower();
  const auto cmd = knownFileExtensions[suffix];
  if (cmd.isEmpty()) {
    tabManager->open(fileName);
  } else {
    activeEditor->insert(cmd.arg(fileName));
  }
}

void MainWindow::helpAbout()
{
  qApp->setWindowIcon(QApplication::windowIcon());
  auto dialog = new AboutDialog(this);
  dialog->exec();
  dialog->deleteLater();
}

void MainWindow::helpHomepage()
{
  UIUtils::openHomepageURL();
}

void MainWindow::helpManual()
{
  UIUtils::openUserManualURL();
}

void MainWindow::helpOfflineManual()
{
  UIUtils::openOfflineUserManual();
}

void MainWindow::helpCheatSheet()
{
  UIUtils::openCheatSheetURL();
}

void MainWindow::helpOfflineCheatSheet()
{
  UIUtils::openOfflineCheatSheet();
}

void MainWindow::helpLibrary()
{
  if (!this->libraryInfoDialog) {
    const QString rendererInfo(qglview->getRendererInfo().c_str());
    auto dialog = new LibraryInfoDialog(rendererInfo);
    this->libraryInfoDialog = dialog;
  }
  this->libraryInfoDialog->show();
}

void MainWindow::helpFontInfo()
{
  if (!this->fontListDialog) {
    auto dialog = new FontListDialog();
    this->fontListDialog = dialog;
  }
  this->fontListDialog->updateFontList();
  this->fontListDialog->show();
}

void MainWindow::closeEvent(QCloseEvent *event)
{
  if (tabManager->shouldClose()) {
    isClosing = true;
    progress_report_fin();
    // Disable invokeMethod calls for consoleOutput during shutdown,
    // otherwise will segfault if echos are in progress.
    hideCurrentOutput();

    QSettingsCached settings;
    settings.setValue("window/geometry", saveGeometry());
    settings.setValue("window/state", saveState());
    if (this->tempFile) {
      delete this->tempFile;
      this->tempFile = nullptr;
    }
    for (auto dock : findChildren<Dock *>()) {
      dock->disableSettingsUpdate();
    }
    event->accept();
  } else {
    event->ignore();
  }
}

void MainWindow::preferences()
{
  Preferences::inst()->show();
  Preferences::inst()->activateWindow();
  Preferences::inst()->raise();
}

void MainWindow::setColorScheme(const QString& scheme)
{
  RenderSettings::inst()->colorscheme = scheme.toStdString();
  this->qglview->setColorScheme(scheme.toStdString());
  this->qglview->update();
}

void MainWindow::setFont(const QString& family, uint size)
{
  QFont font;
  if (!family.isEmpty()) font.setFamily(family);
  else font.setFixedPitch(true);
  if (size > 0) font.setPointSize(size);
  font.setStyleHint(QFont::TypeWriter);
  activeEditor->setFont(font);
}

void MainWindow::consoleOutput(const Message& msgObj, void *userdata)
{
  // Invoke the method in the main thread in case the output
  // originates in a worker thread.
  auto thisp = static_cast<MainWindow *>(userdata);
  QMetaObject::invokeMethod(thisp, "consoleOutput", Q_ARG(Message, msgObj));
}

void MainWindow::consoleOutput(const Message& msgObj)
{
  this->console->addMessage(msgObj);
  if (msgObj.group == message_group::Warning || msgObj.group == message_group::Deprecated) {
    ++this->compileWarnings;
  } else if (msgObj.group == message_group::Error) {
    ++this->compileErrors;
  }
  // FIXME: scad parsing/evaluation should be done on separate thread so as not to block the gui.
  // Then processEvents should no longer be needed here.
  this->processEvents();
  if (consoleUpdater && !consoleUpdater->isActive()) {
    consoleUpdater->start(50);     // Limit console updates to 20 FPS
  }
}

void MainWindow::consoleOutputRaw(const QString& html)
{
  this->console->addHtml(html);
  this->processEvents();
}

void MainWindow::errorLogOutput(const Message& log_msg, void *userdata)
{
  auto thisp = static_cast<MainWindow *>(userdata);
  QMetaObject::invokeMethod(thisp, "errorLogOutput", Q_ARG(Message, log_msg));
}

void MainWindow::errorLogOutput(const Message& log_msg)
{
  this->errorLogWidget->toErrorLog(log_msg);
}

void MainWindow::setCurrentOutput()
{
  set_output_handler(&MainWindow::consoleOutput, &MainWindow::errorLogOutput, this);
}

void MainWindow::hideCurrentOutput()
{
  set_output_handler(&MainWindow::noOutputConsole, &MainWindow::noOutputErrorLog, this);
}

void MainWindow::clearCurrentOutput()
{
  set_output_handler(nullptr, nullptr, nullptr);
}

void MainWindow::openCSGSettingsChanged()
{
#ifdef ENABLE_OPENCSG
  OpenCSG::setOption(OpenCSG::AlgorithmSetting, Preferences::inst()->getValue("advanced/forceGoldfeather").toBool() ?
                     OpenCSG::Goldfeather : OpenCSG::Automatic);
#endif
}

void MainWindow::processEvents()
{
  if (this->procevents) QApplication::processEvents();
}

QString MainWindow::exportPath(const QString& suffix) {
  const auto path_it = this->exportPaths.find(suffix);
  const auto basename = activeEditor->filepath.isEmpty() ? "Untitled" : QFileInfo(activeEditor->filepath).completeBaseName();
  QString dir;
  if (path_it != exportPaths.end()) {
    dir = QFileInfo(path_it->second).absolutePath();
  } else if (activeEditor->filepath.isEmpty()) {
    dir = QString::fromStdString(PlatformUtils::userDocumentsPath());
  } else {
    dir = QFileInfo(activeEditor->filepath).absolutePath();
  }
  return QString("%1/%2.%3").arg(dir, basename, suffix);
}

void MainWindow::jumpToLine(int line, int col)
{
  this->activeEditor->setCursorPosition(line, col);
}<|MERGE_RESOLUTION|>--- conflicted
+++ resolved
@@ -132,10 +132,6 @@
 #include "gui/QSettingsCached.h"
 #include "gui/QWordSearchField.h"
 #include "gui/ScintillaEditor.h"
-<<<<<<< HEAD
-#include <src/io/fileutils.h>
-#include <fstream>
-=======
 #include "gui/TabManager.h"
 #include "gui/UIUtils.h"
 #include "io/dxfdim.h"
@@ -156,7 +152,6 @@
 #include "geometry/manifold/manifoldutils.h"
 #include "geometry/manifold/ManifoldGeometry.h"
 #endif // ENABLE_MANIFOLD
->>>>>>> ce2b6f20
 #ifdef ENABLE_OPENCSG
 #include "core/CSGTreeEvaluator.h"
 #include "glview/preview/OpenCSGRenderer.h"
@@ -165,41 +160,7 @@
 #ifdef OPENSCAD_UPDATER
 #include "gui/AutoUpdater.h"
 #endif
-<<<<<<< HEAD
-#include "gui/TabManager.h"
-#include "gui/ExternalToolInterface.h"
-
-#include <QMenu>
-#include <QTime>
-#include <QMenuBar>
-#include <QSplitter>
-#include <QFileDialog>
-#include <QHBoxLayout>
-#include <QVBoxLayout>
-#include <QLabel>
-#include <QFileInfo>
-#include <QTextStream>
-#include <QStatusBar>
-#include <QDropEvent>
-#include <QMimeData>
-#include <QUrl>
-#include <QTimer>
-#include <QMessageBox>
-#include <QDesktopServices>
-#include <QProgressDialog>
-#include <QMutexLocker>
-#include <QTemporaryFile>
-#include <QDockWidget>
-#include <QClipboard>
 #include <QToolTip>
-#include <QProcess>
-#include <memory>
-#include <string>
-#include "gui/QWordSearchField.h"
-#include <QSettings> //Include QSettings for direct operations on settings arrays
-#include "gui/QSettingsCached.h"
-=======
->>>>>>> ce2b6f20
 
 #include <curl/curl.h>
 #include <sys/stat.h>
@@ -270,43 +231,11 @@
 
 #include "gui/PrintService.h"
 
-<<<<<<< HEAD
-#include <fstream>
-
-#include <algorithm>
-#include <boost/version.hpp>
 #include <boost/regex.hpp>
-#include <sys/stat.h>
-
-#include "glview/cgal/CGALRenderer.h"
-#include "gui/CGALWorker.h"
 #include "gui/CSGWorker.h"
 
-#ifdef ENABLE_CGAL
-#include "geometry/cgal/cgal.h"
-#include "geometry/cgal/cgalutils.h"
-#include "geometry/cgal/CGALCache.h"
-#include "geometry/cgal/CGAL_Nef_polyhedron.h"
-#endif // ENABLE_CGAL
-
-#ifdef ENABLE_MANIFOLD
-#include "geometry/manifold/ManifoldGeometry.h"
-#endif // ENABLE_MANIFOLD
-
-#include "geometry/GeometryEvaluator.h"
-
-#include "gui/PrintInitDialog.h"
 #include "gui/LoadShareDesignDialog.h"
 #include "gui/ShareDesignDialog.h"
-#include "gui/ExportPdfDialog.h"
-#include "gui/Export3mfDialog.h"
-#include "gui/input/InputDriverEvent.h"
-#include "gui/input/InputDriverManager.h"
-#include <QtNetwork>
-
-static const int autoReloadPollingPeriodMS = 200;
-=======
->>>>>>> ce2b6f20
 
 // Global application state
 unsigned int GuiLocker::guiLocked = 0;
@@ -1842,14 +1771,9 @@
 
   if (!this->tempFile) {
 #ifdef ENABLE_PYTHON
-<<<<<<< HEAD
-    this->recomputePythonActive();
-    if(this->python_active) suffix="py";
-=======
     const QString suffix = this->python_active ? "py" : "scad";
 #else
     const QString suffix = "scad";
->>>>>>> ce2b6f20
 #endif
     this->tempFile = new QTemporaryFile(backupPath.append(basename + "-backup-XXXXXXXX." + suffix));
   }
@@ -2617,13 +2541,8 @@
 
 void MainWindow::leftClick(QPoint mouse)
 {
-<<<<<<< HEAD
   QString str = meas.statemachine(mouse);
   if(!str.isEmpty()) {
-=======
-  const QString str = meas.statemachine(mouse);
-  if (str.size() > 0) {
->>>>>>> ce2b6f20
     this->qglview->measure_state = MEASURE_IDLE;
     if(str.startsWith("I:")) {
       this->activeEditor->insert(QString(str.toStdString().c_str()+2));
@@ -2684,12 +2603,7 @@
       if (step->verbose_name().empty()) name = step->modinst->name();
 
       // Check if the path is contained in a library (using parsersettings.h)
-<<<<<<< HEAD
-      fs::path libpath;
-      if(!location.filePath().empty()) libpath = get_library_for_path(location.filePath());
-=======
       const fs::path libpath = get_library_for_path(location.filePath());
->>>>>>> ce2b6f20
       if (!libpath.empty()) {
         // Display the library (without making the window too wide!)
         ss << name << " (library "
