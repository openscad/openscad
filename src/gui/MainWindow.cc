--- conflicted
+++ resolved
@@ -3995,23 +3995,6 @@
   activeEditor->setFont(font);
 }
 
-<<<<<<< HEAD
-void MainWindow::quit()
-{
-  QCloseEvent ev;
-  QApplication::sendEvent(QApplication::instance(), &ev);
-  if (ev.isAccepted()) QApplication::instance()->quit();
-  // FIXME: Cancel any CGAL calculations
-#ifdef Q_OS_MACOS
-  CocoaUtils::endApplication();
-#endif
-  for(auto &temp: this->allTempFiles) {
-    temp->setAutoRemove(true);
-  }
-}
-
-=======
->>>>>>> 3d6fec95
 void MainWindow::consoleOutput(const Message& msgObj, void *userdata)
 {
   // Invoke the method in the main thread in case the output
