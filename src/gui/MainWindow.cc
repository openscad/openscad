--- conflicted
+++ resolved
@@ -2922,15 +2922,8 @@
 
 void MainWindow::measureFinished()
 {
-<<<<<<< HEAD
-  this->qglview->selected_obj.clear();
-  this->qglview->shown_obj = nullptr;
-  this->qglview->update();
-  this->qglview->measure_state = MEASURE_IDLE;
   this->qglview->handle_mode=false;
-=======
-    meas.stopMeasure();
->>>>>>> 5eb42729
+  meas.stopMeasure();
 }
 
 void MainWindow::clearAllSelectionIndicators()
