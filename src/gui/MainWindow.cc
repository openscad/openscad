--- conflicted
+++ resolved
@@ -1845,25 +1845,8 @@
 // activeEditor to appropriate search mode.
 void MainWindow::showFind(bool doFindAndReplace)
 {
-<<<<<<< HEAD
-  this->findInputField->setFindCount(activeEditor()->updateFindIndicators(this->findInputField->text()));
-  this->processEvents();
-  findTypeComboBox->setCurrentIndex(0);
-  replaceInputField->hide();
-  replaceButton->hide();
-  replaceAllButton->hide();
-  //replaceLabel->setVisible(false);
-  find_panel->show();
-  activeEditor()->findState = TabManager::FIND_VISIBLE;
-  editActionFindNext->setEnabled(true);
-  editActionFindPrevious->setEnabled(true);
-  if (!activeEditor()->selectedText().isEmpty()) {
-    findInputField->setText(activeEditor()->selectedText());
-  }
-  findInputField->setFocus();
-  findInputField->selectAll();
-=======
-    findInputField->setFindCount(activeEditor->updateFindIndicators(findInputField->text()));
+    auto editor = activeEditor();
+    findInputField->setFindCount(editor->updateFindIndicators(findInputField->text()));
     processEvents();
 
     if(doFindAndReplace){
@@ -1871,20 +1854,20 @@
         replaceInputField->show();
         replaceButton->show();
         replaceAllButton->show();
-        activeEditor->findState = TabManager::FIND_REPLACE_VISIBLE;
+        editor->findState = TabManager::FIND_REPLACE_VISIBLE;
     }else{
         findTypeComboBox->setCurrentIndex(0);
         replaceInputField->hide();
         replaceButton->hide();
         replaceAllButton->hide();
-        activeEditor->findState = TabManager::FIND_VISIBLE;
+        editor->findState = TabManager::FIND_VISIBLE;
     }
 
     find_panel->show();
     editActionFindNext->setEnabled(true);
     editActionFindPrevious->setEnabled(true);
-    if (!activeEditor->selectedText().isEmpty()) {
-      findInputField->setText(activeEditor->selectedText());
+    if (!editor->selectedText().isEmpty()) {
+      findInputField->setText(editor->selectedText());
     }
     findInputField->setFocus();
     findInputField->selectAll();
@@ -1893,7 +1876,6 @@
 void MainWindow::actionShowFind()
 {
     showFind(false);
->>>>>>> 5eb42729
 }
 
 void MainWindow::findString(const QString& textToFind)
@@ -1905,26 +1887,7 @@
 
 void MainWindow::actionShowFindAndReplace()
 {
-<<<<<<< HEAD
-  this->findInputField->setFindCount(activeEditor()->updateFindIndicators(this->findInputField->text()));
-  this->processEvents();
-  findTypeComboBox->setCurrentIndex(1);
-  replaceInputField->show();
-  replaceButton->show();
-  replaceAllButton->show();
-  //replaceLabel->setVisible(true);
-  find_panel->show();
-  activeEditor()->findState = TabManager::FIND_REPLACE_VISIBLE;
-  editActionFindNext->setEnabled(true);
-  editActionFindPrevious->setEnabled(true);
-  if (!activeEditor()->selectedText().isEmpty()) {
-    findInputField->setText(activeEditor()->selectedText());
-  }
-  findInputField->setFocus();
-  findInputField->selectAll();
-=======
     showFind(true);
->>>>>>> 5eb42729
 }
 
 void MainWindow::actionSelectFind(int type)
