--- conflicted
+++ resolved
@@ -699,6 +699,7 @@
     connect(action, &QAction::triggered, this->exportFormatMapper, QOverload<>::of(&QSignalMapper::map));
     this->exportFormatMapper->setMapping(action, int(format));
   }
+
   connect(this->designActionFlushCaches, &QAction::triggered, this, &MainWindow::actionFlushCaches);
 
 #ifndef ENABLE_LIB3MF
@@ -2470,37 +2471,6 @@
   compileEnded();
 }
 
-<<<<<<< HEAD
-static std::unique_ptr<ExternalToolInterface> createExternalToolService(
-  print_service_t serviceType, const QString& serviceName, FileFormat fileFormat)
-{
-  switch (serviceType) {
-  case print_service_t::NONE:
-    // TODO: Print warning
-    return nullptr;
-    break;
-#if 0
-  case print_service_t::PRINT_SERVICE: {
-    if (const auto printService = PrintService::getPrintService(serviceName.toStdString())) {
-      return createExternalPrintService(printService, fileFormat);
-    }
-    LOG("Unknown print service \"%1$s\"", serviceName.toStdString());
-    return nullptr;
-    break;
-  }
-#endif
-  case print_service_t::OCTOPRINT:
-    return createOctoPrintService(fileFormat);
-    break;
-  case print_service_t::LOCAL_APPLICATION:
-    return createLocalProgramService(fileFormat);
-    break;
-  }
-  return {};
-}
-
-=======
->>>>>>> ce5039f8
 void MainWindow::sendToExternalTool(ExternalToolInterface& externalToolService)
 {
   const QFileInfo activeFile(activeEditor->filepath);
