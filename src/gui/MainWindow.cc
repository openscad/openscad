--- conflicted
+++ resolved
@@ -2243,14 +2243,9 @@
 
   } else // python not enabled
 #endif // ifdef ENABLE_PYTHON
-<<<<<<< HEAD
 {
   this->parsedFile = nullptr; // because the parse() call can throw and we don't want a stale pointer!
   this->rootFile = nullptr;  // ditto
-=======
-  this->parsedFile = nullptr;   // because the parse() call can throw and we don't want a stale pointer!
-  this->rootFile = nullptr;    // ditto
->>>>>>> f7b679c6
   this->rootFile = parse(this->parsedFile, fulltext, fname, fname, false) ? this->parsedFile : nullptr;
 
   this->activeEditor->resetHighlighting();
