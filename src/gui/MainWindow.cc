/*
 *  OpenSCAD (www.openscad.org)
 *  Copyright (C) 2009-2011 Clifford Wolf <clifford@clifford.at> and
 *                          Marius Kintel <marius@kintel.net>
 *
 *  This program is free software; you can redistribute it and/or modify
 *  it under the terms of the GNU General Public License as published by
 *  the Free Software Foundation; either version 2 of the License, or
 *  (at your option) any later version.
 *
 *  As a special exception, you have permission to link this program
 *  with the CGAL library and distribute executables, as long as you
 *  follow the requirements of the GNU GPL in regard to all of the
 *  software in the executable aside from CGAL.
 *
 *  This program is distributed in the hope that it will be useful,
 *  but WITHOUT ANY WARRANTY; without even the implied warranty of
 *  MERCHANTABILITY or FITNESS FOR A PARTICULAR PURPOSE.  See the
 *  GNU General Public License for more details.
 *
 *  You should have received a copy of the GNU General Public License
 *  along with this program; if not, write to the Free Software
 *  Foundation, Inc., 59 Temple Place, Suite 330, Boston, MA  02111-1307  USA
 *
 */

#include "gui/MainWindow.h"

#include <cstring>
#include <filesystem>
#include <deque>
#include <cassert>
#include <functional>
#include <exception>
#include <sstream>
#include <iostream>
#include <memory>
#include <string>
#include <vector>
#include <cstdio>
#include <memory>
#include <utility>
#include <memory>
#include <string>
#include <fstream>
#include <algorithm>
#include <sys/stat.h>

#include <boost/version.hpp>
#include <QApplication>
#include <QClipboard>
#include <QDesktopServices>
#include <QDialog>
#include <QDockWidget>
#include <QDropEvent>
#include <QElapsedTimer>
#include <QEvent>
#include <QFileDialog>
#include <QFileInfo>
#include <QFont>
#include <QFontMetrics>
#include <QHBoxLayout>
#include <QIcon>
#include <QKeySequence>
#include <QLabel>
#include <QList>
#include <QMenu>
#include <QMenuBar>
#include <QMessageBox>
#include <QMetaObject>
#include <QMimeData>
#include <QMutexLocker>
#include <QPoint>
#include <QProcess>
#include <QProgressDialog>
#include <QScreen>
#include <QSettings> //Include QSettings for direct operations on settings arrays
#include <QSignalMapper>
#include <QSoundEffect>
#include <QSplitter>
#include <QStatusBar>
#include <QStringList>
#include <QTemporaryFile>
#include <QTextEdit>
#include <QTextStream>
#include <QTime>
#include <QTimer>
#include <QToolBar>
#include <QUrl>
#include <QVBoxLayout>
#include <QWidget>

#include "core/AST.h"
#include "core/BuiltinContext.h"
#include "core/Builtins.h"
#include "core/CSGNode.h"
#include "core/Context.h"
#include "core/customizer/CommentParser.h"
#include "core/EvaluationSession.h"
#include "core/Expression.h"
#include "core/node.h"
#include "core/parsersettings.h"
#include "core/progress.h"
#include "core/RenderVariables.h"
#include "core/ScopeContext.h"
#include "core/Settings.h"
#include "core/SourceFileCache.h"
#include "geometry/Geometry.h"
#include "geometry/GeometryCache.h"
#include "geometry/GeometryEvaluator.h"
#include "glview/PolySetRenderer.h"
#include "glview/cgal/CGALRenderer.h"
#include "glview/preview/CSGTreeNormalizer.h"
#include "glview/preview/ThrownTogetherRenderer.h"
#include "glview/RenderSettings.h"
#include "gui/AboutDialog.h"
#include "gui/CGALWorker.h"
#include "gui/Editor.h"
#include "gui/Dock.h"
#include "gui/Measurement.h"
#include "gui/Export3mfDialog.h"
#include "gui/ExportPdfDialog.h"
#include "gui/ExternalToolInterface.h"
#include "gui/FontListDialog.h"
#include "gui/input/InputDriverEvent.h"
#include "gui/input/InputDriverManager.h"
#include "gui/LibraryInfoDialog.h"
#include "gui/OpenSCADApp.h"
#include "gui/Preferences.h"
#include "gui/PrintInitDialog.h"
#include "gui/ProgressWidget.h"
#include "gui/QGLView.h"
#include "gui/QSettingsCached.h"
#include "gui/QWordSearchField.h"
#include "gui/SettingsWriter.h"
#include "gui/ScintillaEditor.h"
#include "gui/TabManager.h"
#include "gui/UIUtils.h"
#include "io/dxfdim.h"
#include "io/export.h"
#include "io/fileutils.h"
#include "openscad.h"
#include "platform/PlatformUtils.h"
#include "utils/exceptions.h"
#include "utils/printutils.h"
#include "version.h"

#ifdef ENABLE_CGAL
#include "geometry/cgal/cgal.h"
#include "geometry/cgal/CGALCache.h"
#include "geometry/cgal/CGAL_Nef_polyhedron.h"
#endif // ENABLE_CGAL
#ifdef ENABLE_MANIFOLD
#include "geometry/manifold/manifoldutils.h"
#include "geometry/manifold/ManifoldGeometry.h"
#endif // ENABLE_MANIFOLD
#ifdef ENABLE_OPENCSG
#include "core/CSGTreeEvaluator.h"
#include "glview/preview/OpenCSGRenderer.h"
#include <opencsg.h>
#endif
#ifdef OPENSCAD_UPDATER
#include "gui/AutoUpdater.h"
#endif

#ifdef ENABLE_PYTHON
#include "python/python_public.h"
#include "nettle/sha2.h"
#include "nettle/base64.h"

std::string SHA256HashString(std::string aString){
  uint8_t digest[SHA256_DIGEST_SIZE];
  sha256_ctx sha256_ctx;

  sha256_init(&sha256_ctx);
  sha256_update(&sha256_ctx, aString.length(), (uint8_t *) aString.c_str());
  sha256_digest(&sha256_ctx, SHA256_DIGEST_SIZE, digest);

  base64_encode_ctx base64_ctx;
  char digest_base64[BASE64_ENCODE_LENGTH(SHA256_DIGEST_SIZE) + 1];
  memset(digest_base64, 0, sizeof(digest_base64));

  base64_encode_init(&base64_ctx);
  base64_encode_update(&base64_ctx, digest_base64, SHA256_DIGEST_SIZE, digest);
  base64_encode_final(&base64_ctx, digest_base64);
  return digest_base64;
}

#endif // ifdef ENABLE_PYTHON

#include "gui/PrintService.h"


// Global application state
unsigned int GuiLocker::guiLocked = 0;

bool MainWindow::undockMode = false;
bool MainWindow::reorderMode = false;
const int MainWindow::tabStopWidth = 15;
QElapsedTimer *MainWindow::progressThrottle = new QElapsedTimer();

namespace {

const int autoReloadPollingPeriodMS = 200;
const char copyrighttext[] =
  "<p>Copyright (C) 2009-2024 The OpenSCAD Developers</p>"
  "<p>This program is free software; you can redistribute it and/or modify "
  "it under the terms of the GNU General Public License as published by "
  "the Free Software Foundation; either version 2 of the License, or "
  "(at your option) any later version.<p>";

struct DockFocus {
  Dock *widget;
  std::function<void(MainWindow *)> focus;
};

QAction *findAction(const QList<QAction *>& actions, const std::string& name)
{
  for (const auto action : actions) {
    if (action->objectName().toStdString() == name) {
      return action;
    }
    if (action->menu()) {
      auto foundAction = findAction(action->menu()->actions(), name);
      if (foundAction) return foundAction;
    }
  }
  return nullptr;
}

void fileExportedMessage(const QString& format, const QString& filename) {
  LOG("%1$s export finished: %2$s", format.toUtf8().constData(), filename.toUtf8().constData());
}

void removeExportActions(QToolBar *toolbar, QAction *action) {
  int idx = toolbar->actions().indexOf(action);
  while (idx > 0) {
    QAction *a = toolbar->actions().at(idx - 1);
    if (a->objectName().isEmpty())     // separator
      break;
    toolbar->removeAction(a);
    idx--;
  }
}

void addExportActions(const MainWindow *mainWindow, QToolBar *toolbar, QAction *action) {
  for (const std::string& identifier : {Settings::Settings::toolbarExport3D.value(),
                                        Settings::Settings::toolbarExport2D.value()}) {
    FileFormat format;
    fileformat::fromIdentifier(identifier, format);
    const auto it = mainWindow->exportMap.find(format);
    // FIXME: Allow turning off the toolbar entry?
    if (it != mainWindow->exportMap.end()) {
      toolbar->insertAction(action, it->second);
    }
  }
}

std::unique_ptr<ExternalToolInterface> createExternalToolService(
  print_service_t serviceType, const QString& serviceName, FileFormat fileFormat)
{
  switch (serviceType) {
  case print_service_t::NONE:
    // TODO: Print warning
    return nullptr;
    break;
  case print_service_t::PRINT_SERVICE: {
    if (const auto printService = PrintService::getPrintService(serviceName.toStdString())) {
      return createExternalPrintService(printService, fileFormat);
    }
    LOG("Unknown print service \"%1$s\"", serviceName.toStdString());
    return nullptr;
    break;
  }
  case print_service_t::OCTOPRINT:
    return createOctoPrintService(fileFormat);
    break;
  case print_service_t::LOCAL_APPLICATION:
    return createLocalProgramService(fileFormat);
    break;
  }
  return {};
}

} // namespace

MainWindow::MainWindow(const QStringList& filenames) :
  rubberBandManager(this)
{
  installEventFilter(this);
  setupUi(this);

  consoleUpdater = new QTimer(this);
  consoleUpdater->setSingleShot(true);
  connect(consoleUpdater, &QTimer::timeout, this->console, &Console::update);

  this->animateWidget->setMainWindow(this);
  this->viewportControlWidget->setMainWindow(this);
  // actions not included in menu
  this->addAction(editActionInsertTemplate);
  this->addAction(editActionFoldAll);

  docks = {
    {editorDock, QString(_("Editor"))},
    {consoleDock, QString(_("Console"))},
    {parameterDock, QString(_("Customizer"))},
    {errorLogDock, QString(_("Error-Log"))},
    {animateDock, QString(_("Animate"))},
    {fontListDock, QString(_("Font Lists"))},
    {viewportControlDock, QString(_("Viewport-Control"))}
  };

  this->editorDock->setConfigKey("view/hideEditor");
  this->consoleDock->setConfigKey("view/hideConsole");
  this->parameterDock->setConfigKey("view/hideCustomizer");
  this->errorLogDock->setConfigKey("view/hideErrorLog");
  this->animateDock->setConfigKey("view/hideAnimate");
  this->fontListDock->setConfigKey("view/hideFontList");
  this->viewportControlDock->setConfigKey("view/hideViewportControl");

  this->versionLabel = nullptr;   // must be initialized before calling updateStatusBar()
  updateStatusBar(nullptr);

  renderCompleteSoundEffect = new QSoundEffect();
  renderCompleteSoundEffect->setSource(QUrl("qrc:/sounds/complete.wav"));

  const QString importStatement = "import(\"%1\");\n";
  const QString surfaceStatement = "surface(\"%1\");\n";
  const QString importFunction = "data = import(\"%1\");\n";
  knownFileExtensions["stl"] = importStatement;
  knownFileExtensions["obj"] = importStatement;
  knownFileExtensions["3mf"] = importStatement;
  knownFileExtensions["off"] = importStatement;
  knownFileExtensions["dxf"] = importStatement;
  knownFileExtensions["svg"] = importStatement;
  knownFileExtensions["amf"] = importStatement;
  knownFileExtensions["dat"] = surfaceStatement;
  knownFileExtensions["png"] = surfaceStatement;
  knownFileExtensions["json"] = importFunction;
  knownFileExtensions["scad"] = "";
#ifdef ENABLE_PYTHON
  knownFileExtensions["py"] = "";
#endif
  knownFileExtensions["csg"] = "";

  rootFile = nullptr;
  parsedFile = nullptr;
  absoluteRootNode = nullptr;

  // Open Recent
  for (auto& recent : this->actionRecentFile) {
    recent = new QAction(this);
    recent->setVisible(false);
    this->menuOpenRecent->addAction(recent);
    connect(recent, &QAction::triggered, this, &MainWindow::actionOpenRecent);
  }

  // Preferences initialization happens on first tab creation, and depends on colorschemes from editor.
  // Any code dependent on Preferences must come after the TabManager instantiation
  tabManager = new TabManager(this, filenames.isEmpty() ? QString() : filenames[0]);
  editorDockContents->layout()->addWidget(tabManager->getTabContent());

  connect(this, &MainWindow::highlightError, tabManager, &TabManager::highlightError);
  connect(this, &MainWindow::unhighlightLastError, tabManager, &TabManager::unhighlightLastError);

  connect(this->editActionUndo, &QAction::triggered, tabManager, &TabManager::undo);
  connect(this->editActionRedo, &QAction::triggered, tabManager, &TabManager::redo);
  connect(this->editActionRedo_2, &QAction::triggered, tabManager, &TabManager::redo);
  connect(this->editActionCut, &QAction::triggered, tabManager, &TabManager::cut);
  connect(this->editActionPaste, &QAction::triggered, tabManager, &TabManager::paste);

  connect(this->editActionIndent, &QAction::triggered, tabManager, &TabManager::indentSelection);
  connect(this->editActionUnindent, &QAction::triggered, tabManager, &TabManager::unindentSelection);
  connect(this->editActionComment, &QAction::triggered, tabManager, &TabManager::commentSelection);
  connect(this->editActionUncomment, &QAction::triggered, tabManager, &TabManager::uncommentSelection);

  connect(this->editActionToggleBookmark, &QAction::triggered, tabManager, &TabManager::toggleBookmark);
  connect(this->editActionNextBookmark, &QAction::triggered, tabManager, &TabManager::nextBookmark);
  connect(this->editActionPrevBookmark, &QAction::triggered, tabManager, &TabManager::prevBookmark);
  connect(this->editActionJumpToNextError, &QAction::triggered, tabManager, &TabManager::jumpToNextError);

  connect(tabManager, &TabManager::editorAboutToClose, this, &MainWindow::onTabManagerAboutToCloseEditor);
  connect(tabManager, &TabManager::currentEditorChanged, this, &MainWindow::onTabManagerEditorChanged);
  connect(tabManager, &TabManager::editorContentReloaded, this, &MainWindow::onTabManagerEditorContentReloaded);

  connect(GlobalPreferences::inst(), &Preferences::consoleFontChanged, this->console, &Console::setFont);

  const QString version = QString("<b>OpenSCAD %1</b>").arg(QString::fromStdString(openscad_versionnumber));
  const QString weblink = "<a href=\"https://www.openscad.org/\">https://www.openscad.org/</a><br>";
  this->console->setFont(
    GlobalPreferences::inst()->getValue("advanced/consoleFontFamily").toString(),
    GlobalPreferences::inst()->getValue("advanced/consoleFontSize").toUInt()
    );

  consoleOutputRaw(version);
  consoleOutputRaw(weblink);
  consoleOutputRaw(copyrighttext);
  this->consoleUpdater->start(0);   // Show "Loaded Design" message from TabManager

  connect(this->errorLogWidget, &ErrorLog::openFile, this, &MainWindow::openFileFromPath);
  connect(this->console, &Console::openFile, this, &MainWindow::openFileFromPath);

  connect(GlobalPreferences::inst()->ButtonConfig, &ButtonConfigWidget::inputMappingChanged, InputDriverManager::instance(), &InputDriverManager::onInputMappingUpdated, Qt::UniqueConnection);
  connect(GlobalPreferences::inst()->AxisConfig, &AxisConfigWidget::inputMappingChanged, InputDriverManager::instance(), &InputDriverManager::onInputMappingUpdated, Qt::UniqueConnection);
  connect(GlobalPreferences::inst()->AxisConfig, &AxisConfigWidget::inputCalibrationChanged, InputDriverManager::instance(), &InputDriverManager::onInputCalibrationUpdated, Qt::UniqueConnection);
  connect(GlobalPreferences::inst()->AxisConfig, &AxisConfigWidget::inputGainChanged, InputDriverManager::instance(), &InputDriverManager::onInputGainUpdated, Qt::UniqueConnection);

  setCorner(Qt::TopLeftCorner, Qt::LeftDockWidgetArea);
  setCorner(Qt::TopRightCorner, Qt::RightDockWidgetArea);
  setCorner(Qt::BottomLeftCorner, Qt::LeftDockWidgetArea);
  setCorner(Qt::BottomRightCorner, Qt::RightDockWidgetArea);

  this->setAttribute(Qt::WA_DeleteOnClose);

  scadApp->windowManager.add(this);

  this->cgalworker = new CGALWorker();
  connect(this->cgalworker, &CGALWorker::done, this, &MainWindow::actionRenderDone);

  rootNode = nullptr;

  this->qglview->statusLabel = new QLabel(this);
  this->qglview->statusLabel->setMinimumWidth(100);
  statusBar()->addWidget(this->qglview->statusLabel);

  const QSettingsCached settings;
  this->qglview->setMouseCentricZoom(Settings::Settings::mouseCentricZoom.value());
  this->qglview->setMouseSwapButtons(Settings::Settings::mouseSwapButtons.value());
  this->meas.setView(qglview);
  this->designActionMeasureDist->setEnabled(false);
  this->designActionMeasureAngle->setEnabled(false);

  autoReloadTimer = new QTimer(this);
  autoReloadTimer->setSingleShot(false);
  autoReloadTimer->setInterval(autoReloadPollingPeriodMS);
  connect(autoReloadTimer, &QTimer::timeout, this, &MainWindow::checkAutoReload);

  this->exportFormatMapper = new QSignalMapper(this);
#if QT_VERSION >= QT_VERSION_CHECK(5, 15, 0)
  connect(this->exportFormatMapper, &QSignalMapper::mappedInt, this, &MainWindow::actionExportFileFormat);
#else
  connect(this->exportFormatMapper, static_cast<void (QSignalMapper::*)(int)>(&QSignalMapper::mapped), this, &MainWindow::actionExportFileFormat);
#endif

  waitAfterReloadTimer = new QTimer(this);
  waitAfterReloadTimer->setSingleShot(true);
  waitAfterReloadTimer->setInterval(autoReloadPollingPeriodMS);
  connect(waitAfterReloadTimer, &QTimer::timeout, this, &MainWindow::waitAfterReload);
  connect(GlobalPreferences::inst(), &Preferences::ExperimentalChanged, this, &MainWindow::changeParameterWidget);

  progressThrottle->start();

  this->hideFind();
  frameCompileResult->hide();
  this->labelCompileResultMessage->setOpenExternalLinks(false);
  connect(this->labelCompileResultMessage, &QLabel::linkActivated, this, &MainWindow::showLink);

  // File menu
  connect(this->fileActionNewWindow, &QAction::triggered, this, &MainWindow::actionNewWindow);
  connect(this->fileActionNew, &QAction::triggered, tabManager, &TabManager::actionNew);
  connect(this->fileActionOpenWindow, &QAction::triggered, this, &MainWindow::actionOpenWindow);
  connect(this->fileActionOpen, &QAction::triggered, this, &MainWindow::actionOpen);
  connect(this->fileActionSave, &QAction::triggered, this, &MainWindow::actionSave);
  connect(this->fileActionSaveAs, &QAction::triggered, this, &MainWindow::actionSaveAs);
  connect(this->fileActionSaveACopy, &QAction::triggered, this, &MainWindow::actionSaveACopy);
  connect(this->fileActionSaveAll, &QAction::triggered, tabManager, &TabManager::saveAll);
  connect(this->fileActionReload, &QAction::triggered, this, &MainWindow::actionReload);
  connect(this->fileActionClose, &QAction::triggered, tabManager, &TabManager::closeCurrentTab);
  connect(this->fileActionQuit, &QAction::triggered, scadApp, &OpenSCADApp::quit, Qt::QueuedConnection);
  connect(this->fileShowLibraryFolder, &QAction::triggered, this, &MainWindow::actionShowLibraryFolder);

#ifdef ENABLE_PYTHON
  connect(this->fileActionPythonRevoke, &QAction::triggered, this, &MainWindow::actionPythonRevokeTrustedFiles);
  connect(this->fileActionPythonCreateVenv, &QAction::triggered, this, &MainWindow::actionPythonCreateVenv);
  connect(this->fileActionPythonSelectVenv, &QAction::triggered, this, &MainWindow::actionPythonSelectVenv);
#else
  this->menuPython->setVisible(false);
#endif

#ifndef __APPLE__
  auto shortcuts = this->fileActionSave->shortcuts();
  this->fileActionSave->setShortcuts(shortcuts);
  shortcuts = this->fileActionReload->shortcuts();
  shortcuts.push_back(QKeySequence(Qt::Key_F3));
  this->fileActionReload->setShortcuts(shortcuts);
#endif

  this->menuOpenRecent->addSeparator();
  this->menuOpenRecent->addAction(this->fileActionClearRecent);
  connect(this->fileActionClearRecent, &QAction::triggered, this, &MainWindow::clearRecentFiles);

  show_examples();

  connect(this->editActionNextTab, &QAction::triggered, tabManager, &TabManager::nextTab);
  connect(this->editActionPrevTab, &QAction::triggered, tabManager, &TabManager::prevTab);

  connect(this->editActionCopy, &QAction::triggered, this, &MainWindow::copyText);
  connect(this->editActionCopyViewport, &QAction::triggered, this, &MainWindow::actionCopyViewport);
  connect(this->editActionConvertTabsToSpaces, &QAction::triggered, this, &MainWindow::convertTabsToSpaces);
  connect(this->editActionCopyVPT, &QAction::triggered, this, &MainWindow::copyViewportTranslation);
  connect(this->editActionCopyVPR, &QAction::triggered, this, &MainWindow::copyViewportRotation);
  connect(this->editActionCopyVPD, &QAction::triggered, this, &MainWindow::copyViewportDistance);
  connect(this->editActionCopyVPF, &QAction::triggered, this, &MainWindow::copyViewportFov);
  connect(this->editActionPreferences, &QAction::triggered, this, &MainWindow::preferences);
  // Edit->Find
  connect(this->editActionFind, &QAction::triggered, this, &MainWindow::showFind);
  connect(this->editActionFindAndReplace, &QAction::triggered, this, &MainWindow::showFindAndReplace);
#ifdef Q_OS_WIN
  this->editActionFindAndReplace->setShortcut(QKeySequence(Qt::CTRL, Qt::SHIFT, Qt::Key_F));
#endif
  connect(this->editActionFindNext, &QAction::triggered, this, &MainWindow::findNext);
  connect(this->editActionFindPrevious, &QAction::triggered, this, &MainWindow::findPrev);
  connect(this->editActionUseSelectionForFind, &QAction::triggered, this, &MainWindow::useSelectionForFind);

  // Design menu
  connect(this->designActionAutoReload, &QAction::toggled, this, &MainWindow::autoReloadSet);
  connect(this->designActionReloadAndPreview, &QAction::triggered, this, &MainWindow::actionReloadRenderPreview);
  connect(this->designActionPreview, &QAction::triggered, this, &MainWindow::actionRenderPreview);
  connect(this->designActionRender, &QAction::triggered, this, &MainWindow::actionRender);
  connect(this->designActionMeasureDist, &QAction::triggered, this, &MainWindow::actionMeasureDistance);
  connect(this->designActionMeasureAngle, &QAction::triggered, this, &MainWindow::actionMeasureAngle);
  connect(this->designAction3DPrint, &QAction::triggered, this, &MainWindow::action3DPrint);
  connect(this->designCheckValidity, &QAction::triggered, this, &MainWindow::actionCheckValidity);
  connect(this->designActionDisplayAST, &QAction::triggered, this, &MainWindow::actionDisplayAST);
  connect(this->designActionDisplayCSGTree, &QAction::triggered, this, &MainWindow::actionDisplayCSGTree);
  connect(this->designActionDisplayCSGProducts, &QAction::triggered, this, &MainWindow::actionDisplayCSGProducts);

  exportMap[FileFormat::BINARY_STL] = this->fileActionExportBinarySTL;
  exportMap[FileFormat::ASCII_STL] = this->fileActionExportAsciiSTL;
  exportMap[FileFormat::_3MF] = this->fileActionExport3MF;
  exportMap[FileFormat::OBJ] = this->fileActionExportOBJ;
  exportMap[FileFormat::OFF] = this->fileActionExportOFF;
  exportMap[FileFormat::WRL] = this->fileActionExportWRL;
  exportMap[FileFormat::POV] = this->fileActionExportPOV;
  exportMap[FileFormat::AMF] = this->fileActionExportAMF;
  exportMap[FileFormat::DXF] = this->fileActionExportDXF;
  exportMap[FileFormat::SVG] = this->fileActionExportSVG;
  exportMap[FileFormat::PDF] = this->fileActionExportPDF;
  exportMap[FileFormat::CSG] = this->fileActionExportCSG;
  exportMap[FileFormat::PNG] = this->fileActionExportImage;

  for (auto& [format, action] : exportMap) {
    connect(action, &QAction::triggered, this->exportFormatMapper, QOverload<>::of(&QSignalMapper::map));
    this->exportFormatMapper->setMapping(action, int(format));
  }

  connect(this->designActionFlushCaches, &QAction::triggered, this, &MainWindow::actionFlushCaches);

#ifndef ENABLE_LIB3MF
  this->fileActionExport3MF->setVisible(false);
#endif

  // View menu
  this->viewActionThrownTogether->setEnabled(false);
  this->viewActionPreview->setEnabled(false);
  if (this->qglview->hasOpenCSGSupport()) {
    this->viewActionPreview->setChecked(true);
    this->viewActionThrownTogether->setChecked(false);
  } else {
    this->viewActionPreview->setChecked(false);
    this->viewActionThrownTogether->setChecked(true);
  }

  connect(this->viewActionPreview, &QAction::triggered, this, &MainWindow::viewModePreview);
  connect(this->viewActionThrownTogether, &QAction::triggered, this, &MainWindow::viewModeThrownTogether);
  connect(this->viewActionShowEdges, &QAction::triggered, this, &MainWindow::viewModeShowEdges);
  connect(this->viewActionShowAxes, &QAction::triggered, this, &MainWindow::viewModeShowAxes);
  connect(this->viewActionShowCrosshairs, &QAction::triggered, this, &MainWindow::viewModeShowCrosshairs);
  connect(this->viewActionShowScaleProportional, &QAction::triggered, this, &MainWindow::viewModeShowScaleProportional);
  connect(this->viewActionTop, &QAction::triggered, this, &MainWindow::viewAngleTop);
  connect(this->viewActionBottom, &QAction::triggered, this, &MainWindow::viewAngleBottom);
  connect(this->viewActionLeft, &QAction::triggered, this, &MainWindow::viewAngleLeft);
  connect(this->viewActionRight, &QAction::triggered, this, &MainWindow::viewAngleRight);
  connect(this->viewActionFront, &QAction::triggered, this, &MainWindow::viewAngleFront);
  connect(this->viewActionBack, &QAction::triggered, this, &MainWindow::viewAngleBack);
  connect(this->viewActionDiagonal, &QAction::triggered, this, &MainWindow::viewAngleDiagonal);
  connect(this->viewActionCenter, &QAction::triggered, this, &MainWindow::viewCenter);
  connect(this->viewActionResetView, &QAction::triggered, this, &MainWindow::viewResetView);
  connect(this->viewActionViewAll, &QAction::triggered, this, &MainWindow::viewAll);
  connect(this->viewActionPerspective, &QAction::triggered, this, &MainWindow::viewPerspective);
  connect(this->viewActionOrthogonal, &QAction::triggered, this, &MainWindow::viewOrthogonal);
  connect(this->viewActionZoomIn, &QAction::triggered, qglview, &QGLView::ZoomIn);
  connect(this->viewActionZoomOut, &QAction::triggered, qglview, &QGLView::ZoomOut);
  connect(this->viewActionHideEditorToolBar, &QAction::triggered, this, &MainWindow::hideEditorToolbar);
  connect(this->viewActionHide3DViewToolBar, &QAction::triggered, this, &MainWindow::hide3DViewToolbar);

  // Create the docks and connect corresponding action
  for (auto& [dock, title] : docks) {
    dock->setName(title);
    dock->setFocusPolicy(Qt::FocusPolicy::StrongFocus);

    // It is neede to have the event filter installed in each dock so that the events are
    // correctly processed when the dock are floating (is in a different window that the mainwindow)
    dock->installEventFilter(this);

    menuWindow->addAction(dock->toggleViewAction());
  }

  // Help menu
  connect(this->helpActionAbout, &QAction::triggered, this, &MainWindow::helpAbout);
  connect(this->helpActionHomepage, &QAction::triggered, this, &MainWindow::helpHomepage);
  connect(this->helpActionManual, &QAction::triggered, this, &MainWindow::helpManual);
  connect(this->helpActionCheatSheet, &QAction::triggered, this, &MainWindow::helpCheatSheet);
  connect(this->helpActionLibraryInfo, &QAction::triggered, this, &MainWindow::helpLibrary);
  connect(this->helpActionFontInfo, &QAction::triggered, this, &MainWindow::helpFontInfo);

  // Checks if the Documentation has been downloaded and hides the Action otherwise
  if (UIUtils::hasOfflineUserManual()) {
    connect(this->helpActionOfflineManual, &QAction::triggered, this, &MainWindow::helpOfflineManual);
  } else {
    this->helpActionOfflineManual->setVisible(false);
  }
  if (UIUtils::hasOfflineCheatSheet()) {
    connect(this->helpActionOfflineCheatSheet, &QAction::triggered, this, &MainWindow::helpOfflineCheatSheet);
  } else {
    this->helpActionOfflineCheatSheet->setVisible(false);
  }
#ifdef OPENSCAD_UPDATER
  this->menuBar()->addMenu(AutoUpdater::updater()->updateMenu);
#endif

  connect(this->qglview, &QGLView::cameraChanged, animateWidget, &Animate::cameraChanged);
  connect(this->qglview, &QGLView::cameraChanged, viewportControlWidget, &ViewportControl::cameraChanged);
  connect(this->qglview, &QGLView::resized, viewportControlWidget, &ViewportControl::viewResized);
  connect(this->qglview, &QGLView::doRightClick, this, &MainWindow::rightClick);
  connect(this->qglview, &QGLView::doLeftClick, this, &MainWindow::leftClick);

  connect(GlobalPreferences::inst(), &Preferences::requestRedraw, this->qglview, QOverload<>::of(&QGLView::update));
  connect(GlobalPreferences::inst(), &Preferences::updateMouseCentricZoom, this->qglview, &QGLView::setMouseCentricZoom);
  connect(GlobalPreferences::inst(), &Preferences::updateMouseSwapButtons, this->qglview, &QGLView::setMouseSwapButtons);
  connect(GlobalPreferences::inst(), &Preferences::updateReorderMode, this, &MainWindow::updateReorderMode);
  connect(GlobalPreferences::inst(), &Preferences::updateUndockMode, this, &MainWindow::updateUndockMode);
  connect(GlobalPreferences::inst(), &Preferences::openCSGSettingsChanged, this, &MainWindow::openCSGSettingsChanged);
  connect(GlobalPreferences::inst(), &Preferences::colorSchemeChanged, this, &MainWindow::setColorScheme);
  connect(GlobalPreferences::inst(), &Preferences::toolbarExportChanged, this, &MainWindow::updateExportActions);

  GlobalPreferences::inst()->apply_win();   // not sure if to be commented, checked must not be commented(done some changes in apply())

  const QString cs = GlobalPreferences::inst()->getValue("3dview/colorscheme").toString();
  this->setColorScheme(cs);

  //find and replace panel
  connect(this->findTypeComboBox, QOverload<int>::of(&QComboBox::currentIndexChanged), this, &MainWindow::selectFindType);
  connect(this->findInputField, &QWordSearchField::textChanged, this, &MainWindow::findString);
  connect(this->findInputField, &QWordSearchField::returnPressed, this->findNextButton, [this] {
    this->findNextButton->animateClick();
  });
  find_panel->installEventFilter(this);
  if (QApplication::clipboard()->supportsFindBuffer()) {
    connect(this->findInputField, &QWordSearchField::textChanged, this, &MainWindow::updateFindBuffer);
    connect(QApplication::clipboard(), &QClipboard::findBufferChanged, this, &MainWindow::findBufferChanged);
    // With Qt 4.8.6, there seems to be a bug that often gives an incorrect findbuffer content when
    // the app receives focus for the first time
    this->findInputField->setText(QApplication::clipboard()->text(QClipboard::FindBuffer));
  }

  connect(this->findPrevButton, &QPushButton::clicked, this, &MainWindow::findPrev);
  connect(this->findNextButton, &QPushButton::clicked, this, &MainWindow::findNext);
  connect(this->cancelButton, &QPushButton::clicked, this, &MainWindow::hideFind);
  connect(this->replaceButton, &QPushButton::clicked, this, &MainWindow::replace);
  connect(this->replaceAllButton, &QPushButton::clicked, this, &MainWindow::replaceAll);
  connect(this->replaceInputField, &QLineEdit::returnPressed, this->replaceButton, [this] {
    this->replaceButton->animateClick();
  });
  addKeyboardShortCut(this->viewerToolBar->actions());
  addKeyboardShortCut(this->editortoolbar->actions());

  Preferences *instance = GlobalPreferences::inst();

  InputDriverManager::instance()->registerActions(this->menuBar()->actions(), "", "");
  InputDriverManager::instance()->registerActions(this->animateWidget->actions(), "animation", "animate");
  instance->ButtonConfig->init();

  // fetch window states to be restored after restoreState() call
  const bool isConsoldDockVisible = !settings.value("view/hideConsole").toBool();
  const bool isEditorDockVisible = !settings.value("view/hideEditor").toBool();
  bool isCustomizerDockVisible = !settings.value("view/hideCustomizer").toBool();
  const bool isErrorLogVisible = !settings.value("view/hideErrorLog").toBool();
  const bool isAnimateDockVisible = !settings.value("view/hideAnimate").toBool();
  const bool isFontListDockVisible = !settings.value("view/hideFontList").toBool();
  bool isViewportControlVisible = !settings.value("view/hideViewportControl").toBool();
  const bool isEditorToolbarVisible = !settings.value("view/hideEditorToolbar").toBool();
  const bool is3DViewToolbarVisible = !settings.value("view/hide3DViewToolbar").toBool();

  // make sure it looks nice..
  const auto windowState = settings.value("window/state", QByteArray()).toByteArray();
  restoreGeometry(settings.value("window/geometry", QByteArray()).toByteArray());
#if QT_VERSION >= QT_VERSION_CHECK(5, 14, 0)
  // Workaround for a Qt bug (possible QTBUG-46620, but it's still there in Qt-6.5.3)
  // Blindly restoring a maximized window to a different screen resolution causes a crash
  // on the next move/resize operation on macOS:
  // https://github.com/openscad/openscad/issues/5486
  if (isMaximized()) {
    setGeometry(screen()->availableGeometry());
  }
#endif
  restoreState(windowState);

  if (windowState.size() == 0) {
    /*
     * This triggers only in case the configuration file has no
     * window state information (or no configuration file at all).
     * When this happens, the editor would default to a very ugly
     * width due to the dock widget layout. This overwrites the
     * value reported via sizeHint() to a width a bit smaller than
     * half the main window size (either the one loaded from the
     * configuration or the default value of 800).
     * The height is only a dummy value which will be essentially
     * ignored by the layouting as the editor is set to expand to
     * fill the available space.
     */
    activeEditor->setInitialSizeHint(QSize((5 * this->width() / 11), 100));
    tabifyDockWidget(consoleDock, errorLogDock);
    tabifyDockWidget(errorLogDock, fontListDock);
    tabifyDockWidget(fontListDock, animateDock);
    consoleDock->show();
    isCustomizerDockVisible = true;
    isViewportControlVisible = true;
  } else {
#ifdef Q_OS_WIN
    // Try moving the main window into the display range, this
    // can occur when closing OpenSCAD on a second monitor which
    // is not available at the time the application is started
    // again.
    // On Windows that causes the main window to open in a not
    // easily reachable place.
    auto primaryScreen = QApplication::primaryScreen();
    auto desktopRect = primaryScreen->availableGeometry().adjusted(250, 150, -250, -150).normalized();
    auto windowRect = frameGeometry();
    if (!desktopRect.intersects(windowRect)) {
      windowRect.moveCenter(desktopRect.center());
      windowRect = windowRect.intersected(desktopRect);
      move(windowRect.topLeft());
      resize(windowRect.size());
    }
#endif // ifdef Q_OS_WIN
  }

  updateWindowSettings(isConsoldDockVisible, isEditorDockVisible, isCustomizerDockVisible, isErrorLogVisible, isEditorToolbarVisible, is3DViewToolbarVisible, isAnimateDockVisible, isFontListDockVisible, isViewportControlVisible);

  // Connect the menu "Windows/Navigation" to slot that process it by opening in a pop menu
  // the navigationMenu.
  connect(windowActionJumpTo, &QAction::triggered, this, &MainWindow::onNavigationOpenContextMenu);

  // Create the popup menu to navigate between the docks by keyboard.
  navigationMenu = new QMenu();
  for (auto& [dock, title] : docks) {
    auto action2 = navigationMenu->addAction(title);
    action2->setProperty("id", QVariant::fromValue(dock));
    connect(action2, &QAction::triggered, this, &MainWindow::onNavigationTriggerContextMenuEntry);
    connect(action2, &QAction::hovered, this, &MainWindow::onNavigationHoveredContextMenuEntry);
  }
  connect(navigationMenu, &QMenu::aboutToHide, this, &MainWindow::onNavigationCloseContextMenu);
  connect(menuWindow, &QMenu::aboutToHide, this, &MainWindow::onNavigationCloseContextMenu);
  windowActionJumpTo->setMenu(navigationMenu);

  // connect the signal of next/prev windowAction and the dedicated slot
  // hovering is connected to rubberband activation while triggering is for actual
  // activation of the corresponding dock.
  const std::vector<QAction *> actions = {windowActionNextWindow, windowActionPreviousWindow};
  for (auto& action : actions) {
    connect(action, &QAction::hovered, this, &MainWindow::onWindowActionNextPrevHovered);
    connect(action, &QAction::triggered, this, &MainWindow::onWindowActionNextPrevTriggered);
  }

  // Adds shortcut for the prev/next window switching
  shortcutNextWindow = new QShortcut(QKeySequence(Qt::CTRL + Qt::Key_K), this);
  QObject::connect(shortcutNextWindow,    &QShortcut::activated,
                   this,        &MainWindow::onWindowShortcutNextPrevActivated);
  shortcutPreviousWindow = new QShortcut(QKeySequence(Qt::CTRL + Qt::Key_H), this);
  QObject::connect(shortcutPreviousWindow,    &QShortcut::activated,
                   this,        &MainWindow::onWindowShortcutNextPrevActivated);

  // Adds dock specific behavior on visibility change
  QObject::connect(editorDock,  &Dock::visibilityChanged,
                   this,        &MainWindow::onEditorDockVisibilityChanged);
  QObject::connect(consoleDock,  &Dock::visibilityChanged,
                   this,        &MainWindow::onConsoleDockVisibilityChanged);
  QObject::connect(errorLogDock,  &Dock::visibilityChanged,
                   this,        &MainWindow::onErrorLogDockVisibilityChanged);
  QObject::connect(animateDock,  &Dock::visibilityChanged,
                   this,        &MainWindow::onAnimateDockVisibilityChanged);
  QObject::connect(fontListDock,  &Dock::visibilityChanged,
                   this,        &MainWindow::onFontListDockVisibilityChanged);
  QObject::connect(viewportControlDock,  &Dock::visibilityChanged,
                   this,        &MainWindow::onViewportControlDockVisibilityChanged);
  QObject::connect(parameterDock,  &Dock::visibilityChanged,
                   this,        &MainWindow::onParametersDockVisibilityChanged);

  connect(this->activeEditor, &EditorInterface::escapePressed, this, &MainWindow::measureFinished);
  // display this window and check for OpenGL 2.0 (OpenCSG) support
  viewModeThrownTogether();
  show();

  setCurrentOutput();

#ifdef ENABLE_OPENCSG
  viewModePreview();
#else
  viewModeThrownTogether();
#endif
  loadViewSettings();
  loadDesignSettings();

  setAcceptDrops(true);
  clearCurrentOutput();

  for (int i = 1; i < filenames.size(); ++i)
    tabManager->createTab(filenames[i]);

  updateExportActions();

  activeEditor->setFocus();

  // Configure the highlighting color scheme from the active editor one.
  // This is done only one time at creation of the first MainWindow instance
  auto preferences = GlobalPreferences::inst();
  if(!preferences->hasHighlightingColorScheme())
    preferences->setHighlightingColorSchemes(activeEditor->colorSchemes());

  onTabManagerEditorChanged(activeEditor);

  // fills the content of the Recents Files menu.
  updateRecentFileActions();
}

void MainWindow::onNavigationOpenContextMenu() {
  navigationMenu->exec(QCursor::pos());
}

void MainWindow::onNavigationCloseContextMenu() {
  rubberBandManager.hide();
}

void MainWindow::onNavigationTriggerContextMenuEntry(){
  auto *action = qobject_cast<QAction *>(sender());
  if (!action || !action->property("id").isValid()) return;

  Dock *dock = action->property("id").value<Dock *>();
  assert(dock != nullptr);

  dock->raise();
  dock->show();
  dock->setFocus();

  // Forward the focus on the content of the tabmanager
  if (dock == editorDock) {
    tabManager->setFocus();
  }
}

void MainWindow::onNavigationHoveredContextMenuEntry(){
  auto *action = qobject_cast<QAction *>(sender());
  if (!action || !action->property("id").isValid()) return;

  Dock *dock = action->property("id").value<Dock *>();
  assert(dock != nullptr);

  // Hover signal is emitted at each mouse move, to avoid excessive
  // load we only raise/emphasize if it is not yet done.
  if (rubberBandManager.isEmphasized(dock)) return;

  dock->raise();
  rubberBandManager.emphasize(dock);
}

void MainWindow::updateExportActions() {
  removeExportActions(editortoolbar, this->designAction3DPrint);
  addExportActions(this, editortoolbar, this->designAction3DPrint);

  //handle the hide/show of export action in view toolbar according to the visibility of editor dock
  removeExportActions(viewerToolBar, this->viewActionViewAll);
  if (!editorDock->isVisible()) {
    addExportActions(this, viewerToolBar, this->viewActionViewAll);
  }
}

void MainWindow::openFileFromPath(const QString& path, int line)
{
  if (editorDock->isVisible()) {
    activeEditor->setFocus();
    if (!path.isEmpty()) tabManager->open(path);
    activeEditor->setFocus();
    activeEditor->setCursorPosition(line, 0);
  }
}

void MainWindow::addKeyboardShortCut(const QList<QAction *>& actions)
{
  for (auto& action : actions) {
    // prevent adding shortcut twice if action is added to multiple toolbars
    if (action->toolTip().contains("&nbsp;")) {
      continue;
    }

    const QString shortCut(action->shortcut().toString(QKeySequence::NativeText));
    if (shortCut.isEmpty()) {
      continue;
    }

    const QString toolTip("%1 &nbsp;<span style=\"color: gray; font-size: small; font-style: italic\">%2</span>");
    action->setToolTip(toolTip.arg(action->toolTip(), shortCut));
  }
}

/**
 * Update window settings that get overwritten by the restoreState()
 * Qt call. So the values are loaded before the call and restored here
 * regardless of the (potential outdated) serialized state.
 */
void MainWindow::updateWindowSettings(bool isConsoleVisible,
                                      bool isEditorVisible,
                                      bool isCustomizerVisible,
                                      bool isErrorLogVisible,
                                      bool isEditorToolbarVisible,
                                      bool isViewToolbarVisible,
                                      bool isAnimateVisible,
                                      bool isFontListVisible,
                                      bool isViewportControlVisible)
{
  editorDock->setVisible(isEditorVisible);
  consoleDock->setVisible(isConsoleVisible);
  errorLogDock->setVisible(isErrorLogVisible);
  parameterDock->setVisible(isCustomizerVisible);
  animateDock->setVisible(isAnimateVisible);
  fontListDock->setVisible(isFontListVisible);
  viewportControlDock->setVisible(isViewportControlVisible);

  viewActionHideEditorToolBar->setChecked(!isEditorToolbarVisible);
  hideEditorToolbar();
  viewActionHide3DViewToolBar->setChecked(!isViewToolbarVisible);
  hide3DViewToolbar();
}

void MainWindow::onAxisChanged(InputEventAxisChanged *)
{

}

void MainWindow::onButtonChanged(InputEventButtonChanged *)
{

}

void MainWindow::onTranslateEvent(InputEventTranslate *event)
{
  const double zoomFactor = 0.001 * qglview->cam.zoomValue();

  if (event->viewPortRelative) {
    qglview->translate(event->x, event->y, event->z, event->relative, true);
  } else {
    qglview->translate(zoomFactor * event->x, event->y, zoomFactor * event->z, event->relative, false);
  }
}

void MainWindow::onRotateEvent(InputEventRotate *event)
{
  qglview->rotate(event->x, event->y, event->z, event->relative);
}

void MainWindow::onRotate2Event(InputEventRotate2 *event)
{
  qglview->rotate2(event->x, event->y, event->z);
}

void MainWindow::onActionEvent(InputEventAction *event)
{
  const std::string actionName = event->action;
  if (actionName.find("::") == std::string::npos) {
    QAction *action = findAction(this->menuBar()->actions(), actionName);
    if (action) {
      action->trigger();
    } else if ("viewActionTogglePerspective" == actionName) {
      viewTogglePerspective();
    }
  } else {
    const std::string target = actionName.substr(0, actionName.find("::"));
    if (target == "animate") {
      this->animateWidget->onActionEvent(event);
    } else {
      std::cout << "unknown onActionEvent target: " << actionName << std::endl;
    }
  }
}

void MainWindow::onZoomEvent(InputEventZoom *event)
{
  qglview->zoom(event->zoom, event->relative);
}

void MainWindow::loadViewSettings(){
  const QSettingsCached settings;

  if (settings.value("view/showEdges").toBool()) {
    viewActionShowEdges->setChecked(true);
    viewModeShowEdges();
  }
  if (settings.value("view/showAxes", true).toBool()) {
    viewActionShowAxes->setChecked(true);
    viewModeShowAxes();
  }
  if (settings.value("view/showCrosshairs").toBool()) {
    viewActionShowCrosshairs->setChecked(true);
    viewModeShowCrosshairs();
  }
  if (settings.value("view/showScaleProportional", true).toBool()) {
    viewActionShowScaleProportional->setChecked(true);
    viewModeShowScaleProportional();
  }
  if (settings.value("view/orthogonalProjection").toBool()) {
    viewOrthogonal();
  } else {
    viewPerspective();
  }

  updateUndockMode(GlobalPreferences::inst()->getValue("advanced/undockableWindows").toBool());
  updateReorderMode(GlobalPreferences::inst()->getValue("advanced/reorderWindows").toBool());
}

void MainWindow::loadDesignSettings()
{
  const QSettingsCached settings;
  if (settings.value("design/autoReload", false).toBool()) {
    designActionAutoReload->setChecked(true);
  }
  auto polySetCacheSizeMB = GlobalPreferences::inst()->getValue("advanced/polysetCacheSizeMB").toUInt();
  GeometryCache::instance()->setMaxSizeMB(polySetCacheSizeMB);
  auto cgalCacheSizeMB = GlobalPreferences::inst()->getValue("advanced/cgalCacheSizeMB").toUInt();
  CGALCache::instance()->setMaxSizeMB(cgalCacheSizeMB);
  auto backend3D = GlobalPreferences::inst()->getValue("advanced/renderBackend3D").toString().toStdString();
  RenderSettings::inst()->backend3D = renderBackend3DFromString(backend3D);
}

void MainWindow::updateUndockMode(bool undockMode)
{
  MainWindow::undockMode = undockMode;
  if (undockMode) {
    editorDock->setFeatures(editorDock->features() | QDockWidget::DockWidgetFloatable);
    consoleDock->setFeatures(consoleDock->features() | QDockWidget::DockWidgetFloatable);
    parameterDock->setFeatures(parameterDock->features() | QDockWidget::DockWidgetFloatable);
    errorLogDock->setFeatures(errorLogDock->features() | QDockWidget::DockWidgetFloatable);
    animateDock->setFeatures(animateDock->features() | QDockWidget::DockWidgetFloatable);
    fontListDock->setFeatures(fontListDock->features() | QDockWidget::DockWidgetFloatable);
    viewportControlDock->setFeatures(viewportControlDock->features() | QDockWidget::DockWidgetFloatable);
  } else {
    if (editorDock->isFloating()) {
      editorDock->setFloating(false);
    }
    editorDock->setFeatures(editorDock->features() & ~QDockWidget::DockWidgetFloatable);

    if (consoleDock->isFloating()) {
      consoleDock->setFloating(false);
    }
    consoleDock->setFeatures(consoleDock->features() & ~QDockWidget::DockWidgetFloatable);

    if (parameterDock->isFloating()) {
      parameterDock->setFloating(false);
    }
    parameterDock->setFeatures(parameterDock->features() & ~QDockWidget::DockWidgetFloatable);

    if (errorLogDock->isFloating()) {
      errorLogDock->setFloating(false);
    }
    errorLogDock->setFeatures(errorLogDock->features() & ~QDockWidget::DockWidgetFloatable);

    if (animateDock->isFloating()) {
      animateDock->setFloating(false);
    }
    animateDock->setFeatures(animateDock->features() & ~QDockWidget::DockWidgetFloatable);

    if (fontListDock->isFloating()) {
      fontListDock->setFloating(false);
    }
    fontListDock->setFeatures(fontListDock->features() & ~QDockWidget::DockWidgetFloatable);

    if (viewportControlDock->isFloating()) {
      viewportControlDock->setFloating(false);
    }
    viewportControlDock->setFeatures(viewportControlDock->features() & ~QDockWidget::DockWidgetFloatable);
  }
}

void MainWindow::updateReorderMode(bool reorderMode)
{
  MainWindow::reorderMode = reorderMode;
  for (auto& [dock, name] : docks) {
    dock->setTitleBarVisibility(!reorderMode);
  }
}

MainWindow::~MainWindow()
{
  // If root_file is not null then it will be the same as parsed_file,
  // so no need to delete it.
  delete parsedFile;
  scadApp->windowManager.remove(this);
  if (scadApp->windowManager.getWindows().empty()) {
    // Quit application even in case some other windows like
    // Preferences are still open.
    scadApp->quit();
  }
}

void MainWindow::showProgress()
{
  updateStatusBar(qobject_cast<ProgressWidget *>(sender()));
}

void MainWindow::report_func(const std::shared_ptr<const AbstractNode>&, void *vp, int mark)
{
  // limit to progress bar update calls to 5 per second
  static const qint64 MIN_TIMEOUT = 200;
  if (progressThrottle->hasExpired(MIN_TIMEOUT)) {
    progressThrottle->start();

    auto thisp = static_cast<MainWindow *>(vp);
    auto v = static_cast<int>((mark * 1000.0) / progress_report_count);
    auto permille = v < 1000 ? v : 999;
    if (permille > thisp->progresswidget->value()) {
      QMetaObject::invokeMethod(thisp->progresswidget, "setValue", Qt::QueuedConnection,
                                Q_ARG(int, permille));
      QApplication::processEvents();
    }

    // FIXME: Check if cancel was requested by e.g. Application quit
    if (thisp->progresswidget->wasCanceled()) throw ProgressCancelException();
  }
}

bool MainWindow::network_progress_func(const double permille)
{
  QMetaObject::invokeMethod(this->progresswidget, "setValue", Qt::QueuedConnection, Q_ARG(int, (int)permille));
  return (progresswidget && progresswidget->wasCanceled());
}

void MainWindow::updateRecentFiles(const QString& FileSavedOrOpened)
{
  // Check that the canonical file path exists - only update recent files
  // if it does. Should prevent empty list items on initial open etc.
  QSettingsCached settings;   // already set up properly via main.cpp
  auto files = settings.value("recentFileList").toStringList();
  files.removeAll(FileSavedOrOpened);
  files.prepend(FileSavedOrOpened);
  while (files.size() > UIUtils::maxRecentFiles) files.removeLast();
  settings.setValue("recentFileList", files);

  for (auto& widget : QApplication::topLevelWidgets()) {
    auto mainWin = qobject_cast<MainWindow *>(widget);
    if (mainWin) {
      mainWin->updateRecentFileActions();
    }
  }
}

/*!
   compiles the design. Calls compileDone() if anything was compiled
 */
void MainWindow::compile(bool reload, bool forcedone)
{
  OpenSCAD::hardwarnings = GlobalPreferences::inst()->getValue("advanced/enableHardwarnings").toBool();
  OpenSCAD::traceDepth = GlobalPreferences::inst()->getValue("advanced/traceDepth").toUInt();
  OpenSCAD::traceUsermoduleParameters = GlobalPreferences::inst()->getValue("advanced/enableTraceUsermoduleParameters").toBool();
  OpenSCAD::parameterCheck = GlobalPreferences::inst()->getValue("advanced/enableParameterCheck").toBool();
  OpenSCAD::rangeCheck = GlobalPreferences::inst()->getValue("advanced/enableParameterRangeCheck").toBool();

  try{
    bool shouldcompiletoplevel = false;
    bool didcompile = false;

    compileErrors = 0;
    compileWarnings = 0;

    this->renderStatistic.start();

    // Reload checks the timestamp of the toplevel file and refreshes if necessary,
    if (reload) {
      // Refresh files if it has changed on disk
      if (fileChangedOnDisk() && checkEditorModified()) {
        shouldcompiletoplevel = tabManager->refreshDocument();         // don't compile if we couldn't open the file
        if (shouldcompiletoplevel && GlobalPreferences::inst()->getValue("advanced/autoReloadRaise").toBool()) {
          // reloading the 'same' document brings the 'old' one to front.
          this->raise();
        }
      }
      // If the file hasn't changed, we might still need to compile it
      // if we haven't yet compiled the current text.
      else {
        auto current_doc = activeEditor->toPlainText();
        if (current_doc.size() != lastCompiledDoc.size()) {
          shouldcompiletoplevel = true;
        }
      }
    } else {
      shouldcompiletoplevel = true;
    }

    if (this->parsedFile) {
      auto mtime = this->parsedFile->includesChanged();
      if (mtime > this->includesMTime) {
        this->includesMTime = mtime;
        shouldcompiletoplevel = true;
      }
    }

    // Parsing and dependency handling must run to completion even with stop on errors to prevent auto
    // reload picking up where it left off, thwarting the stop, so we turn off exceptions in PRINT.
    no_exceptions_for_warnings();
    if (shouldcompiletoplevel) {
      initialize_rng();
      this->errorLogWidget->clearModel();
      if (GlobalPreferences::inst()->getValue("advanced/consoleAutoClear").toBool()) {
        this->console->actionClearConsole_triggered();
      }
      if (activeEditor->isContentModified()) saveBackup();
      parseTopLevelDocument();
      didcompile = true;
    }

    if (didcompile && parser_error_pos != lastParserErrorPos) {
      if (lastParserErrorPos >= 0) emit unhighlightLastError();
      if (parser_error_pos >= 0) emit highlightError(parser_error_pos);
      lastParserErrorPos = parser_error_pos;
    }

    if (this->rootFile) {
      auto mtime = this->rootFile->handleDependencies();
      if (mtime > this->depsMTime) {
        this->depsMTime = mtime;
        LOG("Used file cache size: %1$d files", SourceFileCache::instance()->size());
        didcompile = true;
      }
    }

    // Had any errors in the parse that would have caused exceptions via PRINT.
    if (would_have_thrown()) throw HardWarningException("");
    // If we're auto-reloading, listen for a cascade of changes by starting a timer
    // if something changed _and_ there are any external dependencies
    if (reload && didcompile && this->rootFile) {
      if (this->rootFile->hasIncludes() || this->rootFile->usesLibraries()) {
        this->waitAfterReloadTimer->start();
        this->procevents = false;
        return;
      }
    }

    compileDone(didcompile | forcedone);
  } catch (const HardWarningException&) {
    exceptionCleanup();
  } catch (const std::exception& ex) {
    UnknownExceptionCleanup(ex.what());
  } catch (...) {
    UnknownExceptionCleanup();
  }
}

void MainWindow::waitAfterReload()
{
  no_exceptions_for_warnings();
  auto mtime = this->rootFile->handleDependencies();
  auto stop = would_have_thrown();
  if (mtime > this->depsMTime) this->depsMTime = mtime;
  else if (!stop) {
    compile(true, true);     // In case file itself or top-level includes changed during dependency updates
    return;
  }
  this->waitAfterReloadTimer->start();
}

void MainWindow::on_toolButtonCompileResultClose_clicked()
{
  frameCompileResult->hide();
}

void MainWindow::updateCompileResult()
{
  if ((compileErrors == 0) && (compileWarnings == 0)) {
    frameCompileResult->hide();
    return;
  }

  if (!Settings::Settings::showWarningsIn3dView.value()) {
    return;
  }

  QString msg;
  if (compileErrors > 0) {
    if (activeEditor->filepath.isEmpty()) {
      msg = QString(_("Compile error."));
    } else {
      const QFileInfo fileInfo(activeEditor->filepath);
      msg = QString(_("Error while compiling '%1'.")).arg(fileInfo.fileName());
    }
    toolButtonCompileResultIcon->setIcon(QIcon(QString::fromUtf8(":/icons/information-icons-error.png")));
  } else {
    const char *fmt = ngettext("Compilation generated %1 warning.", "Compilation generated %1 warnings.", compileWarnings);
    msg = QString(fmt).arg(compileWarnings);
    toolButtonCompileResultIcon->setIcon(QIcon(QString::fromUtf8(":/icons/information-icons-warning.png")));
  }
  const QFontMetrics fm(labelCompileResultMessage->font());
  const int sizeIcon = std::max(12, std::min(32, fm.height()));
  const int sizeClose = std::max(10, std::min(32, fm.height()) - 4);
  toolButtonCompileResultIcon->setIconSize(QSize(sizeIcon, sizeIcon));
  toolButtonCompileResultClose->setIconSize(QSize(sizeClose, sizeClose));

  msg += _(R"( For details see the <a href="#errorlog">error log</a> and <a href="#console">console window</a>.)");
  labelCompileResultMessage->setText(msg);
  frameCompileResult->show();
}

void MainWindow::compileDone(bool didchange)
{
  OpenSCAD::hardwarnings = GlobalPreferences::inst()->getValue("advanced/enableHardwarnings").toBool();
  try{
    const char *callslot;
    if (didchange) {
      instantiateRoot();
      updateCompileResult();
      callslot = afterCompileSlot;
    } else {
      callslot = "compileEnded";
    }

    this->procevents = false;
    QMetaObject::invokeMethod(this, callslot);
  } catch (const HardWarningException&) {
    exceptionCleanup();
  }
}

void MainWindow::compileEnded()
{
  clearCurrentOutput();
  GuiLocker::unlock();
  if (designActionAutoReload->isChecked()) autoReloadTimer->start();
}

void MainWindow::instantiateRoot()
{
  // Go on and instantiate root_node, then call the continuation slot

  // Invalidate renderers before we kill the CSG tree
  this->qglview->setRenderer(nullptr);
#ifdef ENABLE_OPENCSG
  this->previewRenderer = nullptr;
#endif
  this->thrownTogetherRenderer = nullptr;

  // Remove previous CSG tree
  this->absoluteRootNode.reset();

  this->csgRoot.reset();
  this->normalizedRoot.reset();
  this->rootProduct.reset();

  this->rootNode.reset();
  this->tree.setRoot(nullptr);

  const std::filesystem::path doc(activeEditor->filepath.toStdString());
  this->tree.setDocumentPath(doc.parent_path().string());

  renderedEditor = activeEditor;

  if (this->rootFile) {
    // Evaluate CSG tree
    LOG("Compiling design (CSG Tree generation)...");
    this->processEvents();

    AbstractNode::resetIndexCounter();

    EvaluationSession session{doc.parent_path().string()};
    ContextHandle<BuiltinContext> builtin_context{Context::create<BuiltinContext>(&session)};
    setRenderVariables(builtin_context);

    std::shared_ptr<const FileContext> file_context;
#ifdef ENABLE_PYTHON
    if (python_result_node != NULL && this->python_active) this->absoluteRootNode = python_result_node;
    else
#endif
    this->absoluteRootNode = this->rootFile->instantiate(*builtin_context, &file_context);
    if (file_context) {
      this->qglview->cam.updateView(file_context, false);
      viewportControlWidget->cameraChanged();
    }

    if (this->absoluteRootNode) {
      // Do we have an explicit root node (! modifier)?
      const Location *nextLocation = nullptr;
      if (!(this->rootNode = find_root_tag(this->absoluteRootNode, &nextLocation))) {
        this->rootNode = this->absoluteRootNode;
      }
      if (nextLocation) {
        LOG(message_group::NONE, *nextLocation, builtin_context->documentRoot(), "More than one Root Modifier (!)");
      }

      // FIXME: Consider giving away ownership of root_node to the Tree, or use reference counted pointers
      this->tree.setRoot(this->rootNode);
    }
  }

  if (!this->rootNode) {
    if (parser_error_pos < 0) {
      LOG(message_group::Error, "Compilation failed! (no top level object found)");
    } else {
      LOG(message_group::Error, "Compilation failed!");
    }
    LOG(" ");
    this->processEvents();
  }
}

/*!
   Generates CSG tree for OpenCSG evaluation.
   Assumes that the design has been parsed and evaluated (this->root_node is set)
 */
void MainWindow::compileCSG()
{
  OpenSCAD::hardwarnings = GlobalPreferences::inst()->getValue("advanced/enableHardwarnings").toBool();
  try{
    assert(this->rootNode);
    LOG("Compiling design (CSG Products generation)...");
    this->processEvents();

    // Main CSG evaluation
    this->progresswidget = new ProgressWidget(this);
    connect(this->progresswidget, &ProgressWidget::requestShow, this, &MainWindow::showProgress);

    GeometryEvaluator geomevaluator(this->tree);
#ifdef ENABLE_OPENCSG
    CSGTreeEvaluator csgrenderer(this->tree, &geomevaluator);
#endif

    if (!isClosing) progress_report_prep(this->rootNode, report_func, this);
    else return;
    try {
#ifdef ENABLE_OPENCSG
      this->processEvents();
      this->csgRoot = csgrenderer.buildCSGTree(*rootNode);
#endif
      renderStatistic.printCacheStatistic();
      this->processEvents();
    } catch (const ProgressCancelException&) {
      LOG("CSG generation cancelled.");
    } catch (const HardWarningException&) {
      LOG("CSG generation cancelled due to hardwarning being enabled.");
    }
    progress_report_fin();
    updateStatusBar(nullptr);

    LOG("Compiling design (CSG Products normalization)...");
    this->processEvents();

    const size_t normalizelimit = 2ul * GlobalPreferences::inst()->getValue("advanced/openCSGLimit").toUInt();
    CSGTreeNormalizer normalizer(normalizelimit);

    if (this->csgRoot) {
      this->normalizedRoot = normalizer.normalize(this->csgRoot);
      if (this->normalizedRoot) {
        this->rootProduct = std::make_shared<CSGProducts>();
        this->rootProduct->import(this->normalizedRoot);
      } else {
        this->rootProduct.reset();
        LOG(message_group::Warning, "CSG normalization resulted in an empty tree");
        this->processEvents();
      }
    }

    const std::vector<std::shared_ptr<CSGNode>>& highlight_terms = csgrenderer.getHighlightNodes();
    if (highlight_terms.size() > 0) {
      LOG("Compiling highlights (%1$d CSG Trees)...", highlight_terms.size());
      this->processEvents();

      this->highlightsProducts = std::make_shared<CSGProducts>();
      for (const auto& highlight_term : highlight_terms) {
        auto nterm = normalizer.normalize(highlight_term);
        if (nterm) {
          this->highlightsProducts->import(nterm);
        }
      }
    } else {
      this->highlightsProducts.reset();
    }

    const auto& background_terms = csgrenderer.getBackgroundNodes();
    if (background_terms.size() > 0) {
      LOG("Compiling background (%1$d CSG Trees)...", background_terms.size());
      this->processEvents();

      this->backgroundProducts = std::make_shared<CSGProducts>();
      for (const auto& background_term : background_terms) {
        auto nterm = normalizer.normalize(background_term);
        if (nterm) {
          this->backgroundProducts->import(nterm);
        }
      }
    } else {
      this->backgroundProducts.reset();
    }

    if (this->rootProduct &&
        (this->rootProduct->size() >
         GlobalPreferences::inst()->getValue("advanced/openCSGLimit").toUInt())) {
      LOG(message_group::UI_Warning, "Normalized tree has %1$d elements!", this->rootProduct->size());
      LOG(message_group::UI_Warning, "OpenCSG rendering has been disabled.");
    }
#ifdef ENABLE_OPENCSG
    else {
      LOG("Normalized tree has %1$d elements!",
          (this->rootProduct ? this->rootProduct->size() : 0));
      this->previewRenderer = std::make_shared<OpenCSGRenderer>(this->rootProduct,
                                                                this->highlightsProducts,
                                                                this->backgroundProducts);
    }
#endif // ifdef ENABLE_OPENCSG
    this->thrownTogetherRenderer = std::make_shared<ThrownTogetherRenderer>(this->rootProduct,
                                                                            this->highlightsProducts,
                                                                            this->backgroundProducts);
    LOG("Compile and preview finished.");
    renderStatistic.printRenderingTime();
    this->processEvents();
  } catch (const HardWarningException&) {
    exceptionCleanup();
  }
}

void MainWindow::actionOpen()
{
  auto fileInfoList = UIUtils::openFiles(this);
  for (auto& i : fileInfoList) {
    if (!i.exists()) {
      return;
    }
    tabManager->open(i.filePath());
  }
}

void MainWindow::actionNewWindow()
{
  new MainWindow(QStringList());
}

void MainWindow::actionOpenWindow()
{
  auto fileInfoList = UIUtils::openFiles(this);
  for (auto& i : fileInfoList) {
    if (!i.exists()) {
      return;
    }
    new MainWindow(QStringList(i.filePath()));
  }
}

void MainWindow::actionOpenRecent()
{
  auto action = qobject_cast<QAction *>(sender());
  tabManager->open(action->data().toString());
}

void MainWindow::clearRecentFiles()
{
  QSettingsCached settings;   // already set up properly via main.cpp
  const QStringList files;
  settings.setValue("recentFileList", files);

  updateRecentFileActions();
}

// Updates the content of the recent files menu entries
// by iterating over the recently opened files.
void MainWindow::updateRecentFileActions()
{
  auto files = UIUtils::recentFiles();

  for (int i = 0; i < files.size(); ++i) {
    this->actionRecentFile[i]->setText(QFileInfo(files[i]).fileName().replace("&", "&&"));
    this->actionRecentFile[i]->setData(files[i]);
    this->actionRecentFile[i]->setVisible(true);
  }
  for (int i = files.size(); i < UIUtils::maxRecentFiles; ++i) {
    this->actionRecentFile[i]->setVisible(false);
  }
}

void MainWindow::show_examples()
{
  bool found_example = false;

  for (const auto& cat : UIUtils::exampleCategories()) {
    auto examples = UIUtils::exampleFiles(cat);
    auto menu = this->menuExamples->addMenu(gettext(cat.toStdString().c_str()));

    for (const auto& ex : examples) {
      auto openAct = new QAction(ex.fileName().replace("&", "&&"), this);
      connect(openAct, &QAction::triggered, this, &MainWindow::actionOpenExample);
      menu->addAction(openAct);
      openAct->setData(ex.canonicalFilePath());
      found_example = true;
    }
  }

  if (!found_example) {
    delete this->menuExamples;
    this->menuExamples = nullptr;
  }
}

void MainWindow::actionOpenExample()
{
  const auto action = qobject_cast<QAction *>(sender());
  if (action) {
    const auto& path = action->data().toString();
    tabManager->open(path);
  }
}

void MainWindow::writeBackup(QFile *file)
{
  // see MainWindow::saveBackup()
  file->resize(0);
  QTextStream writer(file);
#if QT_VERSION < QT_VERSION_CHECK(6, 0, 0)
  writer.setCodec("UTF-8");
#endif
  writer << activeEditor->toPlainText();
  this->activeEditor->parameterWidget->saveBackupFile(file->fileName());

  LOG("Saved backup file: %1$s", file->fileName().toUtf8().constData());
}

void MainWindow::saveBackup()
{
  auto path = PlatformUtils::backupPath();
  if ((!fs::exists(path)) && (!PlatformUtils::createBackupPath())) {
    LOG(message_group::UI_Warning, "Cannot create backup path: %1$s", path);
    return;
  }

  auto backupPath = QString::fromLocal8Bit(path.c_str());
  if (!backupPath.endsWith("/")) backupPath.append("/");

  QString basename = "unsaved";
  if (!activeEditor->filepath.isEmpty()) {
    auto fileInfo = QFileInfo(activeEditor->filepath);
    basename = fileInfo.baseName();
  }

  if (!this->tempFile) {
#ifdef ENABLE_PYTHON
    const QString suffix = this->python_active ? "py" : "scad";
#else
    const QString suffix = "scad";
#endif
    this->tempFile = new QTemporaryFile(backupPath.append(basename + "-backup-XXXXXXXX." + suffix));
  }

  if ((!this->tempFile->isOpen()) && (!this->tempFile->open())) {
    LOG(message_group::UI_Warning, "Failed to create backup file");
    return;
  }
  return writeBackup(this->tempFile);
}

void MainWindow::actionSave()
{
  tabManager->save(activeEditor);
}

void MainWindow::actionSaveAs()
{
  tabManager->saveAs(activeEditor);
}

void MainWindow::actionPythonRevokeTrustedFiles()
{
  QSettingsCached settings;
#ifdef ENABLE_PYTHON
  python_trusted = false;
  this->trusted_edit_document_name = "";
#endif
  settings.remove("python_hash");
  QMessageBox::information(this, _("Trusted Files"), "All trusted python files revoked", QMessageBox::Ok);
}

void MainWindow::actionPythonCreateVenv()
{
#ifdef ENABLE_PYTHON
  const QString selectedDir = QFileDialog::getExistingDirectory(this, "Create Virtual Environment");
  if (selectedDir.isEmpty()) {
    return;
  }

  const QDir venvDir{selectedDir};
  if (!venvDir.exists()) {
    // Should not happen, but just in case double check...
    QMessageBox::critical(this, _("Create Virtual Environment"),
                          "Directory does not exist. Can't create virtual environment.",
                          QMessageBox::Ok);
    return;
  }

  if (!venvDir.isEmpty()) {
    QMessageBox::critical(this, _("Create Virtual Environment"),
                          "Directory is not empty. Can't create virtual environment.",
                          QMessageBox::Ok);
    return;
  }

  const auto& path = venvDir.absolutePath().toStdString();
  LOG("Creating Python virtual environment in '%1$s'...", path);
  int result = pythonCreateVenv(path);

  if (result == 0) {
    Settings::SettingsPython::pythonVirtualEnv.setValue(path);
    Settings::Settings::visit(SettingsWriter());
    LOG("Python virtual environment creation successfull.");
    QMessageBox::information(this, _("Create Virtual Environment"),
                             "Virtual environment created, please restart OpenSCAD to activate.",
                             QMessageBox::Ok);
  } else {
    LOG("Python virtual environment creation failed.");
    QMessageBox::critical(this, _("Create Virtual Environment"),
                          "Virtual environment creation failed.",
                          QMessageBox::Ok);
  }
#endif // ifdef ENABLE_PYTHON
}

void MainWindow::actionPythonSelectVenv()
{
#ifdef ENABLE_PYTHON
  const QString venvDir = QFileDialog::getExistingDirectory(this, "Select Virtual Environment");
  if (venvDir.isEmpty()) {
    return;
  }
  const QFileInfo fileInfo{QDir{venvDir}, "pyvenv.cfg"};
  if (fileInfo.exists()) {
    Settings::SettingsPython::pythonVirtualEnv.setValue(venvDir.toStdString());
    Settings::Settings::visit(SettingsWriter());
    QMessageBox::information(this, _("Select Virtual Environment"),
                             "Virtual environment selected, please restart OpenSCAD to activate.",
                             QMessageBox::Ok);
  }
#endif // ifdef ENABLE_PYTHON
}

void MainWindow::actionSaveACopy()
{
  tabManager->saveACopy(activeEditor);
}

void MainWindow::actionShowLibraryFolder()
{
  auto path = PlatformUtils::userLibraryPath();
  if (!fs::exists(path)) {
    LOG(message_group::UI_Warning, "Library path %1$s doesn't exist. Creating", path);
    if (!PlatformUtils::createUserLibraryPath()) {
      LOG(message_group::UI_Error, "Cannot create library path: %1$s", path);
    }
  }
  auto url = QString::fromStdString(path);
  LOG("Opening file browser for %1$s", url.toStdString());
  QDesktopServices::openUrl(QUrl::fromLocalFile(url));
}

void MainWindow::actionReload()
{
  if (checkEditorModified()) {
    fileChangedOnDisk();     // force cached autoReloadId to update
    (void)tabManager->refreshDocument();     // ignore errors opening the file
  }
}

void MainWindow::copyViewportTranslation()
{
  const auto vpt = qglview->cam.getVpt();
  const QString txt = QString("[ %1, %2, %3 ]")
    .arg(vpt.x(), 0, 'f', 2)
    .arg(vpt.y(), 0, 'f', 2)
    .arg(vpt.z(), 0, 'f', 2);
  QApplication::clipboard()->setText(txt);
}

void MainWindow::copyViewportRotation()
{
  const auto vpr = qglview->cam.getVpr();
  const QString txt = QString("[ %1, %2, %3 ]")
    .arg(vpr.x(), 0, 'f', 2)
    .arg(vpr.y(), 0, 'f', 2)
    .arg(vpr.z(), 0, 'f', 2);
  QApplication::clipboard()->setText(txt);
}

void MainWindow::copyViewportDistance()
{
  const QString txt = QString::number(qglview->cam.zoomValue(), 'f', 2);
  QApplication::clipboard()->setText(txt);
}

void MainWindow::copyViewportFov()
{
  const QString txt = QString::number(qglview->cam.fovValue(), 'f', 2);
  QApplication::clipboard()->setText(txt);
}

QList<double> MainWindow::getTranslation() const
{
  QList<double> ret;
  ret.append(qglview->cam.object_trans.x());
  ret.append(qglview->cam.object_trans.y());
  ret.append(qglview->cam.object_trans.z());
  return ret;
}

QList<double> MainWindow::getRotation() const
{
  QList<double> ret;
  ret.append(qglview->cam.object_rot.x());
  ret.append(qglview->cam.object_rot.y());
  ret.append(qglview->cam.object_rot.z());
  return ret;
}

void MainWindow::hideFind()
{
  find_panel->hide();
  activeEditor->findState = TabManager::FIND_HIDDEN;
  editActionFindNext->setEnabled(false);
  editActionFindPrevious->setEnabled(false);
  this->findInputField->setFindCount(activeEditor->updateFindIndicators(this->findInputField->text(), false));
  this->processEvents();
}

void MainWindow::showFind()
{
  this->findInputField->setFindCount(activeEditor->updateFindIndicators(this->findInputField->text()));
  this->processEvents();
  findTypeComboBox->setCurrentIndex(0);
  replaceInputField->hide();
  replaceButton->hide();
  replaceAllButton->hide();
  //replaceLabel->setVisible(false);
  find_panel->show();
  activeEditor->findState = TabManager::FIND_VISIBLE;
  editActionFindNext->setEnabled(true);
  editActionFindPrevious->setEnabled(true);
  if (!activeEditor->selectedText().isEmpty()) {
    findInputField->setText(activeEditor->selectedText());
  }
  findInputField->setFocus();
  findInputField->selectAll();
}

void MainWindow::findString(const QString& textToFind)
{
  this->findInputField->setFindCount(activeEditor->updateFindIndicators(textToFind));
  this->processEvents();
  activeEditor->find(textToFind);
}

void MainWindow::showFindAndReplace()
{
  this->findInputField->setFindCount(activeEditor->updateFindIndicators(this->findInputField->text()));
  this->processEvents();
  findTypeComboBox->setCurrentIndex(1);
  replaceInputField->show();
  replaceButton->show();
  replaceAllButton->show();
  //replaceLabel->setVisible(true);
  find_panel->show();
  activeEditor->findState = TabManager::FIND_REPLACE_VISIBLE;
  editActionFindNext->setEnabled(true);
  editActionFindPrevious->setEnabled(true);
  if (!activeEditor->selectedText().isEmpty()) {
    findInputField->setText(activeEditor->selectedText());
  }
  findInputField->setFocus();
  findInputField->selectAll();
}

void MainWindow::selectFindType(int type)
{
  if (type == 0) showFind();
  if (type == 1) showFindAndReplace();
}

void MainWindow::replace()
{
  activeEditor->replaceSelectedText(this->replaceInputField->text());
  activeEditor->find(this->findInputField->text());
}

void MainWindow::replaceAll()
{
  activeEditor->replaceAll(this->findInputField->text(), this->replaceInputField->text());
}

void MainWindow::convertTabsToSpaces()
{
  const auto text = activeEditor->toPlainText();

  QString converted;

  int cnt = 4;
  for (auto c : text) {
    if (c == '\t') {
      for (; cnt > 0; cnt--) {
        converted.append(' ');
      }
    } else {
      converted.append(c);
    }
    if (cnt <= 0 || c == '\n') {
      cnt = 5;
    }
    cnt--;
  }
  activeEditor->setText(converted);
}

void MainWindow::findNext()
{
  activeEditor->find(this->findInputField->text(), true);
}

void MainWindow::findPrev()
{
  activeEditor->find(this->findInputField->text(), true, true);
}

void MainWindow::useSelectionForFind()
{
  findInputField->setText(activeEditor->selectedText());
}

void MainWindow::updateFindBuffer(const QString& s)
{
  QApplication::clipboard()->setText(s, QClipboard::FindBuffer);
}

void MainWindow::findBufferChanged()
{
  auto t = QApplication::clipboard()->text(QClipboard::FindBuffer);
  // The convention seems to be to not update the search field if the findbuffer is empty
  if (!t.isEmpty()) {
    findInputField->setText(t);
  }
}

bool MainWindow::event(QEvent *event) {
  if (event->type() == InputEvent::eventType) {
    auto *inputEvent = dynamic_cast<InputEvent *>(event);
    if (inputEvent) {
      inputEvent->deliver(this);
    }
    event->accept();
    return true;
  }
  return QMainWindow::event(event);
}

bool MainWindow::eventFilter(QObject *obj, QEvent *event)
{
  if (rubberBandManager.isVisible()) {
    if (event->type() == QEvent::KeyRelease) {
      auto keyEvent = static_cast<QKeyEvent *>(event);
      if (keyEvent->key() == Qt::Key_Control) {
        rubberBandManager.hide();
      }
    }
  }

  if (obj == find_panel) {
    if (event->type() == QEvent::KeyPress) {
      auto keyEvent = static_cast<QKeyEvent *>(event);
      if (keyEvent->key() == Qt::Key_Escape) {
        this->hideFind();
        return true;
      }
    }
    return false;
  }

  return QMainWindow::eventFilter(obj, event);
}

void MainWindow::setRenderVariables(ContextHandle<BuiltinContext>& context)
{
  const RenderVariables r = {
    .preview = this->isPreview,
    .time = this->animateWidget->getAnimTval(),
    .camera = qglview->cam,
  };
  r.applyToContext(context);
}

/*!
   Returns true if the current document is a file on disk and that file has new content.
   Returns false if a file on disk has disappeared or if we haven't yet saved.
 */
bool MainWindow::fileChangedOnDisk()
{
  if (!activeEditor->filepath.isEmpty()) {
    struct stat st;
    memset(&st, 0, sizeof(struct stat));
    const bool valid = (stat(activeEditor->filepath.toLocal8Bit(), &st) == 0);
    // If file isn't there, just return and use current editor text
    if (!valid) return false;

    auto newid = str(boost::format("%x.%x") % st.st_mtime % st.st_size);

    if (newid != activeEditor->autoReloadId) {
      activeEditor->autoReloadId = newid;
      return true;
    }
  }
  return false;
}

/*!
   Returns true if anything was compiled.
 */

#ifdef ENABLE_PYTHON
bool MainWindow::trust_python_file(const std::string& file,  const std::string& content) {
  QSettingsCached settings;
  char setting_key[256];
  if (python_trusted) return true;

  std::string act_hash, ref_hash;
  snprintf(setting_key, sizeof(setting_key) - 1, "python_hash/%s", file.c_str());
  act_hash = SHA256HashString(content);

  if (file == this->untrusted_edit_document_name) return false;

  if (file == this->trusted_edit_document_name) {
    settings.setValue(setting_key, act_hash.c_str());
    return true;
  }

  if (content.size() <= 1) {   // 1st character already typed
    this->trusted_edit_document_name = file;
    return true;
  }
  if (content.rfind("from openscad import", 0) == 0) {   // 1st character already typed
    this->trusted_edit_document_name = file;
    return true;
  }

  if (settings.contains(setting_key)) {
    QString str = settings.value(setting_key).toString();
    QByteArray ba = str.toLocal8Bit();
    ref_hash = std::string(ba.data());
  }

  if (act_hash == ref_hash) {
    this->trusted_edit_document_name = file;
    return true;
  }

  auto ret = QMessageBox::warning(this, "Application",
                                  _("Python files can potentially contain harmful stuff.\n"
                                    "Do you trust this file ?\n"), QMessageBox::Yes | QMessageBox::YesAll | QMessageBox::No);
  if (ret == QMessageBox::YesAll) {
    python_trusted = true;
    return true;
  }
  if (ret == QMessageBox::Yes) {
    this->trusted_edit_document_name = file;
    settings.setValue(setting_key, act_hash.c_str());
    return true;
  }

  if (ret == QMessageBox::No) {
    this->untrusted_edit_document_name = file;
    return false;
  }
  return false;
}
#endif // ifdef ENABLE_PYTHON


SourceFile *MainWindow::parseDocument(EditorInterface *editor)
{
  resetSuppressedMessages();

  auto document = editor->toPlainText();
  auto fulltext = std::string(document.toUtf8().constData()) + "\n\x03\n" + commandline_commands;
  auto fnameba = editor->filepath.toLocal8Bit();

  const char *fname = editor->filepath.isEmpty() ? "" : fnameba;
#ifdef ENABLE_PYTHON
  this->python_active = false;
  if (fname != NULL) {
    if (boost::algorithm::ends_with(fname, ".py")) {
      std::string content = std::string(this->lastCompiledDoc.toUtf8().constData());
      if (
        Feature::ExperimentalPythonEngine.is_enabled()
        && trust_python_file(std::string(fname), content)) this->python_active = true;
      else LOG(message_group::Warning, Location::NONE, "", "Python is not enabled");
    }
  }

  if (this->python_active) {
    auto fulltext_py =
      std::string(this->lastCompiledDoc.toUtf8().constData());

    const auto& venv = venvBinDirFromSettings();
    const auto& binDir = venv.empty() ? PlatformUtils::applicationPath() : venv;
    initPython(binDir, this->animateWidget->getAnimTval());

    if (venv.empty()) {
      LOG("Running %1$s without venv.", python_version());
    } else {
      const auto& v = Settings::SettingsPython::pythonVirtualEnv.value();
      LOG("Running %1$s in venv '%2$s'.", python_version(), v);
    }
    auto error = evaluatePython(fulltext_py, false);
    if (error.size() > 0) LOG(message_group::Error, Location::NONE, "", error.c_str());
    fulltext = "\n";
  }
#endif // ifdef ENABLE_PYTHON

  SourceFile *sourceFile;
  sourceFile = parse(sourceFile, fulltext, fname, fname, false) ? sourceFile : nullptr;

  editor->resetHighlighting();
  if (sourceFile) {
    //add parameters as annotation in AST
    CommentParser::collectParameters(fulltext, sourceFile);
    editor->parameterWidget->setParameters(sourceFile, fulltext);
    editor->parameterWidget->applyParameters(sourceFile);
    editor->parameterWidget->setEnabled(true);
    editor->setIndicator(sourceFile->indicatorData);
  } else {
    editor->parameterWidget->setEnabled(false);
  }

  return sourceFile;
}

void MainWindow::parseTopLevelDocument()
{
  resetSuppressedMessages();

  this->lastCompiledDoc = activeEditor->toPlainText();

  activeEditor->resetHighlighting();
  this->rootFile = parseDocument(activeEditor);
  this->parsedFile = this->rootFile;
}

void MainWindow::changeParameterWidget()
{
  parameterDock->setVisible(true);
}

void MainWindow::checkAutoReload()
{
  if (!activeEditor->filepath.isEmpty()) {
    actionReloadRenderPreview();
  }
}

void MainWindow::autoReloadSet(bool on)
{
  QSettingsCached settings;
  settings.setValue("design/autoReload", designActionAutoReload->isChecked());
  if (on) {
    autoReloadTimer->start(autoReloadPollingPeriodMS);
  } else {
    autoReloadTimer->stop();
  }
}

bool MainWindow::checkEditorModified()
{
  if (activeEditor->isContentModified()) {
    auto ret = QMessageBox::warning(this, _("Application"),
                                    _("The document has been modified.\n"
                                      "Do you really want to reload the file?"),
                                    QMessageBox::Yes | QMessageBox::No);
    if (ret != QMessageBox::Yes) {
      return false;
    }
  }
  return true;
}

void MainWindow::actionReloadRenderPreview()
{
  if (GuiLocker::isLocked()) return;
  GuiLocker::lock();
  autoReloadTimer->stop();
  setCurrentOutput();

  this->afterCompileSlot = "csgReloadRender";
  this->procevents = true;
  this->isPreview = true;
  compile(true);
}

void MainWindow::csgReloadRender()
{
  if (this->rootNode) compileCSG();

  // Go to non-CGAL view mode
  if (viewActionThrownTogether->isChecked()) {
    viewModeThrownTogether();
  } else {
#ifdef ENABLE_OPENCSG
    viewModePreview();
#else
    viewModeThrownTogether();
#endif
  }
  compileEnded();
}

void MainWindow::prepareCompile(const char *afterCompileSlot, bool procevents, bool preview)
{
  autoReloadTimer->stop();
  setCurrentOutput();
  LOG(" ");
  LOG("Parsing design (AST generation)...");
  this->processEvents();
  this->afterCompileSlot = afterCompileSlot;
  this->procevents = procevents;
  this->isPreview = preview;
}

void MainWindow::actionRenderPreview()
{
  static bool preview_requested;
  preview_requested = true;

  if (GuiLocker::isLocked()) return;

  GuiLocker::lock();
  preview_requested = false;

  this->designActionMeasureDist->setEnabled(false);
  this->designActionMeasureAngle->setEnabled(false);

  prepareCompile("csgRender", !animateDock->isVisible(), true);
  compile(false, false);

  if (preview_requested) {
    // if the action was called when the gui was locked, we must request it one more time
    // however, it's not possible to call it directly NOR make the loop
    // it must be called from the mainloop
    QTimer::singleShot(0, this, &MainWindow::actionRenderPreview);
    return;
  }
}

void MainWindow::csgRender()
{
  if (this->rootNode) compileCSG();

  // Go to non-CGAL view mode
  if (viewActionThrownTogether->isChecked()) {
    viewModeThrownTogether();
  } else {
#ifdef ENABLE_OPENCSG
    viewModePreview();
#else
    viewModeThrownTogether();
#endif
  }

  if (animateWidget->dumpPictures() ) {
    const int steps = animateWidget->nextFrame();
    const QImage img = this->qglview->grabFrame();
    const QString filename = QString("frame%1.png").arg(steps, 5, 10, QChar('0'));
    img.save(filename, "PNG");
  }

  compileEnded();
}

void MainWindow::sendToExternalTool(ExternalToolInterface& externalToolService)
{
  const QFileInfo activeFile(activeEditor->filepath);
  QString activeFileName = activeFile.fileName();
  if (activeFileName.isEmpty()) activeFileName = "Untitled.scad";
  // TODO: Replace suffix to match exported file format?

  activeFileName = activeFileName + QString::fromStdString("." + fileformat::toSuffix(externalToolService.fileFormat()));

  const bool export_status = externalToolService.exportTemporaryFile(rootGeom, activeFileName, &qglview->cam);
  if (!export_status) {
    return;
  }

  this->progresswidget = new ProgressWidget(this);
  connect(this->progresswidget, &ProgressWidget::requestShow, this, &MainWindow::showProgress);

  const bool process_status = externalToolService.process(activeFileName.toStdString(), [this](double permille) {
    return network_progress_func(permille);
  });
  updateStatusBar(nullptr);
  if (!process_status) {
    return;
  }

  const auto url = externalToolService.getURL();
  if (!url.empty()) {
    QDesktopServices::openUrl(QUrl{QString::fromStdString(url)});
  }
}

void MainWindow::action3DPrint()
{
  if (GuiLocker::isLocked()) return;
  const GuiLocker lock;

  setCurrentOutput();

  //Make sure we can export:
  const unsigned int dim = 3;
  if (!canExport(dim)) return;

  PrintInitDialog printInitDialog;
  const auto status = printInitDialog.exec();

  if (status == QDialog::Accepted) {
    const print_service_t serviceType = printInitDialog.getServiceType();
    const QString serviceName = printInitDialog.getServiceName();
    const FileFormat fileFormat = printInitDialog.getFileFormat();

    LOG("Selected File format: %1$s", fileformat::info(fileFormat).description);

    GlobalPreferences::inst()->updateGUI();
    const auto externalToolService = createExternalToolService(serviceType, serviceName, fileFormat);
    if (!externalToolService) {
      LOG("Error: Unable to create service: %1$d %2$s %3$d", static_cast<int>(serviceType), serviceName.toStdString(), static_cast<int>(fileFormat));
      return;
    }
    sendToExternalTool(*externalToolService);
  }
}

void MainWindow::actionRender()
{
  if (GuiLocker::isLocked()) return;
  GuiLocker::lock();

  prepareCompile("cgalRender", true, false);
  compile(false);
}

void MainWindow::cgalRender()
{
  if (!this->rootFile || !this->rootNode) {
    compileEnded();
    return;
  }

  this->qglview->setRenderer(nullptr);
  this->geomRenderer = nullptr;
  rootGeom.reset();

  LOG("Rendering Polygon Mesh using %1$s...",
      renderBackend3DToString(RenderSettings::inst()->backend3D).c_str());

  this->progresswidget = new ProgressWidget(this);
  connect(this->progresswidget, &ProgressWidget::requestShow, this, &MainWindow::showProgress);

  if (!isClosing) progress_report_prep(this->rootNode, report_func, this);
  else return;

  this->cgalworker->start(this->tree);
}

void MainWindow::actionRenderDone(const std::shared_ptr<const Geometry>& root_geom)
{
#ifdef ENABLE_PYTHON
  python_lock();
#endif
  progress_report_fin();
  if (root_geom) {
    std::vector<std::string> options;
    if (Settings::Settings::summaryCamera.value()) {
      options.emplace_back(RenderStatistic::CAMERA);
    }
    if (Settings::Settings::summaryArea.value()) {
      options.emplace_back(RenderStatistic::AREA);
    }
    if (Settings::Settings::summaryBoundingBox.value()) {
      options.emplace_back(RenderStatistic::BOUNDING_BOX);
    }
    renderStatistic.printAll(root_geom, qglview->cam, options);
    LOG("Rendering finished.");

    this->rootGeom = root_geom;
    // Choose PolySetRenderer for PolySet and Polygon2d, and for Manifold since we
    // know that all geometries are convertible to PolySet.
    if (RenderSettings::inst()->backend3D == RenderBackend3D::ManifoldBackend ||
        std::dynamic_pointer_cast<const PolySet>(this->rootGeom) ||
        std::dynamic_pointer_cast<const Polygon2d>(this->rootGeom)) {
      this->geomRenderer = std::make_shared<PolySetRenderer>(this->rootGeom);
    } else {
      this->geomRenderer = std::make_shared<CGALRenderer>(this->rootGeom);
    }

    // Go to CGAL view mode
    viewModeRender();
    this->designActionMeasureDist->setEnabled(true);
    this->designActionMeasureAngle->setEnabled(true);
  } else {
    this->designActionMeasureDist->setEnabled(false);
    this->designActionMeasureAngle->setEnabled(false);
    LOG(message_group::UI_Warning, "No top level geometry to render");
  }

  updateStatusBar(nullptr);

  const bool renderSoundEnabled = GlobalPreferences::inst()->getValue("advanced/enableSoundNotification").toBool();
  const uint soundThreshold = GlobalPreferences::inst()->getValue("advanced/timeThresholdOnRenderCompleteSound").toUInt();
  if (renderSoundEnabled && soundThreshold <= renderStatistic.ms().count() / 1000) {
    renderCompleteSoundEffect->play();
  }

  renderedEditor = activeEditor;
  activeEditor->contentsRendered = true;
  compileEnded();
}

void MainWindow::actionMeasureDistance()
{
  meas.startMeasureDist();
}

void MainWindow::actionMeasureAngle()
{
  meas.startMeasureAngle();
}

void MainWindow::leftClick(QPoint mouse)
{
  const QString str = meas.statemachine(mouse);
  if (str.size() > 0) {
    this->qglview->measure_state = MEASURE_IDLE;
    QMenu resultmenu(this);
    auto action = resultmenu.addAction(str);
    connect(action, &QAction::triggered, this, &MainWindow::measureFinished);
    resultmenu.exec(qglview->mapToGlobal(mouse));
  }
}

/**
 * Call the mouseselection to determine the id of the clicked-on object.
 * Use the generated ID and try to find it within the list of products
 * And finally move the cursor to the beginning of the selected object in the editor
 */
void MainWindow::rightClick(QPoint position)
{
  std::cout << "RIGHT CLICK " << std::endl;
  // selecting without a renderer?!
  if (!this->qglview->renderer) {
    return;
  }
  // Nothing to select
  if (!this->rootProduct) {
    return;
  }

  // Select the object at mouse coordinates
  const int index = this->qglview->pickObject(position);
  std::deque<std::shared_ptr<const AbstractNode>> path;
  const std::shared_ptr<const AbstractNode> result = this->rootNode->getNodeByID(index, path);

  if (result) {
    // Create context menu with the backtrace
    QMenu tracemenu(this);
    std::stringstream ss;
    for (auto& step : path) {
      // Skip certain node types
      if (step->name() == "root") {
        continue;
      }
      auto location = step->modinst->location();
      ss.str("");

      // Remove the "module" prefix if any as it induce confusion between the module declaration and instanciation
      const int first_position = (step->verbose_name().find("module") == std::string::npos)? 0 : 7;
      std::string name = step->verbose_name().substr(first_position);

      // It happens that the verbose_name is empty (eg: in for loops), when this happens instead of letting
      // empty entry in the menu we prefer using the name in the modinstanciation.
      if (step->verbose_name().empty()) name = step->modinst->name();

      // Check if the path is contained in a library (using parsersettings.h)
      const fs::path libpath = get_library_for_path(location.filePath());
      if (!libpath.empty()) {
        // Display the library (without making the window too wide!)
        ss << name << " (library "
           << location.fileName().substr(libpath.string().length() + 1) << ":"
           << location.firstLine() << ")";
      } else if (renderedEditor->filepath.toStdString() == location.fileName()) {
        // removes the "module" prefix if any as it makes it not clear if it is module declaration or call.
        ss << name << " (" << location.filePath().filename().string() << ":"
           << location.firstLine() << ")";
      } else {
        auto relative_filename = fs_uncomplete(location.filePath(), fs::path(renderedEditor->filepath.toStdString()).parent_path())
          .generic_string();

        // Set the displayed name relative to the active editor window
        ss << name << " (" << relative_filename << ":" << location.firstLine() << ")";
      }
      // Prepare the action to be sent
      auto action = tracemenu.addAction(QString::fromStdString(ss.str()));
      if (editorDock->isVisible()) {
        action->setProperty("id", step->idx);
        connect(action, &QAction::hovered, this, &MainWindow::onHoveredObjectInSelectionMenu);
      }
    }

    // Before starting we need to lock the GUI to avoid interferance with reload/update
    // triggered by other part of the application (eg: changing the renderedEditor)
    GuiLocker::lock();

    // Execute this lambda function when the selection menu is closing.
    connect(&tracemenu, &QMenu::aboutToHide, [this](){
      // remove the visual hints in the editor
      renderedEditor->clearAllSelectionIndicators();
      // unlock the GUI so the other part of the interface can now be updated.
      // (eg: changing the renderedEditor)
      GuiLocker::unlock();
    });
    tracemenu.exec(this->qglview->mapToGlobal(position));
  } else {
    clearAllSelectionIndicators();
  }
}

void MainWindow::measureFinished()
{
  this->qglview->selected_obj.clear();
  this->qglview->shown_obj.clear();
  this->qglview->update();
  this->qglview->measure_state = MEASURE_IDLE;
}

void MainWindow::clearAllSelectionIndicators()
{
  this->activeEditor->clearAllSelectionIndicators();
}

static void findNodesWithSameMod(const std::shared_ptr<const AbstractNode>& tree,
                                 const std::shared_ptr<const AbstractNode>& node_mod,
                                 std::vector<std::shared_ptr<const AbstractNode>>& nodes){
  if (node_mod->modinst == tree->modinst) {
    nodes.push_back(tree);
  }
  for (const auto& step : tree->children) {
    findNodesWithSameMod(step, node_mod, nodes);
  }
}

<<<<<<< HEAD
static void getCodeLocation(const AbstractNode *self, int currentLevel,  int includeLevel, int *firstLine, int *firstColumn, int *lastLine, int *lastColumn, int nestedModuleDepth)
{
  auto location = self->modinst->location();
  if (currentLevel >= includeLevel && nestedModuleDepth == 0) {
    if (*firstLine < 0 || *firstLine > location.firstLine()) {
      *firstLine = location.firstLine();
      *firstColumn = location.firstColumn();
    } else if (*firstLine == location.firstLine() && *firstColumn > location.firstColumn()) {
      *firstColumn = location.firstColumn();
    }

    if (*lastLine < 0 || *lastLine < location.lastLine()) {
      *lastLine = location.lastLine();
      *lastColumn = location.lastColumn();
    } else {
      if (*firstLine < 0 || *firstLine > location.firstLine()) {
        *firstLine = location.firstLine();
        *firstColumn = location.firstColumn();
      } else if (*firstLine == location.firstLine() && *firstColumn > location.firstColumn()) {
        *firstColumn = location.firstColumn();
      }
      if (*lastLine < 0 || *lastLine < location.lastLine()) {
        *lastLine = location.lastLine();
        *lastColumn = location.lastColumn();
      } else if (*lastLine == location.lastLine() && *lastColumn < location.lastColumn()) {
        *lastColumn = location.lastColumn();
      }
    }
  }

  if (self->verbose_name().rfind("module", 0) == 0) {
    nestedModuleDepth++;
  }
  if (self->modinst->name() == "children") {
    nestedModuleDepth--;
  }

  if (nestedModuleDepth >= 0) {
    for (const auto& node : self->children) {
      getCodeLocation(node.get(), currentLevel + 1, includeLevel, firstLine,  firstColumn, lastLine, lastColumn, nestedModuleDepth);
    }
  }
}

void MainWindow::setSelectionIndicatorStatus(EditorInterface *editor, int nodeIndex, EditorSelectionIndicatorStatus status)
=======
void MainWindow::setSelectionIndicatorStatus(int nodeIndex, EditorSelectionIndicatorStatus status)
>>>>>>> 552ec7c1
{
  std::deque<std::shared_ptr<const AbstractNode>> stack;
  this->rootNode->getNodeByID(nodeIndex, stack);

  int level = 1;

  // first we flags all the nodes in the stack of the provided index
  // ends at size - 1 because we are not doing anything for the root node.
  // starts at 1 because we will process this one after later
  for (int i = 1; i < stack.size() - 1; i++) {
    const auto& node = stack[i];

    auto& location = node->modinst->location();
    if (location.filePath().compare(editor->filepath.toStdString()) != 0) {
      level++;
      continue;
    }

    if (node->verbose_name().rfind("module", 0) == 0 || node->modinst->name() == "children") {
      editor->setSelectionIndicatorStatus(
        status, level,
        location.firstLine() - 1, location.firstColumn() - 1, location.lastLine() - 1, location.lastColumn() - 1);
      level++;
    }
  }

  auto& node = stack[0];
  auto location = node->modinst->location();
  auto line = location.firstLine();
  auto column = location.firstColumn();
  auto lastLine = location.lastLine();
  auto lastColumn = location.lastColumn();

  // Update the location returned by location to cover the whole section.
  node->getCodeLocation(0, 0, &line, &column, &lastLine, &lastColumn, 0);

  editor->setSelectionIndicatorStatus(status, 0, line - 1, column - 1, lastLine - 1, lastColumn - 1);
}

void MainWindow::setSelection(int index)
{
  assert(renderedEditor != nullptr);
  if (currentlySelectedObject == index) return;

  std::deque<std::shared_ptr<const AbstractNode>> path;
  const std::shared_ptr<const AbstractNode> selected_node = rootNode->getNodeByID(index, path);

  if (!selected_node) return;

  currentlySelectedObject = index;

  auto location = selected_node->modinst->location();
  auto file = location.fileName();
  auto line = location.firstLine();
  auto column = location.firstColumn();

  // Unsaved files do have the pwd as current path, therefore we will not open a new
  // tab on click
  if (!fs::is_directory(fs::path(file))) {
    tabManager->open(QString::fromStdString(file));
  }

  // removes all previsly configure selection indicators.
  renderedEditor->clearAllSelectionIndicators();
  renderedEditor->show();

  std::vector<std::shared_ptr<const AbstractNode>> nodesSameModule{};
  findNodesWithSameMod(rootNode, selected_node, nodesSameModule);

  // highlight in the text editor all the text fragment of the hierarchy of object with same mode.
  for (const auto& element : nodesSameModule) {
    if (element->index() != currentlySelectedObject) {
      setSelectionIndicatorStatus(renderedEditor, element->index(), EditorSelectionIndicatorStatus::IMPACTED);
    }
  }

  // highlight in the text editor only the fragment correponding to the selected stack.
  // this step must be done after all the impacted element have been marked.
  setSelectionIndicatorStatus(renderedEditor, currentlySelectedObject, EditorSelectionIndicatorStatus::SELECTED);

  renderedEditor->setCursorPosition(line - 1, column - 1);
}

/**
 * Expects the sender to have properties "id" defined
 */
void MainWindow::onHoveredObjectInSelectionMenu()
{
  assert(renderedEditor != nullptr);
  auto *action = qobject_cast<QAction *>(sender());
  if (!action || !action->property("id").isValid()) {
    return;
  }

  setSelection(action->property("id").toInt());
}

void MainWindow::setLastFocus(QWidget *widget) {
  this->lastFocus = widget;
}

/**
 * Switch version label and progress widget. When switching to the progress
 * widget, the new instance is passed by the caller.
 * In case of resetting back to the version label, nullptr will be passed and
 * multiple calls can happen. So this method must guard against adding the
 * version label multiple times.
 *
 * @param progressWidget a pointer to the progress widget to show or nullptr in
 * case the display should switch back to the version label.
 */
void MainWindow::updateStatusBar(ProgressWidget *progressWidget)
{
  auto sb = this->statusBar();
  if (progressWidget == nullptr) {
    if (this->progresswidget != nullptr) {
      sb->removeWidget(this->progresswidget);
      delete this->progresswidget;
      this->progresswidget = nullptr;
    }
    if (versionLabel == nullptr) {
      versionLabel = new QLabel("OpenSCAD " + QString::fromStdString(openscad_displayversionnumber));
      sb->addPermanentWidget(this->versionLabel);
    }
  } else {
    if (this->versionLabel != nullptr) {
      sb->removeWidget(this->versionLabel);
      delete this->versionLabel;
      this->versionLabel = nullptr;
    }
    sb->addPermanentWidget(progressWidget);
  }
}

void MainWindow::exceptionCleanup(){
  LOG("Execution aborted");
  LOG(" ");
  GuiLocker::unlock();
  if (designActionAutoReload->isChecked()) autoReloadTimer->start();
}

void MainWindow::UnknownExceptionCleanup(std::string msg){
  setCurrentOutput();   // we need to show this error
  if (msg.size() == 0) {
    LOG(message_group::Error, "Compilation aborted by unknown exception");
  } else {
    LOG(message_group::Error, "Compilation aborted by exception: %1$s", msg);
  }
  LOG(" ");
  GuiLocker::unlock();
  if (designActionAutoReload->isChecked()) autoReloadTimer->start();
}

void MainWindow::actionDisplayAST()
{
  setCurrentOutput();
  auto e = new QTextEdit(this);
  e->setAttribute(Qt::WA_DeleteOnClose);
  e->setWindowFlags(Qt::Window);
  e->setTabStopDistance(tabStopWidth);
  e->setWindowTitle("AST Dump");
  e->setReadOnly(true);
  if (rootFile) {
    e->setPlainText(QString::fromStdString(rootFile->dump("")));
  } else {
    e->setPlainText("No AST to dump. Please try compiling first...");
  }
  e->resize(600, 400);
  e->show();
  clearCurrentOutput();
}

void MainWindow::actionDisplayCSGTree()
{
  setCurrentOutput();
  auto e = new QTextEdit(this);
  e->setAttribute(Qt::WA_DeleteOnClose);
  e->setWindowFlags(Qt::Window);
  e->setTabStopDistance(tabStopWidth);
  e->setWindowTitle("CSG Tree Dump");
  e->setReadOnly(true);
  if (this->rootNode) {
    e->setPlainText(QString::fromStdString(this->tree.getString(*this->rootNode, "  ")));
  } else {
    e->setPlainText("No CSG to dump. Please try compiling first...");
  }
  e->resize(600, 400);
  e->show();
  clearCurrentOutput();
}

void MainWindow::actionDisplayCSGProducts()
{
  const std::string NA("N/A");
  setCurrentOutput();
  auto e = new QTextEdit(this);
  e->setAttribute(Qt::WA_DeleteOnClose);
  e->setWindowFlags(Qt::Window);
  e->setTabStopDistance(tabStopWidth);
  e->setWindowTitle("CSG Products Dump");
  e->setReadOnly(true);
  e->setPlainText(QString("\nCSG before normalization:\n%1\n\n\nCSG after normalization:\n%2\n\n\nCSG rendering chain:\n%3\n\n\nHighlights CSG rendering chain:\n%4\n\n\nBackground CSG rendering chain:\n%5\n")

                  .arg(QString::fromStdString(this->csgRoot ? this->csgRoot->dump() : NA),
                       QString::fromStdString(this->normalizedRoot ? this->normalizedRoot->dump() : NA),
                       QString::fromStdString(this->rootProduct ? this->rootProduct->dump() : NA),
                       QString::fromStdString(this->highlightsProducts ? this->highlightsProducts->dump() : NA),
                       QString::fromStdString(this->backgroundProducts ? this->backgroundProducts->dump() : NA)));

  e->resize(600, 400);
  e->show();
  clearCurrentOutput();
}

void MainWindow::actionCheckValidity()
{
  if (GuiLocker::isLocked()) return;
  const GuiLocker lock;
  setCurrentOutput();

  if (!rootGeom) {
    LOG("Nothing to validate! Try building first (press F6).");
    clearCurrentOutput();
    return;
  }

  if (rootGeom->getDimension() != 3) {
    LOG("Current top level object is not a 3D object.");
    clearCurrentOutput();
    return;
  }

  bool valid = true;
#ifdef ENABLE_CGAL
  if (auto N = std::dynamic_pointer_cast<const CGAL_Nef_polyhedron>(rootGeom)) {
    valid = N->p3 ? const_cast<CGAL_Nef_polyhedron3&>(*N->p3).is_valid() : false;
  } else
#endif
#ifdef ENABLE_MANIFOLD
  if (auto mani = std::dynamic_pointer_cast<const ManifoldGeometry>(rootGeom)) {
    valid = mani->isValid();
  }
#endif
  LOG("Valid:      %1$6s", (valid ? "yes" : "no"));
  clearCurrentOutput();
}

//Returns if we can export (true) or not(false) (bool)
//Separated into it's own function for re-use.
bool MainWindow::canExport(unsigned int dim)
{
  if (!rootGeom) {
    LOG(message_group::Error, "Nothing to export! Try rendering first (press F6)");
    clearCurrentOutput();
    return false;
  }

  // editor has changed since last render
  if (!activeEditor->contentsRendered) {
    auto ret = QMessageBox::warning(this, "Application",
                                    "The current tab has been modified since its last render (F6).\n"
                                    "Do you really want to export the previous content?",
                                    QMessageBox::Yes | QMessageBox::No);
    if (ret != QMessageBox::Yes) {
      return false;
    }
  }

  // other tab contents most recently rendered
  if (renderedEditor != activeEditor) {
    auto ret = QMessageBox::warning(this, "Application",
                                    "The rendered data is of different tab.\n"
                                    "Do you really want to export the another tab's content?",
                                    QMessageBox::Yes | QMessageBox::No);
    if (ret != QMessageBox::Yes) {
      return false;
    }
  }

  if (rootGeom->getDimension() != dim) {
    LOG(message_group::UI_Error, "Current top level object is not a %1$dD object.", dim);
    clearCurrentOutput();
    return false;
  }

  if (rootGeom->isEmpty()) {
    LOG(message_group::UI_Error, "Current top level object is empty.");
    clearCurrentOutput();
    return false;
  }

#ifdef ENABLE_CGAL
  auto N = dynamic_cast<const CGAL_Nef_polyhedron *>(rootGeom.get());
  if (N && !N->p3->is_simple()) {
    LOG(message_group::UI_Warning, "Object may not be a valid 2-manifold and may need repair! See https://en.wikibooks.org/wiki/OpenSCAD_User_Manual/STL_Import_and_Export");
  }
#endif
#ifdef ENABLE_MANIFOLD
  auto manifold = dynamic_cast<const ManifoldGeometry *>(rootGeom.get());
  if (manifold && !manifold->isValid() ) {
    LOG(message_group::UI_Warning, "Object may not be a valid manifold and may need repair! "
        "Error message: %1$s. See https://en.wikibooks.org/wiki/OpenSCAD_User_Manual/STL_Import_and_Export",
        ManifoldUtils::statusToString(manifold->getManifold().Status()));
  }
#endif

  return true;
}

void MainWindow::actionExport(unsigned int dim, ExportInfo& exportInfo)
{
  const auto type_name = QString::fromStdString(exportInfo.info.description);
  const auto suffix = QString::fromStdString(exportInfo.info.suffix);

  //Setting filename skips the file selection dialog and uses the path provided instead.
  if (GuiLocker::isLocked()) return;
  const GuiLocker lock;

  setCurrentOutput();

  //Return if something is wrong and we can't export.
  if (!canExport(dim)) return;

  auto title = QString(_("Export %1 File")).arg(type_name);
  auto filter = QString(_("%1 Files (*%2)")).arg(type_name, suffix);
  auto exportFilename = QFileDialog::getSaveFileName(this, title, exportPath(suffix), filter);
  if (exportFilename.isEmpty()) {
    clearCurrentOutput();
    return;
  }
  this->exportPaths[suffix] = exportFilename;

  const bool exportResult = exportFileByName(rootGeom, exportFilename.toStdString(), exportInfo);

  if (exportResult) fileExportedMessage(type_name, exportFilename);
  clearCurrentOutput();
}

void MainWindow::actionExportFileFormat(int fmt)
{
  const auto format = static_cast<FileFormat>(fmt);
  const FileFormatInfo& info = fileformat::info(format);

  ExportInfo exportInfo = createExportInfo(format, info, activeEditor->filepath.toStdString(), &qglview->cam, {});

  switch (format) {
  case FileFormat::PDF:
  {
    ExportPdfDialog exportPdfDialog;
    if (exportPdfDialog.exec() == QDialog::Rejected) {
      return;
    }

    exportInfo.optionsPdf = exportPdfDialog.getOptions();
    actionExport(2, exportInfo);
  }
  break;
  case FileFormat::_3MF:
  {
    Export3mfDialog export3mfDialog;
    if (export3mfDialog.exec() == QDialog::Rejected) {
      return;
    }

    exportInfo.options3mf = export3mfDialog.getOptions();
    actionExport(3, exportInfo);
  }
  break;
  case FileFormat::CSG:
  {
    setCurrentOutput();

    if (!this->rootNode) {
      LOG(message_group::Error, "Nothing to export. Please try compiling first.");
      clearCurrentOutput();
      return;
    }
    const QString suffix = "csg";
    auto csg_filename = QFileDialog::getSaveFileName(this,
                                                     _("Export CSG File"), exportPath(suffix), _("CSG Files (*.csg)"));

    if (csg_filename.isEmpty()) {
      clearCurrentOutput();
      return;
    }

    std::ofstream fstream(csg_filename.toLocal8Bit());
    if (!fstream.is_open()) {
      LOG("Can't open file \"%1$s\" for export", csg_filename.toLocal8Bit().constData());
    } else {
      fstream << this->tree.getString(*this->rootNode, "\t") << "\n";
      fstream.close();
      fileExportedMessage("CSG", csg_filename);
      this->exportPaths[suffix] = csg_filename;
    }

    clearCurrentOutput();
  }      break;
  case FileFormat::PNG:
  {
    // Grab first to make sure dialog box isn't part of the grabbed image
    qglview->grabFrame();
    const QString suffix = "png";
    auto img_filename = QFileDialog::getSaveFileName(this,
                                                     _("Export Image"), exportPath(suffix), _("PNG Files (*.png)"));
    if (!img_filename.isEmpty()) {
      const bool saveResult = qglview->save(img_filename.toLocal8Bit().constData());
      if (saveResult) {
        this->exportPaths[suffix] = img_filename;
        setCurrentOutput();
        fileExportedMessage("PNG", img_filename);
        clearCurrentOutput();
      } else {
        LOG("Can't open file \"%1$s\" for export image", img_filename.toLocal8Bit().constData());
      }
    }
  }
  break;
  default:
    actionExport(fileformat::is3D(format) ? 3 : fileformat::is2D(format) ? 2 : 0, exportInfo);
  }
}

void MainWindow::copyText()
{
  auto *c = dynamic_cast<Console *>(lastFocus);
  if (c) {
    c->copy();
  } else {
    tabManager->copy();
  }
}

void MainWindow::actionCopyViewport()
{
  const auto& image = qglview->grabFrame();
  auto clipboard = QApplication::clipboard();
  clipboard->setImage(image);
}

void MainWindow::actionFlushCaches()
{
  GeometryCache::instance()->clear();
  CGALCache::instance()->clear();
  dxf_dim_cache.clear();
  dxf_cross_cache.clear();
  SourceFileCache::instance()->clear();

  setCurrentOutput();
  LOG("Caches Flushed");
}

void MainWindow::viewModeActionsUncheck()
{
  viewActionPreview->setChecked(false);
  viewActionThrownTogether->setChecked(false);
}

#ifdef ENABLE_OPENCSG

void MainWindow::viewModeRender()
{
  viewActionThrownTogether->setEnabled(false);
  viewActionPreview->setEnabled(false);
  this->qglview->setRenderer(this->geomRenderer);
  this->qglview->updateColorScheme();
  this->qglview->update();
}

/*!
   Go to the OpenCSG view mode.
   Falls back to thrown together mode if OpenCSG is not available
 */
void MainWindow::viewModePreview()
{
  viewActionThrownTogether->setEnabled(true);
  viewActionPreview->setEnabled(this->qglview->hasOpenCSGSupport());
  if (this->qglview->hasOpenCSGSupport()) {
    viewActionPreview->setChecked(true);
    viewActionThrownTogether->setChecked(false);
    this->qglview->setRenderer(this->previewRenderer ? this->previewRenderer : this->thrownTogetherRenderer);
    this->qglview->updateColorScheme();
    this->qglview->update();
  } else {
    viewModeThrownTogether();
  }
}

#endif /* ENABLE_OPENCSG */

void MainWindow::viewModeThrownTogether()
{
  viewActionThrownTogether->setEnabled(true);
  viewActionPreview->setEnabled(this->qglview->hasOpenCSGSupport());
  viewActionThrownTogether->setChecked(true);
  viewActionPreview->setChecked(false);
  this->qglview->setRenderer(this->thrownTogetherRenderer);
  this->qglview->updateColorScheme();
  this->qglview->update();
}

void MainWindow::viewModeShowEdges()
{
  QSettingsCached settings;
  settings.setValue("view/showEdges", viewActionShowEdges->isChecked());
  this->qglview->setShowEdges(viewActionShowEdges->isChecked());
  this->qglview->update();
}

void MainWindow::viewModeShowAxes()
{
  const bool showaxes = viewActionShowAxes->isChecked();
  QSettingsCached settings;
  settings.setValue("view/showAxes", showaxes);
  this->viewActionShowScaleProportional->setEnabled(showaxes);
  this->qglview->setShowAxes(showaxes);
  this->qglview->update();
}

void MainWindow::viewModeShowCrosshairs()
{
  QSettingsCached settings;
  settings.setValue("view/showCrosshairs", viewActionShowCrosshairs->isChecked());
  this->qglview->setShowCrosshairs(viewActionShowCrosshairs->isChecked());
  this->qglview->update();
}

void MainWindow::viewModeShowScaleProportional()
{
  QSettingsCached settings;
  settings.setValue("view/showScaleProportional", viewActionShowScaleProportional->isChecked());
  this->qglview->setShowScaleProportional(viewActionShowScaleProportional->isChecked());
  this->qglview->update();
}

bool MainWindow::isEmpty()
{
  return activeEditor->toPlainText().isEmpty();
}

void MainWindow::editorContentChanged()
{
  // this slot is called when the content of the active editor changed.
  // it rely on the activeEditor member to pick the new data.

  auto current_doc = activeEditor->toPlainText();
  if (current_doc != lastCompiledDoc) {
    animateWidget->editorContentChanged();

    // removes the live selection feedbacks in both the 3d view and editor.
    clearAllSelectionIndicators();
  }
}

void MainWindow::viewAngleTop()
{
  qglview->cam.object_rot << 90, 0, 0;
  this->qglview->update();
}

void MainWindow::viewAngleBottom()
{
  qglview->cam.object_rot << 270, 0, 0;
  this->qglview->update();
}

void MainWindow::viewAngleLeft()
{
  qglview->cam.object_rot << 0, 0, 90;
  this->qglview->update();
}

void MainWindow::viewAngleRight()
{
  qglview->cam.object_rot << 0, 0, 270;
  this->qglview->update();
}

void MainWindow::viewAngleFront()
{
  qglview->cam.object_rot << 0, 0, 0;
  this->qglview->update();
}

void MainWindow::viewAngleBack()
{
  qglview->cam.object_rot << 0, 0, 180;
  this->qglview->update();
}

void MainWindow::viewAngleDiagonal()
{
  qglview->cam.object_rot << 35, 0, -25;
  this->qglview->update();
}

void MainWindow::viewCenter()
{
  qglview->cam.object_trans << 0, 0, 0;
  this->qglview->update();
}

void MainWindow::viewPerspective()
{
  QSettingsCached settings;
  settings.setValue("view/orthogonalProjection", false);
  viewActionPerspective->setChecked(true);
  viewActionOrthogonal->setChecked(false);
  this->qglview->setOrthoMode(false);
  this->qglview->update();
}

void MainWindow::viewOrthogonal()
{
  QSettingsCached settings;
  settings.setValue("view/orthogonalProjection", true);
  viewActionPerspective->setChecked(false);
  viewActionOrthogonal->setChecked(true);
  this->qglview->setOrthoMode(true);
  this->qglview->update();
}

void MainWindow::viewTogglePerspective()
{
  const QSettingsCached settings;
  if (settings.value("view/orthogonalProjection").toBool()) {
    viewPerspective();
  } else {
    viewOrthogonal();
  }
}
void MainWindow::viewResetView()
{
  this->qglview->resetView();
  this->qglview->update();
}

void MainWindow::viewAll()
{
  this->qglview->viewAll();
  this->qglview->update();
}

void MainWindow::hideEditorToolbar()
{
  QSettingsCached settings;
  const bool shouldHide = viewActionHideEditorToolBar->isChecked();
  settings.setValue("view/hideEditorToolbar", shouldHide);

  if (shouldHide) {
    editortoolbar->hide();
  } else {
    editortoolbar->show();
  }
}

void MainWindow::hide3DViewToolbar()
{
  QSettingsCached settings;
  const bool shouldHide = viewActionHide3DViewToolBar->isChecked();
  settings.setValue("view/hide3DViewToolbar", shouldHide);

  if (shouldHide) {
    viewerToolBar->hide();
  } else {
    viewerToolBar->show();
  }
}

void MainWindow::showLink(const QString& link)
{
  if (link == "#console") {
    consoleDock->show();
  } else if (link == "#errorlog") {
    errorLogDock->show();
  }
}

void MainWindow::onEditorDockVisibilityChanged(bool isVisible)
{
  auto e = (ScintillaEditor *) this->activeEditor;
  if (isVisible) {
    e->qsci->setReadOnly(false);
    e->setupAutoComplete(false);
    editorDock->raise();
    tabManager->setFocus();
  } else {
    // Workaround manually disabling interactions with editor by setting it
    // to read-only when not being shown.  This is an upstream bug from Qt
    // (tracking ticket: https://bugreports.qt.io/browse/QTBUG-82939) and
    // may eventually get resolved at which point this bit and the stuff in
    // the else should be removed. Currently known to affect 5.14.1 and 5.15.0
    e->qsci->setReadOnly(true);
    e->setupAutoComplete(true);
  }
  updateExportActions();
}

void MainWindow::onConsoleDockVisibilityChanged(bool isVisible)
{
  if (isVisible) {
    frameCompileResult->hide();
    consoleDock->raise();
    console->setFocus();
  }
}

void MainWindow::onErrorLogDockVisibilityChanged(bool isVisible)
{
  if (isVisible) {
    frameCompileResult->hide();
    errorLogDock->raise();
    errorLogWidget->logTable->setFocus();
  }
}

void MainWindow::onAnimateDockVisibilityChanged(bool isVisible)
{
  if (isVisible) {
    animateDock->raise();
    animateWidget->setFocus();
  }
}

void MainWindow::onFontListDockVisibilityChanged(bool isVisible)
{
  if (isVisible) {
    fontListWidget->update_font_list();
    fontListWidget->setFocus();
    fontListDock->raise();
  }
}

void MainWindow::onViewportControlDockVisibilityChanged(bool isVisible)
{
  if (isVisible) {
    viewportControlDock->raise();
    viewportControlWidget->setFocus();
  }
}

void MainWindow::onParametersDockVisibilityChanged(bool isVisible)
{
  if (isVisible) {
    parameterDock->raise();
    activeEditor->parameterWidget->scrollArea->setFocus();
  }
}

// Use the sender's to detect if we are moving forward/backward in docks
// and search for the next dock to "activate" or "emphasize"
// If no dock can be found, returns the first one.
Dock *MainWindow::getNextDockFromSender(QObject *sender)
{
  int direction = 0;

  auto *action = qobject_cast<QAction *>(sender);
  if (action != nullptr) {
    direction = (action == windowActionNextWindow) ? 1 : -1;
  } else {
    auto *shortcut = qobject_cast<QShortcut *>(sender);
    direction = (shortcut == shortcutNextWindow) ? 1 : -1;
  }

  return findVisibleDockToActivate(direction);
}

void MainWindow::onWindowActionNextPrevHovered()
{
  auto dock = getNextDockFromSender(sender());

  // This can happens if there is no visible dock at all
  if (dock == nullptr) return;

  // Hover signal is emitted at each mouse move, to avoid excessive
  // load we only raise/emphasize if it is not yet done.
  if (rubberBandManager.isEmphasized(dock)) return;

  dock->raise();
  rubberBandManager.emphasize(dock);
}

void MainWindow::onWindowActionNextPrevTriggered()
{
  auto dock = getNextDockFromSender(sender());

  // This can happens if there is no visible dock at all
  if (dock == nullptr) return;

  activateDock(dock);
}

void MainWindow::onWindowShortcutNextPrevActivated()
{
  auto dock = getNextDockFromSender(sender());

  // This can happens if there is no visible dock at all
  if (dock == nullptr) return;

  activateDock(dock);
  rubberBandManager.emphasize(dock);
}

void MainWindow::on_editActionInsertTemplate_triggered()
{
  activeEditor->displayTemplates();
}

void MainWindow::on_editActionFoldAll_triggered()
{
  activeEditor->foldUnfold();
}

QString MainWindow::getCurrentFileName() const
{
  if (activeEditor == nullptr) return {};

  const QFileInfo fileInfo(activeEditor->filepath);
  QString fname = _("Untitled.scad");
  if (!fileInfo.fileName().isEmpty()) fname = fileInfo.fileName();
  return fname.replace("&", "&&");
}

void MainWindow::onTabManagerAboutToCloseEditor(EditorInterface *closingEditor)
{
  // This slots is in charge of closing properly the preview when the
  // associated editor is about to close.
  if (closingEditor == renderedEditor) {
    renderedEditor = nullptr;

    // Invalidate renderers before we kill the CSG tree
    this->qglview->setRenderer(nullptr);
       #ifdef ENABLE_OPENCSG
    this->previewRenderer = nullptr;
       #endif
    this->thrownTogetherRenderer = nullptr;

    // Remove previous CSG tree
    this->absoluteRootNode.reset();

    this->csgRoot.reset();
    this->normalizedRoot.reset();
    this->rootProduct.reset();

    this->rootNode.reset();
    this->tree.setRoot(nullptr);
    this->qglview->update();
  }
}

void MainWindow::onTabManagerEditorContentReloaded(EditorInterface *reloadedEditor)
{
  try {
    // when a new editor is created, it is important to compile the initial geometry
    // so the customizer panels are ok.
    parseDocument(reloadedEditor);
  } catch (const HardWarningException&) {
    exceptionCleanup();
  } catch (const std::exception& ex) {
    UnknownExceptionCleanup(ex.what());
  } catch (...) {
    UnknownExceptionCleanup();
  }

  // updates the content of the Recents Files menu to integrate the one possibly
  // associated with the created editor. The reason is that an editor can be created
  // or updated without a file associated with it.
  updateRecentFileActions();
}

void MainWindow::onTabManagerEditorChanged(EditorInterface *newEditor)
{
  activeEditor = newEditor;

  if (newEditor == nullptr) return;

  parameterDock->setWidget(newEditor->parameterWidget);
  editActionUndo->setEnabled(newEditor->canUndo());

  const QString name = getCurrentFileName();
  setWindowTitle(name);

  consoleDock->setNameSuffix(name);
  errorLogDock->setNameSuffix(name);
  animateDock->setNameSuffix(name);
  fontListDock->setNameSuffix(name);
  viewportControlDock->setNameSuffix(name);

  // If there is no renderedEditor we request for a new preview.
  if (renderedEditor == nullptr) {
    actionRenderPreview();
  }
}

Dock *MainWindow::findVisibleDockToActivate(int offset) const
{
  const unsigned int dockCount = docks.size();

  int focusedDockIndice = -1;

  // search among the docks the one that is having the focus. This is done by
  // traversing the widget hierarchy from the focused widget up to the docks that
  // contains it.
  const auto focusWidget = QApplication::focusWidget();
  for (auto widget = focusWidget; widget != nullptr; widget = widget->parentWidget()) {
    for (unsigned int index = 0; index < dockCount; ++index) {
      auto dock = std::get<0>(docks[index]);
      if (dock == focusWidget) {
        focusedDockIndice = index;
      }
    }
  }

  if (focusedDockIndice < 0) {
    focusedDockIndice = 0;
  }

  for (int o = 1; o < dockCount; ++o) {
    // starting from dockCount + focusedDockIndice move left or right (o*offset)
    // to find the first visible one. dockCount is there so there is no situation in which
    // (-1) % dockCount
    const int target = (dockCount + focusedDockIndice + o * offset) % dockCount;
    const auto& dock = std::get<0>(docks.at(target));

    if (dock->isVisible()) {
      return dock;
    }
  }
  return nullptr;
}

void MainWindow::activateDock(Dock *dock)
{
  if (dock == nullptr) return;

  // We always need to activate the window.
  if (dock->isTopLevel()) dock->activateWindow();
  else QMainWindow::activateWindow();

  dock->raise();
  dock->setFocus();
}

void MainWindow::dragEnterEvent(QDragEnterEvent *event)
{
  if (event->mimeData()->hasUrls()) {
    event->acceptProposedAction();
  }
}

void MainWindow::dropEvent(QDropEvent *event)
{
  setCurrentOutput();
  const QList<QUrl> urls = event->mimeData()->urls();
  for (const auto& url : urls) {
    handleFileDrop(url);
  }
  clearCurrentOutput();
}

void MainWindow::handleFileDrop(const QUrl& url)
{
  if (url.scheme() != "file") return;
  const auto fileName = url.toLocalFile();
  const auto fileInfo = QFileInfo{fileName};
  const auto suffix = fileInfo.suffix().toLower();
  const auto cmd = knownFileExtensions[suffix];
  if (cmd.isEmpty()) {
    tabManager->open(fileName);
  } else {
    activeEditor->insert(cmd.arg(fileName));
  }
}

void MainWindow::helpAbout()
{
  qApp->setWindowIcon(QApplication::windowIcon());
  auto dialog = new AboutDialog(this);
  dialog->exec();
  dialog->deleteLater();
}

void MainWindow::helpHomepage()
{
  UIUtils::openHomepageURL();
}

void MainWindow::helpManual()
{
  UIUtils::openUserManualURL();
}

void MainWindow::helpOfflineManual()
{
  UIUtils::openOfflineUserManual();
}

void MainWindow::helpCheatSheet()
{
  UIUtils::openCheatSheetURL();
}

void MainWindow::helpOfflineCheatSheet()
{
  UIUtils::openOfflineCheatSheet();
}

void MainWindow::helpLibrary()
{
  if (!this->libraryInfoDialog) {
    const QString rendererInfo(qglview->getRendererInfo().c_str());
    auto dialog = new LibraryInfoDialog(rendererInfo);
    this->libraryInfoDialog = dialog;
  }
  this->libraryInfoDialog->show();
}

void MainWindow::helpFontInfo()
{
  if (!this->fontListDialog) {
    auto dialog = new FontListDialog();
    this->fontListDialog = dialog;
  }
  this->fontListDialog->updateFontList();
  this->fontListDialog->show();
}

void MainWindow::closeEvent(QCloseEvent *event)
{
  if (tabManager->shouldClose()) {
    isClosing = true;
    progress_report_fin();
    // Disable invokeMethod calls for consoleOutput during shutdown,
    // otherwise will segfault if echos are in progress.
    hideCurrentOutput();

    QSettingsCached settings;
    settings.setValue("window/geometry", saveGeometry());
    settings.setValue("window/state", saveState());
    if (this->tempFile) {
      delete this->tempFile;
      this->tempFile = nullptr;
    }
    for (auto dock : findChildren<Dock *>()) {
      dock->disableSettingsUpdate();
    }
    event->accept();
  } else {
    event->ignore();
  }
}

void MainWindow::preferences()
{
  GlobalPreferences::inst()->update();
  GlobalPreferences::inst()->show();
  GlobalPreferences::inst()->activateWindow();
  GlobalPreferences::inst()->raise();
}

void MainWindow::setColorScheme(const QString& scheme)
{
  RenderSettings::inst()->colorscheme = scheme.toStdString();
  this->qglview->setColorScheme(scheme.toStdString());
  this->qglview->update();
}

void MainWindow::setFont(const QString& family, uint size)
{
  QFont font;
  if (!family.isEmpty()) font.setFamily(family);
  else font.setFixedPitch(true);
  if (size > 0) font.setPointSize(size);
  font.setStyleHint(QFont::TypeWriter);
  activeEditor->setFont(font);
}

void MainWindow::consoleOutput(const Message& msgObj, void *userdata)
{
  // Invoke the method in the main thread in case the output
  // originates in a worker thread.
  auto thisp = static_cast<MainWindow *>(userdata);
  QMetaObject::invokeMethod(thisp, "consoleOutput", Q_ARG(Message, msgObj));
}

void MainWindow::consoleOutput(const Message& msgObj)
{
  this->console->addMessage(msgObj);
  if (msgObj.group == message_group::Warning || msgObj.group == message_group::Deprecated) {
    ++this->compileWarnings;
  } else if (msgObj.group == message_group::Error) {
    ++this->compileErrors;
  }
  // FIXME: scad parsing/evaluation should be done on separate thread so as not to block the gui.
  // Then processEvents should no longer be needed here.
  this->processEvents();
  if (consoleUpdater && !consoleUpdater->isActive()) {
    consoleUpdater->start(50);     // Limit console updates to 20 FPS
  }
}

void MainWindow::consoleOutputRaw(const QString& html)
{
  this->console->addHtml(html);
  this->processEvents();
}

void MainWindow::errorLogOutput(const Message& log_msg, void *userdata)
{
  auto thisp = static_cast<MainWindow *>(userdata);
  QMetaObject::invokeMethod(thisp, "errorLogOutput", Q_ARG(Message, log_msg));
}

void MainWindow::errorLogOutput(const Message& log_msg)
{
  this->errorLogWidget->toErrorLog(log_msg);
}

void MainWindow::setCurrentOutput()
{
  set_output_handler(&MainWindow::consoleOutput, &MainWindow::errorLogOutput, this);
}

void MainWindow::hideCurrentOutput()
{
  set_output_handler(&MainWindow::noOutputConsole, &MainWindow::noOutputErrorLog, this);
}

void MainWindow::clearCurrentOutput()
{
  set_output_handler(nullptr, nullptr, nullptr);
}

void MainWindow::openCSGSettingsChanged()
{
#ifdef ENABLE_OPENCSG
  OpenCSG::setOption(OpenCSG::AlgorithmSetting, GlobalPreferences::inst()->getValue("advanced/forceGoldfeather").toBool() ?
                     OpenCSG::Goldfeather : OpenCSG::Automatic);
#endif
}

void MainWindow::processEvents()
{
  if (this->procevents) QApplication::processEvents();
}

QString MainWindow::exportPath(const QString& suffix) {
  const auto path_it = this->exportPaths.find(suffix);
  const auto basename = activeEditor->filepath.isEmpty() ? "Untitled" : QFileInfo(activeEditor->filepath).completeBaseName();
  QString dir;
  if (path_it != exportPaths.end()) {
    dir = QFileInfo(path_it->second).absolutePath();
  } else if (activeEditor->filepath.isEmpty()) {
    dir = QString::fromStdString(PlatformUtils::userDocumentsPath());
  } else {
    dir = QFileInfo(activeEditor->filepath).absolutePath();
  }
  return QString("%1/%2.%3").arg(dir, basename, suffix);
}

void MainWindow::jumpToLine(int line, int col)
{
  this->activeEditor->setCursorPosition(line, col);
}<|MERGE_RESOLUTION|>--- conflicted
+++ resolved
@@ -2557,55 +2557,7 @@
   }
 }
 
-<<<<<<< HEAD
-static void getCodeLocation(const AbstractNode *self, int currentLevel,  int includeLevel, int *firstLine, int *firstColumn, int *lastLine, int *lastColumn, int nestedModuleDepth)
-{
-  auto location = self->modinst->location();
-  if (currentLevel >= includeLevel && nestedModuleDepth == 0) {
-    if (*firstLine < 0 || *firstLine > location.firstLine()) {
-      *firstLine = location.firstLine();
-      *firstColumn = location.firstColumn();
-    } else if (*firstLine == location.firstLine() && *firstColumn > location.firstColumn()) {
-      *firstColumn = location.firstColumn();
-    }
-
-    if (*lastLine < 0 || *lastLine < location.lastLine()) {
-      *lastLine = location.lastLine();
-      *lastColumn = location.lastColumn();
-    } else {
-      if (*firstLine < 0 || *firstLine > location.firstLine()) {
-        *firstLine = location.firstLine();
-        *firstColumn = location.firstColumn();
-      } else if (*firstLine == location.firstLine() && *firstColumn > location.firstColumn()) {
-        *firstColumn = location.firstColumn();
-      }
-      if (*lastLine < 0 || *lastLine < location.lastLine()) {
-        *lastLine = location.lastLine();
-        *lastColumn = location.lastColumn();
-      } else if (*lastLine == location.lastLine() && *lastColumn < location.lastColumn()) {
-        *lastColumn = location.lastColumn();
-      }
-    }
-  }
-
-  if (self->verbose_name().rfind("module", 0) == 0) {
-    nestedModuleDepth++;
-  }
-  if (self->modinst->name() == "children") {
-    nestedModuleDepth--;
-  }
-
-  if (nestedModuleDepth >= 0) {
-    for (const auto& node : self->children) {
-      getCodeLocation(node.get(), currentLevel + 1, includeLevel, firstLine,  firstColumn, lastLine, lastColumn, nestedModuleDepth);
-    }
-  }
-}
-
 void MainWindow::setSelectionIndicatorStatus(EditorInterface *editor, int nodeIndex, EditorSelectionIndicatorStatus status)
-=======
-void MainWindow::setSelectionIndicatorStatus(int nodeIndex, EditorSelectionIndicatorStatus status)
->>>>>>> 552ec7c1
 {
   std::deque<std::shared_ptr<const AbstractNode>> stack;
   this->rootNode->getNodeByID(nodeIndex, stack);
