/*
 *  OpenSCAD (www.openscad.org)
 *  Copyright (C) 2009-2011 Clifford Wolf <clifford@clifford.at> and
 *                          Marius Kintel <marius@kintel.net>
 *
 *  This program is free software; you can redistribute it and/or modify
 *  it under the terms of the GNU General Public License as published by
 *  the Free Software Foundation; either version 2 of the License, or
 *  (at your option) any later version.
 *
 *  As a special exception, you have permission to link this program
 *  with the CGAL library and distribute executables, as long as you
 *  follow the requirements of the GNU GPL in regard to all of the
 *  software in the executable aside from CGAL.
 *
 *  This program is distributed in the hope that it will be useful,
 *  but WITHOUT ANY WARRANTY; without even the implied warranty of
 *  MERCHANTABILITY or FITNESS FOR A PARTICULAR PURPOSE.  See the
 *  GNU General Public License for more details.
 *
 *  You should have received a copy of the GNU General Public License
 *  along with this program; if not, write to the Free Software
 *  Foundation, Inc., 59 Temple Place, Suite 330, Boston, MA  02111-1307  USA
 *
 */
#ifdef _WIN32
#include "winsock2.h"
#endif
#include "gui/MainWindow.h"

#include <cstring>
#include <filesystem>
#include <deque>
#include <cassert>
#include <functional>
#include <exception>
#include <sstream>
#include <iostream>
#include <memory>
#include <string>
#include <vector>
#include <cstdio>
#include <memory>
#include <utility>
#include <memory>
#include <string>
#include <fstream>
#include <algorithm>
#include <sys/stat.h>

#include <boost/version.hpp>
#include <QApplication>
#include <QClipboard>
#include <QDesktopServices>
#include <QDialog>
#include <QDockWidget>
#include <QDropEvent>
#include <QElapsedTimer>
#include <QEvent>
#include <QFileDialog>
#include <QFileInfo>
#include <QFont>
#include <QFontMetrics>
#include <QHBoxLayout>
#include <QIcon>
#include <QKeySequence>
#include <QLabel>
#include <QList>
#include <QMenu>
#include <QMenuBar>
#include <QMessageBox>
#include <QMetaObject>
#include <QMimeData>
#include <QMutexLocker>
#include <QPoint>
#include <QProcess>
#include <QProgressDialog>
#include <QScreen>
#include <QSettings>  //Include QSettings for direct operations on settings arrays
#include <QSignalMapper>
#include <QSoundEffect>
#include <QSplitter>
#include <QStatusBar>
#include <QStringList>
#include <QTemporaryFile>
#include <QTextEdit>
#include <QTextStream>
#include <QTime>
#include <QTimer>
#include <QToolBar>
#include <QUrl>
#include <QVBoxLayout>
#include <QWidget>

#include "core/AST.h"
#include "core/BuiltinContext.h"
#include "core/Builtins.h"
#include "core/CSGNode.h"
#include "core/Context.h"
#include "core/customizer/CommentParser.h"
#include "core/EvaluationSession.h"
#include "core/Expression.h"
#include "core/node.h"
#include "core/parsersettings.h"
#include "core/progress.h"
#include "core/RenderVariables.h"
#include "core/ScopeContext.h"
#include "core/Settings.h"
#include "core/SourceFileCache.h"
#include "geometry/Geometry.h"
#include "geometry/GeometryCache.h"
#include "geometry/GeometryEvaluator.h"
#include "glview/PolySetRenderer.h"
#include "glview/cgal/CGALRenderer.h"
#include "glview/preview/CSGTreeNormalizer.h"
#include "glview/preview/ThrownTogetherRenderer.h"
#include "glview/RenderSettings.h"
#include "gui/AboutDialog.h"
#include "gui/CGALWorker.h"
#include "gui/Editor.h"
#include "gui/Dock.h"
#include "gui/Measurement.h"
#include "gui/Export3mfDialog.h"
#include "gui/ExportPdfDialog.h"
#include "gui/ExportSvgDialog.h"
#include "gui/ExternalToolInterface.h"
#include "gui/FontListDialog.h"
#include "gui/ImportUtils.h"
#include "gui/input/InputDriverEvent.h"
#include "gui/input/InputDriverManager.h"
#include "gui/LibraryInfoDialog.h"
#include "gui/OpenSCADApp.h"
#include "gui/Preferences.h"
#include "gui/PrintInitDialog.h"
#include "gui/ProgressWidget.h"
#include "gui/QGLView.h"
#include "gui/QSettingsCached.h"
#include "gui/QWordSearchField.h"
#include "gui/SettingsWriter.h"
#include "gui/ScintillaEditor.h"
#include "gui/TabManager.h"
#include "gui/UIUtils.h"
#include "io/dxfdim.h"
#include "io/export.h"
#include "io/fileutils.h"
#include "openscad.h"
#include "platform/PlatformUtils.h"
#include "utils/exceptions.h"
#include "utils/printutils.h"
#include "version.h"
#include "genlang/genlang.h"

#ifdef ENABLE_CGAL
#include "geometry/cgal/cgal.h"
#include "geometry/cgal/CGALCache.h"
#include "geometry/cgal/CGALNefGeometry.h"
#endif  // ENABLE_CGAL
#ifdef ENABLE_MANIFOLD
#include "geometry/manifold/manifoldutils.h"
#include "geometry/manifold/ManifoldGeometry.h"
#endif  // ENABLE_MANIFOLD
#ifdef ENABLE_OPENCSG
#include "core/CSGTreeEvaluator.h"
#include "glview/preview/OpenCSGRenderer.h"
#include <opencsg.h>
#endif
#ifdef OPENSCAD_UPDATER
#include "gui/AutoUpdater.h"
#endif
#include <QToolTip>

#include <curl/curl.h>
#include <sys/stat.h>
#include <fcntl.h>
#ifdef ENABLE_PYTHON
#include "python/python_public.h"
#include "nettle/sha2.h"
#include "nettle/base64.h"

std::string SHA256HashString(std::string aString)
{
  uint8_t digest[SHA256_DIGEST_SIZE];
  sha256_ctx sha256_ctx;

  sha256_init(&sha256_ctx);
  sha256_update(&sha256_ctx, aString.length(), (uint8_t *)aString.c_str());
  sha256_digest(&sha256_ctx, SHA256_DIGEST_SIZE, digest);

  base64_encode_ctx base64_ctx;
  char digest_base64[BASE64_ENCODE_LENGTH(SHA256_DIGEST_SIZE) + 1];
  memset(digest_base64, 0, sizeof(digest_base64));

  base64_encode_init(&base64_ctx);
  base64_encode_update(&base64_ctx, digest_base64, SHA256_DIGEST_SIZE, digest);
  base64_encode_final(&base64_ctx, digest_base64);
  return digest_base64;
}

#include <iostream>
static size_t curl_download_write(void *ptr, size_t size, size_t nmemb, void *stream)
{
  QFile *fh = (QFile *)stream;
  fh->write(QByteArray((const char *)ptr, size * nmemb));
  return size * nmemb;
}

int curl_download(std::string url, std::string path)
{
  CURLcode status;
  QFile fh((path).c_str());
  if (!fh.open(QIODevice::WriteOnly)) {
    LOG(message_group::Error, "Cannot open file %1$s", path.c_str());
    return -1;
  }
  LOG(message_group::Warning, "Downloading to %1$s", path.c_str());
  CURL *curl = curl_easy_init();
  if (curl) {
    curl_easy_setopt(curl, CURLOPT_URL, url.c_str());
    curl_easy_setopt(curl, CURLOPT_WRITEDATA, &fh);
    curl_easy_setopt(curl, CURLOPT_WRITEFUNCTION, curl_download_write);
    curl_easy_setopt(curl, CURLOPT_FORBID_REUSE, 1L);

    status = curl_easy_perform(curl);
    curl_easy_cleanup(curl);
  }
  fh.close();
  if (status != CURLE_OK) {
    LOG(message_group::Error, "Could not download!");
  }
  return 0;
}
#endif  // ifdef ENABLE_PYTHON

#include "gui/PrintService.h"

#include <boost/regex.hpp>
#include "gui/CSGWorker.h"

#include "gui/LoadShareDesignDialog.h"
#include "gui/ShareDesignDialog.h"
#include "input/MouseConfigWidget.h"

// Global application state
unsigned int GuiLocker::guiLocked = 0;

bool MainWindow::undockMode = false;
bool MainWindow::reorderMode = false;
const int MainWindow::tabStopWidth = 15;
QElapsedTimer *MainWindow::progressThrottle = new QElapsedTimer();

namespace {

const int autoReloadPollingPeriodMS = 200;
const char copyrighttext[] =
  "<p>Copyright (C) 2009-2025 The OpenSCAD Developers</p>"
  "<p>Copyright (C) 2024-2025 The PythonSCAD Developers</p>"
  "<p>This program is free software; you can redistribute it and/or modify "
  "it under the terms of the GNU General Public License as published by "
  "the Free Software Foundation; either version 2 of the License, or "
  "(at your option) any later version.<p>";

struct DockFocus {
  Dock *widget;
  std::function<void(MainWindow *)> focus;
};

QAction *findAction(const QList<QAction *>& actions, const std::string& name)
{
  for (const auto action : actions) {
    if (action->objectName().toStdString() == name) {
      return action;
    }
    if (action->menu()) {
      auto foundAction = findAction(action->menu()->actions(), name);
      if (foundAction) return foundAction;
    }
  }
  return nullptr;
}

void fileExportedMessage(const QString& format, const QString& filename)
{
  LOG("%1$s export finished: %2$s", format.toUtf8().constData(), filename.toUtf8().constData());
}

void removeExportActions(QToolBar *toolbar, QAction *action)
{
  int idx = toolbar->actions().indexOf(action);
  while (idx > 0) {
    QAction *a = toolbar->actions().at(idx - 1);
    if (a->objectName().isEmpty())  // separator
      break;
    toolbar->removeAction(a);
    idx--;
  }
}

std::unique_ptr<ExternalToolInterface> createExternalToolService(print_service_t serviceType,
                                                                 const QString& serviceName,
                                                                 FileFormat fileFormat)
{
  switch (serviceType) {
  case print_service_t::NONE:
    // TODO: Print warning
    return nullptr;
    break;
  case print_service_t::PRINT_SERVICE: {
    if (const auto printService = PrintService::getPrintService(serviceName.toStdString())) {
      return createExternalPrintService(printService, fileFormat);
    }
    LOG("Unknown print service \"%1$s\"", serviceName.toStdString());
    return nullptr;
    break;
  }
  case print_service_t::OCTOPRINT:         return createOctoPrintService(fileFormat); break;
  case print_service_t::LOCAL_APPLICATION: return createLocalProgramService(fileFormat); break;
  }
  return {};
}

}  // namespace

void MainWindow::addMenuItemCB(QString callback)
{
#ifdef ENABLE_PYTHON
  const char *cbstr = callback.toStdString().c_str();
  std::string content = loadInitFile();
  if (content.size() == 0) return;
  const auto& venv = venvBinDirFromSettings();
  const auto& binDir = venv.empty() ? PlatformUtils::applicationPath() : venv;
  initPython(binDir, "", 0.0);
  evaluatePython(content);
  evaluatePython(cbstr);
  finishPython();
#endif
}

#ifdef ENABLE_PYTHON
void MainWindow::addMenuItem(const char *menuname, const char *itemname, const char *callback)
{
  // Find or create menu
  QMenu *menu_found = nullptr;
  foreach (QAction *menu, menubar->actions()) {
    if (menu->menu()) {
      const char *menutext = qUtf8Printable(menu->text());
      if (strstr(menutext, menuname) != nullptr) menu_found = (QMenu *)menu;
    }
  }

  if (menu_found == nullptr) {
    menu_found = new QMenu(menubar);
    menu_found->setObjectName(QString(menuname));
    menu_found->setTitle(q_(menuname, nullptr));
    menu_found->show();
    menubar->addAction(menu_found->menuAction());
    //	menubar->addMenu(menu_found);
  }

  menu_found = menu_File;

  // Create Menu Item
  QAction *my_menu_item = new QAction(this);
  my_menu_item->setObjectName(itemname);
  my_menu_item->setText(q_(itemname, nullptr));
  connect(my_menu_item, SIGNAL(triggered()), addmenu_mapper, SLOT(map()));
  addmenu_mapper->setMapping(my_menu_item, callback);
  menu_found->addAction(my_menu_item);

  //  menubar->show();
}

MainWindow *addmenuitem_this = nullptr;
void add_menuitem_trampoline(const char *menuname, const char *itemname, const char *callback)
{
  if (addmenuitem_this == nullptr) return;
  addmenuitem_this->addMenuItem(menuname, itemname, callback);
}

std::string MainWindow::loadInitFile(void)
{
  std::string path = lookup_file(".pythonscadrc", ".", "");
  if (path.size() == 0) return "";
  std::ifstream fh(path);

  // confirm file opening
  if (!fh.is_open()) return "";
  std::string line, content;
  while (getline(fh, line)) {
    content += line;
    content += "\n";
  }
  return content;
}

void MainWindow::customSetup(void)
{
  // check if .pythonscadrc is available and readable
  //
  std::string content = loadInitFile();
  if (content == "") return;

  this->addmenu_mapper = new QSignalMapper(this);
  connect(this->addmenu_mapper, SIGNAL(mapped(QString)), this, SLOT(addMenuItemCB(QString)));
  const auto& venv = venvBinDirFromSettings();
  const auto& binDir = venv.empty() ? PlatformUtils::applicationPath() : venv;
  initPython(binDir, "", 0.0);
  evaluatePython(content);
  addmenuitem_this = this;
  evaluatePython("setup()");
  addmenuitem_this = nullptr;
  finishPython();
}

#endif

MainWindow::MainWindow(const QStringList& filenames) : rubberBandManager(this)
{
  installEventFilter(this);
  setupUi(this);
#ifdef ENABLE_PYTHON
  customSetup();
#endif

  consoleUpdater = new QTimer(this);
  consoleUpdater->setSingleShot(true);
  connect(consoleUpdater, &QTimer::timeout, this->console, &Console::update);

  this->animateWidget->setMainWindow(this);
  this->viewportControlWidget->setMainWindow(this);
  // actions not included in menu
  this->addAction(editActionInsertTemplate);
  this->addAction(editActionFoldAll);

  docks = {{editorDock, _("Editor"), "view/hideEditor"},
           {consoleDock, _("Console"), "view/hideConsole"},
           {parameterDock, _("Customizer"), "view/hideCustomizer"},
           {errorLogDock, _("Error-Log"), "view/hideErrorLog"},
           {animateDock, _("Animate"), "view/hideAnimate"},
           {fontListDock, _("Font Lists"), "view/hideFontList"},
           {viewportControlDock, _("Viewport-Control"), "view/hideViewportControl"}};

  this->versionLabel = nullptr;  // must be initialized before calling updateStatusBar()
  updateStatusBar(nullptr);

  renderCompleteSoundEffect = new QSoundEffect();
  renderCompleteSoundEffect->setSource(QUrl("qrc:/sounds/complete.wav"));

  absoluteRootNode = nullptr;

  this->csgworker = new CSGWorker(this);
  connect(this->csgworker, SIGNAL(done(void)), this, SLOT(compileCSGDone(void)));

  // Open Recent
  for (auto& recent : this->actionRecentFile) {
    recent = new QAction(this);
    recent->setVisible(false);
    this->menuOpenRecent->addAction(recent);
    connect(recent, &QAction::triggered, this, &MainWindow::actionOpenRecent);
  }

  // Preferences initialization happens on first tab creation, and depends on colorschemes from editor.
  // Any code dependent on Preferences must come after the TabManager instantiation
  tabManager = new TabManager(this, filenames.isEmpty() ? QString() : filenames[0]);
  editorDockContents->layout()->addWidget(tabManager->getTabContent());

  connect(this, &MainWindow::highlightError, tabManager, &TabManager::highlightError);
  connect(this, &MainWindow::unhighlightLastError, tabManager, &TabManager::unhighlightLastError);

  connect(this->editActionUndo, &QAction::triggered, tabManager, &TabManager::undo);
  connect(this->editActionRedo, &QAction::triggered, tabManager, &TabManager::redo);
  connect(this->editActionRedo_2, &QAction::triggered, tabManager, &TabManager::redo);
  connect(this->editActionCut, &QAction::triggered, tabManager, &TabManager::cut);
  connect(this->editActionPaste, &QAction::triggered, tabManager, &TabManager::paste);

  connect(this->editActionIndent, &QAction::triggered, tabManager, &TabManager::indentSelection);
  connect(this->editActionUnindent, &QAction::triggered, tabManager, &TabManager::unindentSelection);
  connect(this->editActionComment, &QAction::triggered, tabManager, &TabManager::commentSelection);
  connect(this->editActionUncomment, &QAction::triggered, tabManager, &TabManager::uncommentSelection);

  connect(this->editActionToggleBookmark, &QAction::triggered, tabManager, &TabManager::toggleBookmark);
  connect(this->editActionNextBookmark, &QAction::triggered, tabManager, &TabManager::nextBookmark);
  connect(this->editActionPrevBookmark, &QAction::triggered, tabManager, &TabManager::prevBookmark);
  connect(this->editActionJumpToNextError, &QAction::triggered, tabManager,
          &TabManager::jumpToNextError);

  connect(tabManager, &TabManager::editorAboutToClose, this,
          &MainWindow::onTabManagerAboutToCloseEditor);
  connect(tabManager, &TabManager::currentEditorChanged, this, &MainWindow::onTabManagerEditorChanged);
  connect(tabManager, &TabManager::editorContentReloaded, this,
          &MainWindow::onTabManagerEditorContentReloaded);

  connect(GlobalPreferences::inst(), &Preferences::consoleFontChanged, this->console, &Console::setFont);
  this->console->setFont(GlobalPreferences::inst()->getValue("advanced/consoleFontFamily").toString(),
                         GlobalPreferences::inst()->getValue("advanced/consoleFontSize").toUInt());

  const QString version =
    QString("<b>PythonSCAD %1</b>").arg(QString::fromStdString(openscad_versionnumber));
  const QString weblink = "<a href=\"https://www.pythonscad.org/\">https://www.pythonscad.org/</a><br>";

  consoleOutputRaw(version);
  consoleOutputRaw(weblink);
  consoleOutputRaw(copyrighttext);
  this->consoleUpdater->start(0);  // Show "Loaded Design" message from TabManager

  connect(this->errorLogWidget, &ErrorLog::openFile, this, &MainWindow::openFileFromPath);
  connect(this->console, &Console::openFile, this, &MainWindow::openFileFromPath);

  connect(GlobalPreferences::inst()->ButtonConfig, &ButtonConfigWidget::inputMappingChanged,
          InputDriverManager::instance(), &InputDriverManager::onInputMappingUpdated,
          Qt::UniqueConnection);
  connect(GlobalPreferences::inst()->AxisConfig, &AxisConfigWidget::inputMappingChanged,
          InputDriverManager::instance(), &InputDriverManager::onInputMappingUpdated,
          Qt::UniqueConnection);
  connect(GlobalPreferences::inst()->AxisConfig, &AxisConfigWidget::inputCalibrationChanged,
          InputDriverManager::instance(), &InputDriverManager::onInputCalibrationUpdated,
          Qt::UniqueConnection);
  connect(GlobalPreferences::inst()->AxisConfig, &AxisConfigWidget::inputGainChanged,
          InputDriverManager::instance(), &InputDriverManager::onInputGainUpdated, Qt::UniqueConnection);

  setCorner(Qt::TopLeftCorner, Qt::LeftDockWidgetArea);
  setCorner(Qt::TopRightCorner, Qt::RightDockWidgetArea);
  setCorner(Qt::BottomLeftCorner, Qt::LeftDockWidgetArea);
  setCorner(Qt::BottomRightCorner, Qt::RightDockWidgetArea);

  this->setAttribute(Qt::WA_DeleteOnClose);

  scadApp->windowManager.add(this);

  this->cgalworker = new CGALWorker();
  connect(this->cgalworker, &CGALWorker::done, this, &MainWindow::actionRenderDone);

  rootNode = nullptr;

  this->qglview->statusLabel = new QLabel(this);
  this->qglview->statusLabel->setMinimumWidth(100);
  statusBar()->addWidget(this->qglview->statusLabel);

  const QSettingsCached settings;
  this->qglview->setMouseCentricZoom(Settings::Settings::mouseCentricZoom.value());
  this->setAllMouseViewActions();
  this->meas.setView(qglview);
<<<<<<< HEAD
  this->designActionMeasureDistance->setEnabled(false);
  this->designActionMeasureAngle->setEnabled(false);
=======
>>>>>>> cc47f06b
  resetMeasurementsState(false, "Render (not preview) to enable measurements");

  autoReloadTimer = new QTimer(this);
  autoReloadTimer->setSingleShot(false);
  autoReloadTimer->setInterval(autoReloadPollingPeriodMS);
  connect(autoReloadTimer, &QTimer::timeout, this, &MainWindow::checkAutoReload);

  this->exportFormatMapper = new QSignalMapper(this);
#if QT_VERSION >= QT_VERSION_CHECK(5, 15, 0)
  connect(this->exportFormatMapper, &QSignalMapper::mappedInt, this,
          &MainWindow::actionExportFileFormat);
#else
  connect(this->exportFormatMapper, static_cast<void (QSignalMapper::*)(int)>(&QSignalMapper::mapped),
          this, &MainWindow::actionExportFileFormat);
#endif

  waitAfterReloadTimer = new QTimer(this);
  waitAfterReloadTimer->setSingleShot(true);
  waitAfterReloadTimer->setInterval(autoReloadPollingPeriodMS);
  connect(waitAfterReloadTimer, &QTimer::timeout, this, &MainWindow::waitAfterReload);
  connect(GlobalPreferences::inst(), &Preferences::ExperimentalChanged, this,
          &MainWindow::changeParameterWidget);

  progressThrottle->start();

  this->hideFind();
  frameCompileResult->hide();
  this->labelCompileResultMessage->setOpenExternalLinks(false);
  connect(this->labelCompileResultMessage, &QLabel::linkActivated, this, &MainWindow::showLink);

  // File menu
  connect(this->fileActionNewWindow, &QAction::triggered, this, &MainWindow::actionNewWindow);
  connect(this->fileActionNew, &QAction::triggered, tabManager, &TabManager::actionNew);
  connect(this->fileActionOpenWindow, &QAction::triggered, this, &MainWindow::actionOpenWindow);
  connect(this->fileActionOpen, &QAction::triggered, this, &MainWindow::actionOpen);
  connect(this->fileActionSave, &QAction::triggered, this, &MainWindow::actionSave);
  connect(this->fileActionSaveAs, &QAction::triggered, this, &MainWindow::actionSaveAs);
  connect(this->fileActionSaveACopy, &QAction::triggered, this, &MainWindow::actionSaveACopy);
  connect(this->fileActionSaveAll, &QAction::triggered, tabManager, &TabManager::saveAll);
  connect(this->fileActionReload, &QAction::triggered, this, &MainWindow::actionReload);
  connect(this->fileActionClose, &QAction::triggered, tabManager, &TabManager::closeCurrentTab);
  connect(this->fileActionQuit, &QAction::triggered, scadApp, &OpenSCADApp::quit, Qt::QueuedConnection);
  connect(this->fileShowLibraryFolder, &QAction::triggered, this, &MainWindow::actionShowLibraryFolder);
  connect(this->fileShowBackupFiles, &QAction::triggered, this, &MainWindow::actionShowBackupFiles);

#ifdef ENABLE_PYTHON
  connect(this->fileActionPythonRevoke, &QAction::triggered, this,
          &MainWindow::actionPythonRevokeTrustedFiles);
  connect(this->fileActionPythonCreateVenv, &QAction::triggered, this,
          &MainWindow::actionPythonCreateVenv);
  connect(this->fileActionPythonSelectVenv, &QAction::triggered, this,
          &MainWindow::actionPythonSelectVenv);
#else
  this->menuPython->menuAction()->setVisible(false);
#endif

#ifndef __APPLE__
  auto shortcuts = this->fileActionSave->shortcuts();
  this->fileActionSave->setShortcuts(shortcuts);
  shortcuts = this->fileActionReload->shortcuts();
  shortcuts.push_back(QKeySequence(Qt::Key_F3));
  this->fileActionReload->setShortcuts(shortcuts);
#endif

  this->menuOpenRecent->addSeparator();
  this->menuOpenRecent->addAction(this->fileActionClearRecent);
  connect(this->fileActionClearRecent, &QAction::triggered, this, &MainWindow::clearRecentFiles);

  show_examples();

  connect(this->editActionNextTab, &QAction::triggered, tabManager, &TabManager::nextTab);
  connect(this->editActionPrevTab, &QAction::triggered, tabManager, &TabManager::prevTab);

  connect(this->editActionCopy, &QAction::triggered, this, &MainWindow::copyText);
  connect(this->editActionCopyViewport, &QAction::triggered, this, &MainWindow::actionCopyViewport);
  connect(this->editActionConvertTabsToSpaces, &QAction::triggered, this,
          &MainWindow::convertTabsToSpaces);
  connect(this->editActionCopyVPT, &QAction::triggered, this, &MainWindow::copyViewportTranslation);
  connect(this->editActionCopyVPR, &QAction::triggered, this, &MainWindow::copyViewportRotation);
  connect(this->editActionCopyVPD, &QAction::triggered, this, &MainWindow::copyViewportDistance);
  connect(this->editActionCopyVPF, &QAction::triggered, this, &MainWindow::copyViewportFov);
  connect(this->editActionPreferences, &QAction::triggered, this, &MainWindow::preferences);
  // Edit->Find
  connect(this->editActionFind, &QAction::triggered, this, &MainWindow::actionShowFind);
  connect(this->editActionFindAndReplace, &QAction::triggered, this,
          &MainWindow::actionShowFindAndReplace);
#ifdef Q_OS_WIN
  this->editActionFindAndReplace->setShortcut(QKeySequence("Ctrl+Shift+F"));
#endif
  connect(this->editActionFindNext, &QAction::triggered, this, &MainWindow::findNext);
  connect(this->editActionFindPrevious, &QAction::triggered, this, &MainWindow::findPrev);
  connect(this->editActionUseSelectionForFind, &QAction::triggered, this,
          &MainWindow::useSelectionForFind);

  // Design menu
  measurementGroup = new QActionGroup(this);
<<<<<<< HEAD
  measurementGroup->addAction(designActionMeasureDistance);
  measurementGroup->addAction(designActionMeasureAngle);
  measurementGroup->addAction(designActionFindHandle);
=======
  measurementGroup->addAction(designActionMeasureDist);
  measurementGroup->addAction(designActionMeasureAngle);
>>>>>>> cc47f06b
  connect(this->designActionAutoReload, &QAction::toggled, this, &MainWindow::autoReloadSet);
  connect(this->designActionReloadAndPreview, &QAction::triggered, this,
          &MainWindow::actionReloadRenderPreview);
  connect(this->designActionPreview, &QAction::triggered, this, &MainWindow::actionRenderPreview);
  connect(this->designActionRender, &QAction::triggered, this, &MainWindow::actionRender);
  connect(this->measurementGroup, &QActionGroup::triggered, this, &MainWindow::handleMeasurementClicked);
  connect(this->designAction3DPrint, &QAction::triggered, this, &MainWindow::action3DPrint);
  connect(this->designShareDesign, &QAction::triggered, this, &MainWindow::actionShareDesign);
  connect(this->designLoadShareDesign, &QAction::triggered, this, &MainWindow::actionLoadShareDesign);
  connect(this->designCheckValidity, &QAction::triggered, this, &MainWindow::actionCheckValidity);
  connect(this->designActionDisplayAST, &QAction::triggered, this, &MainWindow::actionDisplayAST);
  connect(this->designActionDisplayPython, &QAction::triggered, this, &MainWindow::actionDisplayPython);
  connect(this->designActionDisplayCSGTree, &QAction::triggered, this,
          &MainWindow::actionDisplayCSGTree);
  connect(this->designActionDisplayCSGProducts, &QAction::triggered, this,
          &MainWindow::actionDisplayCSGProducts);

  exportMap[FileFormat::BINARY_STL] = this->fileActionExportBinarySTL;
  exportMap[FileFormat::ASCII_STL] = this->fileActionExportAsciiSTL;
  exportMap[FileFormat::_3MF] = this->fileActionExport3MF;
  exportMap[FileFormat::OBJ] = this->fileActionExportOBJ;
  exportMap[FileFormat::OFF] = this->fileActionExportOFF;
  exportMap[FileFormat::WRL] = this->fileActionExportWRL;
  exportMap[FileFormat::POV] = this->fileActionExportPOV;
  exportMap[FileFormat::PS] = this->fileActionExportFoldable;
  exportMap[FileFormat::STEP] = this->fileActionExportSTP;
  exportMap[FileFormat::AMF] = this->fileActionExportAMF;
  exportMap[FileFormat::DXF] = this->fileActionExportDXF;
  exportMap[FileFormat::SVG] = this->fileActionExportSVG;
  exportMap[FileFormat::PDF] = this->fileActionExportPDF;
  exportMap[FileFormat::CSG] = this->fileActionExportCSG;
  exportMap[FileFormat::PNG] = this->fileActionExportImage;

  for (auto& [format, action] : exportMap) {
    connect(action, &QAction::triggered, this->exportFormatMapper, QOverload<>::of(&QSignalMapper::map));
    this->exportFormatMapper->setMapping(action, int(format));
  }

  connect(this->designActionFlushCaches, &QAction::triggered, this, &MainWindow::actionFlushCaches);

#ifndef ENABLE_LIB3MF
  this->fileActionExport3MF->setVisible(false);
#endif

  // View menu
  this->viewActionThrownTogether->setEnabled(false);
  this->viewActionPreview->setEnabled(false);
  if (this->qglview->hasOpenCSGSupport()) {
    this->viewActionPreview->setChecked(true);
    this->viewActionThrownTogether->setChecked(false);
  } else {
    this->viewActionPreview->setChecked(false);
    this->viewActionThrownTogether->setChecked(true);
  }

  connect(this->viewActionPreview, &QAction::triggered, this, &MainWindow::viewModePreview);
  connect(this->viewActionThrownTogether, &QAction::triggered, this,
          &MainWindow::viewModeThrownTogether);
  connect(this->viewActionShowEdges, &QAction::triggered, this, &MainWindow::viewModeShowEdges);
  connect(this->viewActionShowAxes, &QAction::triggered, this, &MainWindow::viewModeShowAxes);
  connect(this->viewActionShowCrosshairs, &QAction::triggered, this,
          &MainWindow::viewModeShowCrosshairs);
  connect(this->viewActionShowScaleProportional, &QAction::triggered, this,
          &MainWindow::viewModeShowScaleProportional);
  connect(this->viewActionTop, &QAction::triggered, this, &MainWindow::viewAngleTop);
  connect(this->viewActionBottom, &QAction::triggered, this, &MainWindow::viewAngleBottom);
  connect(this->viewActionLeft, &QAction::triggered, this, &MainWindow::viewAngleLeft);
  connect(this->viewActionRight, &QAction::triggered, this, &MainWindow::viewAngleRight);
  connect(this->viewActionFront, &QAction::triggered, this, &MainWindow::viewAngleFront);
  connect(this->viewActionBack, &QAction::triggered, this, &MainWindow::viewAngleBack);
  connect(this->viewActionDiagonal, &QAction::triggered, this, &MainWindow::viewAngleDiagonal);
  connect(this->viewActionCenter, &QAction::triggered, this, &MainWindow::viewCenter);
  connect(this->viewActionResetView, &QAction::triggered, this, &MainWindow::viewResetView);
  connect(this->viewActionViewAll, &QAction::triggered, this, &MainWindow::viewAll);
  connect(this->viewActionPerspective, &QAction::triggered, this, &MainWindow::viewPerspective);
  connect(this->viewActionOrthogonal, &QAction::triggered, this, &MainWindow::viewOrthogonal);
  connect(this->viewActionZoomIn, &QAction::triggered, qglview, &QGLView::ZoomIn);
  connect(this->viewActionZoomOut, &QAction::triggered, qglview, &QGLView::ZoomOut);
  connect(this->viewActionHideEditorToolBar, &QAction::triggered, this, &MainWindow::hideEditorToolbar);
  connect(this->viewActionHide3DViewToolBar, &QAction::triggered, this, &MainWindow::hide3DViewToolbar);

  // Help menu
  connect(this->helpActionAbout, &QAction::triggered, this, &MainWindow::helpAbout);
  connect(this->helpActionHomepage, &QAction::triggered, this, &MainWindow::helpHomepage);
  connect(this->helpActionManual, &QAction::triggered, this, &MainWindow::helpManual);
  connect(this->helpActionCheatSheet, &QAction::triggered, this, &MainWindow::helpCheatSheet);
  connect(this->helpActionPythonCheatSheet, &QAction::triggered, this,
          &MainWindow::helpPythonCheatSheet);
  connect(this->helpActionLibraryInfo, &QAction::triggered, this, &MainWindow::helpLibrary);
  connect(this->helpActionFontInfo, &QAction::triggered, this, &MainWindow::helpFontInfo);

  // Checks if the Documentation has been downloaded and hides the Action otherwise
  if (UIUtils::hasOfflineUserManual()) {
    connect(this->helpActionOfflineManual, &QAction::triggered, this, &MainWindow::helpOfflineManual);
  } else {
    this->helpActionOfflineManual->setVisible(false);
  }
  if (UIUtils::hasOfflineCheatSheet()) {
    connect(this->helpActionOfflineCheatSheet, &QAction::triggered, this,
            &MainWindow::helpOfflineCheatSheet);
  } else {
    this->helpActionOfflineCheatSheet->setVisible(false);
  }
#ifdef OPENSCAD_UPDATER
  this->menuBar()->addMenu(AutoUpdater::updater()->updateMenu);
#endif

  connect(this->qglview, &QGLView::cameraChanged, animateWidget, &Animate::cameraChanged);
  connect(this->qglview, &QGLView::cameraChanged, viewportControlWidget,
          &ViewportControl::cameraChanged);
  connect(this->qglview, &QGLView::resized, viewportControlWidget, &ViewportControl::viewResized);
  connect(this->qglview, &QGLView::doRightClick, this, &MainWindow::rightClick);
  connect(this->qglview, &QGLView::doLeftClick, this, &MainWindow::leftClick);
  connect(this->qglview, &QGLView::toolTipShow, this, &MainWindow::toolTipShow);
  connect(this->qglview, &QGLView::dragPoint, this, &MainWindow::dragPoint);
  connect(this->qglview, &QGLView::dragPointEnd, this, &MainWindow::dragPointEnd);

  connect(GlobalPreferences::inst(), &Preferences::requestRedraw, this->qglview,
          QOverload<>::of(&QGLView::update));
  connect(GlobalPreferences::inst(), &Preferences::updateMouseCentricZoom, this->qglview,
          &QGLView::setMouseCentricZoom);
  connect(GlobalPreferences::inst()->MouseConfig, &MouseConfigWidget::updateMouseActions, this,
          &MainWindow::setAllMouseViewActions);
  connect(GlobalPreferences::inst(), &Preferences::updateReorderMode, this,
          &MainWindow::updateReorderMode);
  connect(GlobalPreferences::inst(), &Preferences::updateUndockMode, this,
          &MainWindow::updateUndockMode);
  connect(GlobalPreferences::inst(), &Preferences::openCSGSettingsChanged, this,
          &MainWindow::openCSGSettingsChanged);
  connect(GlobalPreferences::inst(), &Preferences::colorSchemeChanged, this,
          &MainWindow::setColorScheme);
  connect(GlobalPreferences::inst(), &Preferences::toolbarExportChanged, this,
          &MainWindow::updateExportActions);

  GlobalPreferences::inst()->apply_win();  // not sure if to be commented, checked must not be
                                           // commented(done some changes in apply())

  const QString cs = GlobalPreferences::inst()->getValue("3dview/colorscheme").toString();
  this->setColorScheme(cs);

  // find and replace panel
  connect(this->findTypeComboBox, QOverload<int>::of(&QComboBox::currentIndexChanged), this,
          &MainWindow::actionSelectFind);
  connect(this->findInputField, &QWordSearchField::textChanged, this, &MainWindow::findString);
  connect(this->findInputField, &QWordSearchField::returnPressed, this->findNextButton,
          [this] { this->findNextButton->animateClick(); });
  find_panel->installEventFilter(this);
  if (QApplication::clipboard()->supportsFindBuffer()) {
    connect(this->findInputField, &QWordSearchField::textChanged, this, &MainWindow::updateFindBuffer);
    connect(QApplication::clipboard(), &QClipboard::findBufferChanged, this,
            &MainWindow::findBufferChanged);
    // With Qt 4.8.6, there seems to be a bug that often gives an incorrect findbuffer content when
    // the app receives focus for the first time
    this->findInputField->setText(QApplication::clipboard()->text(QClipboard::FindBuffer));
  }

  connect(this->findPrevButton, &QPushButton::clicked, this, &MainWindow::findPrev);
  connect(this->findNextButton, &QPushButton::clicked, this, &MainWindow::findNext);
  connect(this->cancelButton, &QPushButton::clicked, this, &MainWindow::hideFind);
  connect(this->replaceButton, &QPushButton::clicked, this, &MainWindow::replace);
  connect(this->replaceAllButton, &QPushButton::clicked, this, &MainWindow::replaceAll);
  connect(this->replaceInputField, &QLineEdit::returnPressed, this->replaceButton,
          [this] { this->replaceButton->animateClick(); });
  addKeyboardShortCut(this->viewerToolBar->actions());
  addKeyboardShortCut(this->editortoolbar->actions());

  Preferences *instance = GlobalPreferences::inst();

  InputDriverManager::instance()->registerActions(this->menuBar()->actions(), "", "");
  InputDriverManager::instance()->registerActions(this->animateWidget->actions(), "animation",
                                                  "animate");
  instance->ButtonConfig->init();
  instance->MouseConfig->init();

  // fetch window states to be restored after restoreState() call
  const bool isEditorToolbarVisible = !settings.value("view/hideEditorToolbar").toBool();
  const bool is3DViewToolbarVisible = !settings.value("view/hide3DViewToolbar").toBool();

  // make sure it looks nice..
  const auto windowState = settings.value("window/state", QByteArray()).toByteArray();
  restoreGeometry(settings.value("window/geometry", QByteArray()).toByteArray());
#if QT_VERSION >= QT_VERSION_CHECK(5, 14, 0)
  // Workaround for a Qt bug (possible QTBUG-46620, but it's still there in Qt-6.5.3)
  // Blindly restoring a maximized window to a different screen resolution causes a crash
  // on the next move/resize operation on macOS:
  // https://github.com/openscad/openscad/issues/5486
  if (isMaximized()) {
    setGeometry(screen()->availableGeometry());
  }
#endif
  restoreState(windowState);

  if (windowState.size() == 0) {
    /*
     * This triggers only in case the configuration file has no
     * window state information (or no configuration file at all).
     * When this happens, the editor would default to a very ugly
     * width due to the dock widget layout. This overwrites the
     * value reported via sizeHint() to a width a bit smaller than
     * half the main window size (either the one loaded from the
     * configuration or the default value of 800).
     * The height is only a dummy value which will be essentially
     * ignored by the layouting as the editor is set to expand to
     * fill the available space.
     */
    activeEditor->setInitialSizeHint(QSize((5 * this->width() / 11), 100));
    tabifyDockWidget(consoleDock, errorLogDock);
    tabifyDockWidget(errorLogDock, fontListDock);
    tabifyDockWidget(fontListDock, animateDock);
    consoleDock->show();
  } else {
#ifdef Q_OS_WIN
    // Try moving the main window into the display range, this
    // can occur when closing OpenSCAD on a second monitor which
    // is not available at the time the application is started
    // again.
    // On Windows that causes the main window to open in a not
    // easily reachable place.
    auto primaryScreen = QApplication::primaryScreen();
    auto desktopRect = primaryScreen->availableGeometry().adjusted(250, 150, -250, -150).normalized();
    auto windowRect = frameGeometry();
    if (!desktopRect.intersects(windowRect)) {
      windowRect.moveCenter(desktopRect.center());
      windowRect = windowRect.intersected(desktopRect);
      move(windowRect.topLeft());
      resize(windowRect.size());
    }
#endif  // ifdef Q_OS_WIN
  }

  updateWindowSettings(isEditorToolbarVisible, is3DViewToolbarVisible);

  // Connect the menu "Windows/Navigation" to slot that process it by opening in a pop menu
  // the navigationMenu.
  connect(windowActionJumpTo, &QAction::triggered, this, &MainWindow::onNavigationOpenContextMenu);

  // Create the popup menu to navigate between the docks by keyboard.
  navigationMenu = new QMenu();

  // Create the docks, connect corresponding action and install menu entries
  for (auto& [dock, title, configKey] : docks) {
    dock->setName(title);
    dock->setConfigKey(configKey);
    dock->setVisible(!GlobalPreferences::inst()->getValue(configKey).toBool());
    dock->setFocusPolicy(Qt::FocusPolicy::StrongFocus);

    // It is neede to have the event filter installed in each dock so that the events are
    // correctly processed when the dock are floating (is in a different window that the mainwindow)
    dock->installEventFilter(this);

    menuWindow->addAction(dock->toggleViewAction());

    auto dockAction = navigationMenu->addAction(title);
    dockAction->setProperty("id", QVariant::fromValue(dock));
    connect(dockAction, &QAction::triggered, this, &MainWindow::onNavigationTriggerContextMenuEntry);
    connect(dockAction, &QAction::hovered, this, &MainWindow::onNavigationHoveredContextMenuEntry);
  }

  connect(navigationMenu, &QMenu::aboutToHide, this, &MainWindow::onNavigationCloseContextMenu);
  connect(menuWindow, &QMenu::aboutToHide, this, &MainWindow::onNavigationCloseContextMenu);
  windowActionJumpTo->setMenu(navigationMenu);

  // connect the signal of next/prev windowAction and the dedicated slot
  // hovering is connected to rubberband activation while triggering is for actual
  // activation of the corresponding dock.
  const std::vector<QAction *> actions = {windowActionNextWindow, windowActionPreviousWindow};
  for (auto& action : actions) {
    connect(action, &QAction::hovered, this, &MainWindow::onWindowActionNextPrevHovered);
    connect(action, &QAction::triggered, this, &MainWindow::onWindowActionNextPrevTriggered);
  }

  // Adds shortcut for the prev/next window switching
  shortcutNextWindow = new QShortcut(QKeySequence(Qt::CTRL | Qt::Key_K), this);
  QObject::connect(shortcutNextWindow, &QShortcut::activated, this,
                   &MainWindow::onWindowShortcutNextPrevActivated);
  shortcutPreviousWindow = new QShortcut(QKeySequence(Qt::CTRL | Qt::Key_H), this);
  QObject::connect(shortcutPreviousWindow, &QShortcut::activated, this,
                   &MainWindow::onWindowShortcutNextPrevActivated);

  auto shortcutExport3D = new QShortcut(QKeySequence("F7"), this);
  QObject::connect(shortcutExport3D, &QShortcut::activated, this,
                   &MainWindow::onWindowShortcutExport3DActivated);

  // Adds dock specific behavior on visibility change
  QObject::connect(editorDock, &Dock::visibilityChanged, this,
                   &MainWindow::onEditorDockVisibilityChanged);
  QObject::connect(consoleDock, &Dock::visibilityChanged, this,
                   &MainWindow::onConsoleDockVisibilityChanged);
  QObject::connect(errorLogDock, &Dock::visibilityChanged, this,
                   &MainWindow::onErrorLogDockVisibilityChanged);
  QObject::connect(animateDock, &Dock::visibilityChanged, this,
                   &MainWindow::onAnimateDockVisibilityChanged);
  QObject::connect(fontListDock, &Dock::visibilityChanged, this,
                   &MainWindow::onFontListDockVisibilityChanged);
  QObject::connect(viewportControlDock, &Dock::visibilityChanged, this,
                   &MainWindow::onViewportControlDockVisibilityChanged);
  QObject::connect(parameterDock, &Dock::visibilityChanged, this,
                   &MainWindow::onParametersDockVisibilityChanged);

  connect(this->activeEditor, &EditorInterface::escapePressed, this, &MainWindow::measureFinished);
  // display this window and check for OpenGL 2.0 (OpenCSG) support
  viewModeThrownTogether();
  show();

  setCurrentOutput();

#ifdef ENABLE_OPENCSG
  viewModePreview();
#else
  viewModeThrownTogether();
#endif
  loadViewSettings();
  loadDesignSettings();

  setAcceptDrops(true);
  clearCurrentOutput();

  for (int i = 1; i < filenames.size(); ++i) tabManager->createTab(filenames[i]);

  updateExportActions();

  activeEditor->setFocus();

  // Configure the highlighting color scheme from the active editor one.
  // This is done only one time at creation of the first MainWindow instance
  auto preferences = GlobalPreferences::inst();
  if (!preferences->hasHighlightingColorScheme())
    preferences->setHighlightingColorSchemes(activeEditor->colorSchemes());

  onTabManagerEditorChanged(activeEditor);

  // fills the content of the Recents Files menu.
  updateRecentFileActions();
}

void MainWindow::setAllMouseViewActions()
{
  // Set the mouse actions to those held in the settings.
  this->qglview->setMouseActions(MouseConfig::MouseAction::LEFT_CLICK,
                                 MouseConfig::viewActionArrays.at(static_cast<MouseConfig::ViewAction>(
                                   Settings::Settings::inputMouseLeftClick.value())));
  this->qglview->setMouseActions(MouseConfig::MouseAction::MIDDLE_CLICK,
                                 MouseConfig::viewActionArrays.at(static_cast<MouseConfig::ViewAction>(
                                   Settings::Settings::inputMouseMiddleClick.value())));
  this->qglview->setMouseActions(MouseConfig::MouseAction::RIGHT_CLICK,
                                 MouseConfig::viewActionArrays.at(static_cast<MouseConfig::ViewAction>(
                                   Settings::Settings::inputMouseRightClick.value())));
  this->qglview->setMouseActions(MouseConfig::MouseAction::SHIFT_LEFT_CLICK,
                                 MouseConfig::viewActionArrays.at(static_cast<MouseConfig::ViewAction>(
                                   Settings::Settings::inputMouseShiftLeftClick.value())));
  this->qglview->setMouseActions(MouseConfig::MouseAction::SHIFT_MIDDLE_CLICK,
                                 MouseConfig::viewActionArrays.at(static_cast<MouseConfig::ViewAction>(
                                   Settings::Settings::inputMouseShiftMiddleClick.value())));
  this->qglview->setMouseActions(MouseConfig::MouseAction::SHIFT_RIGHT_CLICK,
                                 MouseConfig::viewActionArrays.at(static_cast<MouseConfig::ViewAction>(
                                   Settings::Settings::inputMouseShiftRightClick.value())));
  this->qglview->setMouseActions(MouseConfig::MouseAction::CTRL_LEFT_CLICK,
                                 MouseConfig::viewActionArrays.at(static_cast<MouseConfig::ViewAction>(
                                   Settings::Settings::inputMouseCtrlLeftClick.value())));
  this->qglview->setMouseActions(MouseConfig::MouseAction::CTRL_MIDDLE_CLICK,
                                 MouseConfig::viewActionArrays.at(static_cast<MouseConfig::ViewAction>(
                                   Settings::Settings::inputMouseCtrlMiddleClick.value())));
  this->qglview->setMouseActions(MouseConfig::MouseAction::CTRL_RIGHT_CLICK,
                                 MouseConfig::viewActionArrays.at(static_cast<MouseConfig::ViewAction>(
                                   Settings::Settings::inputMouseCtrlRightClick.value())));
  this->qglview->setMouseActions(MouseConfig::MouseAction::CTRL_SHIFT_LEFT_CLICK,
                                 MouseConfig::viewActionArrays.at(static_cast<MouseConfig::ViewAction>(
                                   Settings::Settings::inputMouseCtrlShiftLeftClick.value())));
  this->qglview->setMouseActions(MouseConfig::MouseAction::CTRL_SHIFT_MIDDLE_CLICK,
                                 MouseConfig::viewActionArrays.at(static_cast<MouseConfig::ViewAction>(
                                   Settings::Settings::inputMouseCtrlShiftMiddleClick.value())));
  this->qglview->setMouseActions(MouseConfig::MouseAction::CTRL_SHIFT_RIGHT_CLICK,
                                 MouseConfig::viewActionArrays.at(static_cast<MouseConfig::ViewAction>(
                                   Settings::Settings::inputMouseCtrlShiftRightClick.value())));
}

void MainWindow::onNavigationOpenContextMenu() { navigationMenu->exec(QCursor::pos()); }

void MainWindow::onNavigationCloseContextMenu() { rubberBandManager.hide(); }

void MainWindow::onNavigationTriggerContextMenuEntry()
{
  auto *action = qobject_cast<QAction *>(sender());
  if (!action || !action->property("id").isValid()) return;

  Dock *dock = action->property("id").value<Dock *>();
  assert(dock != nullptr);

  dock->raise();
  dock->show();
  dock->setFocus();

  // Forward the focus on the content of the tabmanager
  if (dock == editorDock) {
    tabManager->setFocus();
  }
}

void MainWindow::onNavigationHoveredContextMenuEntry()
{
  auto *action = qobject_cast<QAction *>(sender());
  if (!action || !action->property("id").isValid()) return;

  Dock *dock = action->property("id").value<Dock *>();
  assert(dock != nullptr);

  // Hover signal is emitted at each mouse move, to avoid excessive
  // load we only raise/emphasize if it is not yet done.
  if (rubberBandManager.isEmphasized(dock)) return;

  dock->raise();
  rubberBandManager.emphasize(dock);
}

void MainWindow::addExportActions(QToolBar *toolbar, QAction *action) const
{
  for (const std::string& identifier :
       {Settings::Settings::toolbarExport3D.value(), Settings::Settings::toolbarExport2D.value()}) {
    QAction *exportAction = formatIdentifierToAction(identifier);
    if (exportAction) {
      toolbar->insertAction(action, exportAction);
    }
  }
}

void MainWindow::updateExportActions()
{
  removeExportActions(editortoolbar, this->designAction3DPrint);
  addExportActions(editortoolbar, this->designAction3DPrint);

  // handle the hide/show of export action in view toolbar according to the visibility of editor dock
  removeExportActions(viewerToolBar, this->viewActionViewAll);
  if (!editorDock->isVisible()) {
    addExportActions(viewerToolBar, this->viewActionViewAll);
  }
}

void MainWindow::openFileFromPath(const QString& path, int line)
{
  if (editorDock->isVisible()) {
    activeEditor->setFocus();
    if (!path.isEmpty()) tabManager->open(path);
    activeEditor->setFocus();
    activeEditor->setCursorPosition(line, 0);
  }
}

void MainWindow::toolTipShow(QPoint pt, QString msg)
{
  QPoint pos = QCursor::pos();
  QToolTip::showText(pos, msg, this);
}

void MainWindow::dragPoint(Vector3d pt, Vector3d newpt)
{
  if (this->rootNode == nullptr) return;
  dragResult.anchor[0] = NAN;
  this->rootNode->dragPoint(pt, newpt, dragResult);
  if (!isnan(dragResult.anchor[0])) {
    SelectedObject obj = {
      .type = SelectionType::SELECTION_POINT,
    };
    obj.pt.push_back(dragResult.anchor);
    qglview->shown_obj = std::make_shared<SelectedObject>(obj);
  }

  if (GuiLocker::isLocked()) return;
  GuiLocker::lock();
  compileDone(true);
}

void MainWindow::dragPointEnd(Vector3d pt)
{
  std::string sourcecode = std::string(this->lastCompiledDoc.toUtf8().constData());
  const char *sourcecode_c = this->lastCompiledDoc.toUtf8().constData();
  const char *ptr = sourcecode_c;

  // search all occurences of function
  while (ptr != nullptr) {
    const char *funcstart = strstr(ptr, dragResult.modname.c_str());
    if (funcstart != nullptr) {
      ptr = funcstart + dragResult.modname.size();
      int par = 0;
      int par_present = 0;
      std::vector<const char *> arg_bounds;
      std::vector<char> stack;
      do {
        switch (*ptr) {  // TODO improve " '
        case '(':
          stack.push_back('(');
          par_present = 1;
          if (stack.size() == 1) arg_bounds.push_back(ptr + 1);
          break;
        case '[':
          stack.push_back('[');
          par_present = 1;
          if (stack.size() == 1) arg_bounds.push_back(ptr + 1);
          break;
        case ',':
          if (stack.size() == 1) {
            arg_bounds.push_back(ptr);
            arg_bounds.push_back(ptr + 1);
          }
          break;
        case ')':
          if (stack.size() > 0 && stack[stack.size() - 1] == '(') {
            if (stack.size() == 1) arg_bounds.push_back(ptr);
            stack.pop_back();
          }
          break;
        case ']':
          if (stack.size() > 0 && stack[stack.size() - 1] == '[') {
            if (stack.size() == 1) arg_bounds.push_back(ptr);
            stack.pop_back();
          }
          break;
        case '\0': return;  // premature end of code
        }
        ptr++;
      } while (stack.size() > 0 || !par_present);
      // extract all arguments
      std::vector<std::string> args;
      for (int i = 0; i < arg_bounds.size(); i += 2) {
        std::string arg =
          sourcecode.substr(arg_bounds[i] - sourcecode_c, arg_bounds[i + 1] - arg_bounds[i]);
        args.push_back(arg);
      }

      // go thorugh all mods now
      bool valid = true;  // check that all mods are ok
      for (auto& mod : dragResult.mods) {
        // search for named parameter
        const char *parstart, *parend;
        int parindex = -1;
        for (int i = 0; i < args.size(); i++) {
          const char *arg_c = args[i].c_str();
          const char *tmp = strchr(arg_c, '=');
          if (tmp != nullptr && strncmp(arg_c, mod.name.c_str(), tmp - arg_c) == 0) {
            parindex = i;
            parstart = arg_bounds[2 * parindex] + mod.name.size();
            parend = arg_bounds[2 * parindex + 1];
          }
        }
        if (parindex == -1) {
          parindex = mod.index;
          parstart = arg_bounds[2 * parindex];
          parend = arg_bounds[2 * parindex + 1];
        }
        if (mod.arrinfo.size() > 0) {
          std::vector<int> arrstack;
          const char *arrptr = parstart;
          const char *arrstart = nullptr, *arrend = nullptr;
          do {
            if (arrstack == mod.arrinfo) {
              if (arrstart == nullptr) arrstart = arrptr;
              arrend = arrptr;
            }
            switch (*arrptr) {
            case '[': arrstack.push_back(0); break;
            case ',':
              if (arrstack.size() > 0) {
                arrstack[arrstack.size() - 1]++;
              }
              break;
            case ']':
              if (arrstack.size() > 0) {
                arrstack.pop_back();
              }
              break;
            case '\0': return;  // premature end of code
            }
            arrptr++;
          } while (arrptr < parend);
          if (arrstart == nullptr) {
            printf("Arr index not found!\n");
            valid = false;
            continue;
          }
          parstart = arrstart;
          parend = arrend;
        }  // arrinfo
        if (*parstart == '\"' && parend[-1] == '\"') {
          // valid parameter
          std::string arg = sourcecode.substr(parstart - sourcecode_c, parend - parstart);
          // created patched sourcecode
          std::stringstream ss;
          std::string newval = boost::lexical_cast<std::string>(mod.value);
          ss << sourcecode.substr(0, parstart - sourcecode_c) << "\"" << newval << "\""
             << sourcecode.substr(parend - sourcecode_c);
          std::string sourcecode_mod = ss.str();
          // cruel problems when trying to udpate more than one paramter at once
          activeEditor->setText(QString(sourcecode_mod.c_str()));
          return;

        } else valid = false;
      }  // all mnods
    } else ptr = nullptr;  // no more function name
  }
}

void MainWindow::addKeyboardShortCut(const QList<QAction *>& actions)
{
  for (auto& action : actions) {
    // prevent adding shortcut twice if action is added to multiple toolbars
    if (action->toolTip().contains("&nbsp;")) {
      continue;
    }

    const QString shortCut(action->shortcut().toString(QKeySequence::NativeText));
    if (shortCut.isEmpty()) {
      continue;
    }

    const QString toolTip(
      "%1 &nbsp;<span style=\"color: gray; font-size: small; font-style: italic\">%2</span>");
    action->setToolTip(toolTip.arg(action->toolTip(), shortCut));
  }
}

/**
 * Update window settings that get overwritten by the restoreState()
 * Qt call. So the values are loaded before the call and restored here
 * regardless of the (potential outdated) serialized state.
 */
void MainWindow::updateWindowSettings(bool isEditorToolbarVisible, bool isViewToolbarVisible)
{
  viewActionHideEditorToolBar->setChecked(!isEditorToolbarVisible);
  hideEditorToolbar();
  viewActionHide3DViewToolBar->setChecked(!isViewToolbarVisible);
  hide3DViewToolbar();
}

void MainWindow::onAxisChanged(InputEventAxisChanged *) {}

void MainWindow::onButtonChanged(InputEventButtonChanged *) {}

void MainWindow::onTranslateEvent(InputEventTranslate *event)
{
  const double zoomFactor = 0.001 * qglview->cam.zoomValue();

  if (event->viewPortRelative) {
    qglview->translate(event->x, event->y, event->z, event->relative, true);
  } else {
    qglview->translate(zoomFactor * event->x, event->y, zoomFactor * event->z, event->relative, false);
  }
}

void MainWindow::onRotateEvent(InputEventRotate *event)
{
  qglview->rotate(event->x, event->y, event->z, event->relative);
}

void MainWindow::onRotate2Event(InputEventRotate2 *event)
{
  qglview->rotate2(event->x, event->y, event->z);
}

void MainWindow::onActionEvent(InputEventAction *event)
{
  const std::string actionName = event->action;
  if (actionName.find("::") == std::string::npos) {
    QAction *action = findAction(this->menuBar()->actions(), actionName);
    if (action) {
      action->trigger();
    } else if ("viewActionTogglePerspective" == actionName) {
      viewTogglePerspective();
    }
  } else {
    const std::string target = actionName.substr(0, actionName.find("::"));
    if (target == "animate") {
      this->animateWidget->onActionEvent(event);
    } else {
      std::cout << "unknown onActionEvent target: " << actionName << std::endl;
    }
  }
}

void MainWindow::onZoomEvent(InputEventZoom *event) { qglview->zoom(event->zoom, event->relative); }

void MainWindow::loadViewSettings()
{
  const QSettingsCached settings;

  if (settings.value("view/showEdges").toBool()) {
    viewActionShowEdges->setChecked(true);
    viewModeShowEdges();
  }
  if (settings.value("view/showAxes", true).toBool()) {
    viewActionShowAxes->setChecked(true);
    viewModeShowAxes();
  }
  if (settings.value("view/showCrosshairs").toBool()) {
    viewActionShowCrosshairs->setChecked(true);
    viewModeShowCrosshairs();
  }
  if (settings.value("view/showScaleProportional", true).toBool()) {
    viewActionShowScaleProportional->setChecked(true);
    viewModeShowScaleProportional();
  }
  if (settings.value("view/orthogonalProjection").toBool()) {
    viewOrthogonal();
  } else {
    viewPerspective();
  }

  updateUndockMode(GlobalPreferences::inst()->getValue("advanced/undockableWindows").toBool());
  updateReorderMode(GlobalPreferences::inst()->getValue("advanced/reorderWindows").toBool());
}

void MainWindow::loadDesignSettings()
{
  const QSettingsCached settings;
  if (settings.value("design/autoReload", false).toBool()) {
    designActionAutoReload->setChecked(true);
  }
  auto polySetCacheSizeMB = GlobalPreferences::inst()->getValue("advanced/polysetCacheSizeMB").toUInt();
  GeometryCache::instance()->setMaxSizeMB(polySetCacheSizeMB);
  auto cgalCacheSizeMB = GlobalPreferences::inst()->getValue("advanced/cgalCacheSizeMB").toUInt();
  CGALCache::instance()->setMaxSizeMB(cgalCacheSizeMB);
  auto backend3D =
    GlobalPreferences::inst()->getValue("advanced/renderBackend3D").toString().toStdString();
  RenderSettings::inst()->backend3D =
    renderBackend3DFromString(backend3D).value_or(DEFAULT_RENDERING_BACKEND_3D);
}

void MainWindow::updateUndockMode(bool undockMode)
{
  MainWindow::undockMode = undockMode;
  if (undockMode) {
    editorDock->setFeatures(editorDock->features() | QDockWidget::DockWidgetFloatable);
    consoleDock->setFeatures(consoleDock->features() | QDockWidget::DockWidgetFloatable);
    parameterDock->setFeatures(parameterDock->features() | QDockWidget::DockWidgetFloatable);
    errorLogDock->setFeatures(errorLogDock->features() | QDockWidget::DockWidgetFloatable);
    animateDock->setFeatures(animateDock->features() | QDockWidget::DockWidgetFloatable);
    fontListDock->setFeatures(fontListDock->features() | QDockWidget::DockWidgetFloatable);
    viewportControlDock->setFeatures(viewportControlDock->features() | QDockWidget::DockWidgetFloatable);
  } else {
    if (editorDock->isFloating()) {
      editorDock->setFloating(false);
    }
    editorDock->setFeatures(editorDock->features() & ~QDockWidget::DockWidgetFloatable);

    if (consoleDock->isFloating()) {
      consoleDock->setFloating(false);
    }
    consoleDock->setFeatures(consoleDock->features() & ~QDockWidget::DockWidgetFloatable);

    if (parameterDock->isFloating()) {
      parameterDock->setFloating(false);
    }
    parameterDock->setFeatures(parameterDock->features() & ~QDockWidget::DockWidgetFloatable);

    if (errorLogDock->isFloating()) {
      errorLogDock->setFloating(false);
    }
    errorLogDock->setFeatures(errorLogDock->features() & ~QDockWidget::DockWidgetFloatable);

    if (animateDock->isFloating()) {
      animateDock->setFloating(false);
    }
    animateDock->setFeatures(animateDock->features() & ~QDockWidget::DockWidgetFloatable);

    if (fontListDock->isFloating()) {
      fontListDock->setFloating(false);
    }
    fontListDock->setFeatures(fontListDock->features() & ~QDockWidget::DockWidgetFloatable);

    if (viewportControlDock->isFloating()) {
      viewportControlDock->setFloating(false);
    }
    viewportControlDock->setFeatures(viewportControlDock->features() &
                                     ~QDockWidget::DockWidgetFloatable);
  }
}

void MainWindow::updateReorderMode(bool reorderMode)
{
  MainWindow::reorderMode = reorderMode;
  for (auto& [dock, name, configKey] : docks) {
    dock->setTitleBarVisibility(!reorderMode);
  }
}

MainWindow::~MainWindow()
{
  scadApp->windowManager.remove(this);
  if (scadApp->windowManager.getWindows().empty()) {
    // Quit application even in case some other windows like
    // Preferences are still open.
    scadApp->quit();
  }
}

void MainWindow::showProgress() { updateStatusBar(qobject_cast<ProgressWidget *>(sender())); }

void MainWindow::report_func(const std::shared_ptr<const AbstractNode>&, void *vp, int mark)
{
  // limit to progress bar update calls to 5 per second
  static const qint64 MIN_TIMEOUT = 200;
  if (progressThrottle->hasExpired(MIN_TIMEOUT)) {
    progressThrottle->start();

    auto thisp = static_cast<MainWindow *>(vp);
    auto v = static_cast<int>((mark * 1000.0) / progress_report_count);
    auto permille = v < 1000 ? v : 999;
    if (permille > thisp->progresswidget->value()) {
      QMetaObject::invokeMethod(thisp->progresswidget, "setValue", Qt::QueuedConnection,
                                Q_ARG(int, permille));
      QApplication::processEvents();
    }

    // FIXME: Check if cancel was requested by e.g. Application quit
    if (thisp->progresswidget->wasCanceled()) throw ProgressCancelException();
  }
}

bool MainWindow::network_progress_func(const double permille)
{
  QMetaObject::invokeMethod(this->progresswidget, "setValue", Qt::QueuedConnection,
                            Q_ARG(int, (int)permille));
  return (progresswidget && progresswidget->wasCanceled());
}

void MainWindow::updateRecentFiles(const QString& FileSavedOrOpened)
{
  // Check that the canonical file path exists - only update recent files
  // if it does. Should prevent empty list items on initial open etc.
  QSettingsCached settings;  // already set up properly via main.cpp
  auto files = settings.value("recentFileList").toStringList();
  files.removeAll(FileSavedOrOpened);
  files.prepend(FileSavedOrOpened);
  while (files.size() > UIUtils::maxRecentFiles) files.removeLast();
  settings.setValue("recentFileList", files);

  for (auto& widget : QApplication::topLevelWidgets()) {
    auto mainWin = qobject_cast<MainWindow *>(widget);
    if (mainWin) {
      mainWin->updateRecentFileActions();
    }
  }
}

/*!
   compiles the design. Calls compileDone() if anything was compiled
 */
void MainWindow::compile(bool reload, bool forcedone)
{
  OpenSCAD::hardwarnings = GlobalPreferences::inst()->getValue("advanced/enableHardwarnings").toBool();
  OpenSCAD::traceDepth = GlobalPreferences::inst()->getValue("advanced/traceDepth").toUInt();
  OpenSCAD::traceUsermoduleParameters =
    GlobalPreferences::inst()->getValue("advanced/enableTraceUsermoduleParameters").toBool();
  OpenSCAD::parameterCheck =
    GlobalPreferences::inst()->getValue("advanced/enableParameterCheck").toBool();
  OpenSCAD::rangeCheck =
    GlobalPreferences::inst()->getValue("advanced/enableParameterRangeCheck").toBool();

  try {
    bool shouldcompiletoplevel = false;
    bool didcompile = false;

    compileErrors = 0;
    compileWarnings = 0;

    this->renderStatistic.start();

    // Reload checks the timestamp of the toplevel file and refreshes if necessary,
    if (reload) {
      // Refresh files if it has changed on disk
      if (fileChangedOnDisk() && checkEditorModified()) {
        shouldcompiletoplevel =
          tabManager->refreshDocument();  // don't compile if we couldn't open the file
        if (shouldcompiletoplevel &&
            GlobalPreferences::inst()->getValue("advanced/autoReloadRaise").toBool()) {
          // reloading the 'same' document brings the 'old' one to front.
          this->raise();
        }
      }
      // If the file has some content and there is no currently compiled content,
      // then we force the top level compilation.
      else {
        auto current_doc = activeEditor->toPlainText();
        if (current_doc.size() && lastCompiledDoc.size() == 0) {
          shouldcompiletoplevel = true;
        }
      }
    } else {
      shouldcompiletoplevel = true;
    }

    if (this->parsedFile) {
      auto mtime = this->parsedFile->includesChanged();
      if (mtime > this->includesMTime) {
        this->includesMTime = mtime;
        shouldcompiletoplevel = true;
      }
    }

    // Parsing and dependency handling must run to completion even with stop on errors to prevent auto
    // reload picking up where it left off, thwarting the stop, so we turn off exceptions in PRINT.
    no_exceptions_for_warnings();
    if (shouldcompiletoplevel) {
      initialize_rng();
      this->errorLogWidget->clearModel();
      if (GlobalPreferences::inst()->getValue("advanced/consoleAutoClear").toBool()) {
        this->console->actionClearConsole_triggered();
      }
      if (activeEditor->isContentModified()) saveBackup();
      parseTopLevelDocument();
      didcompile = true;
    }

    if (didcompile && parser_error_pos != lastParserErrorPos) {
      if (lastParserErrorPos >= 0) emit unhighlightLastError();
      if (parser_error_pos >= 0) emit highlightError(parser_error_pos);
      lastParserErrorPos = parser_error_pos;
    }

    if (this->rootFile) {
      auto mtime = this->rootFile->handleDependencies();
      if (mtime > this->depsMTime) {
        this->depsMTime = mtime;
        LOG("Used file cache size: %1$d files", SourceFileCache::instance()->size());
        didcompile = true;
      }
    }

    // Had any errors in the parse that would have caused exceptions via PRINT.
    if (would_have_thrown()) throw HardWarningException("");
    // If we're auto-reloading, listen for a cascade of changes by starting a timer
    // if something changed _and_ there are any external dependencies
    if (reload && didcompile && this->rootFile) {
      if (this->rootFile->hasIncludes() || this->rootFile->usesLibraries()) {
        this->waitAfterReloadTimer->start();
        this->procevents = false;
        return;
      }
    }

    compileDone(didcompile | forcedone);
  } catch (const HardWarningException&) {
    exceptionCleanup();
  } catch (const std::exception& ex) {
    UnknownExceptionCleanup(ex.what());
  } catch (...) {
    UnknownExceptionCleanup();
  }
}

void MainWindow::waitAfterReload()
{
  no_exceptions_for_warnings();
  auto mtime = this->rootFile->handleDependencies();
  auto stop = would_have_thrown();
  if (mtime > this->depsMTime) this->depsMTime = mtime;
  else if (!stop) {
    compile(true, true);  // In case file itself or top-level includes changed during dependency updates
    return;
  }
  this->waitAfterReloadTimer->start();
}

void MainWindow::on_toolButtonCompileResultClose_clicked() { frameCompileResult->hide(); }

void MainWindow::updateCompileResult()
{
  if ((compileErrors == 0) && (compileWarnings == 0)) {
    frameCompileResult->hide();
    return;
  }

  if (!Settings::Settings::showWarningsIn3dView.value()) {
    return;
  }

  QString msg;
  if (compileErrors > 0) {
    if (activeEditor->filepath.isEmpty()) {
      msg = QString(_("Compile error."));
    } else {
      const QFileInfo fileInfo(activeEditor->filepath);
      msg = QString(_("Error while compiling '%1'.")).arg(fileInfo.fileName());
    }
    toolButtonCompileResultIcon->setIcon(
      QIcon(QString::fromUtf8(":/icons/information-icons-error.png")));
  } else {
    const char *fmt = ngettext("Compilation generated %1 warning.", "Compilation generated %1 warnings.",
                               compileWarnings);
    msg = QString(fmt).arg(compileWarnings);
    toolButtonCompileResultIcon->setIcon(
      QIcon(QString::fromUtf8(":/icons/information-icons-warning.png")));
  }
  const QFontMetrics fm(labelCompileResultMessage->font());
  const int sizeIcon = std::max(12, std::min(32, fm.height()));
  const int sizeClose = std::max(10, std::min(32, fm.height()) - 4);
  toolButtonCompileResultIcon->setIconSize(QSize(sizeIcon, sizeIcon));
  toolButtonCompileResultClose->setIconSize(QSize(sizeClose, sizeClose));

  msg += _(
    R"( For details see the <a href="#errorlog">error log</a> and <a href="#console">console window</a>.)");
  labelCompileResultMessage->setText(msg);
  frameCompileResult->show();
}

void MainWindow::compileDone(bool didchange)
{
  OpenSCAD::hardwarnings = GlobalPreferences::inst()->getValue("advanced/enableHardwarnings").toBool();
  try {
    const char *callslot;
    if (didchange) {
      instantiateRoot();
      updateCompileResult();
      callslot = afterCompileSlot;
    } else {
      callslot = "compileEnded";
    }

    this->procevents = false;
    QMetaObject::invokeMethod(this, callslot);
  } catch (const HardWarningException&) {
    exceptionCleanup();
  }
}

void MainWindow::compileEnded()
{
  clearCurrentOutput();
  GuiLocker::unlock();
  if (designActionAutoReload->isChecked()) autoReloadTimer->start();
#ifdef ENABLE_GUI_TESTS
  emit compilationDone(this->rootFile);
#endif
}

#ifdef ENABLE_GUI_TESTS
std::shared_ptr<AbstractNode> MainWindow::instantiateRootFromSource(SourceFile *file)
{
  EvaluationSession session{file->getFullpath()};
  ContextHandle<BuiltinContext> builtin_context{Context::create<BuiltinContext>(&session)};
  setRenderVariables(builtin_context);

  std::shared_ptr<const FileContext> file_context;
  std::shared_ptr<AbstractNode> node = this->rootFile->instantiate(*builtin_context, &file_context);

  return node;
}
#endif  // ifdef ENABLE_GUI_TESTS

void MainWindow::instantiateRoot()
{
  // Go on and instantiate root_node, then call the continuation slot

  // Invalidate renderers before we kill the CSG tree
  this->qglview->setRenderer(nullptr);
#ifdef ENABLE_OPENCSG
  this->previewRenderer = nullptr;
#endif
  this->thrownTogetherRenderer = nullptr;

  // Remove previous CSG tree
  this->absoluteRootNode.reset();

  this->csgRoot.reset();
  this->normalizedRoot.reset();
  this->rootProduct.reset();

  this->rootNode.reset();
  this->tree.setRoot(nullptr);

  const std::filesystem::path doc(activeEditor->filepath.toStdString());
  this->tree.setDocumentPath(doc.parent_path().string());

  renderedEditor = activeEditor;

  if (this->rootFile) {
    // Evaluate CSG tree
    LOG("Compiling design (CSG Tree generation)...");
    this->processEvents();

    AbstractNode::resetIndexCounter();

    EvaluationSession session{doc.parent_path().string()};
    ContextHandle<BuiltinContext> builtin_context{Context::create<BuiltinContext>(&session)};
    setRenderVariables(builtin_context);

    std::shared_ptr<const FileContext> file_context;
#ifdef ENABLE_PYTHON
    if (genlang_result_node != NULL && language != LANG_SCAD)
      this->absoluteRootNode = genlang_result_node;
    else
#endif
      this->absoluteRootNode = this->rootFile->instantiate(*builtin_context, &file_context);
    if (file_context) {
      this->qglview->cam.updateView(file_context, false);
      viewportControlWidget->cameraChanged();
    }

    if (this->absoluteRootNode) {
      // Do we have an explicit root node (! modifier)?
      const Location *nextLocation = nullptr;
      if (!(this->rootNode = find_root_tag(this->absoluteRootNode, &nextLocation))) {
        this->rootNode = this->absoluteRootNode;
      }
      if (nextLocation) {
        //        LOG(message_group::NONE, *nextLocation, builtin_context->documentRoot(), "More than one
        //        Root Modifier (!)"); TODO activate
      }

      // FIXME: Consider giving away ownership of root_node to the Tree, or use reference counted
      // pointers
      this->tree.setRoot(this->rootNode);
    }
  }

  if (!this->rootNode) {
    if (parser_error_pos < 0) {
      LOG(message_group::Error, "Compilation failed! (no top level object found)");
    } else {
      LOG(message_group::Error, "Compilation failed!");
    }
    LOG(" ");
    this->processEvents();
  }
}

/*!
   Generates CSG tree for OpenCSG evaluation.
   Assumes that the design has been parsed and evaluated (this->root_node is set)
 */
void MainWindow::compileCSG()
{
  OpenSCAD::hardwarnings = GlobalPreferences::inst()->getValue("advanced/enableHardwarnings").toBool();
  try {
    assert(this->rootNode);
    LOG("Compiling design (CSG Products generation)...");
    this->processEvents();

    // Main CSG evaluation
    this->progresswidget = new ProgressWidget(this);
    connect(this->progresswidget, &ProgressWidget::requestShow, this, &MainWindow::showProgress);
  } catch (const HardWarningException&) {
    exceptionCleanup();
  }

  csgworker->start();
  // compileCSGThread();
  // compileCSGDone();
}

void MainWindow::compileCSGThread(void)
{
  GeometryEvaluator geomevaluator(this->tree);
#ifdef ENABLE_OPENCSG
  this->csgrenderer = new CSGTreeEvaluator(this->tree, &geomevaluator);
#endif

  if (!isClosing) progress_report_prep(this->rootNode, report_func, this);
  else return;
  try {
#ifdef ENABLE_OPENCSG
    this->processEvents();
    this->csgRoot = this->csgrenderer->buildCSGTree(*rootNode);
#endif
    renderStatistic.printCacheStatistic();
    this->processEvents();
  } catch (const ProgressCancelException&) {
    LOG("CSG generation cancelled.");
  } catch (const HardWarningException&) {
    LOG("CSG generation cancelled due to hardwarning being enabled.");
  }
}
void MainWindow::compileCSGDone()
{
#ifdef ENABLE_PYTHON
  python_lock();
#endif
  try {
    progress_report_fin();
    updateStatusBar(nullptr);

    LOG("Compiling design (CSG Products normalization)...");
    this->processEvents();

    const size_t normalizelimit =
      2ul * GlobalPreferences::inst()->getValue("advanced/openCSGLimit").toUInt();
    CSGTreeNormalizer normalizer(normalizelimit);

    if (this->csgRoot) {
      this->normalizedRoot = normalizer.normalize(this->csgRoot);
      if (this->normalizedRoot) {
        this->rootProduct = std::make_shared<CSGProducts>();
        this->rootProduct->import(this->normalizedRoot);
      } else {
        this->rootProduct.reset();
        LOG(message_group::Warning, "CSG normalization resulted in an empty tree");
        this->processEvents();
      }
    }

    const std::vector<std::shared_ptr<CSGNode>>& highlight_terms =
      this->csgrenderer->getHighlightNodes();
    if (highlight_terms.size() > 0) {
      LOG("Compiling highlights (%1$d CSG Trees)...", highlight_terms.size());
      this->processEvents();

      this->highlightsProducts = std::make_shared<CSGProducts>();
      for (const auto& highlight_term : highlight_terms) {
        auto nterm = normalizer.normalize(highlight_term);
        if (nterm) {
          this->highlightsProducts->import(nterm);
        }
      }
    } else {
      this->highlightsProducts.reset();
    }

    const auto& background_terms = this->csgrenderer->getBackgroundNodes();
    if (background_terms.size() > 0) {
      LOG("Compiling background (%1$d CSG Trees)...", background_terms.size());
      this->processEvents();

      this->backgroundProducts = std::make_shared<CSGProducts>();
      for (const auto& background_term : background_terms) {
        auto nterm = normalizer.normalize(background_term);
        if (nterm) {
          this->backgroundProducts->import(nterm);
        }
      }
    } else {
      this->backgroundProducts.reset();
    }

    if (this->rootProduct && (this->rootProduct->size() >
                              GlobalPreferences::inst()->getValue("advanced/openCSGLimit").toUInt())) {
      LOG(message_group::UI_Warning, "Normalized tree has %1$d elements!", this->rootProduct->size());
      LOG(message_group::UI_Warning, "OpenCSG rendering has been disabled.");
    }
#ifdef ENABLE_OPENCSG
    else {
      LOG("Normalized tree has %1$d elements!", (this->rootProduct ? this->rootProduct->size() : 0));
      this->previewRenderer = std::make_shared<OpenCSGRenderer>(
        this->rootProduct, this->highlightsProducts, this->backgroundProducts);
    }
#endif  // ifdef ENABLE_OPENCSG
    this->thrownTogetherRenderer = std::make_shared<ThrownTogetherRenderer>(
      this->rootProduct, this->highlightsProducts, this->backgroundProducts);
    LOG("Compile and preview finished.");
    renderStatistic.printRenderingTime();
    this->processEvents();
  } catch (const HardWarningException&) {
    exceptionCleanup();
  }
  delete this->csgrenderer;
  csgRenderFinished();
}

void MainWindow::actionOpen()
{
  auto fileInfoList = UIUtils::openFiles(this);
  for (auto& i : fileInfoList) {
    if (!i.exists()) {
      return;
    }
    tabManager->open(i.filePath());
  }
}

void MainWindow::actionNewWindow() { new MainWindow(QStringList()); }

void MainWindow::actionOpenWindow()
{
  auto fileInfoList = UIUtils::openFiles(this);
  for (auto& i : fileInfoList) {
    if (!i.exists()) {
      return;
    }
    new MainWindow(QStringList(i.filePath()));
  }
}

void MainWindow::actionOpenRecent()
{
  auto action = qobject_cast<QAction *>(sender());
  tabManager->open(action->data().toString());
  language = LANG_NONE;  // unknown
  recomputeLanguageActive();
}

void MainWindow::clearRecentFiles()
{
  QSettingsCached settings;  // already set up properly via main.cpp
  const QStringList files;
  settings.setValue("recentFileList", files);

  updateRecentFileActions();
}

// Updates the content of the recent files menu entries
// by iterating over the recently opened files.
void MainWindow::updateRecentFileActions()
{
  auto files = UIUtils::recentFiles();

  for (int i = 0; i < files.size(); ++i) {
    this->actionRecentFile[i]->setText(QFileInfo(files[i]).fileName().replace("&", "&&"));
    this->actionRecentFile[i]->setData(files[i]);
    this->actionRecentFile[i]->setVisible(true);
  }
  for (int i = files.size(); i < UIUtils::maxRecentFiles; ++i) {
    this->actionRecentFile[i]->setVisible(false);
  }
}

void MainWindow::show_examples()
{
  bool found_example = false;

  for (const auto& cat : UIUtils::exampleCategories()) {
    auto examples = UIUtils::exampleFiles(cat.name);
    auto menu = this->menuExamples->addMenu(gettext(cat.name.toStdString().c_str()));
    if (!cat.tooltip.trimmed().isEmpty()) {
      menu->setToolTip(gettext(cat.tooltip.toStdString().c_str()));
      menu->setToolTipsVisible(true);
    }

    for (const auto& ex : examples) {
      auto openAct = new QAction(ex.fileName().replace("&", "&&"), this);
      connect(openAct, &QAction::triggered, this, &MainWindow::actionOpenExample);
      menu->addAction(openAct);
      openAct->setData(ex.canonicalFilePath());
      found_example = true;
    }
  }

  if (!found_example) {
    delete this->menuExamples;
    this->menuExamples = nullptr;
  }
}

void MainWindow::actionOpenExample()
{
  const auto action = qobject_cast<QAction *>(sender());
  if (action) {
    const auto& path = action->data().toString();
    tabManager->open(path);
  }
}

void MainWindow::writeBackup(QFile *file)
{
  // see MainWindow::saveBackup()
  file->resize(0);
  QTextStream writer(file);
#if QT_VERSION < QT_VERSION_CHECK(6, 0, 0)
  writer.setCodec("UTF-8");
#endif
  writer << activeEditor->toPlainText();
  this->activeEditor->parameterWidget->saveBackupFile(file->fileName());

  LOG("Saved backup file: %1$s", file->fileName().toUtf8().constData());
}

void MainWindow::saveBackup()
{
  auto path = PlatformUtils::backupPath();
  if ((!fs::exists(path)) && (!PlatformUtils::createBackupPath())) {
    LOG(message_group::UI_Warning, "Cannot create backup path: %1$s", path);
    return;
  }

  auto backupPath = QString::fromLocal8Bit(path.c_str());
  if (!backupPath.endsWith("/")) backupPath.append("/");

  QString basename = "unsaved";
  if (!activeEditor->filepath.isEmpty()) {
    auto fileInfo = QFileInfo(activeEditor->filepath);
    basename = fileInfo.baseName();
  }

  if (!this->tempFile) {
#ifdef ENABLE_PYTHON
    const QString suffix = language == LANG_PYTHON ? "py" : "scad";
#else
    const QString suffix = "scad";
#endif
    this->tempFile = new QTemporaryFile(backupPath.append(basename + "-backup-XXXXXXXX." + suffix));
  }

  if ((!this->tempFile->isOpen()) && (!this->tempFile->open())) {
    LOG(message_group::UI_Warning, "Failed to create backup file");
    return;
  }
  return writeBackup(this->tempFile);
}

void MainWindow::actionSave() { tabManager->save(activeEditor); }

void MainWindow::actionSaveAs() { tabManager->saveAs(activeEditor); }

void MainWindow::actionPythonRevokeTrustedFiles()
{
  QSettingsCached settings;
#ifdef ENABLE_PYTHON
  python_trusted = false;
  this->trusted_edit_document_name = "";
#endif
  settings.remove("python_hash");
  QMessageBox::information(this, _("Trusted Files"), "All trusted python files revoked",
                           QMessageBox::Ok);
}

void MainWindow::actionPythonCreateVenv()
{
#ifdef ENABLE_PYTHON
  const QString selectedDir = QFileDialog::getExistingDirectory(this, "Create Virtual Environment");
  if (selectedDir.isEmpty()) {
    return;
  }

  const QDir venvDir{selectedDir};
  if (!venvDir.exists()) {
    // Should not happen, but just in case double check...
    QMessageBox::critical(this, _("Create Virtual Environment"),
                          "Directory does not exist. Can't create virtual environment.",
                          QMessageBox::Ok);
    return;
  }

  if (!venvDir.isEmpty()) {
    QMessageBox::critical(this, _("Create Virtual Environment"),
                          "Directory is not empty. Can't create virtual environment.", QMessageBox::Ok);
    return;
  }

  const auto& path = venvDir.absolutePath().toStdString();
  LOG("Creating Python virtual environment in '%1$s'...", path);
  int result = pythonCreateVenv(path);

  if (result == 0) {
    Settings::SettingsPython::pythonVirtualEnv.setValue(path);
    Settings::Settings::visit(SettingsWriter());
    LOG("Python virtual environment creation successfull.");
    QMessageBox::information(this, _("Create Virtual Environment"),
                             "Virtual environment created, please restart PythonSCAD to activate.",
                             QMessageBox::Ok);
  } else {
    LOG("Python virtual environment creation failed.");
    QMessageBox::critical(this, _("Create Virtual Environment"), "Virtual environment creation failed.",
                          QMessageBox::Ok);
  }
#endif  // ifdef ENABLE_PYTHON
}

void MainWindow::actionPythonSelectVenv()
{
#ifdef ENABLE_PYTHON
  const QString venvDir = QFileDialog::getExistingDirectory(this, "Select Virtual Environment");
  if (venvDir.isEmpty()) {
    return;
  }
  const QFileInfo fileInfo{QDir{venvDir}, "pyvenv.cfg"};
  if (fileInfo.exists()) {
    Settings::SettingsPython::pythonVirtualEnv.setValue(venvDir.toStdString());
    Settings::Settings::visit(SettingsWriter());
    QMessageBox::information(this, _("Select Virtual Environment"),
                             "Virtual environment selected, please restart OpenSCAD to activate.",
                             QMessageBox::Ok);
  }
#endif  // ifdef ENABLE_PYTHON
}

void MainWindow::actionSaveACopy() { tabManager->saveACopy(activeEditor); }

void MainWindow::actionShowLibraryFolder()
{
  auto path = PlatformUtils::userLibraryPath();
  if (!fs::exists(path)) {
    LOG(message_group::UI_Warning, "Library path %1$s doesn't exist. Creating", path);
    if (!PlatformUtils::createUserLibraryPath()) {
      LOG(message_group::UI_Error, "Cannot create library path: %1$s", path);
    }
  }
  auto url = QString::fromStdString(path);
  LOG("Opening file browser for %1$s", url.toStdString());
  QDesktopServices::openUrl(QUrl::fromLocalFile(url));
}

void MainWindow::actionShowBackupFiles()
{
  QString filename = UIUtils::getBackupFileName(this);
  if (filename.size() == 0) return;  // dont proceed when cancelled
  tabManager->actionNew();
  QString errorString;
  QString result = UIUtils::readFileContents(filename, errorString);
  if (result == nullptr) return;
  activeEditor->setText("assert(0);\n" + result);
}

void MainWindow::actionReload()
{
  if (checkEditorModified()) {
    fileChangedOnDisk();                  // force cached autoReloadId to update
    (void)tabManager->refreshDocument();  // ignore errors opening the file
  }
}

void MainWindow::copyViewportTranslation()
{
  const auto vpt = qglview->cam.getVpt();
  const QString txt =
    QString("[ %1, %2, %3 ]").arg(vpt.x(), 0, 'f', 2).arg(vpt.y(), 0, 'f', 2).arg(vpt.z(), 0, 'f', 2);
  QApplication::clipboard()->setText(txt);
}

void MainWindow::copyViewportRotation()
{
  const auto vpr = qglview->cam.getVpr();
  const QString txt =
    QString("[ %1, %2, %3 ]").arg(vpr.x(), 0, 'f', 2).arg(vpr.y(), 0, 'f', 2).arg(vpr.z(), 0, 'f', 2);
  QApplication::clipboard()->setText(txt);
}

void MainWindow::copyViewportDistance()
{
  const QString txt = QString::number(qglview->cam.zoomValue(), 'f', 2);
  QApplication::clipboard()->setText(txt);
}

void MainWindow::copyViewportFov()
{
  const QString txt = QString::number(qglview->cam.fovValue(), 'f', 2);
  QApplication::clipboard()->setText(txt);
}

QList<double> MainWindow::getTranslation() const
{
  QList<double> ret;
  ret.append(qglview->cam.object_trans.x());
  ret.append(qglview->cam.object_trans.y());
  ret.append(qglview->cam.object_trans.z());
  return ret;
}

QList<double> MainWindow::getRotation() const
{
  QList<double> ret;
  ret.append(qglview->cam.object_rot.x());
  ret.append(qglview->cam.object_rot.y());
  ret.append(qglview->cam.object_rot.z());
  return ret;
}

void MainWindow::hideFind()
{
  find_panel->hide();
  activeEditor->findState = TabManager::FIND_HIDDEN;
  editActionFindNext->setEnabled(false);
  editActionFindPrevious->setEnabled(false);
  this->findInputField->setFindCount(
    activeEditor->updateFindIndicators(this->findInputField->text(), false));
  this->processEvents();
}

// Prepare the UI for the find (and replace if requested)
// Among other thing it makes the text field and replacement field visible and well as it configures the
// activeEditor to appropriate search mode.
void MainWindow::showFind(bool doFindAndReplace)
{
  findInputField->setFindCount(activeEditor->updateFindIndicators(findInputField->text()));
  processEvents();

  if (doFindAndReplace) {
    findTypeComboBox->setCurrentIndex(1);
    replaceInputField->show();
    replaceButton->show();
    replaceAllButton->show();
    activeEditor->findState = TabManager::FIND_REPLACE_VISIBLE;
  } else {
    findTypeComboBox->setCurrentIndex(0);
    replaceInputField->hide();
    replaceButton->hide();
    replaceAllButton->hide();
    activeEditor->findState = TabManager::FIND_VISIBLE;
  }

  find_panel->show();
  editActionFindNext->setEnabled(true);
  editActionFindPrevious->setEnabled(true);
  if (!activeEditor->selectedText().isEmpty()) {
    findInputField->setText(activeEditor->selectedText());
  }
  findInputField->setFocus();
  findInputField->selectAll();
}

void MainWindow::actionShowFind() { showFind(false); }

void MainWindow::findString(const QString& textToFind)
{
  this->findInputField->setFindCount(activeEditor->updateFindIndicators(textToFind));
  this->processEvents();
  activeEditor->find(textToFind);
}

void MainWindow::actionShowFindAndReplace() { showFind(true); }

void MainWindow::actionSelectFind(int type)
{
  // If type is one, then we shows the find and replace UI component
  showFind(type == 1);
}

void MainWindow::replace()
{
  activeEditor->replaceSelectedText(this->replaceInputField->text());
  activeEditor->find(this->findInputField->text());
}

void MainWindow::replaceAll()
{
  activeEditor->replaceAll(this->findInputField->text(), this->replaceInputField->text());
}

void MainWindow::convertTabsToSpaces()
{
  const auto text = activeEditor->toPlainText();

  QString converted;

  int cnt = 4;
  for (auto c : text) {
    if (c == '\t') {
      for (; cnt > 0; cnt--) {
        converted.append(' ');
      }
    } else {
      converted.append(c);
    }
    if (cnt <= 0 || c == '\n') {
      cnt = 5;
    }
    cnt--;
  }
  activeEditor->setText(converted);
}

void MainWindow::findNext() { activeEditor->find(this->findInputField->text(), true); }

void MainWindow::findPrev() { activeEditor->find(this->findInputField->text(), true, true); }

void MainWindow::useSelectionForFind() { findInputField->setText(activeEditor->selectedText()); }

void MainWindow::updateFindBuffer(const QString& s)
{
  QApplication::clipboard()->setText(s, QClipboard::FindBuffer);
}

void MainWindow::findBufferChanged()
{
  auto t = QApplication::clipboard()->text(QClipboard::FindBuffer);
  // The convention seems to be to not update the search field if the findbuffer is empty
  if (!t.isEmpty()) {
    findInputField->setText(t);
  }
}

bool MainWindow::event(QEvent *event)
{
  if (event->type() == InputEvent::eventType) {
    auto *inputEvent = dynamic_cast<InputEvent *>(event);
    if (inputEvent) {
      inputEvent->deliver(this);
    }
    event->accept();
    return true;
  }
  return QMainWindow::event(event);
}

bool MainWindow::eventFilter(QObject *obj, QEvent *event)
{
  if (rubberBandManager.isVisible()) {
    if (event->type() == QEvent::KeyRelease) {
      auto keyEvent = static_cast<QKeyEvent *>(event);
      if (keyEvent->key() == Qt::Key_Control) {
        rubberBandManager.hide();
      }
    }
  }

  if (obj == find_panel) {
    if (event->type() == QEvent::KeyPress) {
      auto keyEvent = static_cast<QKeyEvent *>(event);
      if (keyEvent->key() == Qt::Key_Escape) {
        this->hideFind();
        return true;
      }
    }
    return false;
  }

  auto keyEvent = static_cast<QKeyEvent *>(event);
  if (keyEvent != nullptr && keyEvent->key() == Qt::Key_Escape) {
    if (this->qglview->measure_state != MEASURE_IDLE) {
      this->designActionMeasureDistance->setChecked(false);
      this->designActionMeasureAngle->setChecked(false);
      this->designActionFindHandle->setChecked(false);
      this->qglview->handle_mode = false;
      this->activeMeasurement = nullptr;
      meas.stopMeasure();
    }
  }
  return QMainWindow::eventFilter(obj, event);
}

void MainWindow::setRenderVariables(ContextHandle<BuiltinContext>& context)
{
  const RenderVariables r = {
    .preview = this->isPreview,
    .time = this->animateWidget->getAnimTval(),
    .camera = qglview->cam,
  };
  r.applyToContext(context);
}

/*!
   Returns true if the current document is a file on disk and that file has new content.
   Returns false if a file on disk has disappeared or if we haven't yet saved.
 */
bool MainWindow::fileChangedOnDisk()
{
  if (!activeEditor->filepath.isEmpty()) {
    struct stat st;
    memset(&st, 0, sizeof(struct stat));
    const bool valid = (stat(activeEditor->filepath.toLocal8Bit(), &st) == 0);
    // If file isn't there, just return and use current editor text
    if (!valid) return false;

    auto newid = str(boost::format("%x.%x") % st.st_mtime % st.st_size);
    if (newid != activeEditor->autoReloadId) {
      activeEditor->autoReloadId = newid;
      return true;
    }
  }
  return false;
}

/*!
   Returns true if anything was compiled.
 */

#ifdef ENABLE_PYTHON
bool MainWindow::trust_python_file(const std::string& file, const std::string& content)
{
  QSettingsCached settings;
  char setting_key[256];
  if (python_trusted) return true;

  std::string act_hash, ref_hash;
  snprintf(setting_key, sizeof(setting_key) - 1, "python_hash/%s", file.c_str());
  act_hash = SHA256HashString(content);

  if (file == this->untrusted_edit_document_name) return false;

  if (file == this->trusted_edit_document_name) {
    settings.setValue(setting_key, act_hash.c_str());
    return true;
  }

  if (content.size() <= 1) {  // 1st character already typed
    this->trusted_edit_document_name = file;
    return true;
  }
  if (content.rfind("from openscad import", 0) == 0) {  // 1st character already typed
    this->trusted_edit_document_name = file;
    return true;
  }

  if (settings.contains(setting_key)) {
    QString str = settings.value(setting_key).toString();
    QByteArray ba = str.toLocal8Bit();
    ref_hash = std::string(ba.data());
  }

  if (act_hash == ref_hash) {
    this->trusted_edit_document_name = file;
    return true;
  }

  auto ret = QMessageBox::warning(this, "Application",
                                  _("Python files can potentially contain harmful stuff.\n"
                                    "Do you trust this file ?\n"),
                                  QMessageBox::Yes | QMessageBox::YesAll | QMessageBox::No);
  if (ret == QMessageBox::YesAll) {
    python_trusted = true;
    return true;
  }
  if (ret == QMessageBox::Yes) {
    this->trusted_edit_document_name = file;
    settings.setValue(setting_key, act_hash.c_str());
    return true;
  }

  if (ret == QMessageBox::No) {
    this->untrusted_edit_document_name = file;
    return false;
  }
  return false;
}
#endif  // ifdef ENABLE_PYTHON
void MainWindow::recomputeLanguageActive()
{
  auto fnameba = activeEditor->filepath.toLocal8Bit();
  const char *fname = activeEditor->filepath.isEmpty() ? "" : fnameba;

  int oldLanguage = language;
  language = LANG_SCAD;
  if (fname != NULL) {
#ifdef ENABLE_PYTHON
    if (boost::algorithm::ends_with(fname, ".py")) {
      std::string content = std::string(this->lastCompiledDoc.toUtf8().constData());
      if (trust_python_file(std::string(fname), content)) language = LANG_PYTHON;
      else LOG(message_group::Warning, Location::NONE, "", "Python is not enabled");
    }
#endif
  }

#ifdef ENABLE_PYTHON
  if (oldLanguage != language) {
    emit this->pythonActiveChanged(language == LANG_PYTHON);
  }
#endif
}

std::shared_ptr<SourceFile> MainWindow::parseDocument(EditorInterface *editor)
{
  resetSuppressedMessages();

  auto document = editor->toPlainText();
  auto fulltext = std::string(document.toUtf8().constData()) + "\n\x03\n" + commandline_commands;
  auto fnameba = editor->filepath.toLocal8Bit();

  auto fulltext_py = std::string(this->lastCompiledDoc.toUtf8().constData());
  const char *fname = editor->filepath.isEmpty() ? "" : fnameba.constData();
  SourceFile *sourceFile;
  recomputeLanguageActive();
#ifdef ENABLE_PYTHON
  if (language == LANG_PYTHON) {
    auto fulltext_py = std::string(this->lastCompiledDoc.toUtf8().constData());

    const auto& venv = venvBinDirFromSettings();
    const auto& binDir = venv.empty() ? PlatformUtils::applicationPath() : venv;
    initPython(venv, fnameba.constData(), this->animateWidget->getAnimTval());
    this->activeEditor->resetHighlighting();
    this->activeEditor->parameterWidget->setEnabled(false);
    do {
      if (this->rootFile == nullptr) break;
      int pos = -1, pos1;
      while (1) {
        pos1 = fulltext_py.find("add_parameter", pos + 1);
        if (pos1 == -1) break;
        pos = pos1;
      }
      if (pos == -1) break;  // no parameter statements included
      pos = fulltext_py.find("\n", pos);
      if (pos == -1) break;  // no parameter statements included
      std::string par_text = fulltext_py.substr(0, pos);
      //
      // add parameters as annotation in AST
      auto error = evaluatePython(par_text, true);  // run dummy
      this->rootFile->scope->assignments = customizer_parameters;
      CommentParser::collectParameters(fulltext_py, this->rootFile.get(), '#');  // add annotations
      this->activeEditor->parameterWidget->setParameters(this->rootFile.get(),
                                                         "\n");                    // set widgets values
      this->activeEditor->parameterWidget->applyParameters(this->rootFile.get());  // use widget values
      this->activeEditor->parameterWidget->setEnabled(true);
      this->activeEditor->setIndicator(this->rootFile->indicatorData);
    } while (0);

    if (this->rootFile != nullptr) customizer_parameters_finished = this->rootFile->scope->assignments;
    customizer_parameters.clear();
    if (venv.empty()) {
      LOG("Running %1$s without venv.", python_version());
    } else {
      const auto& v = Settings::SettingsPython::pythonVirtualEnv.value();
      LOG("Running %1$s in venv '%2$s'.", python_version(), v);
    }
    auto error = evaluatePython(fulltext_py, false);  // add assignments TODO check
    if (error.size() > 0) LOG(message_group::Error, Location::NONE, "", error.c_str());
    finishPython();
    sourceFile = parse(sourceFile, "", fname, fname, false) ? sourceFile : nullptr;

  } else  // python not enabled
#endif    // ifdef ENABLE_PYTHON
  {

    sourceFile = parse(sourceFile, fulltext, fname, fname, false) ? sourceFile : nullptr;

    editor->resetHighlighting();
    if (sourceFile) {
      // add parameters as annotation in AST
      CommentParser::collectParameters(fulltext, sourceFile, '/');
      editor->parameterWidget->setParameters(sourceFile, fulltext);
      editor->parameterWidget->applyParameters(sourceFile);
      editor->parameterWidget->setEnabled(true);
      editor->setIndicator(sourceFile->indicatorData);
    } else {
      editor->parameterWidget->setEnabled(false);
    }
  }
  return std::shared_ptr<SourceFile>(sourceFile);
}

void MainWindow::parseTopLevelDocument()
{
  resetSuppressedMessages();

  this->lastCompiledDoc = activeEditor->toPlainText();

  activeEditor->resetHighlighting();
  this->rootFile = parseDocument(activeEditor);
  this->parsedFile = this->rootFile;
}

void MainWindow::changeParameterWidget() { parameterDock->setVisible(true); }

void MainWindow::checkAutoReload()
{
  if (!activeEditor->filepath.isEmpty()) {
    actionReloadRenderPreview();
  }
}

void MainWindow::autoReloadSet(bool on)
{
  QSettingsCached settings;
  settings.setValue("design/autoReload", designActionAutoReload->isChecked());
  if (on) {
    autoReloadTimer->start(autoReloadPollingPeriodMS);
  } else {
    autoReloadTimer->stop();
  }
}

bool MainWindow::checkEditorModified()
{
  if (activeEditor->isContentModified()) {
    auto ret = QMessageBox::warning(this, _("Application"),
                                    _("The document has been modified.\n"
                                      "Do you really want to reload the file?"),
                                    QMessageBox::Yes | QMessageBox::No);
    if (ret != QMessageBox::Yes) {
      return false;
    }
  }
  return true;
}

void MainWindow::actionReloadRenderPreview()
{
  if (GuiLocker::isLocked()) return;
  GuiLocker::lock();
  autoReloadTimer->stop();
  setCurrentOutput();

  this->afterCompileSlot = "csgReloadRender";
  this->procevents = true;
  this->isPreview = true;
  compile(true);
}

void MainWindow::csgReloadRender()
{
  if (this->rootNode) compileCSG();
}

void MainWindow::prepareCompile(const char *afterCompileSlot, bool procevents, bool preview)
{
  autoReloadTimer->stop();
  setCurrentOutput();
  LOG(" ");
  LOG("Parsing design (AST generation)...");
  this->processEvents();
  this->afterCompileSlot = afterCompileSlot;
  this->procevents = procevents;
  this->isPreview = preview;
}

void MainWindow::actionRenderPreview()
{
  static bool preview_requested;
  preview_requested = true;

  if (GuiLocker::isLocked()) return;

  GuiLocker::lock();
  preview_requested = false;

<<<<<<< HEAD
  this->designActionMeasureDistance->setEnabled(false);
  this->designActionMeasureAngle->setEnabled(false);
=======
>>>>>>> cc47f06b
  resetMeasurementsState(false, "Render (not preview) to enable measurements");

  prepareCompile("csgRender", !animateDock->isVisible(), true);
  compile(false, false);

  if (preview_requested) {
    // if the action was called when the gui was locked, we must request it one more time
    // however, it's not possible to call it directly NOR make the loop
    // it must be called from the mainloop
    QTimer::singleShot(0, this, &MainWindow::actionRenderPreview);
    return;
  }
}

void MainWindow::csgRender()
{
  if (this->rootNode) compileCSG();
}

void MainWindow::csgRenderFinished()
{
  // Go to non-CGAL view mode
  if (viewActionThrownTogether->isChecked()) {
    viewModeThrownTogether();
  } else {
#ifdef ENABLE_OPENCSG
    viewModePreview();
#else
    viewModeThrownTogether();
#endif
  }

  if (animateWidget->dumpPictures()) {
    const int steps = animateWidget->nextFrame();
    const QImage img = this->qglview->grabFrame();
    const QString filename = QString("frame%1.png").arg(steps, 5, 10, QChar('0'));
    img.save(filename, "PNG");
  }

  compileEnded();
}

void MainWindow::sendToExternalTool(ExternalToolInterface& externalToolService)
{
  const QFileInfo activeFile(activeEditor->filepath);
  QString activeFileName = activeFile.fileName();
  if (activeFileName.isEmpty()) activeFileName = "Untitled.scad";
  // TODO: Replace suffix to match exported file format?

  activeFileName = activeFileName +
                   QString::fromStdString("." + fileformat::toSuffix(externalToolService.fileFormat()));

  const bool export_status =
    externalToolService.exportTemporaryFile(rootGeom, activeFileName, &qglview->cam);
  if (!export_status) {
    return;
  }

  this->progresswidget = new ProgressWidget(this);
  connect(this->progresswidget, &ProgressWidget::requestShow, this, &MainWindow::showProgress);

  const bool process_status = externalToolService.process(
    activeFileName.toStdString(), [this](double permille) { return network_progress_func(permille); });
  updateStatusBar(nullptr);
  if (!process_status) {
    return;
  }

  const auto url = externalToolService.getURL();
  if (!url.empty()) {
    QDesktopServices::openUrl(QUrl{QString::fromStdString(url)});
  }
}

void MainWindow::action3DPrint()
{
  if (GuiLocker::isLocked()) return;
  const GuiLocker lock;

  setCurrentOutput();

  // Make sure we can export:
  const unsigned int dim = 3;
  if (!canExport(dim)) return;

  PrintInitDialog printInitDialog;
  const auto status = printInitDialog.exec();

  if (status == QDialog::Accepted) {
    const print_service_t serviceType = printInitDialog.getServiceType();
    const QString serviceName = printInitDialog.getServiceName();
    const FileFormat fileFormat = printInitDialog.getFileFormat();

    LOG("Selected File format: %1$s", fileformat::info(fileFormat).description);

    GlobalPreferences::inst()->updateGUI();
    const auto externalToolService = createExternalToolService(serviceType, serviceName, fileFormat);
    if (!externalToolService) {
      LOG("Error: Unable to create service: %1$d %2$s %3$d", static_cast<int>(serviceType),
          serviceName.toStdString(), static_cast<int>(fileFormat));
      return;
    }
    sendToExternalTool(*externalToolService);
  }
}

void MainWindow::actionRender()
{
  if (GuiLocker::isLocked()) return;
  GuiLocker::lock();

  prepareCompile("cgalRender", true, false);
  compile(false);
}

void MainWindow::cgalRender()
{
  if (!this->rootFile || !this->rootNode) {
    compileEnded();
    return;
  }

  this->qglview->setRenderer(nullptr);
  this->geomRenderer = nullptr;
  rootGeom.reset();

  LOG("Rendering Polygon Mesh using %1$s...",
      renderBackend3DToString(RenderSettings::inst()->backend3D).c_str());

  this->progresswidget = new ProgressWidget(this);
  connect(this->progresswidget, &ProgressWidget::requestShow, this, &MainWindow::showProgress);

  if (!isClosing) progress_report_prep(this->rootNode, report_func, this);
  else return;

  this->cgalworker->start(this->tree);
}

void MainWindow::actionRenderDone(const std::shared_ptr<const Geometry>& root_geom)
{
#ifdef ENABLE_PYTHON
  python_lock();
#endif
  progress_report_fin();
  if (root_geom) {
    std::vector<std::string> options;
    if (Settings::Settings::summaryCamera.value()) {
      options.emplace_back(RenderStatistic::CAMERA);
    }
    if (Settings::Settings::summaryArea.value()) {
      options.emplace_back(RenderStatistic::AREA);
    }
    if (Settings::Settings::summaryBoundingBox.value()) {
      options.emplace_back(RenderStatistic::BOUNDING_BOX);
    }
    renderStatistic.printAll(root_geom, qglview->cam, options);
    LOG("Rendering finished.");

    this->rootGeom = root_geom;
    // Choose PolySetRenderer for PolySet and Polygon2d, and for Manifold since we
    // know that all geometries are convertible to PolySet.
    if (RenderSettings::inst()->backend3D == RenderBackend3D::ManifoldBackend ||
        std::dynamic_pointer_cast<const PolySet>(this->rootGeom) ||
        std::dynamic_pointer_cast<const Polygon2d>(this->rootGeom)) {
      this->geomRenderer = std::make_shared<PolySetRenderer>(this->rootGeom);
    } else {
      this->geomRenderer = std::make_shared<CGALRenderer>(this->rootGeom);
    }

    // Go to CGAL view mode
    viewModeRender();
    resetMeasurementsState(true, "Click to start measuring");
<<<<<<< HEAD
    this->designActionMeasureDistance->setEnabled(true);
    this->designActionMeasureAngle->setEnabled(true);
=======
>>>>>>> cc47f06b
  } else {
    resetMeasurementsState(false, "No top level geometry; render something to enable measurements");
    LOG(message_group::UI_Warning, "No top level geometry to render");
  }

  updateStatusBar(nullptr);

  const bool renderSoundEnabled =
    GlobalPreferences::inst()->getValue("advanced/enableSoundNotification").toBool();
  const uint soundThreshold =
    GlobalPreferences::inst()->getValue("advanced/timeThresholdOnRenderCompleteSound").toUInt();
  if (renderSoundEnabled && soundThreshold <= renderStatistic.ms().count() / 1000) {
    renderCompleteSoundEffect->play();
  }

  renderedEditor = activeEditor;
  activeEditor->contentsRendered = true;
  this->qglview->shown_obj = nullptr;
  compileEnded();
}

void MainWindow::handleMeasurementClicked(QAction *clickedAction)
{
  // If we're unchecking, just stop.
  if (activeMeasurement == clickedAction) {
    resetMeasurementsState(true, "Click to start measuring");
    return;
  }
<<<<<<< HEAD
  resetMeasurementsState(true, "Click to start measuring");
  clickedAction->setToolTip("Click to cancel measurement");
  clickedAction->setChecked(true);
  activeMeasurement = clickedAction;

  if (clickedAction == designActionMeasureDistance) {
    meas.startMeasureDistance();
  }
  if (clickedAction == designActionMeasureAngle) {
    meas.startMeasureAngle();
  }
  if (clickedAction == designActionFindHandle) {
    meas.startFindHandle();
  }
=======

  resetMeasurementsState(true, "Click to start measuring");
  clickedAction->setToolTip("Click to cancel measurement");
  clickedAction->setChecked(true);
  activeMeasurement = clickedAction;

  if (clickedAction == designActionMeasureDist) {
    meas.startMeasureDist();
  } else if (clickedAction == designActionMeasureAngle) {
    meas.startMeasureAngle();
  }
>>>>>>> cc47f06b
}

void MainWindow::leftClick(QPoint mouse)
{
  std::vector<QString> strs = meas.statemachine(mouse);
  QMenu resultmenu(this);
  // Ensures we clean the display regardless of how menu gets closed.
  connect(&resultmenu, &QMenu::aboutToHide, this, &MainWindow::measureFinished);

  // Can eventually be replaced with C++20 std::views::reverse
  for (const auto& str : strs) {
    this->qglview->measure_state = MEASURE_DIRTY;
    if (str.startsWith("I:")) {
      this->activeEditor->insert(QString(str.toStdString().c_str() + 2));
      this->qglview->selected_obj.clear();
      this->qglview->shown_obj = nullptr;
      this->qglview->update();
      this->qglview->measure_state = MEASURE_IDLE;
      this->qglview->handle_mode = false;
      return;
    }
    // Ensures we clean the display regardless of how menu gets closed.
    auto action = resultmenu.addAction(str);
    connect(action, &QAction::triggered, this, [str]() { QApplication::clipboard()->setText(str); });
  }
  if (strs.size() > 0) {
    resultmenu.addAction("Click any above to copy its text to the clipboard");
    resultmenu.exec(qglview->mapToGlobal(mouse));
    resetMeasurementsState(true, "Click to start measuring");
  }
}

/**
 * Call the mouseselection to determine the id of the clicked-on object.
 * Use the generated ID and try to find it within the list of products
 * And finally move the cursor to the beginning of the selected object in the editor
 */
void MainWindow::rightClick(QPoint position)
{
  // selecting without a renderer?!
  if (!this->qglview->renderer) {
    return;
  }
  // Nothing to select
  if (!this->rootProduct) {
    return;
  }

  // Select the object at mouse coordinates
  const int index = this->qglview->pickObject(position);
  std::deque<std::shared_ptr<const AbstractNode>> path;
  const std::shared_ptr<const AbstractNode> result = this->rootNode->getNodeByID(index, path);

  if (result) {
    // Create context menu with the backtrace
    QMenu tracemenu(this);
    std::stringstream ss;
    for (auto& step : path) {
      // Skip certain node types
      if (step->name() == "root") {
        continue;
      }
      auto location = step->modinst->location();
      ss.str("");

      // Remove the "module" prefix if any as it induce confusion between the module declaration and
      // instanciation
      const int first_position = (step->verbose_name().find("module") == std::string::npos) ? 0 : 7;
      std::string name = step->verbose_name().substr(first_position);

      // It happens that the verbose_name is empty (eg: in for loops), when this happens instead of
      // letting empty entry in the menu we prefer using the name in the modinstanciation.
      if (step->verbose_name().empty()) name = step->modinst->name();

      // Check if the path is contained in a library (using parsersettings.h)
      const fs::path libpath = get_library_for_path(location.filePath());
      if (!libpath.empty()) {
        // Display the library (without making the window too wide!)
        ss << name << " (library " << location.fileName().substr(libpath.string().length() + 1) << ":"
           << location.firstLine() << ")";
      } else if (renderedEditor->filepath.toStdString() == location.fileName()) {
        // removes the "module" prefix if any as it makes it not clear if it is module declaration or
        // call.
        ss << name << " (" << location.filePath().filename().string() << ":" << location.firstLine()
           << ")";
      } else {
        auto relative_filename =
          fs_uncomplete(location.filePath(),
                        fs::path(renderedEditor->filepath.toStdString()).parent_path())
            .generic_string();

        // Set the displayed name relative to the active editor window
        ss << name << " (" << relative_filename << ":" << location.firstLine() << ")";
      }
      // Prepare the action to be sent
      auto action = tracemenu.addAction(QString::fromStdString(ss.str()));
      if (editorDock->isVisible()) {
        action->setProperty("file", QString::fromStdString(location.fileName()));
        action->setProperty("line", location.firstLine());
        action->setProperty("column", location.firstColumn());

        connect(action, SIGNAL(triggered()), this, SLOT(measureFinished()));
      }
    }

    // Before starting we need to lock the GUI to avoid interferance with reload/update
    // triggered by other part of the application (eg: changing the renderedEditor)
    GuiLocker::lock();

    // Execute this lambda function when the selection menu is closing.
    connect(&tracemenu, &QMenu::aboutToHide, [this]() {
      // remove the visual hints in the editor
      renderedEditor->clearAllSelectionIndicators();
      // unlock the GUI so the other part of the interface can now be updated.
      // (eg: changing the renderedEditor)
      GuiLocker::unlock();
    });
    tracemenu.exec(this->qglview->mapToGlobal(position));
  } else {
    clearAllSelectionIndicators();
  }
}

void MainWindow::measureFinished()
{
<<<<<<< HEAD
  this->qglview->handle_mode = false;
=======
>>>>>>> cc47f06b
  auto didSomething = meas.stopMeasure();
  if (didSomething) resetMeasurementsState(true, "Click to start measuring");
}

void MainWindow::clearAllSelectionIndicators() { this->activeEditor->clearAllSelectionIndicators(); }

void MainWindow::setSelectionIndicatorStatus(EditorInterface *editor, int nodeIndex,
                                             EditorSelectionIndicatorStatus status)
{
  std::deque<std::shared_ptr<const AbstractNode>> stack;
  this->rootNode->getNodeByID(nodeIndex, stack);

  int level = 1;

  // first we flags all the nodes in the stack of the provided index
  // ends at size - 1 because we are not doing anything for the root node.
  // starts at 1 because we will process this one after later
  for (size_t i = 1; i < stack.size() - 1; i++) {
    const auto& node = stack[i];

    auto& location = node->modinst->location();
    if (location.filePath().compare(editor->filepath.toStdString()) != 0) {
      level++;
      continue;
    }

    if (node->verbose_name().rfind("module", 0) == 0 || node->modinst->name() == "children") {
      editor->setSelectionIndicatorStatus(status, level, location.firstLine() - 1,
                                          location.firstColumn() - 1, location.lastLine() - 1,
                                          location.lastColumn() - 1);
      level++;
    }
  }

  auto& node = stack[0];
  auto location = node->modinst->location();
  auto line = location.firstLine();
  auto column = location.firstColumn();
  auto lastLine = location.lastLine();
  auto lastColumn = location.lastColumn();

  // Update the location returned by location to cover the whole section.
  node->getCodeLocation(0, 0, &line, &column, &lastLine, &lastColumn, 0);

  editor->setSelectionIndicatorStatus(status, 0, line - 1, column - 1, lastLine - 1, lastColumn - 1);
}

void MainWindow::setSelection(int index)
{
  assert(renderedEditor != nullptr);
  if (currentlySelectedObject == index) return;

  std::deque<std::shared_ptr<const AbstractNode>> path;
  const std::shared_ptr<const AbstractNode> selected_node = rootNode->getNodeByID(index, path);

  if (!selected_node) return;

  currentlySelectedObject = index;

  auto location = selected_node->modinst->location();
  auto file = location.fileName();
  auto line = location.firstLine();
  auto column = location.firstColumn();

  // Unsaved files do have the pwd as current path, therefore we will not open a new
  // tab on click
  if (!fs::is_directory(fs::path(file))) {
    tabManager->open(QString::fromStdString(file));
  }

  // removes all previsly configure selection indicators.
  renderedEditor->clearAllSelectionIndicators();
  renderedEditor->show();

  std::vector<std::shared_ptr<const AbstractNode>> nodesSameModule{};
  rootNode->findNodesWithSameMod(selected_node, nodesSameModule);

  // highlight in the text editor all the text fragment of the hierarchy of object with same mode.
  for (const auto& element : nodesSameModule) {
    if (element->index() != currentlySelectedObject) {
      setSelectionIndicatorStatus(renderedEditor, element->index(),
                                  EditorSelectionIndicatorStatus::IMPACTED);
    }
  }

  // highlight in the text editor only the fragment correponding to the selected stack.
  // this step must be done after all the impacted element have been marked.
  setSelectionIndicatorStatus(renderedEditor, currentlySelectedObject,
                              EditorSelectionIndicatorStatus::SELECTED);

  renderedEditor->setCursorPosition(line - 1, column - 1);
}

/**
 * Expects the sender to have properties "id" defined
 */
void MainWindow::onHoveredObjectInSelectionMenu()
{
  assert(renderedEditor != nullptr);
  auto *action = qobject_cast<QAction *>(sender());
  if (!action || !action->property("id").isValid()) {
    return;
  }

  setSelection(action->property("id").toInt());
}

void MainWindow::setLastFocus(QWidget *widget) { this->lastFocus = widget; }

/**
 * Switch version label and progress widget. When switching to the progress
 * widget, the new instance is passed by the caller.
 * In case of resetting back to the version label, nullptr will be passed and
 * multiple calls can happen. So this method must guard against adding the
 * version label multiple times.
 *
 * @param progressWidget a pointer to the progress widget to show or nullptr in
 * case the display should switch back to the version label.
 */
void MainWindow::updateStatusBar(ProgressWidget *progressWidget)
{
  auto sb = this->statusBar();
  if (progressWidget == nullptr) {
    if (this->progresswidget != nullptr) {
      sb->removeWidget(this->progresswidget);
      delete this->progresswidget;
      this->progresswidget = nullptr;
    }
    if (versionLabel == nullptr) {
      versionLabel = new QLabel("PythonSCAD " + QString::fromStdString(openscad_displayversionnumber));
      sb->addPermanentWidget(this->versionLabel);
    }
  } else {
    if (this->versionLabel != nullptr) {
      sb->removeWidget(this->versionLabel);
      delete this->versionLabel;
      this->versionLabel = nullptr;
    }
    sb->addPermanentWidget(progressWidget);
  }
}

void MainWindow::exceptionCleanup()
{
  LOG("Execution aborted");
  LOG(" ");
  GuiLocker::unlock();
  if (designActionAutoReload->isChecked()) autoReloadTimer->start();
}

void MainWindow::UnknownExceptionCleanup(std::string msg)
{
  setCurrentOutput();  // we need to show this error
  if (msg.size() == 0) {
    LOG(message_group::Error, "Compilation aborted by unknown exception");
  } else {
    LOG(message_group::Error, "Compilation aborted by exception: %1$s", msg);
  }
  LOG(" ");
  GuiLocker::unlock();
  if (designActionAutoReload->isChecked()) autoReloadTimer->start();
}

void MainWindow::showTextInWindow(const QString& type, const QString& content)
{
  auto e = new QTextEdit(this);
  e->setAttribute(Qt::WA_DeleteOnClose);
  e->setWindowFlags(Qt::Window);
  e->setTabStopDistance(tabStopWidth);
  e->setWindowTitle(type + " Dump");
  if (content.isEmpty()) e->setPlainText("No " + type + " to dump. Please try compiling first...");
  else e->setPlainText(content);

  e->setReadOnly(true);
  e->resize(600, 400);
  e->show();
}

void MainWindow::actionDisplayAST()
{
  setCurrentOutput();
  QString text = (rootFile) ? QString::fromStdString(rootFile->dump("")) : "";
  showTextInWindow("AST", text);
  clearCurrentOutput();
}

void MainWindow::actionDisplayPython()
{
  setCurrentOutput();
  auto e = new QTextEdit(this);
  e->setAttribute(Qt::WA_DeleteOnClose);
  e->setWindowFlags(Qt::Window);
  e->setTabStopDistance(tabStopWidth);
  e->setWindowTitle("Python Dump");
  e->setReadOnly(true);
  if (rootFile) {
    e->setPlainText(QString::fromStdString(rootFile->dump_python("")));
  } else {
    e->setPlainText("No Python to dump. Please try compiling first...");
  }
  e->resize(600, 400);
  e->show();
  clearCurrentOutput();
}

void MainWindow::actionDisplayCSGTree()
{
  setCurrentOutput();
  QString text = (rootNode) ? QString::fromStdString(tree.getString(*rootNode, "  ")) : "";
  showTextInWindow("CSG", text);
  clearCurrentOutput();
}

void MainWindow::actionDisplayCSGProducts()
{
  setCurrentOutput();
  // a small lambda to avoid code duplication
  auto constexpr dump = [](auto node) { return QString::fromStdString(node ? node->dump() : "N/A"); };
  auto text =
    QString(
      "\nCSG before normalization:\n%1\n\n\nCSG after normalization:\n%2\n\n\nCSG rendering "
      "chain:\n%3\n\n\nHighlights CSG rendering chain:\n%4\n\n\nBackground CSG rendering chain:\n%5\n")
      .arg(dump(csgRoot), dump(normalizedRoot), dump(rootProduct), dump(highlightsProducts),
           dump(backgroundProducts));
  showTextInWindow("CSG Products Dump", text);
  clearCurrentOutput();
}

void html_encode(std::string& data)
{
  std::string buffer;
  buffer.reserve(data.size());
  for (size_t pos = 0; pos != data.size(); ++pos) {
    switch (data[pos]) {
    case '\"': buffer.append("%22"); break;
    case '<':  buffer.append("%3C"); break;
    case '+':  buffer.append("%2b"); break;
    case '>':  buffer.append("%3e"); break;
    case ' ':  buffer.append("%20"); break;
    case '&':  buffer.append("%26"); break;
    case '\'': buffer.append("%27"); break;
    case '%':  buffer.append("%%"); break;
    default:   buffer.append(&data[pos], 1); break;
    }
  }
  data.swap(buffer);
}

ShareDesignDialog *shareDesignDialog;
void MainWindow::actionShareDesignPublish()
{
  QMessageBox::StandardButton disclaimer;
  disclaimer = QMessageBox::question(this, "Disclaimer",
                                     "By Clicking Yes, you accept that:\n\
\n\
1) Your design will be public on pythonscad.org\n\
2) it's on good purpose and not offending to anybody\n\
3) you keep the copyright by your name \n\
4) you accept that anybody can use it\n\
5) no commerical use/adverisement\n\
6) inapropriate content will be deleted without prior  notice\n\
\n\
\nProceed?",
                                     QMessageBox::Yes | QMessageBox::No);
  if (disclaimer != QMessageBox::Yes) {
    shareDesignDialog->close();
    return;
  }
  int success = 0;
  CURL *curl;
  CURLcode res;
  auto design = shareDesignDialog->getDesignName();
  auto author = shareDesignDialog->getAuthorName();
  std::string code = std::string(this->lastCompiledDoc.toUtf8().constData());
  html_encode(design);
  html_encode(author);
  html_encode(code);
  std::string poststring = "author=" + author + "&design=" + design + "&code=" + code;

  curl = curl_easy_init();
  if (curl) {
    curl_easy_setopt(curl, CURLOPT_URL, "https://pythonscad.org/share_design.php");
    //    curl_easy_setopt(curl, CURLOPT_POSTFIELDSIZE, poststring.size());
    curl_easy_setopt(curl, CURLOPT_POSTFIELDS, poststring.c_str());
    curl_easy_setopt(curl, CURLOPT_FORBID_REUSE, 1L);
    //    curl_easy_setopt(curl, CURLOPT_VERBOSE, 1L);

    res = curl_easy_perform(curl);
    /* Check for errors */
    if (res != CURLE_OK) {
      fprintf(stderr, "curl_easy_perform() failed: %s\n", curl_easy_strerror(res));
    } else success = 1;

    /* always cleanup */
    curl_easy_cleanup(curl);
  }
  shareDesignDialog->close();
  if (success) QMessageBox::information(this, "Share Design", "Design successfully submitted");
  //  else QMessageBox::information(this,"Share Design","Error during submission");
}

void MainWindow::actionShareDesign()
{
  shareDesignDialog = new ShareDesignDialog();
  connect(shareDesignDialog->publishButton, SIGNAL(clicked()), this, SLOT(actionShareDesignPublish()));

  if (shareDesignDialog->exec() == QDialog::Rejected) {
    return;
  };
}

LoadShareDesignDialog *loadShareDesignDialog;
std::string actionLoadSharedDesignData;

size_t actionLoadSharedDesignDataFunc(void *ptr, size_t size, size_t nmemb, struct string *s)
{
  actionLoadSharedDesignData += std::string((char *)ptr, size * nmemb);
  return size * nmemb;
}

std::vector<std::vector<std::string>> loadShareDesignDatabase;

void MainWindow::actionLoadShareDesignSelect()
{
  CURL *curl;
  CURLcode res;
  int success = 0;
  int selected = loadShareDesignDialog->list_design->currentRow();
  if (selected < 0 || selected >= loadShareDesignDatabase.size()) return;
  std::string url = "https://pythonscad.org/shared_designs/" + loadShareDesignDatabase[selected][2];
  curl = curl_easy_init();
  if (curl) {
    curl_easy_setopt(curl, CURLOPT_URL, url.c_str());
    curl_easy_setopt(curl, CURLOPT_FORBID_REUSE, 1L);
    curl_easy_setopt(curl, CURLOPT_WRITEFUNCTION, actionLoadSharedDesignDataFunc);

    actionLoadSharedDesignData = "";
    res = curl_easy_perform(curl);
    /* Check for errors */
    if (res != CURLE_OK) {
      fprintf(stderr, "curl_easy_perform() failed: %s\n", curl_easy_strerror(res));
    } else success = 1;

    /* always cleanup */
    curl_easy_cleanup(curl);
  }
  this->activeEditor->setPlainText(QString(actionLoadSharedDesignData.c_str()));

  loadShareDesignDialog->close();
}

void MainWindow::actionLoadShareDesign()
{
  CURL *curl;
  CURLcode res;
  int success = 0;
  curl = curl_easy_init();
  if (curl) {
    curl_easy_setopt(curl, CURLOPT_URL, "https://pythonscad.org/list_design.php");
    curl_easy_setopt(curl, CURLOPT_FORBID_REUSE, 1L);
    curl_easy_setopt(curl, CURLOPT_WRITEFUNCTION, actionLoadSharedDesignDataFunc);

    actionLoadSharedDesignData = "";
    res = curl_easy_perform(curl);
    /* Check for errors */
    if (res != CURLE_OK) {
      fprintf(stderr, "curl_easy_perform() failed: %s\n", curl_easy_strerror(res));
    } else success = 1;

    /* always cleanup */
    curl_easy_cleanup(curl);
  }

  loadShareDesignDialog = new LoadShareDesignDialog();
  // now json_decode
  std::string word;
  std::vector<std::string> words;
  loadShareDesignDatabase.clear();
  int in_string = 0;
  int level = 0;
  for (int i = 0; i < actionLoadSharedDesignData.size(); i++) {
    switch (actionLoadSharedDesignData[i]) {
    case '[': level++; break;
    case ']':
      if (level == 2) {
        loadShareDesignDatabase.push_back(words);
        if (words.size() > 0) loadShareDesignDialog->list_design->addItem(QString(words[0].c_str()));

        words.clear();
      }
      level--;
      break;
    case '\'':
      if (in_string) {
        words.push_back(word);
        word = "";
      }
      in_string = 1 - in_string;
      break;
    default:
      if (in_string) word += actionLoadSharedDesignData[i];
      break;
    }
  }
  connect(loadShareDesignDialog->selectButton, SIGNAL(clicked()), this,
          SLOT(actionLoadShareDesignSelect()));
  if (loadShareDesignDialog->exec() == QDialog::Rejected) {
    return;
  };
}

void MainWindow::actionCheckValidity()
{
  if (GuiLocker::isLocked()) return;
  const GuiLocker lock;
  setCurrentOutput();

  if (!rootGeom) {
    LOG("Nothing to validate! Try building first (press F6).");
    clearCurrentOutput();
    return;
  }

  if (rootGeom->getDimension() != 3) {
    LOG("Current top level object is not a 3D object.");
    clearCurrentOutput();
    return;
  }

  bool valid = true;
#ifdef ENABLE_CGAL
  if (auto N = std::dynamic_pointer_cast<const CGALNefGeometry>(rootGeom)) {
    valid = N->p3 ? const_cast<CGAL_Nef_polyhedron3&>(*N->p3).is_valid() : false;
  } else
#endif
#ifdef ENABLE_MANIFOLD
    if (auto mani = std::dynamic_pointer_cast<const ManifoldGeometry>(rootGeom)) {
    valid = mani->isValid();
  }
#endif
  LOG("Valid:      %1$6s", (valid ? "yes" : "no"));
  clearCurrentOutput();
}

// Returns if we can export (true) or not(false) (bool)
// Separated into it's own function for re-use.
bool MainWindow::canExport(unsigned int dim)
{
  if (!rootGeom) {
    LOG(message_group::Error, "Nothing to export! Try rendering first (press F6)");
    clearCurrentOutput();
    return false;
  }

  // editor has changed since last render
  if (!activeEditor->contentsRendered) {
    auto ret = QMessageBox::warning(this, "Application",
                                    "The current tab has been modified since its last render (F6).\n"
                                    "Do you really want to export the previous content?",
                                    QMessageBox::Yes | QMessageBox::No);
    if (ret != QMessageBox::Yes) {
      return false;
    }
  }

  // other tab contents most recently rendered
  if (renderedEditor != activeEditor) {
    auto ret = QMessageBox::warning(this, "Application",
                                    "The rendered data is of different tab.\n"
                                    "Do you really want to export the another tab's content?",
                                    QMessageBox::Yes | QMessageBox::No);
    if (ret != QMessageBox::Yes) {
      return false;
    }
  }

  if (this->rootGeom->getDimension() != dim && dim != 0) {
    LOG(message_group::UI_Error, "Current top level object is not a %1$dD object.", dim);
    clearCurrentOutput();
    return false;
  }

  if (rootGeom->isEmpty()) {
    LOG(message_group::UI_Error, "Current top level object is empty.");
    clearCurrentOutput();
    return false;
  }

#ifdef ENABLE_CGAL
  auto N = dynamic_cast<const CGALNefGeometry *>(rootGeom.get());
  if (N && !N->p3->is_simple()) {
    LOG(message_group::UI_Warning,
        "Object may not be a valid 2-manifold and may need repair! See "
        "https://en.wikibooks.org/wiki/OpenSCAD_User_Manual/STL_Import_and_Export");
  }
#endif
#ifdef ENABLE_MANIFOLD
  auto manifold = dynamic_cast<const ManifoldGeometry *>(rootGeom.get());
  if (manifold && !manifold->isValid()) {
    LOG(message_group::UI_Warning,
        "Object may not be a valid manifold and may need repair! "
        "Error message: %1$s. See "
        "https://en.wikibooks.org/wiki/OpenSCAD_User_Manual/STL_Import_and_Export",
        ManifoldUtils::statusToString(manifold->getManifold().Status()));
  }
#endif

  return true;
}

void MainWindow::actionExport(unsigned int dim, ExportInfo& exportInfo)
{
  const auto type_name = QString::fromStdString(exportInfo.info.description);
  const auto suffix = QString::fromStdString(exportInfo.info.suffix);

  // Setting filename skips the file selection dialog and uses the path provided instead.
  if (GuiLocker::isLocked()) return;
  const GuiLocker lock;

  setCurrentOutput();

  // Return if something is wrong and we can't export.
  if (!canExport(dim)) return;

  auto title = QString(_("Export %1 File")).arg(type_name);
  auto filter = QString(_("%1 Files (*%2)")).arg(type_name, suffix);
  auto exportFilename = QFileDialog::getSaveFileName(this, title, exportPath(suffix), filter);
  if (exportFilename.isEmpty()) {
    clearCurrentOutput();
    return;
  }
  this->exportPaths[suffix] = exportFilename;

  const bool exportResult = exportFileByName(rootGeom, exportFilename.toStdString(), exportInfo);

  if (exportResult) fileExportedMessage(type_name, exportFilename);
  clearCurrentOutput();
}

void MainWindow::actionExportFileFormat(int fmt)
{
  const auto format = static_cast<FileFormat>(fmt);
  const FileFormatInfo& info = fileformat::info(format);

  ExportInfo exportInfo =
    createExportInfo(format, info, activeEditor->filepath.toStdString(), &qglview->cam, {});

  switch (format) {
  case FileFormat::PDF: {
    ExportPdfDialog exportPdfDialog;
    if (exportPdfDialog.exec() == QDialog::Rejected) {
      return;
    }

    exportInfo.optionsPdf = exportPdfDialog.getOptions();
    actionExport(2, exportInfo);
  } break;
  case FileFormat::_3MF: {
    Export3mfDialog export3mfDialog;
    if (export3mfDialog.exec() == QDialog::Rejected) {
      return;
    }

    exportInfo.options3mf = export3mfDialog.getOptions();
    actionExport(3, exportInfo);
  } break;
  case FileFormat::CSG: {
    setCurrentOutput();

    if (!this->rootNode) {
      LOG(message_group::Error, "Nothing to export. Please try compiling first.");
      clearCurrentOutput();
      return;
    }
    const QString suffix = "csg";
    auto csg_filename = QFileDialog::getSaveFileName(this, _("Export CSG File"), exportPath(suffix),
                                                     _("CSG Files (*.csg)"));

    if (csg_filename.isEmpty()) {
      clearCurrentOutput();
      return;
    }

    std::ofstream fstream(csg_filename.toLocal8Bit());
    if (!fstream.is_open()) {
      LOG("Can't open file \"%1$s\" for export", csg_filename.toLocal8Bit().constData());
    } else {
      fstream << this->tree.getString(*this->rootNode, "\t") << "\n";
      fstream.close();
      fileExportedMessage("CSG", csg_filename);
      this->exportPaths[suffix] = csg_filename;
    }

    clearCurrentOutput();
  } break;
  case FileFormat::PNG: {
    // Grab first to make sure dialog box isn't part of the grabbed image
    qglview->grabFrame();
    const QString suffix = "png";
    auto img_filename =
      QFileDialog::getSaveFileName(this, _("Export Image"), exportPath(suffix), _("PNG Files (*.png)"));
    if (!img_filename.isEmpty()) {
      const bool saveResult = qglview->save(img_filename.toLocal8Bit().constData());
      if (saveResult) {
        this->exportPaths[suffix] = img_filename;
        setCurrentOutput();
        fileExportedMessage("PNG", img_filename);
        clearCurrentOutput();
      } else {
        LOG("Can't open file \"%1$s\" for export image", img_filename.toLocal8Bit().constData());
      }
    }
  } break;
  case FileFormat::SVG: {
    ExportSvgDialog exportSvgDialog;
    if (exportSvgDialog.exec() == QDialog::Rejected) {
      return;
    }
    exportInfo.optionsSvg = std::make_shared<ExportSvgOptions>(exportSvgDialog.getOptions());
    actionExport(2, exportInfo);
  } break;
  default: actionExport(fileformat::is3D(format) ? 3 : fileformat::is2D(format) ? 2 : 0, exportInfo);
  }
}

void MainWindow::copyText()
{
  auto *c = dynamic_cast<Console *>(lastFocus);
  if (c) {
    c->copy();
  } else {
    tabManager->copy();
  }
}

void MainWindow::actionCopyViewport()
{
  const auto& image = qglview->grabFrame();
  auto clipboard = QApplication::clipboard();
  clipboard->setImage(image);
}

void MainWindow::actionFlushCaches()
{
  GeometryCache::instance()->clear();
  CGALCache::instance()->clear();
  dxf_dim_cache.clear();
  dxf_cross_cache.clear();
  SourceFileCache::instance()->clear();

  setCurrentOutput();
  LOG("Caches Flushed");
}

void MainWindow::viewModeActionsUncheck()
{
  viewActionPreview->setChecked(false);
  viewActionThrownTogether->setChecked(false);
}

#ifdef ENABLE_OPENCSG

void MainWindow::viewModeRender()
{
  viewActionThrownTogether->setEnabled(false);
  viewActionPreview->setEnabled(false);
  this->qglview->setRenderer(this->geomRenderer);
  this->qglview->updateColorScheme();
  this->qglview->update();
}

/*!
   Go to the OpenCSG view mode.
   Falls back to thrown together mode if OpenCSG is not available
 */
void MainWindow::viewModePreview()
{
  viewActionThrownTogether->setEnabled(true);
  viewActionPreview->setEnabled(this->qglview->hasOpenCSGSupport());
  if (this->qglview->hasOpenCSGSupport()) {
    viewActionPreview->setChecked(true);
    viewActionThrownTogether->setChecked(false);
    this->qglview->setRenderer(this->previewRenderer ? this->previewRenderer
                                                     : this->thrownTogetherRenderer);
    this->qglview->updateColorScheme();
    this->qglview->update();
  } else {
    viewModeThrownTogether();
  }
}

#endif /* ENABLE_OPENCSG */

void MainWindow::viewModeThrownTogether()
{
  viewActionThrownTogether->setEnabled(true);
  viewActionPreview->setEnabled(this->qglview->hasOpenCSGSupport());
  viewActionThrownTogether->setChecked(true);
  viewActionPreview->setChecked(false);
  this->qglview->setRenderer(this->thrownTogetherRenderer);
  this->qglview->updateColorScheme();
  this->qglview->update();
}

void MainWindow::viewModeShowEdges()
{
  QSettingsCached settings;
  settings.setValue("view/showEdges", viewActionShowEdges->isChecked());
  this->qglview->setShowEdges(viewActionShowEdges->isChecked());
  this->qglview->update();
}

void MainWindow::viewModeShowAxes()
{
  const bool showaxes = viewActionShowAxes->isChecked();
  QSettingsCached settings;
  settings.setValue("view/showAxes", showaxes);
  this->viewActionShowScaleProportional->setEnabled(showaxes);
  this->qglview->setShowAxes(showaxes);
  this->qglview->update();
}

void MainWindow::viewModeShowCrosshairs()
{
  QSettingsCached settings;
  settings.setValue("view/showCrosshairs", viewActionShowCrosshairs->isChecked());
  this->qglview->setShowCrosshairs(viewActionShowCrosshairs->isChecked());
  this->qglview->update();
}

void MainWindow::viewModeShowScaleProportional()
{
  QSettingsCached settings;
  settings.setValue("view/showScaleProportional", viewActionShowScaleProportional->isChecked());
  this->qglview->setShowScaleProportional(viewActionShowScaleProportional->isChecked());
  this->qglview->update();
}

bool MainWindow::isEmpty() { return activeEditor->toPlainText().isEmpty(); }

void MainWindow::editorContentChanged()
{
  // this slot is called when the content of the active editor changed.
  // it rely on the activeEditor member to pick the new data.

  auto current_doc = activeEditor->toPlainText();
  if (current_doc != lastCompiledDoc) {
    animateWidget->editorContentChanged();

    // removes the live selection feedbacks in both the 3d view and editor.
    clearAllSelectionIndicators();
  }
}

void MainWindow::viewAngleTop()
{
  qglview->cam.object_rot << 90, 0, 0;
  qglview->cam.object_trans << 0, 0, 0;
  this->qglview->update();
}

void MainWindow::viewAngleBottom()
{
  qglview->cam.object_rot << 270, 0, 0;
  qglview->cam.object_trans << 0, 0, 0;
  this->qglview->update();
}

void MainWindow::viewAngleLeft()
{
  qglview->cam.object_rot << 0, 0, 90;
  qglview->cam.object_trans << 0, 0, 0;
  this->qglview->update();
}

void MainWindow::viewAngleRight()
{
  qglview->cam.object_rot << 0, 0, 270;
  qglview->cam.object_trans << 0, 0, 0;
  this->qglview->update();
}

void MainWindow::viewAngleFront()
{
  qglview->cam.object_rot << 0, 0, 0;
  qglview->cam.object_trans << 0, 0, 0;
  this->qglview->update();
}

void MainWindow::viewAngleBack()
{
  qglview->cam.object_rot << 0, 0, 180;
  qglview->cam.object_trans << 0, 0, 0;
  this->qglview->update();
}

void MainWindow::viewAngleDiagonal()
{
  qglview->cam.object_rot << 35, 0, -25;
  this->qglview->update();
}

void MainWindow::viewCenter()
{
  qglview->cam.object_trans << 0, 0, 0;
  this->qglview->update();
}

void MainWindow::setProjectionType(ProjectionType mode)
{
  bool isOrthogonal = ProjectionType::ORTHOGONAL == mode;
  QSettingsCached settings;
  settings.setValue("view/orthogonalProjection", isOrthogonal);
  viewActionPerspective->setChecked(!isOrthogonal);
  viewActionOrthogonal->setChecked(isOrthogonal);
  qglview->setOrthoMode(isOrthogonal);
  qglview->update();
}

void MainWindow::viewPerspective() { setProjectionType(ProjectionType::PERSPECTIVE); }

void MainWindow::viewOrthogonal() { setProjectionType(ProjectionType::ORTHOGONAL); }

void MainWindow::viewTogglePerspective()
{
  const QSettingsCached settings;
  bool isOrtho = settings.value("view/orthogonalProjection").toBool();
  setProjectionType(isOrtho ? ProjectionType::PERSPECTIVE : ProjectionType::ORTHOGONAL);
}

void MainWindow::viewResetView()
{
  this->qglview->resetView();
  this->qglview->update();
}

void MainWindow::viewAll()
{
  this->qglview->viewAll();
  this->qglview->update();
}

void MainWindow::hideEditorToolbar()
{
  QSettingsCached settings;
  const bool shouldHide = viewActionHideEditorToolBar->isChecked();
  settings.setValue("view/hideEditorToolbar", shouldHide);

  if (shouldHide) {
    editortoolbar->hide();
  } else {
    editortoolbar->show();
  }
}

void MainWindow::hide3DViewToolbar()
{
  QSettingsCached settings;
  const bool shouldHide = viewActionHide3DViewToolBar->isChecked();
  settings.setValue("view/hide3DViewToolbar", shouldHide);

  if (shouldHide) {
    viewerToolBar->hide();
  } else {
    viewerToolBar->show();
  }
}

void MainWindow::showLink(const QString& link)
{
  if (link == "#console") {
    consoleDock->show();
  } else if (link == "#errorlog") {
    errorLogDock->show();
  }
}

void MainWindow::onEditorDockVisibilityChanged(bool isVisible)
{
  auto e = (ScintillaEditor *)this->activeEditor;
  if (isVisible) {
    e->qsci->setReadOnly(false);
    e->setupAutoComplete(false);
    editorDock->raise();
    tabManager->setFocus();
  } else {
    // Workaround manually disabling interactions with editor by setting it
    // to read-only when not being shown.  This is an upstream bug from Qt
    // (tracking ticket: https://bugreports.qt.io/browse/QTBUG-82939) and
    // may eventually get resolved at which point this bit and the stuff in
    // the else should be removed. Currently known to affect 5.14.1 and 5.15.0
    e->qsci->setReadOnly(true);
    e->setupAutoComplete(true);
  }
  updateExportActions();
}

void MainWindow::onConsoleDockVisibilityChanged(bool isVisible)
{
  if (isVisible) {
    frameCompileResult->hide();
    consoleDock->raise();
    console->setFocus();
  }
}

void MainWindow::onErrorLogDockVisibilityChanged(bool isVisible)
{
  if (isVisible) {
    frameCompileResult->hide();
    errorLogDock->raise();
    errorLogWidget->logTable->setFocus();
  }
}

void MainWindow::onAnimateDockVisibilityChanged(bool isVisible)
{
  if (isVisible) {
    animateDock->raise();
    animateWidget->setFocus();
  }
}

void MainWindow::onFontListDockVisibilityChanged(bool isVisible)
{
  if (isVisible) {
    fontListWidget->update_font_list();
    fontListWidget->setFocus();
    fontListDock->raise();
  }
}

void MainWindow::onViewportControlDockVisibilityChanged(bool isVisible)
{
  if (isVisible) {
    viewportControlDock->raise();
    viewportControlWidget->setFocus();
  }
}

void MainWindow::onParametersDockVisibilityChanged(bool isVisible)
{
  if (isVisible) {
    parameterDock->raise();
    activeEditor->parameterWidget->scrollArea->setFocus();
  }
}

// Use the sender's to detect if we are moving forward/backward in docks
// and search for the next dock to "activate" or "emphasize"
// If no dock can be found, returns the first one.
Dock *MainWindow::getNextDockFromSender(QObject *sender)
{
  int direction = 0;

  auto *action = qobject_cast<QAction *>(sender);
  if (action != nullptr) {
    direction = (action == windowActionNextWindow) ? 1 : -1;
  } else {
    auto *shortcut = qobject_cast<QShortcut *>(sender);
    direction = (shortcut == shortcutNextWindow) ? 1 : -1;
  }

  return findVisibleDockToActivate(direction);
}

void MainWindow::onWindowActionNextPrevHovered()
{
  auto dock = getNextDockFromSender(sender());

  // This can happens if there is no visible dock at all
  if (dock == nullptr) return;

  // Hover signal is emitted at each mouse move, to avoid excessive
  // load we only raise/emphasize if it is not yet done.
  if (rubberBandManager.isEmphasized(dock)) return;

  dock->raise();
  rubberBandManager.emphasize(dock);
}

void MainWindow::onWindowActionNextPrevTriggered()
{
  auto dock = getNextDockFromSender(sender());

  // This can happens if there is no visible dock at all
  if (dock == nullptr) return;

  activateDock(dock);
}

void MainWindow::onWindowShortcutNextPrevActivated()
{
  auto dock = getNextDockFromSender(sender());

  // This can happens if there is no visible dock at all
  if (dock == nullptr) return;

  activateDock(dock);
  rubberBandManager.emphasize(dock);
}

QAction *MainWindow::formatIdentifierToAction(const std::string& identifier) const
{
  FileFormat format;
  if (fileformat::fromIdentifier(identifier, format)) {
    const auto it = exportMap.find(format);
    if (it != exportMap.end()) {
      return it->second;
    }
  }
  return nullptr;
}

void MainWindow::onWindowShortcutExport3DActivated()
{
  QAction *action = formatIdentifierToAction(Settings::Settings::toolbarExport3D.value());
  if (action) {
    action->trigger();
  }
}

void MainWindow::on_editActionInsertTemplate_triggered() { activeEditor->displayTemplates(); }

void MainWindow::on_editActionFoldAll_triggered() { activeEditor->foldUnfold(); }

QString MainWindow::getCurrentFileName() const
{
  if (activeEditor == nullptr) return {};

  const QFileInfo fileInfo(activeEditor->filepath);
  QString fname = _("Untitled.scad");
  if (!fileInfo.fileName().isEmpty()) fname = fileInfo.fileName();
  return fname.replace("&", "&&");
}

void MainWindow::onTabManagerAboutToCloseEditor(EditorInterface *closingEditor)
{
  // This slots is in charge of closing properly the preview when the
  // associated editor is about to close.
  if (closingEditor == renderedEditor) {
    renderedEditor = nullptr;

    // Invalidate renderers before we kill the CSG tree
    this->qglview->setRenderer(nullptr);
#ifdef ENABLE_OPENCSG
    this->previewRenderer = nullptr;
#endif
    this->thrownTogetherRenderer = nullptr;

    // Remove previous CSG tree
    this->absoluteRootNode.reset();

    this->csgRoot.reset();
    this->normalizedRoot.reset();
    this->rootProduct.reset();

    this->rootNode.reset();
    this->tree.setRoot(nullptr);
    this->qglview->update();
  }
}

void MainWindow::onTabManagerEditorContentReloaded(EditorInterface *reloadedEditor)
{
  try {
    // when a new editor is created, it is important to compile the initial geometry
    // so the customizer panels are ok.
    parseDocument(reloadedEditor);
  } catch (const HardWarningException&) {
    exceptionCleanup();
  } catch (const std::exception& ex) {
    UnknownExceptionCleanup(ex.what());
  } catch (...) {
    UnknownExceptionCleanup();
  }

  // updates the content of the Recents Files menu to integrate the one possibly
  // associated with the created editor. The reason is that an editor can be created
  // or updated without a file associated with it.
  updateRecentFileActions();
}

void MainWindow::onTabManagerEditorChanged(EditorInterface *newEditor)
{
  activeEditor = newEditor;

  if (newEditor == nullptr) return;

  parameterDock->setWidget(newEditor->parameterWidget);
  editActionUndo->setEnabled(newEditor->canUndo());

  const QString name = getCurrentFileName();
  setWindowTitle(name);

  consoleDock->setNameSuffix(name);
  errorLogDock->setNameSuffix(name);
  animateDock->setNameSuffix(name);
  fontListDock->setNameSuffix(name);
  viewportControlDock->setNameSuffix(name);

  // If there is no renderedEditor we request for a new preview if the
  // auto-reload is enabled.
  if (renderedEditor == nullptr && designActionAutoReload->isChecked()) {
    actionRenderPreview();
  }
}

Dock *MainWindow::findVisibleDockToActivate(int offset) const
{
  const unsigned int dockCount = docks.size();

  int focusedDockIndice = -1;

  // search among the docks the one that is having the focus. This is done by
  // traversing the widget hierarchy from the focused widget up to the docks that
  // contains it.
  const auto focusWidget = QApplication::focusWidget();
  for (auto widget = focusWidget; widget != nullptr; widget = widget->parentWidget()) {
    for (unsigned int index = 0; index < dockCount; ++index) {
      auto dock = std::get<0>(docks[index]);
      if (dock == focusWidget) {
        focusedDockIndice = index;
      }
    }
  }

  if (focusedDockIndice < 0) {
    focusedDockIndice = 0;
  }

  for (size_t o = 1; o < dockCount; ++o) {
    // starting from dockCount + focusedDockIndice move left or right (o*offset)
    // to find the first visible one. dockCount is there so there is no situation in which
    // (-1) % dockCount
    const int target = (dockCount + focusedDockIndice + o * offset) % dockCount;
    const auto& dock = std::get<0>(docks.at(target));

    if (dock->isVisible()) {
      return dock;
    }
  }
  return nullptr;
}

void MainWindow::activateDock(Dock *dock)
{
  if (dock == nullptr) return;

  // We always need to activate the window.
  if (dock->isFloating()) dock->activateWindow();
  else QMainWindow::activateWindow();

  dock->raise();
  dock->setFocus();
}

void MainWindow::dragEnterEvent(QDragEnterEvent *event)
{
  if (event->mimeData()->hasUrls()) {
    event->acceptProposedAction();
  }
}

void MainWindow::dropEvent(QDropEvent *event)
{
  setCurrentOutput();
  const QList<QUrl> urls = event->mimeData()->urls();
  for (const auto& url : urls) {
    handleFileDrop(url);
  }
  clearCurrentOutput();
}

void MainWindow::handleFileDrop(const QUrl& url)
{
  if (url.scheme() != "file") return;
  const auto fileName = url.toLocalFile();
  const auto fileInfo = QFileInfo{fileName};
  const auto suffix = fileInfo.suffix().toLower();
  const auto cmd = Importer::knownFileExtensions[suffix];
  if (cmd.isEmpty()) {
    tabManager->open(fileName);
  } else {
    activeEditor->insert(cmd.arg(fileName));
  }
}

void MainWindow::helpAbout()
{
  qApp->setWindowIcon(QApplication::windowIcon());
  auto dialog = new AboutDialog(this);
  dialog->exec();
  dialog->deleteLater();
}

void MainWindow::helpHomepage() { UIUtils::openHomepageURL(); }

void MainWindow::helpManual() { UIUtils::openUserManualURL(); }

void MainWindow::helpOfflineManual() { UIUtils::openOfflineUserManual(); }

void MainWindow::helpCheatSheet() { UIUtils::openCheatSheetURL(); }

void MainWindow::helpPythonCheatSheet() { UIUtils::openPythonCheatSheetURL(); }

void MainWindow::helpOfflineCheatSheet() { UIUtils::openOfflineCheatSheet(); }

void MainWindow::helpLibrary()
{
  if (!this->libraryInfoDialog) {
    const QString rendererInfo(qglview->getRendererInfo().c_str());
    auto dialog = new LibraryInfoDialog(rendererInfo);
    this->libraryInfoDialog = dialog;
  }
  this->libraryInfoDialog->show();
}

void MainWindow::helpFontInfo()
{
  if (!this->fontListDialog) {
    auto dialog = new FontListDialog();
    this->fontListDialog = dialog;
  }
  this->fontListDialog->updateFontList();
  this->fontListDialog->show();
}

void MainWindow::closeEvent(QCloseEvent *event)
{
  if (tabManager->shouldClose()) {
    isClosing = true;
    progress_report_fin();
    // Disable invokeMethod calls for consoleOutput during shutdown,
    // otherwise will segfault if echos are in progress.
    hideCurrentOutput();

    QSettingsCached settings;
    settings.setValue("window/geometry", saveGeometry());
    settings.setValue("window/state", saveState());
    if (this->tempFile) {
      delete this->tempFile;
      this->tempFile = nullptr;
    }
    for (auto dock : findChildren<Dock *>()) {
      dock->disableSettingsUpdate();
    }
    event->accept();
  } else {
    event->ignore();
  }
}

void MainWindow::preferences()
{
  GlobalPreferences::inst()->update();
  GlobalPreferences::inst()->show();
  GlobalPreferences::inst()->activateWindow();
  GlobalPreferences::inst()->raise();
}

void MainWindow::setColorScheme(const QString& scheme)
{
  RenderSettings::inst()->colorscheme = scheme.toStdString();
  this->qglview->setColorScheme(scheme.toStdString());
  this->qglview->update();
}

void MainWindow::setFont(const QString& family, uint size)
{
  QFont font;
  if (!family.isEmpty()) font.setFamily(family);
  else font.setFixedPitch(true);
  if (size > 0) font.setPointSize(size);
  font.setStyleHint(QFont::TypeWriter);
  activeEditor->setFont(font);
}

void MainWindow::consoleOutput(const Message& msgObj, void *userdata)
{
  // Invoke the method in the main thread in case the output
  // originates in a worker thread.
  auto thisp = static_cast<MainWindow *>(userdata);
  QMetaObject::invokeMethod(thisp, "consoleOutput", Q_ARG(Message, msgObj));
}

void MainWindow::consoleOutput(const Message& msgObj)
{
  this->console->addMessage(msgObj);
  if (msgObj.group == message_group::Warning || msgObj.group == message_group::Deprecated) {
    ++this->compileWarnings;
  } else if (msgObj.group == message_group::Error) {
    ++this->compileErrors;
  }
  // FIXME: scad parsing/evaluation should be done on separate thread so as not to block the gui.
  // Then processEvents should no longer be needed here.
  this->processEvents();
  if (consoleUpdater && !consoleUpdater->isActive()) {
    consoleUpdater->start(50);  // Limit console updates to 20 FPS
  }
}

void MainWindow::consoleOutputRaw(const QString& html)
{
  this->console->addHtml(html);
  this->processEvents();
}

void MainWindow::errorLogOutput(const Message& log_msg, void *userdata)
{
  auto thisp = static_cast<MainWindow *>(userdata);
  QMetaObject::invokeMethod(thisp, "errorLogOutput", Q_ARG(Message, log_msg));
}

void MainWindow::errorLogOutput(const Message& log_msg) { this->errorLogWidget->toErrorLog(log_msg); }

void MainWindow::setCurrentOutput()
{
  set_output_handler(&MainWindow::consoleOutput, &MainWindow::errorLogOutput, this);
}

void MainWindow::hideCurrentOutput()
{
  set_output_handler(&MainWindow::noOutputConsole, &MainWindow::noOutputErrorLog, this);
}

void MainWindow::clearCurrentOutput() { set_output_handler(nullptr, nullptr, nullptr); }

void MainWindow::openCSGSettingsChanged()
{
#ifdef ENABLE_OPENCSG
  OpenCSG::setOption(OpenCSG::AlgorithmSetting,
                     GlobalPreferences::inst()->getValue("advanced/forceGoldfeather").toBool()
                       ? OpenCSG::Goldfeather
                       : OpenCSG::Automatic);
#endif
}

void MainWindow::processEvents()
{
  if (this->procevents) QApplication::processEvents();
}

QString MainWindow::exportPath(const QString& suffix)
{
  const auto path_it = this->exportPaths.find(suffix);
  const auto basename =
    activeEditor->filepath.isEmpty() ? "Untitled" : QFileInfo(activeEditor->filepath).completeBaseName();
  QString dir;
  if (path_it != exportPaths.end()) {
    dir = QFileInfo(path_it->second).absolutePath();
  } else if (activeEditor->filepath.isEmpty()) {
    dir = QString::fromStdString(PlatformUtils::userDocumentsPath());
  } else {
    dir = QFileInfo(activeEditor->filepath).absolutePath();
  }
  return QString("%1/%2.%3").arg(dir, basename, suffix);
}

void MainWindow::jumpToLine(int line, int col) { this->activeEditor->setCursorPosition(line, col); }

void MainWindow::resetMeasurementsState(bool enable, const QString& tooltipMessage)
{
  if (RenderSettings::inst()->backend3D != RenderBackend3D::ManifoldBackend) {
    enable = false;
    static const auto noCGALMessage =
      "Measurements only work with Manifold backend; Preferences->Advanced->3D Rendering->Backend";
<<<<<<< HEAD
    this->designActionMeasureDistance->setToolTip(noCGALMessage);
    this->designActionMeasureAngle->setToolTip(noCGALMessage);
  } else {
    this->designActionMeasureDistance->setToolTip(tooltipMessage);
    this->designActionMeasureAngle->setToolTip(tooltipMessage);
  }

  this->designActionMeasureDistance->setEnabled(enable);
  this->designActionMeasureDistance->setChecked(false);
  this->designActionMeasureAngle->setEnabled(enable);
  this->designActionMeasureAngle->setChecked(false);
  this->designActionFindHandle->setChecked(false);

  (void)meas.stopMeasure();
  activeMeasurement = nullptr;
  this->qglview->handle_mode = false;
=======
    this->designActionMeasureDist->setToolTip(noCGALMessage);
    this->designActionMeasureAngle->setToolTip(noCGALMessage);
  } else {
    this->designActionMeasureDist->setToolTip(tooltipMessage);
    this->designActionMeasureAngle->setToolTip(tooltipMessage);
  }

  this->designActionMeasureDist->setEnabled(enable);
  this->designActionMeasureDist->setChecked(false);
  this->designActionMeasureAngle->setEnabled(enable);
  this->designActionMeasureAngle->setChecked(false);

  (void)meas.stopMeasure();
  activeMeasurement = nullptr;
>>>>>>> cc47f06b
}<|MERGE_RESOLUTION|>--- conflicted
+++ resolved
@@ -539,11 +539,8 @@
   this->qglview->setMouseCentricZoom(Settings::Settings::mouseCentricZoom.value());
   this->setAllMouseViewActions();
   this->meas.setView(qglview);
-<<<<<<< HEAD
   this->designActionMeasureDistance->setEnabled(false);
   this->designActionMeasureAngle->setEnabled(false);
-=======
->>>>>>> cc47f06b
   resetMeasurementsState(false, "Render (not preview) to enable measurements");
 
   autoReloadTimer = new QTimer(this);
@@ -640,14 +637,9 @@
 
   // Design menu
   measurementGroup = new QActionGroup(this);
-<<<<<<< HEAD
   measurementGroup->addAction(designActionMeasureDistance);
   measurementGroup->addAction(designActionMeasureAngle);
   measurementGroup->addAction(designActionFindHandle);
-=======
-  measurementGroup->addAction(designActionMeasureDist);
-  measurementGroup->addAction(designActionMeasureAngle);
->>>>>>> cc47f06b
   connect(this->designActionAutoReload, &QAction::toggled, this, &MainWindow::autoReloadSet);
   connect(this->designActionReloadAndPreview, &QAction::triggered, this,
           &MainWindow::actionReloadRenderPreview);
@@ -2646,11 +2638,8 @@
   GuiLocker::lock();
   preview_requested = false;
 
-<<<<<<< HEAD
   this->designActionMeasureDistance->setEnabled(false);
   this->designActionMeasureAngle->setEnabled(false);
-=======
->>>>>>> cc47f06b
   resetMeasurementsState(false, "Render (not preview) to enable measurements");
 
   prepareCompile("csgRender", !animateDock->isVisible(), true);
@@ -2823,11 +2812,8 @@
     // Go to CGAL view mode
     viewModeRender();
     resetMeasurementsState(true, "Click to start measuring");
-<<<<<<< HEAD
     this->designActionMeasureDistance->setEnabled(true);
     this->designActionMeasureAngle->setEnabled(true);
-=======
->>>>>>> cc47f06b
   } else {
     resetMeasurementsState(false, "No top level geometry; render something to enable measurements");
     LOG(message_group::UI_Warning, "No top level geometry to render");
@@ -2856,7 +2842,6 @@
     resetMeasurementsState(true, "Click to start measuring");
     return;
   }
-<<<<<<< HEAD
   resetMeasurementsState(true, "Click to start measuring");
   clickedAction->setToolTip("Click to cancel measurement");
   clickedAction->setChecked(true);
@@ -2871,19 +2856,6 @@
   if (clickedAction == designActionFindHandle) {
     meas.startFindHandle();
   }
-=======
-
-  resetMeasurementsState(true, "Click to start measuring");
-  clickedAction->setToolTip("Click to cancel measurement");
-  clickedAction->setChecked(true);
-  activeMeasurement = clickedAction;
-
-  if (clickedAction == designActionMeasureDist) {
-    meas.startMeasureDist();
-  } else if (clickedAction == designActionMeasureAngle) {
-    meas.startMeasureAngle();
-  }
->>>>>>> cc47f06b
 }
 
 void MainWindow::leftClick(QPoint mouse)
@@ -3007,12 +2979,10 @@
   }
 }
 
+
 void MainWindow::measureFinished()
 {
-<<<<<<< HEAD
   this->qglview->handle_mode = false;
-=======
->>>>>>> cc47f06b
   auto didSomething = meas.stopMeasure();
   if (didSomething) resetMeasurementsState(true, "Click to start measuring");
 }
@@ -4380,7 +4350,6 @@
     enable = false;
     static const auto noCGALMessage =
       "Measurements only work with Manifold backend; Preferences->Advanced->3D Rendering->Backend";
-<<<<<<< HEAD
     this->designActionMeasureDistance->setToolTip(noCGALMessage);
     this->designActionMeasureAngle->setToolTip(noCGALMessage);
   } else {
@@ -4397,20 +4366,4 @@
   (void)meas.stopMeasure();
   activeMeasurement = nullptr;
   this->qglview->handle_mode = false;
-=======
-    this->designActionMeasureDist->setToolTip(noCGALMessage);
-    this->designActionMeasureAngle->setToolTip(noCGALMessage);
-  } else {
-    this->designActionMeasureDist->setToolTip(tooltipMessage);
-    this->designActionMeasureAngle->setToolTip(tooltipMessage);
-  }
-
-  this->designActionMeasureDist->setEnabled(enable);
-  this->designActionMeasureDist->setChecked(false);
-  this->designActionMeasureAngle->setEnabled(enable);
-  this->designActionMeasureAngle->setChecked(false);
-
-  (void)meas.stopMeasure();
-  activeMeasurement = nullptr;
->>>>>>> cc47f06b
 }