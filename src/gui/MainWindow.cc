/*
 *  OpenSCAD (www.openscad.org)
 *  Copyright (C) 2009-2011 Clifford Wolf <clifford@clifford.at> and
 *                          Marius Kintel <marius@kintel.net>
 *
 *  This program is free software; you can redistribute it and/or modify
 *  it under the terms of the GNU General Public License as published by
 *  the Free Software Foundation; either version 2 of the License, or
 *  (at your option) any later version.
 *
 *  As a special exception, you have permission to link this program
 *  with the CGAL library and distribute executables, as long as you
 *  follow the requirements of the GNU GPL in regard to all of the
 *  software in the executable aside from CGAL.
 *
 *  This program is distributed in the hope that it will be useful,
 *  but WITHOUT ANY WARRANTY; without even the implied warranty of
 *  MERCHANTABILITY or FITNESS FOR A PARTICULAR PURPOSE.  See the
 *  GNU General Public License for more details.
 *
 *  You should have received a copy of the GNU General Public License
 *  along with this program; if not, write to the Free Software
 *  Foundation, Inc., 59 Temple Place, Suite 330, Boston, MA  02111-1307  USA
 *
 */
#include "gui/MainWindow.h"

#include <cassert>
#include <array>
#include <functional>
#include <exception>
#include <sstream>
#include <iostream>
#include <memory>
#include <string>
#include <vector>

#ifdef ENABLE_MANIFOLD
#include "geometry/manifold/manifoldutils.h"
#endif
#include "utils/boost-utils.h"
#include "core/Builtins.h"
#include "core/BuiltinContext.h"
#include "core/customizer/CommentParser.h"
#include "core/RenderVariables.h"
#include "openscad.h"
#include "geometry/GeometryCache.h"
#include "core/SourceFileCache.h"
#include "gui/OpenSCADApp.h"
#include "core/parsersettings.h"
#include "glview/RenderSettings.h"
#include "gui/Preferences.h"
#include "utils/printutils.h"
#include "core/node.h"
#include "core/CSGNode.h"
#include "core/Expression.h"
#include "core/ScopeContext.h"
#include "core/progress.h"
#include "io/dxfdim.h"
#include "gui/Settings.h"
#include "gui/AboutDialog.h"
#include "gui/FontListDialog.h"
#include "gui/LibraryInfoDialog.h"
#include "gui/ScintillaEditor.h"
#ifdef ENABLE_OPENCSG
#include "core/CSGTreeEvaluator.h"
#include "glview/preview/OpenCSGRenderer.h"
#ifdef USE_LEGACY_RENDERERS
#include "glview/preview/LegacyOpenCSGRenderer.h"
#endif
#include <opencsg.h>
#endif
#include "gui/ProgressWidget.h"
#include "glview/preview/ThrownTogetherRenderer.h"
#ifdef USE_LEGACY_RENDERERS
#include "glview/preview/LegacyThrownTogetherRenderer.h"
#endif
#include "glview/preview/CSGTreeNormalizer.h"
#include "gui/QGLView.h"
#include "gui/MouseSelector.h"
#ifdef Q_OS_MACOS
#include "platform/CocoaUtils.h"
#endif
#ifdef Q_OS_WIN
#include <QScreen>
#endif
#include "platform/PlatformUtils.h"
#ifdef OPENSCAD_UPDATER
#include "gui/AutoUpdater.h"
#endif
#include "gui/TabManager.h"

#include <QMenu>
#include <QTime>
#include <QMenuBar>
#include <QSplitter>
#include <QFileDialog>
#include <QHBoxLayout>
#include <QVBoxLayout>
#include <QLabel>
#include <QFileInfo>
#include <QTextStream>
#include <QStatusBar>
#include <QDropEvent>
#include <QMimeData>
#include <QUrl>
#include <QTimer>
#include <QMessageBox>
#include <QDesktopServices>
#include <QProgressDialog>
#include <QMutexLocker>
#include <QTemporaryFile>
#include <QDockWidget>
#include <QClipboard>
#include <QProcess>
#include <memory>
#include <string>
#include "gui/QWordSearchField.h"
#include <QSettings> //Include QSettings for direct operations on settings arrays
#include "gui/QSettingsCached.h"

#ifdef ENABLE_PYTHON
extern std::shared_ptr<AbstractNode> python_result_node;
std::string evaluatePython(const std::string& code, double time);
extern bool python_trusted;

#include "cryptopp/sha.h"
#include "cryptopp/filters.h"
#include "cryptopp/base64.h"

std::string SHA256HashString(std::string aString){
  std::string digest;
  CryptoPP::SHA256 hash;

  CryptoPP::StringSource foo(aString, true,
                             new CryptoPP::HashFilter(hash,
                                                      new CryptoPP::Base64Encoder(
                                                        new CryptoPP::StringSink(digest))));

  return digest;
}

#endif // ifdef ENABLE_PYTHON

#define ENABLE_3D_PRINTING
#include "gui/OctoPrint.h"
#include "gui/PrintService.h"

#include <fstream>

#include <algorithm>
#include <boost/version.hpp>
#include <sys/stat.h>

#include "glview/cgal/CGALRenderer.h"
#include "glview/cgal/LegacyCGALRenderer.h"
#include "gui/CGALWorker.h"

#ifdef ENABLE_CGAL
#include "geometry/cgal/cgal.h"
#include "geometry/cgal/cgalutils.h"
#include "geometry/cgal/CGALCache.h"
#include "geometry/cgal/CGAL_Nef_polyhedron.h"
#include "geometry/cgal/CGALHybridPolyhedron.h"
#endif // ENABLE_CGAL

#ifdef ENABLE_MANIFOLD
#include "geometry/manifold/ManifoldGeometry.h"
#endif // ENABLE_MANIFOLD

#include "geometry/GeometryEvaluator.h"

#include "gui/PrintInitDialog.h"
//#include "gui/ExportPdfDialog.h"
#include "gui/input/InputDriverEvent.h"
#include "gui/input/InputDriverManager.h"
#include <cstdio>
#include <memory>
#include <QtNetwork>
#include <utility>

#include "gui/qt-obsolete.h" // IWYU pragma: keep

static const int autoReloadPollingPeriodMS = 200;

// Global application state
unsigned int GuiLocker::gui_locked = 0;

static char copyrighttext[] =
  "<p>Copyright (C) 2009-2024 The OpenSCAD Developers</p>"
  "<p>This program is free software; you can redistribute it and/or modify "
  "it under the terms of the GNU General Public License as published by "
  "the Free Software Foundation; either version 2 of the License, or "
  "(at your option) any later version.<p>";
bool MainWindow::undockMode = false;
bool MainWindow::reorderMode = false;
const int MainWindow::tabStopWidth = 15;
QElapsedTimer *MainWindow::progressThrottle = new QElapsedTimer();

namespace {

struct DockFocus {
  QWidget *widget;
  std::function<void(MainWindow *)> focus;
};

QAction *findAction(const QList<QAction *>& actions, const std::string& name)
{
  for (const auto action : actions) {
    if (action->objectName().toStdString() == name) {
      return action;
    }
    if (action->menu()) {
      auto foundAction = findAction(action->menu()->actions(), name);
      if (foundAction) return foundAction;
    }
  }
  return nullptr;
}

void fileExportedMessage(const char *format, const QString& filename) {
  LOG("%1$s export finished: %2$s", format, filename.toUtf8().constData());
}

QAction *getExport3DAction(const MainWindow *mainWindow) {
  const QString format = QString::fromStdString(Settings::Settings::toolbarExport3D.value());
  if (format == "STL") {
    return mainWindow->fileActionExportSTL;
  } else if (format == "OBJ") {
    return mainWindow->fileActionExportOBJ;
  } else if (format == "OFF") {
    return mainWindow->fileActionExportOFF;
  } else if (format == "WRL") {
    return mainWindow->fileActionExportWRL;
  } else if (format == "AMF") {
    return mainWindow->fileActionExportAMF;
  } else if (format == "3MF") {
    return mainWindow->fileActionExport3MF;
  } else {
    return nullptr;
  }
}

QAction *getExport2DAction(const MainWindow *mainWindow) {
  const QString format = QString::fromStdString(Settings::Settings::toolbarExport2D.value());
  if (format == "DXF") {
    return mainWindow->fileActionExportDXF;
  } else if (format == "SVG") {
    return mainWindow->fileActionExportSVG;
  } else if (format == "PDF") {
    return mainWindow->fileActionExportPDF;
  } else {
    return nullptr;
  }
}

void removeExportActions(QToolBar *toolbar, QAction *action) {
  int idx = toolbar->actions().indexOf(action);
  while (idx > 0) {
    QAction *a = toolbar->actions().at(idx - 1);
    if (a->objectName().isEmpty()) // separator
      break;
    toolbar->removeAction(a);
    idx--;
  }
}

void addExportActions(const MainWindow *mainWindow, QToolBar *toolbar, QAction *action) {
  QAction *export3D = getExport3DAction(mainWindow);
  if (export3D) {
    toolbar->insertAction(action, export3D);
  }
  QAction *export2D = getExport2DAction(mainWindow);
  if (export2D) {
    toolbar->insertAction(action, export2D);
  }
}

} // namespace

MainWindow::MainWindow(const QStringList& filenames)
{
  setupUi(this);

  consoleUpdater = new QTimer(this);
  consoleUpdater->setSingleShot(true);
  connect(consoleUpdater, SIGNAL(timeout()), this->console, SLOT(update()));

  editorDockTitleWidget = new QWidget();
  consoleDockTitleWidget = new QWidget();
  parameterDockTitleWidget = new QWidget();
  errorLogDockTitleWidget = new QWidget();
  animateDockTitleWidget = new QWidget();
  fontListDockTitleWidget = new QWidget();
  viewportControlTitleWidget = new QWidget();

  this->animateWidget->setMainWindow(this);
  this->viewportControlWidget->setMainWindow(this);
  // actions not included in menu
  this->addAction(editActionInsertTemplate);
  this->addAction(editActionFoldAll);

  this->editorDock->setConfigKey("view/hideEditor");
  this->editorDock->setAction(this->windowActionHideEditor);
  this->consoleDock->setConfigKey("view/hideConsole");
  this->consoleDock->setAction(this->windowActionHideConsole);
  this->parameterDock->setConfigKey("view/hideCustomizer");
  this->parameterDock->setAction(this->windowActionHideCustomizer);
  this->errorLogDock->setConfigKey("view/hideErrorLog");
  this->errorLogDock->setAction(this->windowActionHideErrorLog);
  this->animateDock->setConfigKey("view/hideAnimate");
  this->animateDock->setAction(this->windowActionHideAnimate);
  this->fontListDock->setConfigKey("view/hideFontList");
  this->fontListDock->setAction(this->windowActionHideFontList);
  this->viewportControlDock->setConfigKey("view/hideViewportControl");
  this->viewportControlDock->setAction(this->windowActionHideViewportControl);

  this->versionLabel = nullptr; // must be initialized before calling updateStatusBar()
  updateStatusBar(nullptr);

  renderCompleteSoundEffect = new QSoundEffect();
  renderCompleteSoundEffect->setSource(QUrl("qrc:/sounds/complete.wav"));

  const QString importStatement = "import(\"%1\");\n";
  const QString surfaceStatement = "surface(\"%1\");\n";
  const QString importFunction = "data = import(\"%1\");\n";
  knownFileExtensions["stl"] = importStatement;
  knownFileExtensions["obj"] = importStatement;
  knownFileExtensions["3mf"] = importStatement;
  knownFileExtensions["off"] = importStatement;
  knownFileExtensions["dxf"] = importStatement;
  knownFileExtensions["svg"] = importStatement;
  knownFileExtensions["amf"] = importStatement;
  knownFileExtensions["dat"] = surfaceStatement;
  knownFileExtensions["png"] = surfaceStatement;
  knownFileExtensions["json"] = importFunction;
  knownFileExtensions["scad"] = "";
#ifdef ENABLE_PYTHON
  knownFileExtensions["py"] = "";
#endif
  knownFileExtensions["csg"] = "";

  root_file = nullptr;
  parsed_file = nullptr;
  absolute_root_node = nullptr;

  // Open Recent
  for (auto& recent : this->actionRecentFile) {
    recent = new QAction(this);
    recent->setVisible(false);
    this->menuOpenRecent->addAction(recent);
    connect(recent, SIGNAL(triggered()),
            this, SLOT(actionOpenRecent()));
  }

  // Preferences initialization happens on first tab creation, and depends on colorschemes from editor.
  // Any code dependent on Preferences must come after the TabManager instantiation
  tabManager = new TabManager(this, filenames.isEmpty() ? QString() : filenames[0]);
  connect(tabManager, SIGNAL(tabCountChanged(int)), this, SLOT(setTabToolBarVisible(int)));
  this->setTabToolBarVisible(tabManager->count());
  tabToolBarContents->layout()->addWidget(tabManager->getTabHeader());
  editorDockContents->layout()->addWidget(tabManager->getTabContent());

  connect(Preferences::inst(), SIGNAL(consoleFontChanged(const QString&,uint)), this->console, SLOT(setFont(const QString&,uint)));

  const QString version = QString("<b>OpenSCAD %1</b>").arg(QString::fromStdString(openscad_versionnumber));
  const QString weblink = "<a href=\"https://www.openscad.org/\">https://www.openscad.org/</a><br>";
  this->console->setFont(
    Preferences::inst()->getValue("advanced/consoleFontFamily").toString(),
    Preferences::inst()->getValue("advanced/consoleFontSize").toUInt()
    );

  consoleOutputRaw(version);
  consoleOutputRaw(weblink);
  consoleOutputRaw(copyrighttext);
  this->consoleUpdater->start(0); // Show "Loaded Design" message from TabManager

  connect(this->errorLogWidget, SIGNAL(openFile(QString,int)), this, SLOT(openFileFromPath(QString,int)));
  connect(this->console, SIGNAL(openFile(QString,int)), this, SLOT(openFileFromPath(QString,int)));

  connect(Preferences::inst()->ButtonConfig, SIGNAL(inputMappingChanged()), InputDriverManager::instance(), SLOT(onInputMappingUpdated()), Qt::UniqueConnection);
  connect(Preferences::inst()->AxisConfig, SIGNAL(inputMappingChanged()), InputDriverManager::instance(), SLOT(onInputMappingUpdated()), Qt::UniqueConnection);
  connect(Preferences::inst()->AxisConfig, SIGNAL(inputCalibrationChanged()), InputDriverManager::instance(), SLOT(onInputCalibrationUpdated()), Qt::UniqueConnection);
  connect(Preferences::inst()->AxisConfig, SIGNAL(inputGainChanged()), InputDriverManager::instance(), SLOT(onInputGainUpdated()), Qt::UniqueConnection);

  setCorner(Qt::TopLeftCorner, Qt::LeftDockWidgetArea);
  setCorner(Qt::TopRightCorner, Qt::RightDockWidgetArea);
  setCorner(Qt::BottomLeftCorner, Qt::LeftDockWidgetArea);
  setCorner(Qt::BottomRightCorner, Qt::RightDockWidgetArea);

  this->setAttribute(Qt::WA_DeleteOnClose);

  scadApp->windowManager.add(this);

  this->cgalworker = new CGALWorker();
  connect(this->cgalworker, SIGNAL(done(std::shared_ptr<const Geometry>)),
          this, SLOT(actionRenderDone(std::shared_ptr<const Geometry>)));

  root_node = nullptr;

  this->qglview->statusLabel = new QLabel(this);
  this->qglview->statusLabel->setMinimumWidth(100);
  statusBar()->addWidget(this->qglview->statusLabel);

  QSettingsCached settings;
  this->qglview->setMouseCentricZoom(Settings::Settings::mouseCentricZoom.value());
  this->qglview->setMouseSwapButtons(Settings::Settings::mouseSwapButtons.value());
  this->meas.setView(qglview);
  this->designActionMeasureDist->setEnabled(false);
  this->designActionMeasureAngle->setEnabled(false);

  autoReloadTimer = new QTimer(this);
  autoReloadTimer->setSingleShot(false);
  autoReloadTimer->setInterval(autoReloadPollingPeriodMS);
  connect(autoReloadTimer, SIGNAL(timeout()), this, SLOT(checkAutoReload()));

  waitAfterReloadTimer = new QTimer(this);
  waitAfterReloadTimer->setSingleShot(true);
  waitAfterReloadTimer->setInterval(autoReloadPollingPeriodMS);
  connect(waitAfterReloadTimer, SIGNAL(timeout()), this, SLOT(waitAfterReload()));
  connect(Preferences::inst(), SIGNAL(ExperimentalChanged()), this, SLOT(changeParameterWidget()));

  progressThrottle->start();

  this->hideFind();
  frameCompileResult->hide();
  this->labelCompileResultMessage->setOpenExternalLinks(false);
  connect(this->labelCompileResultMessage, SIGNAL(linkActivated(QString)), SLOT(showLink(QString)));

  // File menu
  connect(this->fileActionNewWindow, SIGNAL(triggered()), this, SLOT(actionNewWindow()));
  connect(this->fileActionNew, SIGNAL(triggered()), tabManager, SLOT(actionNew()));
  connect(this->fileActionOpenWindow, SIGNAL(triggered()), this, SLOT(actionOpenWindow()));
  connect(this->fileActionOpen, SIGNAL(triggered()), this, SLOT(actionOpen()));
  connect(this->fileActionSave, SIGNAL(triggered()), this, SLOT(actionSave()));
  connect(this->fileActionSaveAs, SIGNAL(triggered()), this, SLOT(actionSaveAs()));
  connect(this->fileActionSaveACopy, SIGNAL(triggered()), this, SLOT(actionSaveACopy()));
  connect(this->fileActionSaveAll, SIGNAL(triggered()), tabManager, SLOT(saveAll()));
  connect(this->fileActionReload, SIGNAL(triggered()), this, SLOT(actionReload()));
  connect(this->fileActionRevoke, SIGNAL(triggered()), this, SLOT(actionRevokeTrustedFiles()));
  connect(this->fileActionClose, SIGNAL(triggered()), tabManager, SLOT(closeCurrentTab()));
  connect(this->fileActionQuit, SIGNAL(triggered()), this, SLOT(quit()));
  connect(this->fileShowLibraryFolder, SIGNAL(triggered()), this, SLOT(actionShowLibraryFolder()));
#ifndef __APPLE__
  auto shortcuts = this->fileActionSave->shortcuts();
  this->fileActionSave->setShortcuts(shortcuts);
  shortcuts = this->fileActionReload->shortcuts();
  shortcuts.push_back(QKeySequence(Qt::Key_F3));
  this->fileActionReload->setShortcuts(shortcuts);
#endif

  this->menuOpenRecent->addSeparator();
  this->menuOpenRecent->addAction(this->fileActionClearRecent);
  connect(this->fileActionClearRecent, SIGNAL(triggered()),
          this, SLOT(clearRecentFiles()));

  show_examples();

  connect(this->editActionNextTab, SIGNAL(triggered()), tabManager, SLOT(nextTab()));
  connect(this->editActionPrevTab, SIGNAL(triggered()), tabManager, SLOT(prevTab()));

  connect(this->editActionCopy, SIGNAL(triggered()), this, SLOT(copyText()));
  connect(this->editActionCopyViewport, SIGNAL(triggered()), this, SLOT(actionCopyViewport()));
  connect(this->editActionConvertTabsToSpaces, SIGNAL(triggered()), this, SLOT(convertTabsToSpaces()));
  connect(this->editActionCopyVPT, SIGNAL(triggered()), this, SLOT(copyViewportTranslation()));
  connect(this->editActionCopyVPR, SIGNAL(triggered()), this, SLOT(copyViewportRotation()));
  connect(this->editActionCopyVPD, SIGNAL(triggered()), this, SLOT(copyViewportDistance()));
  connect(this->editActionCopyVPF, SIGNAL(triggered()), this, SLOT(copyViewportFov()));
  connect(this->editActionPreferences, SIGNAL(triggered()), this, SLOT(preferences()));
  // Edit->Find
  connect(this->editActionFind, SIGNAL(triggered()), this, SLOT(showFind()));
  connect(this->editActionFindAndReplace, SIGNAL(triggered()), this, SLOT(showFindAndReplace()));
#ifdef Q_OS_WIN
  this->editActionFindAndReplace->setShortcut(QKeySequence(Qt::CTRL, Qt::SHIFT, Qt::Key_F));
#endif
  connect(this->editActionFindNext, SIGNAL(triggered()), this, SLOT(findNext()));
  connect(this->editActionFindPrevious, SIGNAL(triggered()), this, SLOT(findPrev()));
  connect(this->editActionUseSelectionForFind, SIGNAL(triggered()), this, SLOT(useSelectionForFind()));

  // Design menu
  connect(this->designActionAutoReload, SIGNAL(toggled(bool)), this, SLOT(autoReloadSet(bool)));
  connect(this->designActionReloadAndPreview, SIGNAL(triggered()), this, SLOT(actionReloadRenderPreview()));
  connect(this->designActionPreview, SIGNAL(triggered()), this, SLOT(actionRenderPreview()));
  connect(this->designActionRender, SIGNAL(triggered()), this, SLOT(actionRender()));
  connect(this->designActionMeasureDist, SIGNAL(triggered()), this, SLOT(actionMeasureDistance()));
  connect(this->designActionMeasureAngle, SIGNAL(triggered()), this, SLOT(actionMeasureAngle()));
  connect(this->designAction3DPrint, SIGNAL(triggered()), this, SLOT(action3DPrint()));
  connect(this->designCheckValidity, SIGNAL(triggered()), this, SLOT(actionCheckValidity()));
  connect(this->designActionDisplayAST, SIGNAL(triggered()), this, SLOT(actionDisplayAST()));
  connect(this->designActionDisplayCSGTree, SIGNAL(triggered()), this, SLOT(actionDisplayCSGTree()));
  connect(this->designActionDisplayCSGProducts, SIGNAL(triggered()), this, SLOT(actionDisplayCSGProducts()));
  connect(this->fileActionExportSTL, SIGNAL(triggered()), this, SLOT(actionExportSTL()));
  connect(this->fileActionExport3MF, SIGNAL(triggered()), this, SLOT(actionExport3MF()));
  connect(this->fileActionExportOBJ, SIGNAL(triggered()), this, SLOT(actionExportOBJ()));
  connect(this->fileActionExportOFF, SIGNAL(triggered()), this, SLOT(actionExportOFF()));
  connect(this->fileActionExportWRL, SIGNAL(triggered()), this, SLOT(actionExportWRL()));
  connect(this->fileActionExportAMF, SIGNAL(triggered()), this, SLOT(actionExportAMF()));
  connect(this->fileActionExportDXF, SIGNAL(triggered()), this, SLOT(actionExportDXF()));
  connect(this->fileActionExportSVG, SIGNAL(triggered()), this, SLOT(actionExportSVG()));
  connect(this->fileActionExportPDF, SIGNAL(triggered()), this, SLOT(actionExportPDF()));
  connect(this->fileActionExportCSG, SIGNAL(triggered()), this, SLOT(actionExportCSG()));
  connect(this->fileActionExportImage, SIGNAL(triggered()), this, SLOT(actionExportImage()));
  connect(this->designActionFlushCaches, SIGNAL(triggered()), this, SLOT(actionFlushCaches()));

#ifndef ENABLE_LIB3MF
  this->fileActionExport3MF->setVisible(false);
#endif

#ifndef ENABLE_3D_PRINTING
  this->designAction3DPrint->setVisible(false);
  this->designAction3DPrint->setEnabled(false);
#endif

  // View menu
#ifndef ENABLE_OPENCSG
  this->viewActionPreview->setVisible(false);
#else
  connect(this->viewActionPreview, SIGNAL(triggered()), this, SLOT(viewModePreview()));
  if (!this->qglview->hasOpenCSGSupport()) {
    this->viewActionPreview->setEnabled(false);
  }
#endif

  connect(this->viewActionSurfaces, SIGNAL(triggered()), this, SLOT(viewModeSurface()));
  connect(this->viewActionWireframe, SIGNAL(triggered()), this, SLOT(viewModeWireframe()));
  connect(this->viewActionThrownTogether, SIGNAL(triggered()), this, SLOT(viewModeThrownTogether()));
  connect(this->viewActionShowEdges, SIGNAL(triggered()), this, SLOT(viewModeShowEdges()));
  connect(this->viewActionShowAxes, SIGNAL(triggered()), this, SLOT(viewModeShowAxes()));
  connect(this->viewActionShowCrosshairs, SIGNAL(triggered()), this, SLOT(viewModeShowCrosshairs()));
  connect(this->viewActionShowScaleProportional, SIGNAL(triggered()), this, SLOT(viewModeShowScaleProportional()));
  connect(this->viewActionTop, SIGNAL(triggered()), this, SLOT(viewAngleTop()));
  connect(this->viewActionBottom, SIGNAL(triggered()), this, SLOT(viewAngleBottom()));
  connect(this->viewActionLeft, SIGNAL(triggered()), this, SLOT(viewAngleLeft()));
  connect(this->viewActionRight, SIGNAL(triggered()), this, SLOT(viewAngleRight()));
  connect(this->viewActionFront, SIGNAL(triggered()), this, SLOT(viewAngleFront()));
  connect(this->viewActionBack, SIGNAL(triggered()), this, SLOT(viewAngleBack()));
  connect(this->viewActionDiagonal, SIGNAL(triggered()), this, SLOT(viewAngleDiagonal()));
  connect(this->viewActionCenter, SIGNAL(triggered()), this, SLOT(viewCenter()));
  connect(this->viewActionResetView, SIGNAL(triggered()), this, SLOT(viewResetView()));
  connect(this->viewActionViewAll, SIGNAL(triggered()), this, SLOT(viewAll()));
  connect(this->viewActionPerspective, SIGNAL(triggered()), this, SLOT(viewPerspective()));
  connect(this->viewActionOrthogonal, SIGNAL(triggered()), this, SLOT(viewOrthogonal()));
  connect(this->viewActionZoomIn, SIGNAL(triggered()), qglview, SLOT(ZoomIn()));
  connect(this->viewActionZoomOut, SIGNAL(triggered()), qglview, SLOT(ZoomOut()));
  connect(this->viewActionHideEditorToolBar, SIGNAL(triggered()), this, SLOT(hideEditorToolbar()));
  connect(this->viewActionHide3DViewToolBar, SIGNAL(triggered()), this, SLOT(hide3DViewToolbar()));
  connect(this->windowActionHideEditor, SIGNAL(triggered()), this, SLOT(hideEditor()));
  connect(this->windowActionHideConsole, SIGNAL(triggered()), this, SLOT(hideConsole()));
  connect(this->windowActionHideCustomizer, SIGNAL(triggered()), this, SLOT(hideParameters()));
  connect(this->windowActionHideErrorLog, SIGNAL(triggered()), this, SLOT(hideErrorLog()));
  connect(this->windowActionHideAnimate, SIGNAL(triggered()), this, SLOT(hideAnimate()));
  connect(this->windowActionHideFontList, SIGNAL(triggered()), this, SLOT(hideFontList()));
  connect(this->windowActionHideViewportControl, SIGNAL(triggered()), this, SLOT(hideViewportControl()));

  // Help menu
  connect(this->helpActionAbout, SIGNAL(triggered()), this, SLOT(helpAbout()));
  connect(this->helpActionHomepage, SIGNAL(triggered()), this, SLOT(helpHomepage()));
  connect(this->helpActionManual, SIGNAL(triggered()), this, SLOT(helpManual()));
  connect(this->helpActionCheatSheet, SIGNAL(triggered()), this, SLOT(helpCheatSheet()));
  connect(this->helpActionLibraryInfo, SIGNAL(triggered()), this, SLOT(helpLibrary()));
  connect(this->helpActionFontInfo, SIGNAL(triggered()), this, SLOT(helpFontInfo()));

  // Checks if the Documentation has been downloaded and hides the Action otherwise
  if (UIUtils::hasOfflineUserManual()) {
    connect(this->helpActionOfflineManual, SIGNAL(triggered()), this, SLOT(helpOfflineManual()));
  } else {
    this->helpActionOfflineManual->setVisible(false);
  }
  if (UIUtils::hasOfflineCheatSheet()) {
    connect(this->helpActionOfflineCheatSheet, SIGNAL(triggered()), this, SLOT(helpOfflineCheatSheet()));
  } else {
    this->helpActionOfflineCheatSheet->setVisible(false);
  }
#ifdef OPENSCAD_UPDATER
  this->menuBar()->addMenu(AutoUpdater::updater()->updateMenu);
#endif

  connect(this->qglview, SIGNAL(cameraChanged()), animateWidget, SLOT(cameraChanged()));
  connect(this->qglview, SIGNAL(cameraChanged()), viewportControlWidget, SLOT(cameraChanged()));
  connect(this->qglview, SIGNAL(resized()), viewportControlWidget, SLOT(viewResized()));
  connect(this->qglview, SIGNAL(doRightClick(QPoint)), this, SLOT(rightClick(QPoint)));
  connect(this->qglview, SIGNAL(doLeftClick(QPoint)), this, SLOT(leftClick(QPoint)));

  connect(Preferences::inst(), SIGNAL(requestRedraw()), this->qglview, SLOT(update()));
  connect(Preferences::inst(), SIGNAL(updateMouseCentricZoom(bool)), this->qglview, SLOT(setMouseCentricZoom(bool)));
  connect(Preferences::inst(), SIGNAL(updateMouseSwapButtons(bool)), this->qglview, SLOT(setMouseSwapButtons(bool)));
  connect(Preferences::inst(), SIGNAL(updateReorderMode(bool)), this, SLOT(updateReorderMode(bool)));
  connect(Preferences::inst(), SIGNAL(updateUndockMode(bool)), this, SLOT(updateUndockMode(bool)));
  connect(Preferences::inst(), SIGNAL(openCSGSettingsChanged()), this, SLOT(openCSGSettingsChanged()));
  connect(Preferences::inst(), SIGNAL(colorSchemeChanged(const QString&)), this, SLOT(setColorScheme(const QString&)));
  connect(Preferences::inst(), SIGNAL(toolbarExportChanged()), this, SLOT(updateExportActions()));

  Preferences::inst()->apply_win(); // not sure if to be commented, checked must not be commented(done some changes in apply())

  QString cs = Preferences::inst()->getValue("3dview/colorscheme").toString();
  this->setColorScheme(cs);

  //find and replace panel
  connect(this->findTypeComboBox, SIGNAL(currentIndexChanged(int)), this, SLOT(selectFindType(int)));
  connect(this->findInputField, SIGNAL(textChanged(QString)), this, SLOT(findString(QString)));
  connect(this->findInputField, SIGNAL(returnPressed()), this->findNextButton, SLOT(animateClick()));
  find_panel->installEventFilter(this);
  if (QApplication::clipboard()->supportsFindBuffer()) {
    connect(this->findInputField, SIGNAL(textChanged(QString)), this, SLOT(updateFindBuffer(QString)));
    connect(QApplication::clipboard(), SIGNAL(findBufferChanged()), this, SLOT(findBufferChanged()));
    // With Qt 4.8.6, there seems to be a bug that often gives an incorrect findbuffer content when
    // the app receives focus for the first time
    this->findInputField->setText(QApplication::clipboard()->text(QClipboard::FindBuffer));
  }

  connect(this->findPrevButton, SIGNAL(clicked()), this, SLOT(findPrev()));
  connect(this->findNextButton, SIGNAL(clicked()), this, SLOT(findNext()));
  connect(this->cancelButton, SIGNAL(clicked()), this, SLOT(hideFind()));
  connect(this->replaceButton, SIGNAL(clicked()), this, SLOT(replace()));
  connect(this->replaceAllButton, SIGNAL(clicked()), this, SLOT(replaceAll()));
  connect(this->replaceInputField, SIGNAL(returnPressed()), this->replaceButton, SLOT(animateClick()));
  addKeyboardShortCut(this->viewerToolBar->actions());
  addKeyboardShortCut(this->editortoolbar->actions());

  Preferences *instance = Preferences::inst();

  initActionIcon(fileActionNew, ":/icons/svg-default/new.svg", ":/icons/svg-default/new-white.svg");
  initActionIcon(fileActionOpen, ":/icons/svg-default/open.svg", ":/icons/svg-default/open-white.svg");
  initActionIcon(fileActionSave, ":/icons/svg-default/save.svg", ":/icons/svg-default/save-white.svg");
  initActionIcon(editActionZoomTextIn, ":/icons/svg-default/zoom-text-in.svg", ":/icons/svg-default/zoom-text-in-white.svg");
  initActionIcon(editActionZoomTextOut, ":/icons/svg-default/zoom-text-out.svg", ":/icons/svg-default/zoom-text-out-white.svg");
  initActionIcon(designActionRender, ":/icons/svg-default/render.svg", ":/icons/svg-default/render-white.svg");
  initActionIcon(designAction3DPrint, ":/icons/svg-default/send.svg", ":/icons/svg-default/send-white.svg");
  initActionIcon(viewActionShowAxes, ":/icons/svg-default/axes.svg", ":/icons/svg-default/axes-white.svg");
  initActionIcon(viewActionShowEdges, ":/icons/svg-default/show-edges.svg", ":/icons/svg-default/show-edges-white.svg");
  initActionIcon(viewActionZoomIn, ":/icons/svg-default/zoom-in.svg", ":/icons/svg-default/zoom-in-white.svg");
  initActionIcon(viewActionZoomOut, ":/icons/svg-default/zoom-out.svg", ":/icons/svg-default/zoom-out-white.svg");
  initActionIcon(viewActionTop, ":/icons/svg-default/view-top.svg", ":/icons/svg-default/view-top-white.svg");
  initActionIcon(viewActionBottom, ":/icons/svg-default/view-bottom.svg", ":/icons/svg-default/view-bottom-white.svg");
  initActionIcon(viewActionLeft, ":/icons/svg-default/view-left.svg", ":/icons/svg-default/view-left-white.svg");
  initActionIcon(viewActionRight, ":/icons/svg-default/view-right.svg", ":/icons/svg-default/view-right-white.svg");
  initActionIcon(viewActionFront, ":/icons/svg-default/view-front.svg", ":/icons/svg-default/view-front-white.svg");
  initActionIcon(viewActionBack, ":/icons/svg-default/view-back.svg", ":/icons/svg-default/view-back-white.svg");
  initActionIcon(viewActionSurfaces, ":/icons/svg-default/surface.svg", ":/icons/svg-default/surface-white.svg");
  initActionIcon(viewActionWireframe, ":/icons/svg-default/wireframe.svg", ":/icons/svg-default/wireframe-white.svg");
  initActionIcon(viewActionShowCrosshairs, ":/icons/svg-default/crosshairs.svg", ":/icons/svg-default/crosshairs-white.svg");
  initActionIcon(viewActionThrownTogether, ":/icons/svg-default/throwntogether.svg", ":/icons/svg-default/throwntogether-white.svg");
  initActionIcon(viewActionPerspective, ":/icons/svg-default/perspective.svg", ":/icons/svg-default/perspective-white.svg");
  initActionIcon(viewActionOrthogonal, ":/icons/svg-default/orthogonal.svg", ":/icons/svg-default/orthogonal-white.svg");
  initActionIcon(designActionPreview, ":/icons/svg-default/preview.svg", ":/icons/svg-default/preview-white.svg");
  initActionIcon(designActionMeasureDist, ":/icons/svg-default/measure-dist.svg", ":/icons/svg-default/measure-dist-white.svg");
  initActionIcon(designActionMeasureAngle, ":/icons/svg-default/measure-ang.svg", ":/icons/svg-default/measure-ang-white.svg");
  initActionIcon(fileActionExportSTL, ":/icons/svg-default/export-stl.svg", ":/icons/svg-default/export-stl-white.svg");
  initActionIcon(fileActionExportAMF, ":/icons/svg-default/export-amf.svg", ":/icons/svg-default/export-amf-white.svg");
  initActionIcon(fileActionExport3MF, ":/icons/svg-default/export-3mf.svg", ":/icons/svg-default/export-3mf-white.svg");
  initActionIcon(fileActionExportOBJ, ":/icons/svg-default/export-obj.svg", ":/icons/svg-default/export-obj-white.svg");
  initActionIcon(fileActionExportOFF, ":/icons/svg-default/export-off.svg", ":/icons/svg-default/export-off-white.svg");
  initActionIcon(fileActionExportWRL, ":/icons/svg-default/export-wrl.svg", ":/icons/svg-default/export-wrl-white.svg");
  initActionIcon(fileActionExportDXF, ":/icons/svg-default/export-dxf.svg", ":/icons/svg-default/export-dxf-white.svg");
  initActionIcon(fileActionExportSVG, ":/icons/svg-default/export-svg.svg", ":/icons/svg-default/export-svg-white.svg");
  initActionIcon(fileActionExportCSG, ":/icons/svg-default/export-csg.svg", ":/icons/svg-default/export-csg-white.svg");
  initActionIcon(fileActionExportPDF, ":/icons/svg-default/export-pdf.svg", ":/icons/svg-default/export-pdf-white.svg");
  initActionIcon(fileActionExportImage, ":/icons/svg-default/export-png.svg", ":/icons/svg-default/export-png-white.svg");
  initActionIcon(viewActionViewAll, ":/icons/svg-default/zoom-all.svg", ":/icons/svg-default/zoom-all-white.svg");
  initActionIcon(editActionUndo, ":/icons/svg-default/undo.svg", ":/icons/svg-default/undo-white.svg");
  initActionIcon(editActionRedo, ":/icons/svg-default/redo.svg", ":/icons/svg-default/redo-white.svg");
  initActionIcon(editActionUnindent, ":/icons/svg-default/unindent.svg", ":/icons/svg-default/unindent-white.svg");
  initActionIcon(editActionIndent, ":/icons/svg-default/indent.svg", ":/icons/svg-default/indent-white.svg");
  initActionIcon(viewActionResetView, ":/icons/svg-default/reset-view.svg", ":/icons/svg-default/reset-view-white.svg");
  initActionIcon(viewActionShowScaleProportional, ":/icons/svg-default/scalemarkers.svg", ":/icons/svg-default/scalemarkers-white.svg");

  InputDriverManager::instance()->registerActions(this->menuBar()->actions(), "", "");
  InputDriverManager::instance()->registerActions(this->animateWidget->actions(), "animation", "animate");
  instance->ButtonConfig->init();

  // fetch window states to be restored after restoreState() call
  bool hideConsole = settings.value("view/hideConsole").toBool();
  bool hideEditor = settings.value("view/hideEditor").toBool();
  bool hideCustomizer = settings.value("view/hideCustomizer").toBool();
  bool hideErrorLog = settings.value("view/hideErrorLog").toBool();
  bool hideAnimate = settings.value("view/hideAnimate").toBool();
  bool hideFontList = settings.value("view/hideFontList").toBool();
  bool hideViewportControl = settings.value("view/hideViewportControl").toBool();
  bool hideEditorToolbar = settings.value("view/hideEditorToolbar").toBool();
  bool hide3DViewToolbar = settings.value("view/hide3DViewToolbar").toBool();

  // make sure it looks nice..
  const auto windowState = settings.value("window/state", QByteArray()).toByteArray();
  restoreGeometry(settings.value("window/geometry", QByteArray()).toByteArray());
  restoreState(windowState);

  if (windowState.size() == 0) {
    /*
     * This triggers only in case the configuration file has no
     * window state information (or no configuration file at all).
     * When this happens, the editor would default to a very ugly
     * width due to the dock widget layout. This overwrites the
     * value reported via sizeHint() to a width a bit smaller than
     * half the main window size (either the one loaded from the
     * configuration or the default value of 800).
     * The height is only a dummy value which will be essentially
     * ignored by the layouting as the editor is set to expand to
     * fill the available space.
     */
    activeEditor->setInitialSizeHint(QSize((5 * this->width() / 11), 100));
    tabifyDockWidget(consoleDock, errorLogDock);
    tabifyDockWidget(errorLogDock, fontListDock);
    tabifyDockWidget(fontListDock, animateDock);
    showConsole();
    hideCustomizer = true;
    hideViewportControl = true;
  } else {
#ifdef Q_OS_WIN
    // Try moving the main window into the display range, this
    // can occur when closing OpenSCAD on a second monitor which
    // is not available at the time the application is started
    // again.
    // On Windows that causes the main window to open in a not
    // easily reachable place.
    auto primaryScreen = QApplication::primaryScreen();
    auto desktopRect = primaryScreen->availableGeometry().adjusted(250, 150, -250, -150).normalized();
    auto windowRect = frameGeometry();
    if (!desktopRect.intersects(windowRect)) {
      windowRect.moveCenter(desktopRect.center());
      windowRect = windowRect.intersected(desktopRect);
      move(windowRect.topLeft());
      resize(windowRect.size());
    }
#endif // ifdef Q_OS_WIN
  }

  updateWindowSettings(hideConsole, hideEditor, hideCustomizer, hideErrorLog, hideEditorToolbar, hide3DViewToolbar, hideAnimate, hideFontList, hideViewportControl);

  connect(this->editorDock, SIGNAL(topLevelChanged(bool)), this, SLOT(editorTopLevelChanged(bool)));
  connect(this->consoleDock, SIGNAL(topLevelChanged(bool)), this, SLOT(consoleTopLevelChanged(bool)));
  connect(this->parameterDock, SIGNAL(topLevelChanged(bool)), this, SLOT(parameterTopLevelChanged(bool)));
  connect(this->errorLogDock, SIGNAL(topLevelChanged(bool)), this, SLOT(errorLogTopLevelChanged(bool)));
  connect(this->animateDock, SIGNAL(topLevelChanged(bool)), this, SLOT(animateTopLevelChanged(bool)));
  connect(this->fontListDock, SIGNAL(topLevelChanged(bool)), this, SLOT(fontListTopLevelChanged(bool)));
  connect(this->viewportControlDock, SIGNAL(topLevelChanged(bool)), this, SLOT(viewportControlTopLevelChanged(bool)));

  connect(this->activeEditor, SIGNAL(escapePressed()), this, SLOT(measureFinished()));
  // display this window and check for OpenGL 2.0 (OpenCSG) support
  viewModeThrownTogether();
  show();

  setCurrentOutput();

#ifdef ENABLE_OPENCSG
  viewModePreview();
#else
  viewModeThrownTogether();
#endif
  loadViewSettings();
  loadDesignSettings();

  setAcceptDrops(true);
  clearCurrentOutput();

  for (int i = 1; i < filenames.size(); ++i)
    tabManager->createTab(filenames[i]);

  updateExportActions();

  this->selector = std::make_unique<MouseSelector>(this->qglview);
  activeEditor->setFocus();
}

void MainWindow::updateExportActions() {
  removeExportActions(editortoolbar, this->designAction3DPrint);
  addExportActions(this, editortoolbar, this->designAction3DPrint);

  //handle the hide/show of export action in view toolbar according to the visibility of editor dock
  removeExportActions(viewerToolBar, this->viewActionViewAll);
  if (!editorDock->isVisible()) {
    addExportActions(this, viewerToolBar, this->viewActionViewAll);
  }
}

void MainWindow::openFileFromPath(const QString& path, int line)
{
  if (editorDock->isVisible()) {
    activeEditor->setFocus();
    if (!path.isEmpty()) tabManager->open(path);
    activeEditor->setFocus();
    activeEditor->setCursorPosition(line, 0);
  }
}

bool MainWindow::isLightTheme(){
  int defaultcolor = viewerToolBar->palette().window().color().lightness();
  return (defaultcolor > 165);
}

void MainWindow::initActionIcon(QAction *action, const char *darkResource, const char *lightResource)
{
  const char *resource = this->isLightTheme() ? darkResource : lightResource;
  action->setIcon(QIcon(resource));
}

void MainWindow::addKeyboardShortCut(const QList<QAction *>& actions)
{
  for (auto& action : actions) {
    // prevent adding shortcut twice if action is added to multiple toolbars
    if (action->toolTip().contains("&nbsp;")) {
      continue;
    }

    const QString shortCut(action->shortcut().toString(QKeySequence::NativeText));
    if (shortCut.isEmpty()) {
      continue;
    }

    const QString toolTip("%1 &nbsp;<span style=\"color: gray; font-size: small; font-style: italic\">%2</span>");
    action->setToolTip(toolTip.arg(action->toolTip(), shortCut));
  }
}

/**
 * Update window settings that get overwritten by the restoreState()
 * Qt call. So the values are loaded before the call and restored here
 * regardless of the (potential outdated) serialized state.
 */
void MainWindow::updateWindowSettings(bool console, bool editor, bool customizer, bool errorLog, bool editorToolbar, bool viewToolbar, bool animate, bool fontList, bool viewportControl)
{
  windowActionHideEditor->setChecked(editor);
  hideEditor();
  windowActionHideConsole->setChecked(console);
  hideConsole();
  windowActionHideErrorLog->setChecked(errorLog);
  hideErrorLog();
  windowActionHideCustomizer->setChecked(customizer);
  hideParameters();
  windowActionHideAnimate->setChecked(animate);
  hideAnimate();
  windowActionHideFontList->setChecked(fontList);
  hideFontList();
  windowActionHideViewportControl->setChecked(viewportControl);
  hideViewportControl();

  viewActionHideEditorToolBar->setChecked(editorToolbar);
  hideEditorToolbar();
  viewActionHide3DViewToolBar->setChecked(viewToolbar);
  hide3DViewToolbar();
}

void MainWindow::onAxisChanged(InputEventAxisChanged *)
{

}

void MainWindow::onButtonChanged(InputEventButtonChanged *)
{

}

void MainWindow::onTranslateEvent(InputEventTranslate *event)
{
  double zoomFactor = 0.001 * qglview->cam.zoomValue();

  if (event->viewPortRelative) {
    qglview->translate(event->x, event->y, event->z, event->relative, true);
  } else {
    qglview->translate(zoomFactor * event->x, event->y, zoomFactor * event->z, event->relative, false);
  }
}

void MainWindow::onRotateEvent(InputEventRotate *event)
{
  qglview->rotate(event->x, event->y, event->z, event->relative);
}

void MainWindow::onRotate2Event(InputEventRotate2 *event)
{
  qglview->rotate2(event->x, event->y, event->z);
}

void MainWindow::onActionEvent(InputEventAction *event)
{
  std::string actionName = event->action;
  if (actionName.find("::") == std::string::npos) {
    QAction *action = findAction(this->menuBar()->actions(), actionName);
    if (action) {
      action->trigger();
    } else if ("viewActionTogglePerspective" == actionName) {
      viewTogglePerspective();
    }
  } else {
    std::string target = actionName.substr(0, actionName.find("::"));
    if ("animate" == target) {
      this->animateWidget->onActionEvent(event);
    } else {
      std::cout << "unknown onActionEvent target: " << actionName << std::endl;
    }
  }
}

void MainWindow::onZoomEvent(InputEventZoom *event)
{
  qglview->zoom(event->zoom, event->relative);
}

void MainWindow::loadViewSettings(){
  QSettingsCached settings;

  if (settings.value("view/showEdges").toBool()) {
    viewActionShowEdges->setChecked(true);
    viewModeShowEdges();
  }
  if (settings.value("view/showAxes", true).toBool()) {
    viewActionShowAxes->setChecked(true);
    viewModeShowAxes();
  }
  if (settings.value("view/showCrosshairs").toBool()) {
    viewActionShowCrosshairs->setChecked(true);
    viewModeShowCrosshairs();
  }
  if (settings.value("view/showScaleProportional", true).toBool()) {
    viewActionShowScaleProportional->setChecked(true);
    viewModeShowScaleProportional();
  }
  if (settings.value("view/orthogonalProjection").toBool()) {
    viewOrthogonal();
  } else {
    viewPerspective();
  }

  updateUndockMode(Preferences::inst()->getValue("advanced/undockableWindows").toBool());
  updateReorderMode(Preferences::inst()->getValue("advanced/reorderWindows").toBool());
}

void MainWindow::loadDesignSettings()
{
  QSettingsCached settings;
  if (settings.value("design/autoReload", false).toBool()) {
    designActionAutoReload->setChecked(true);
  }
  auto polySetCacheSizeMB = Preferences::inst()->getValue("advanced/polysetCacheSizeMB").toUInt();
  GeometryCache::instance()->setMaxSizeMB(polySetCacheSizeMB);
  auto cgalCacheSizeMB = Preferences::inst()->getValue("advanced/cgalCacheSizeMB").toUInt();
  CGALCache::instance()->setMaxSizeMB(cgalCacheSizeMB);
  auto backend3D = Preferences::inst()->getValue("advanced/renderBackend3D").toString().toStdString();
  RenderSettings::inst()->backend3D = renderBackend3DFromString(backend3D);
}

void MainWindow::updateUndockMode(bool undockMode)
{
  MainWindow::undockMode = undockMode;
  if (undockMode) {
    editorDock->setFeatures(editorDock->features() | QDockWidget::DockWidgetFloatable);
    consoleDock->setFeatures(consoleDock->features() | QDockWidget::DockWidgetFloatable);
    parameterDock->setFeatures(parameterDock->features() | QDockWidget::DockWidgetFloatable);
    errorLogDock->setFeatures(errorLogDock->features() | QDockWidget::DockWidgetFloatable);
    animateDock->setFeatures(animateDock->features() | QDockWidget::DockWidgetFloatable);
    fontListDock->setFeatures(fontListDock->features() | QDockWidget::DockWidgetFloatable);
    viewportControlDock->setFeatures(viewportControlDock->features() | QDockWidget::DockWidgetFloatable);
  } else {
    if (editorDock->isFloating()) {
      editorDock->setFloating(false);
    }
    editorDock->setFeatures(editorDock->features() & ~QDockWidget::DockWidgetFloatable);

    if (consoleDock->isFloating()) {
      consoleDock->setFloating(false);
    }
    consoleDock->setFeatures(consoleDock->features() & ~QDockWidget::DockWidgetFloatable);

    if (parameterDock->isFloating()) {
      parameterDock->setFloating(false);
    }
    parameterDock->setFeatures(parameterDock->features() & ~QDockWidget::DockWidgetFloatable);

    if (errorLogDock->isFloating()) {
      errorLogDock->setFloating(false);
    }
    errorLogDock->setFeatures(errorLogDock->features() & ~QDockWidget::DockWidgetFloatable);

    if (animateDock->isFloating()) {
      animateDock->setFloating(false);
    }
    animateDock->setFeatures(animateDock->features() & ~QDockWidget::DockWidgetFloatable);

    if (fontListDock->isFloating()) {
      fontListDock->setFloating(false);
    }
    fontListDock->setFeatures(fontListDock->features() & ~QDockWidget::DockWidgetFloatable);

    if (viewportControlDock->isFloating()) {
      viewportControlDock->setFloating(false);
    }
    viewportControlDock->setFeatures(viewportControlDock->features() & ~QDockWidget::DockWidgetFloatable);
  }
}

void MainWindow::updateReorderMode(bool reorderMode)
{
  MainWindow::reorderMode = reorderMode;
  editorDock->setTitleBarWidget(reorderMode ? nullptr : editorDockTitleWidget);
  consoleDock->setTitleBarWidget(reorderMode ? nullptr : consoleDockTitleWidget);
  parameterDock->setTitleBarWidget(reorderMode ? nullptr : parameterDockTitleWidget);
  errorLogDock->setTitleBarWidget(reorderMode ? nullptr : errorLogDockTitleWidget);
  animateDock->setTitleBarWidget(reorderMode ? nullptr : animateDockTitleWidget);
  fontListDock->setTitleBarWidget(reorderMode ? nullptr : fontListDockTitleWidget);
  viewportControlDock->setTitleBarWidget(reorderMode ? nullptr : viewportControlWidget);
}

MainWindow::~MainWindow()
{
  // If root_file is not null then it will be the same as parsed_file,
  // so no need to delete it.
  delete parsed_file;
  scadApp->windowManager.remove(this);
  if (scadApp->windowManager.getWindows().size() == 0) {
    // Quit application even in case some other windows like
    // Preferences are still open.
    this->quit();
  }
}

void MainWindow::showProgress()
{
  updateStatusBar(qobject_cast<ProgressWidget *>(sender()));
}

void MainWindow::report_func(const std::shared_ptr<const AbstractNode>&, void *vp, int mark)
{
  // limit to progress bar update calls to 5 per second
  static const qint64 MIN_TIMEOUT = 200;
  if (progressThrottle->hasExpired(MIN_TIMEOUT)) {
    progressThrottle->start();

    auto thisp = static_cast<MainWindow *>(vp);
    auto v = static_cast<int>((mark * 1000.0) / progress_report_count);
    auto permille = v < 1000 ? v : 999;
    if (permille > thisp->progresswidget->value()) {
      QMetaObject::invokeMethod(thisp->progresswidget, "setValue", Qt::QueuedConnection,
                                Q_ARG(int, permille));
      QApplication::processEvents();
    }

    // FIXME: Check if cancel was requested by e.g. Application quit
    if (thisp->progresswidget->wasCanceled()) throw ProgressCancelException();
  }
}

bool MainWindow::network_progress_func(const double permille)
{
  QMetaObject::invokeMethod(this->progresswidget, "setValue", Qt::QueuedConnection, Q_ARG(int, (int)permille));
  return (progresswidget && progresswidget->wasCanceled());
}

void MainWindow::updateRecentFiles(const QString& FileSavedOrOpened)
{
  // Check that the canonical file path exists - only update recent files
  // if it does. Should prevent empty list items on initial open etc.
  QSettingsCached settings; // already set up properly via main.cpp
  auto files = settings.value("recentFileList").toStringList();
  files.removeAll(FileSavedOrOpened);
  files.prepend(FileSavedOrOpened);
  while (files.size() > UIUtils::maxRecentFiles) files.removeLast();
  settings.setValue("recentFileList", files);

  for (auto& widget : QApplication::topLevelWidgets()) {
    auto mainWin = qobject_cast<MainWindow *>(widget);
    if (mainWin) {
      mainWin->updateRecentFileActions();
    }
  }
}

void MainWindow::setTabToolBarVisible(int count)
{
  tabCount = count;
  tabToolBar->setVisible((tabCount > 1) && editorDock->isVisible());
}

/*!
   compiles the design. Calls compileDone() if anything was compiled
 */
void MainWindow::compile(bool reload, bool forcedone)
{
  OpenSCAD::hardwarnings = Preferences::inst()->getValue("advanced/enableHardwarnings").toBool();
  OpenSCAD::traceDepth = Preferences::inst()->getValue("advanced/traceDepth").toUInt();
  OpenSCAD::traceUsermoduleParameters = Preferences::inst()->getValue("advanced/enableTraceUsermoduleParameters").toBool();
  OpenSCAD::parameterCheck = Preferences::inst()->getValue("advanced/enableParameterCheck").toBool();
  OpenSCAD::rangeCheck = Preferences::inst()->getValue("advanced/enableParameterRangeCheck").toBool();

  try{
    bool shouldcompiletoplevel = false;
    bool didcompile = false;

    compileErrors = 0;
    compileWarnings = 0;

    this->renderStatistic.start();

    // Reload checks the timestamp of the toplevel file and refreshes if necessary,
    if (reload) {
      // Refresh files if it has changed on disk
      if (fileChangedOnDisk() && checkEditorModified()) {
        shouldcompiletoplevel = tabManager->refreshDocument(); // don't compile if we couldn't open the file
        if (shouldcompiletoplevel && Preferences::inst()->getValue("advanced/autoReloadRaise").toBool()) {
          // reloading the 'same' document brings the 'old' one to front.
          this->raise();
        }
      }
      // If the file hasn't changed, we might still need to compile it
      // if we haven't yet compiled the current text.
      else {
        auto current_doc = activeEditor->toPlainText();
        if (current_doc.size() && last_compiled_doc.size() == 0) {
          shouldcompiletoplevel = true;
        }
      }
    } else {
      shouldcompiletoplevel = true;
    }

    if (this->parsed_file) {
      auto mtime = this->parsed_file->includesChanged();
      if (mtime > this->includes_mtime) {
        this->includes_mtime = mtime;
        shouldcompiletoplevel = true;
      }
    }
    // Parsing and dependency handling must run to completion even with stop on errors to prevent auto
    // reload picking up where it left off, thwarting the stop, so we turn off exceptions in PRINT.
    no_exceptions_for_warnings();
    if (shouldcompiletoplevel) {
      initialize_rng();
      this->errorLogWidget->clearModel();
      if (Preferences::inst()->getValue("advanced/consoleAutoClear").toBool()) {
        this->console->actionClearConsole_triggered();
      }
      if (activeEditor->isContentModified()) saveBackup();
      parseTopLevelDocument();
      didcompile = true;
    }

    if (didcompile && parser_error_pos != last_parser_error_pos) {
      if (last_parser_error_pos >= 0) emit unhighlightLastError();
      if (parser_error_pos >= 0) emit highlightError(parser_error_pos);
      last_parser_error_pos = parser_error_pos;
    }

    if (this->root_file) {
      auto mtime = this->root_file->handleDependencies();
      if (mtime > this->deps_mtime) {
        this->deps_mtime = mtime;
        LOG("Used file cache size: %1$d files", SourceFileCache::instance()->size());
        didcompile = true;
      }
    }

    // Had any errors in the parse that would have caused exceptions via PRINT.
    if (would_have_thrown()) throw HardWarningException("");
    // If we're auto-reloading, listen for a cascade of changes by starting a timer
    // if something changed _and_ there are any external dependencies
    if (reload && didcompile && this->root_file) {
      if (this->root_file->hasIncludes() || this->root_file->usesLibraries()) {
        this->waitAfterReloadTimer->start();
        this->procevents = false;
        return;
      }
    }

    compileDone(didcompile | forcedone);
  } catch (const HardWarningException&) {
    exceptionCleanup();
  } catch (const std::exception& ex) {
    UnknownExceptionCleanup(ex.what());
  } catch (...) {
    UnknownExceptionCleanup();
  }
}

void MainWindow::waitAfterReload()
{
  no_exceptions_for_warnings();
  auto mtime = this->root_file->handleDependencies();
  auto stop = would_have_thrown();
  if (mtime > this->deps_mtime) this->deps_mtime = mtime;
  else if (!stop) {
    compile(true, true); // In case file itself or top-level includes changed during dependency updates
    return;
  }
  this->waitAfterReloadTimer->start();
}

void MainWindow::on_toolButtonCompileResultClose_clicked()
{
  frameCompileResult->hide();
}

void MainWindow::updateCompileResult()
{
  if ((compileErrors == 0) && (compileWarnings == 0)) {
    frameCompileResult->hide();
    return;
  }

  if (!Settings::Settings::showWarningsIn3dView.value()) {
    return;
  }

  QString msg;
  if (compileErrors > 0) {
    if (activeEditor->filepath.isEmpty()) {
      msg = QString(_("Compile error."));
    } else {
      QFileInfo fileInfo(activeEditor->filepath);
      msg = QString(_("Error while compiling '%1'.")).arg(fileInfo.fileName());
    }
    toolButtonCompileResultIcon->setIcon(QIcon(QString::fromUtf8(":/icons/information-icons-error.png")));
  } else {
    const char *fmt = ngettext("Compilation generated %1 warning.", "Compilation generated %1 warnings.", compileWarnings);
    msg = QString(fmt).arg(compileWarnings);
    toolButtonCompileResultIcon->setIcon(QIcon(QString::fromUtf8(":/icons/information-icons-warning.png")));
  }
  QFontMetrics fm(labelCompileResultMessage->font());
  int sizeIcon = std::max(12, std::min(32, fm.height()));
  int sizeClose = std::max(10, std::min(32, fm.height()) - 4);
  toolButtonCompileResultIcon->setIconSize(QSize(sizeIcon, sizeIcon));
  toolButtonCompileResultClose->setIconSize(QSize(sizeClose, sizeClose));

  msg += _(R"( For details see the <a href="#errorlog">error log</a> and <a href="#console">console window</a>.)");
  labelCompileResultMessage->setText(msg);
  frameCompileResult->show();
}

void MainWindow::compileDone(bool didchange)
{
  OpenSCAD::hardwarnings = Preferences::inst()->getValue("advanced/enableHardwarnings").toBool();
  try{
    const char *callslot;
    if (didchange) {
      instantiateRoot();
      updateCompileResult();
      callslot = afterCompileSlot;
    } else {
      callslot = "compileEnded";
    }

    this->procevents = false;
    QMetaObject::invokeMethod(this, callslot);
  } catch (const HardWarningException&) {
    exceptionCleanup();
  }
}

void MainWindow::compileEnded()
{
  clearCurrentOutput();
  GuiLocker::unlock();
  if (designActionAutoReload->isChecked()) autoReloadTimer->start();
}

void MainWindow::instantiateRoot()
{
  // Go on and instantiate root_node, then call the continuation slot

  // Invalidate renderers before we kill the CSG tree
  this->qglview->setRenderer(nullptr);
#ifdef ENABLE_OPENCSG
  this->opencsgRenderer = nullptr;
#endif
  this->thrownTogetherRenderer = nullptr;

  // Remove previous CSG tree
  this->absolute_root_node.reset();

  this->csgRoot.reset();
  this->normalizedRoot.reset();
  this->root_products.reset();

  this->root_node.reset();
  this->tree.setRoot(nullptr);

  boost::filesystem::path doc(activeEditor->filepath.toStdString());
  this->tree.setDocumentPath(doc.parent_path().string());

  if (this->root_file) {
    // Evaluate CSG tree
    LOG("Compiling design (CSG Tree generation)...");
    this->processEvents();

    AbstractNode::resetIndexCounter();

    EvaluationSession session{doc.parent_path().string()};
    ContextHandle<BuiltinContext> builtin_context{Context::create<BuiltinContext>(&session)};
    setRenderVariables(builtin_context);

    std::shared_ptr<const FileContext> file_context;
#ifdef ENABLE_PYTHON
    if (python_result_node != NULL && this->python_active) this->absolute_root_node = python_result_node;
    else
#endif
    this->absolute_root_node = this->root_file->instantiate(*builtin_context, &file_context);
    if (file_context) {
      this->qglview->cam.updateView(file_context, false);
      viewportControlWidget->cameraChanged();
    }

    if (this->absolute_root_node) {
      // Do we have an explicit root node (! modifier)?
      const Location *nextLocation = nullptr;
      if (!(this->root_node = find_root_tag(this->absolute_root_node, &nextLocation))) {
        this->root_node = this->absolute_root_node;
      }
      if (nextLocation) {
        LOG(message_group::NONE, *nextLocation, builtin_context->documentRoot(), "More than one Root Modifier (!)");
      }

      // FIXME: Consider giving away ownership of root_node to the Tree, or use reference counted pointers
      this->tree.setRoot(this->root_node);
    }
  }

  if (!this->root_node) {
    if (parser_error_pos < 0) {
      LOG(message_group::Error, "Compilation failed! (no top level object found)");
    } else {
      LOG(message_group::Error, "Compilation failed!");
    }
    LOG(" ");
    this->processEvents();
  }
}

/*!
   Generates CSG tree for OpenCSG evaluation.
   Assumes that the design has been parsed and evaluated (this->root_node is set)
 */
void MainWindow::compileCSG()
{
  OpenSCAD::hardwarnings = Preferences::inst()->getValue("advanced/enableHardwarnings").toBool();
  try{
    assert(this->root_node);
    LOG("Compiling design (CSG Products generation)...");
    this->processEvents();

    // Main CSG evaluation
    this->progresswidget = new ProgressWidget(this);
    connect(this->progresswidget, SIGNAL(requestShow()), this, SLOT(showProgress()));

    GeometryEvaluator geomevaluator(this->tree);
#ifdef ENABLE_OPENCSG
    CSGTreeEvaluator csgrenderer(this->tree, &geomevaluator);
#endif

    if (!isClosing) progress_report_prep(this->root_node, report_func, this);
    else return;
    try {
#ifdef ENABLE_OPENCSG
      this->processEvents();
      this->csgRoot = csgrenderer.buildCSGTree(*root_node);
#endif
      renderStatistic.printCacheStatistic();
      this->processEvents();
    } catch (const ProgressCancelException&) {
      LOG("CSG generation cancelled.");
    } catch (const HardWarningException&) {
      LOG("CSG generation cancelled due to hardwarning being enabled.");
    }
    progress_report_fin();
    updateStatusBar(nullptr);

    LOG("Compiling design (CSG Products normalization)...");
    this->processEvents();

    size_t normalizelimit = 2ul * Preferences::inst()->getValue("advanced/openCSGLimit").toUInt();
    CSGTreeNormalizer normalizer(normalizelimit);

    if (this->csgRoot) {
      this->normalizedRoot = normalizer.normalize(this->csgRoot);
      if (this->normalizedRoot) {
        this->root_products.reset(new CSGProducts());
        this->root_products->import(this->normalizedRoot);
      } else {
        this->root_products.reset();
        LOG(message_group::Warning, "CSG normalization resulted in an empty tree");
        this->processEvents();
      }
    }

    const std::vector<std::shared_ptr<CSGNode>>& highlight_terms = csgrenderer.getHighlightNodes();
    if (highlight_terms.size() > 0) {
      LOG("Compiling highlights (%1$d CSG Trees)...", highlight_terms.size());
      this->processEvents();

      this->highlights_products.reset(new CSGProducts());
      for (const auto& highlight_term : highlight_terms) {
        auto nterm = normalizer.normalize(highlight_term);
        if (nterm) {
          this->highlights_products->import(nterm);
        }
      }
    } else {
      this->highlights_products.reset();
    }

    const auto& background_terms = csgrenderer.getBackgroundNodes();
    if (background_terms.size() > 0) {
      LOG("Compiling background (%1$d CSG Trees)...", background_terms.size());
      this->processEvents();

      this->background_products.reset(new CSGProducts());
      for (const auto& background_term : background_terms) {
        auto nterm = normalizer.normalize(background_term);
        if (nterm) {
          this->background_products->import(nterm);
        }
      }
    } else {
      this->background_products.reset();
    }

    if (this->root_products &&
        (this->root_products->size() >
         Preferences::inst()->getValue("advanced/openCSGLimit").toUInt())) {
      LOG(message_group::UI_Warning, "Normalized tree has %1$d elements!", this->root_products->size());
      LOG(message_group::UI_Warning, "OpenCSG rendering has been disabled.");
    }
#ifdef ENABLE_OPENCSG
    else {
      LOG("Normalized tree has %1$d elements!",
          (this->root_products ? this->root_products->size() : 0));
#ifdef USE_LEGACY_RENDERERS
      this->opencsgRenderer = std::make_shared<LegacyOpenCSGRenderer>(this->root_products,
                                                                      this->highlights_products,
                                                                      this->background_products);
#else
      this->opencsgRenderer = std::make_shared<OpenCSGRenderer>(this->root_products,
                                                                this->highlights_products,
                                                                this->background_products);
#endif
    }
#endif // ifdef ENABLE_OPENCSG
#ifdef USE_LEGACY_RENDERERS
    this->thrownTogetherRenderer = std::make_shared<LegacyThrownTogetherRenderer>(this->root_products,
                                                                                  this->highlights_products,
                                                                                  this->background_products);
#else
    this->thrownTogetherRenderer = std::make_shared<ThrownTogetherRenderer>(this->root_products,
                                                                            this->highlights_products,
                                                                            this->background_products);
#endif
    LOG("Compile and preview finished.");
    renderStatistic.printRenderingTime();
    this->processEvents();
  } catch (const HardWarningException&) {
    exceptionCleanup();
  }
}

void MainWindow::actionOpen()
{
  auto fileInfoList = UIUtils::openFiles(this);
  for (auto& i : fileInfoList) {
    if (!i.exists()) {
      return;
    }
    tabManager->open(i.filePath());
  }
}

void MainWindow::actionNewWindow()
{
  new MainWindow(QStringList());
}

void MainWindow::actionOpenWindow()
{
  auto fileInfoList = UIUtils::openFiles(this);
  for (auto& i : fileInfoList) {
    if (!i.exists()) {
      return;
    }
    new MainWindow(QStringList(i.filePath()));
  }
}

void MainWindow::actionOpenRecent()
{
  auto action = qobject_cast<QAction *>(sender());
  tabManager->open(action->data().toString());
}

void MainWindow::clearRecentFiles()
{
  QSettingsCached settings; // already set up properly via main.cpp
  QStringList files;
  settings.setValue("recentFileList", files);

  updateRecentFileActions();
}

void MainWindow::updateRecentFileActions()
{
  auto files = UIUtils::recentFiles();

  for (int i = 0; i < files.size(); ++i) {
    this->actionRecentFile[i]->setText(QFileInfo(files[i]).fileName().replace("&", "&&"));
    this->actionRecentFile[i]->setData(files[i]);
    this->actionRecentFile[i]->setVisible(true);
  }
  for (int i = files.size(); i < UIUtils::maxRecentFiles; ++i) {
    this->actionRecentFile[i]->setVisible(false);
  }
}

void MainWindow::show_examples()
{
  bool found_example = false;

  for (const auto& cat : UIUtils::exampleCategories()) {
    auto examples = UIUtils::exampleFiles(cat);
    auto menu = this->menuExamples->addMenu(gettext(cat.toStdString().c_str()));

    for (const auto& ex : examples) {
      auto openAct = new QAction(ex.fileName().replace("&", "&&"), this);
      connect(openAct, SIGNAL(triggered()), this, SLOT(actionOpenExample()));
      menu->addAction(openAct);
      openAct->setData(ex.canonicalFilePath());
      found_example = true;
    }
  }

  if (!found_example) {
    delete this->menuExamples;
    this->menuExamples = nullptr;
  }
}

void MainWindow::actionOpenExample()
{
  const auto action = qobject_cast<QAction *>(sender());
  if (action) {
    const auto& path = action->data().toString();
    tabManager->open(path);
  }
}

void MainWindow::writeBackup(QFile *file)
{
  // see MainWindow::saveBackup()
  file->resize(0);
  QTextStream writer(file);
#if QT_VERSION < QT_VERSION_CHECK(6, 0, 0)
  writer.setCodec("UTF-8");
#endif
  writer << activeEditor->toPlainText();
  this->activeEditor->parameterWidget->saveBackupFile(file->fileName());

  LOG("Saved backup file: %1$s", file->fileName().toUtf8().constData());
}

void MainWindow::saveBackup()
{
  auto path = PlatformUtils::backupPath();
  if ((!fs::exists(path)) && (!PlatformUtils::createBackupPath())) {
    LOG(message_group::UI_Warning, "Cannot create backup path: %1$s", path);
    return;
  }

  auto backupPath = QString::fromLocal8Bit(path.c_str());
  if (!backupPath.endsWith("/")) backupPath.append("/");

  QString basename = "unsaved";
  if (!activeEditor->filepath.isEmpty()) {
    auto fileInfo = QFileInfo(activeEditor->filepath);
    basename = fileInfo.baseName();
  }

  if (!this->tempFile) {
    this->tempFile = new QTemporaryFile(backupPath.append(basename + "-backup-XXXXXXXX.scad"));
  }

  if ((!this->tempFile->isOpen()) && (!this->tempFile->open())) {
    LOG(message_group::UI_Warning, "Failed to create backup file");
    return;
  }
  return writeBackup(this->tempFile);
}

void MainWindow::actionSave()
{
  tabManager->save(activeEditor);
}

void MainWindow::actionSaveAs()
{
  tabManager->saveAs(activeEditor);
}

void MainWindow::actionRevokeTrustedFiles()
{
  QSettingsCached settings;
#ifdef ENABLE_PYTHON
  python_trusted = false;
  this->trusted_edit_document_name = "";
#endif
  settings.remove("python_hash");
  QMessageBox::information(this, _("Trusted Files"), "All trusted python files revoked", QMessageBox::Ok);

}

void MainWindow::actionSaveACopy()
{
  tabManager->saveACopy(activeEditor);
}

void MainWindow::actionShowLibraryFolder()
{
  auto path = PlatformUtils::userLibraryPath();
  if (!fs::exists(path)) {
    LOG(message_group::UI_Warning, "Library path %1$s doesn't exist. Creating", path);
    if (!PlatformUtils::createUserLibraryPath()) {
      LOG(message_group::UI_Error, "Cannot create library path: %1$s", path);
    }
  }
  auto url = QString::fromStdString(path);
  LOG("Opening file browser for %1$s", url.toStdString());
  QDesktopServices::openUrl(QUrl::fromLocalFile(url));
}

void MainWindow::actionReload()
{
  if (checkEditorModified()) {
    fileChangedOnDisk(); // force cached autoReloadId to update
    (void)tabManager->refreshDocument(); // ignore errors opening the file
  }
}

void MainWindow::copyViewportTranslation()
{
  const auto vpt = qglview->cam.getVpt();
  const QString txt = QString("[ %1, %2, %3 ]")
    .arg(vpt.x(), 0, 'f', 2)
    .arg(vpt.y(), 0, 'f', 2)
    .arg(vpt.z(), 0, 'f', 2);
  QApplication::clipboard()->setText(txt);
}

void MainWindow::copyViewportRotation()
{
  const auto vpr = qglview->cam.getVpr();
  const QString txt = QString("[ %1, %2, %3 ]")
    .arg(vpr.x(), 0, 'f', 2)
    .arg(vpr.y(), 0, 'f', 2)
    .arg(vpr.z(), 0, 'f', 2);
  QApplication::clipboard()->setText(txt);
}

void MainWindow::copyViewportDistance()
{
  const QString txt = QString::number(qglview->cam.zoomValue(), 'f', 2);
  QApplication::clipboard()->setText(txt);
}

void MainWindow::copyViewportFov()
{
  const QString txt = QString::number(qglview->cam.fovValue(), 'f', 2);
  QApplication::clipboard()->setText(txt);
}

QList<double> MainWindow::getTranslation() const
{
  QList<double> ret;
  ret.append(qglview->cam.object_trans.x());
  ret.append(qglview->cam.object_trans.y());
  ret.append(qglview->cam.object_trans.z());
  return ret;
}

QList<double> MainWindow::getRotation() const
{
  QList<double> ret;
  ret.append(qglview->cam.object_rot.x());
  ret.append(qglview->cam.object_rot.y());
  ret.append(qglview->cam.object_rot.z());
  return ret;
}

void MainWindow::hideFind()
{
  find_panel->hide();
  activeEditor->findState = TabManager::FIND_HIDDEN;
  editActionFindNext->setEnabled(false);
  editActionFindPrevious->setEnabled(false);
  this->findInputField->setFindCount(activeEditor->updateFindIndicators(this->findInputField->text(), false));
  this->processEvents();
}

void MainWindow::showFind()
{
  this->findInputField->setFindCount(activeEditor->updateFindIndicators(this->findInputField->text()));
  this->processEvents();
  findTypeComboBox->setCurrentIndex(0);
  replaceInputField->hide();
  replaceButton->hide();
  replaceAllButton->hide();
  //replaceLabel->setVisible(false);
  find_panel->show();
  activeEditor->findState = TabManager::FIND_VISIBLE;
  editActionFindNext->setEnabled(true);
  editActionFindPrevious->setEnabled(true);
  if (!activeEditor->selectedText().isEmpty()) {
    findInputField->setText(activeEditor->selectedText());
  }
  findInputField->setFocus();
  findInputField->selectAll();
}

void MainWindow::findString(const QString& textToFind)
{
  this->findInputField->setFindCount(activeEditor->updateFindIndicators(textToFind));
  this->processEvents();
  activeEditor->find(textToFind);
}

void MainWindow::showFindAndReplace()
{
  this->findInputField->setFindCount(activeEditor->updateFindIndicators(this->findInputField->text()));
  this->processEvents();
  findTypeComboBox->setCurrentIndex(1);
  replaceInputField->show();
  replaceButton->show();
  replaceAllButton->show();
  //replaceLabel->setVisible(true);
  find_panel->show();
  activeEditor->findState = TabManager::FIND_REPLACE_VISIBLE;
  editActionFindNext->setEnabled(true);
  editActionFindPrevious->setEnabled(true);
  if (!activeEditor->selectedText().isEmpty()) {
    findInputField->setText(activeEditor->selectedText());
  }
  findInputField->setFocus();
  findInputField->selectAll();
}

void MainWindow::selectFindType(int type)
{
  if (type == 0) showFind();
  if (type == 1) showFindAndReplace();
}

void MainWindow::replace()
{
  activeEditor->replaceSelectedText(this->replaceInputField->text());
  activeEditor->find(this->findInputField->text());
}

void MainWindow::replaceAll()
{
  activeEditor->replaceAll(this->findInputField->text(), this->replaceInputField->text());
}

void MainWindow::convertTabsToSpaces()
{
  const auto text = activeEditor->toPlainText();

  QString converted;

  int cnt = 4;
  for (auto c : text) {
    if (c == '\t') {
      for (; cnt > 0; cnt--) {
        converted.append(' ');
      }
    } else {
      converted.append(c);
    }
    if (cnt <= 0 || c == '\n') {
      cnt = 5;
    }
    cnt--;
  }
  activeEditor->setText(converted);
}

void MainWindow::findNext()
{
  activeEditor->find(this->findInputField->text(), true);
}

void MainWindow::findPrev()
{
  activeEditor->find(this->findInputField->text(), true, true);
}

void MainWindow::useSelectionForFind()
{
  findInputField->setText(activeEditor->selectedText());
}

void MainWindow::updateFindBuffer(const QString& s)
{
  QApplication::clipboard()->setText(s, QClipboard::FindBuffer);
}

void MainWindow::findBufferChanged()
{
  auto t = QApplication::clipboard()->text(QClipboard::FindBuffer);
  // The convention seems to be to not update the search field if the findbuffer is empty
  if (!t.isEmpty()) {
    findInputField->setText(t);
  }
}

bool MainWindow::event(QEvent *event) {
  if (event->type() == InputEvent::eventType) {
    auto *inputEvent = dynamic_cast<InputEvent *>(event);
    if (inputEvent) {
      inputEvent->deliver(this);
    }
    event->accept();
    return true;
  }
  return QMainWindow::event(event);
}

bool MainWindow::eventFilter(QObject *obj, QEvent *event)
{
  if (obj == find_panel) {
    if (event->type() == QEvent::KeyPress) {
      auto keyEvent = static_cast<QKeyEvent *>(event);
      if (keyEvent->key() == Qt::Key_Escape) {
        this->hideFind();
        return true;
      }
    }
    return false;
  }
  return QMainWindow::eventFilter(obj, event);
}

void MainWindow::setRenderVariables(ContextHandle<BuiltinContext>& context)
{
  RenderVariables r = {
    .preview = this->is_preview,
    .time = this->animateWidget->getAnim_tval(),
    .camera = qglview->cam,
  };
  r.applyToContext(context);
}

/*!
   Returns true if the current document is a file on disk and that file has new content.
   Returns false if a file on disk has disappeared or if we haven't yet saved.
 */
bool MainWindow::fileChangedOnDisk()
{
  if (!activeEditor->filepath.isEmpty()) {
    struct stat st;
    memset(&st, 0, sizeof(struct stat));
    bool valid = (stat(activeEditor->filepath.toLocal8Bit(), &st) == 0);
    // If file isn't there, just return and use current editor text
    if (!valid) return false;

    auto newid = str(boost::format("%x.%x") % st.st_mtime % st.st_size);

    if (newid != activeEditor->autoReloadId) {
      activeEditor->autoReloadId = newid;
      return true;
    }
  }
  return false;
}

/*!
   Returns true if anything was compiled.
 */

#ifdef ENABLE_PYTHON
bool MainWindow::trust_python_file(const std::string& file,  const std::string& content) {
  QSettingsCached settings;
  char setting_key[256];
  if (python_trusted) return true;

  std::string act_hash, ref_hash;
  snprintf(setting_key, sizeof(setting_key) - 1, "python_hash/%s", file.c_str());
  act_hash = SHA256HashString(content);

  if (file == this->untrusted_edit_document_name) return false;

  if (file == this->trusted_edit_document_name) {
    settings.setValue(setting_key, act_hash.c_str());
    return true;
  }

  if (content.size() <= 1) { // 1st character already typed
    this->trusted_edit_document_name = file;
    return true;
  }

  if (settings.contains(setting_key)) {
    QString str = settings.value(setting_key).toString();
    QByteArray ba = str.toLocal8Bit();
    ref_hash = std::string(ba.data());
  }

  if (act_hash == ref_hash) {
    this->trusted_edit_document_name = file;
    return true;
  }

  auto ret = QMessageBox::warning(this, "Application",
                                  _("Python files can potentially contain harmful stuff.\n"
                                    "Do you trust this file ?\n"), QMessageBox::Yes | QMessageBox::YesAll | QMessageBox::No);
  if (ret == QMessageBox::YesAll) {
    python_trusted = true;
    return true;
  }
  if (ret == QMessageBox::Yes) {
    this->trusted_edit_document_name = file;
    settings.setValue(setting_key, act_hash.c_str());
    return true;
  }

  if (ret == QMessageBox::No) {
    this->untrusted_edit_document_name = file;
    return false;
  }
  return false;
}
#endif // ifdef ENABLE_PYTHON

void MainWindow::parseTopLevelDocument()
{
  resetSuppressedMessages();

  this->last_compiled_doc = activeEditor->toPlainText();

  auto fulltext =
    std::string(this->last_compiled_doc.toUtf8().constData()) +
    "\n\x03\n" + commandline_commands;

  auto fnameba = activeEditor->filepath.toLocal8Bit();
  const char *fname = activeEditor->filepath.isEmpty() ? "" : fnameba;
  delete this->parsed_file;
#ifdef ENABLE_PYTHON
  this->python_active = false;
  if (fname != NULL) {
    if (boost::algorithm::ends_with(fname, ".py")) {
      std::string content = std::string(this->last_compiled_doc.toUtf8().constData());
      if (
        Feature::ExperimentalPythonEngine.is_enabled()
        && trust_python_file(std::string(fname), content)) this->python_active = true;
      else LOG(message_group::Warning, Location::NONE, "", "Python is not enabled");
    }
  }

  if (this->python_active) {
    auto fulltext_py =
      std::string(this->last_compiled_doc.toUtf8().constData());

    auto error = evaluatePython(fulltext_py, this->animateWidget->getAnim_tval());
    if (error.size() > 0) LOG(message_group::Error, Location::NONE, "", error.c_str());
    fulltext = "\n";
  }
#endif // ifdef ENABLE_PYTHON
  this->parsed_file = nullptr; // because the parse() call can throw and we don't want a stale pointer!
  this->root_file = nullptr;  // ditto
  this->root_file = parse(this->parsed_file, fulltext, fname, fname, false) ? this->parsed_file : nullptr;

  this->activeEditor->resetHighlighting();
  if (this->root_file != nullptr) {
    //add parameters as annotation in AST
    CommentParser::collectParameters(fulltext, this->root_file);
    this->activeEditor->parameterWidget->setParameters(this->root_file, fulltext);
    this->activeEditor->parameterWidget->applyParameters(this->root_file);
    this->activeEditor->parameterWidget->setEnabled(true);
    this->activeEditor->setIndicator(this->root_file->indicatorData);
  } else {
    this->activeEditor->parameterWidget->setEnabled(false);
  }
}

void MainWindow::changeParameterWidget()
{
  windowActionHideCustomizer->setVisible(true);
}

void MainWindow::checkAutoReload()
{
  if (!activeEditor->filepath.isEmpty()) {
    actionReloadRenderPreview();
  }
}

void MainWindow::autoReloadSet(bool on)
{
  QSettingsCached settings;
  settings.setValue("design/autoReload", designActionAutoReload->isChecked());
  if (on) {
    autoReloadTimer->start(autoReloadPollingPeriodMS);
  } else {
    autoReloadTimer->stop();
  }
}

bool MainWindow::checkEditorModified()
{
  if (activeEditor->isContentModified()) {
    auto ret = QMessageBox::warning(this, _("Application"),
                                    _("The document has been modified.\n"
                                      "Do you really want to reload the file?"),
                                    QMessageBox::Yes | QMessageBox::No);
    if (ret != QMessageBox::Yes) {
      return false;
    }
  }
  return true;
}

void MainWindow::actionReloadRenderPreview()
{
  if (GuiLocker::isLocked()) return;
  GuiLocker::lock();
  autoReloadTimer->stop();
  setCurrentOutput();

  this->afterCompileSlot = "csgReloadRender";
  this->procevents = true;
  this->is_preview = true;
  compile(true);
}

void MainWindow::csgReloadRender()
{
  if (this->root_node) compileCSG();

  // Go to non-CGAL view mode
  if (viewActionThrownTogether->isChecked()) {
    viewModeThrownTogether();
  } else {
#ifdef ENABLE_OPENCSG
    viewModePreview();
#else
    viewModeThrownTogether();
#endif
  }
  compileEnded();
}

void MainWindow::prepareCompile(const char *afterCompileSlot, bool procevents, bool preview)
{
  autoReloadTimer->stop();
  setCurrentOutput();
  LOG(" ");
  LOG("Parsing design (AST generation)...");
  this->processEvents();
  this->afterCompileSlot = afterCompileSlot;
  this->procevents = procevents;
  this->is_preview = preview;
}

void MainWindow::actionRenderPreview()
{
  static bool preview_requested;

  preview_requested = true;
  if (GuiLocker::isLocked()) return;
  GuiLocker::lock();
  preview_requested = false;

  this->designActionMeasureDist->setEnabled(false);
  this->designActionMeasureAngle->setEnabled(false);

  prepareCompile("csgRender", windowActionHideAnimate->isChecked(), true);
  compile(false, false);
  if (preview_requested) {
    // if the action was called when the gui was locked, we must request it one more time
    // however, it's not possible to call it directly NOR make the loop
    // it must be called from the mainloop
    QTimer::singleShot(0, this, SLOT(actionRenderPreview()));
  }
}

void MainWindow::csgRender()
{
  if (this->root_node) compileCSG();

  // Go to non-CGAL view mode
  if (viewActionThrownTogether->isChecked()) {
    viewModeThrownTogether();
  } else {
#ifdef ENABLE_OPENCSG
    viewModePreview();
#else
    viewModeThrownTogether();
#endif
  }

  if (animateWidget->dumpPictures() ) {
    int steps = animateWidget->nextFrame();
    QImage img = this->qglview->grabFrame();
    QString filename = QString("frame%1.png").arg(steps, 5, 10, QChar('0'));
    img.save(filename, "PNG");
  }

  compileEnded();
}

void MainWindow::action3DPrint()
{
#ifdef ENABLE_3D_PRINTING
  if (GuiLocker::isLocked()) return;
  GuiLocker lock;

  setCurrentOutput();

  //Make sure we can export:
  const unsigned int dim = 3;
  if (!canExport(dim)) return;

  const auto selectedService = PrintInitDialog::getResult();
  Preferences::Preferences::inst()->updateGUI();

  if (selectedService == print_service_t::PRINT_SERVICE) {
    const auto printService = PrintService::inst();
    LOG("Sending design to print service %1$s...", printService->getDisplayName().toStdString());
    sendToPrintService();
  } else if (selectedService == print_service_t::OCTOPRINT) {
    LOG("Sending design to OctoPrint...");
    sendToOctoPrint();
  } else if (selectedService == print_service_t::LOCALSLICER) {
    sendToLocalSlicer();
  }
#endif // ifdef ENABLE_3D_PRINTING
}

namespace {

ExportInfo createExportInfo(FileFormat format, const QString& exportFilename, const QString& sourceFilePath)
{
  const QFileInfo info(sourceFilePath);

  ExportInfo exportInfo;
  exportInfo.format = format;
  exportInfo.fileName = exportFilename.toLocal8Bit().constData();
  exportInfo.displayName = exportFilename.toUtf8().toStdString();
  exportInfo.sourceFilePath = sourceFilePath.toUtf8().toStdString();
  exportInfo.sourceFileName = info.fileName().toUtf8().toStdString();
  exportInfo.useStdOut = false;
  exportInfo.options = nullptr;
  return exportInfo;
}

}

void MainWindow::sendToOctoPrint()
{
#ifdef ENABLE_3D_PRINTING
  OctoPrint octoPrint;

  if (octoPrint.url().trimmed().isEmpty()) {
    LOG(message_group::Error, "OctoPrint connection not configured. Please check preferences.");
    return;
  }

  const QString fileFormat = QString::fromStdString(Settings::Settings::octoPrintFileFormat.value());
  FileFormat exportFileFormat{FileFormat::STL};
  if (fileFormat == "OBJ") {
    exportFileFormat = FileFormat::OBJ;
  } else if (fileFormat == "OFF") {
    exportFileFormat = FileFormat::OFF;
  } else if (fileFormat == "ASCIISTL") {
    exportFileFormat = FileFormat::ASCIISTL;
  } else if (fileFormat == "AMF") {
    exportFileFormat = FileFormat::AMF;
  } else if (fileFormat == "3MF") {
    exportFileFormat = FileFormat::_3MF;
  } else {
    exportFileFormat = FileFormat::STL;
  }

  QTemporaryFile exportFile{QDir::temp().filePath("OpenSCAD.XXXXXX." + fileFormat.toLower())};
  if (!exportFile.open()) {
    LOG("Could not open temporary file.");
    return;
  }
  const QString exportFileName = exportFile.fileName();
  exportFile.close();

  QString userFileName;
  if (activeEditor->filepath.isEmpty()) {
    userFileName = exportFileName;
  } else {
    QFileInfo fileInfo{activeEditor->filepath};
    userFileName = fileInfo.baseName() + "." + fileFormat.toLower();
  }

  ExportInfo exportInfo = createExportInfo(exportFileFormat, exportFileName, activeEditor->filepath);
  exportFileByName(this->root_geom, exportInfo);

  try {
    this->progresswidget = new ProgressWidget(this);
    connect(this->progresswidget, SIGNAL(requestShow()), this, SLOT(showProgress()));
    const QString fileUrl = octoPrint.upload(exportFileName, userFileName, [this](double v) -> bool {
      return network_progress_func(v);
    });

    const std::string& action = Settings::Settings::octoPrintAction.value();
    if (action == "upload") {
      return;
    }

    const QString slicer = QString::fromStdString(Settings::Settings::octoPrintSlicerEngine.value());
    const QString profile = QString::fromStdString(Settings::Settings::octoPrintSlicerProfile.value());
    octoPrint.slice(fileUrl, slicer, profile, action != "slice", action == "print");
  } catch (const NetworkException& e) {
    LOG(message_group::Error, "%1$s", e.getErrorMessage());
  }

  updateStatusBar(nullptr);
#endif // ifdef ENABLE_3D_PRINTING
}

void MainWindow::sendToLocalSlicer()
{
#ifdef ENABLE_3D_PRINTING
  const QString slicer = QString::fromStdString(Settings::Settings::localSlicerExecutable.value());

  const QString fileFormat = QString::fromStdString(Settings::Settings::localSlicerFileFormat.value());
  FileFormat exportFileFormat{FileFormat::STL};
  if (fileFormat == "OBJ") {
    exportFileFormat = FileFormat::OBJ;
  } else if (fileFormat == "OFF") {
    exportFileFormat = FileFormat::OFF;
  } else if (fileFormat == "ASCIISTL") {
    exportFileFormat = FileFormat::ASCIISTL;
  } else if (fileFormat == "AMF") {
    exportFileFormat = FileFormat::AMF;
  } else if (fileFormat == "3MF") {
    exportFileFormat = FileFormat::_3MF;
  } else {
    exportFileFormat = FileFormat::STL;
  }

  const auto tmpPath = QDir::temp().filePath("OpenSCAD.XXXXXX."+fileFormat.toLower());
  auto exportFile = std::make_unique<QTemporaryFile>(tmpPath);
  if (!exportFile->open()) {
    LOG(message_group::Error, "Could not open temporary file '%1$s'.", tmpPath.toStdString());
    return;
  }
  const auto exportFileName = exportFile->fileName();
  exportFile->close();
  this->allTempFiles.push_back(std::move(exportFile));

  QString userFileName;
  if (activeEditor->filepath.isEmpty()) {
    userFileName = exportFileName;
  } else {
    QFileInfo fileInfo{activeEditor->filepath};
    userFileName = fileInfo.baseName() + fileFormat.toLower();
  }

  ExportInfo exportInfo = createExportInfo(exportFileFormat, exportFileName, activeEditor->filepath);
  exportFileByName(this->root_geom, exportInfo);

  QProcess process(this);
  process.setProcessChannelMode(QProcess::MergedChannels);
#ifdef Q_OS_MACOS
  if(!process.startDetached("open", {"-a", slicer, exportFileName})) {
#else	  
  if(!process.startDetached(slicer, {exportFileName})) {
#endif
    LOG(message_group::Error, "Could not start Slicer '%1$s': %2$s", slicer.toStdString(), process.errorString().toStdString());
    const auto output = process.readAll();
    if (output.length() > 0) {
      LOG(message_group::Error, "Output: %1$s", output.toStdString());
    }
  }
#endif // ifdef ENABLE_3D_PRINTING
}

void MainWindow::sendToPrintService()
{
#ifdef ENABLE_3D_PRINTING
  //Keeps track of how many times we've exported and tries to create slightly unique filenames.
  //Not mission critical, since non-unique file names are fine for the API, just harder to
  //differentiate between in customer support later.
  static unsigned int printCounter = 0;

  QTemporaryFile exportFile;
  if (!exportFile.open()) {
    LOG(message_group::Error, "Could not open temporary file.");
    return;
  }
  const QString exportFilename = exportFile.fileName();

  //Render the stl to a temporary file:
  ExportInfo exportInfo = createExportInfo(FileFormat::STL, exportFilename, activeEditor->filepath);
  exportFileByName(this->root_geom, exportInfo);

  //Create a name that the order process will use to refer to the file. Base it off of the project name
  QString userFacingName = "unsaved.stl";
  if (!activeEditor->filepath.isEmpty()) {
    const QString baseName = QFileInfo(activeEditor->filepath).baseName();
    userFacingName = QString{"%1_%2.stl"}.arg(baseName).arg(printCounter++);
  }

  QFile file(exportFilename);
  if (!file.open(QIODevice::ReadOnly)) {
    LOG(message_group::Error, "Unable to open exported STL file.");
    return;
  }
  const QString fileContentBase64 = file.readAll().toBase64();

  if (fileContentBase64.length() > PrintService::inst()->getFileSizeLimit()) {
    const auto msg = QString{_("Exported design exceeds the service upload limit of (%1 MB).")}.arg(PrintService::inst()->getFileSizeLimitMB());
    QMessageBox::warning(this, _("Upload Error"), msg, QMessageBox::Ok);
    LOG(message_group::Error, "%1$s", msg.toStdString());
    return;
  }

  //Upload the file to the 3D Printing server and get the corresponding url to see it.
  //The result is put in partUrl.
  try
  {
    this->progresswidget = new ProgressWidget(this);
    connect(this->progresswidget, SIGNAL(requestShow()), this, SLOT(showProgress()));
    const QString partUrl = PrintService::inst()->upload(userFacingName, fileContentBase64, [this](double v) -> bool {
      return network_progress_func(v);
    });
    QDesktopServices::openUrl(QUrl{partUrl});
  } catch (const NetworkException& e) {
    LOG(message_group::Error, "%1$s", e.getErrorMessage());
  }

  updateStatusBar(nullptr);
#endif // ifdef ENABLE_3D_PRINTING
}

void MainWindow::actionRender()
{
  if (GuiLocker::isLocked()) return;
  GuiLocker::lock();

  prepareCompile("cgalRender", true, false);
  compile(false);
}

void MainWindow::cgalRender()
{
  if (!this->root_file || !this->root_node) {
    compileEnded();
    return;
  }

  this->qglview->setRenderer(nullptr);
  this->cgalRenderer = nullptr;
  this->root_geom.reset();

  LOG("Rendering Polygon Mesh using %1$s...",
      renderBackend3DToString(RenderSettings::inst()->backend3D).c_str());

  this->progresswidget = new ProgressWidget(this);
  connect(this->progresswidget, SIGNAL(requestShow()), this, SLOT(showProgress()));

  if (!isClosing) progress_report_prep(this->root_node, report_func, this);
  else return;

  this->cgalworker->start(this->tree);
}

void MainWindow::actionRenderDone(const std::shared_ptr<const Geometry>& root_geom)
{
  progress_report_fin();
  if (root_geom) {
    std::vector<std::string> options;
    if (Settings::Settings::summaryCamera.value()) {
      options.emplace_back(RenderStatistic::CAMERA);
    }
    if (Settings::Settings::summaryArea.value()) {
      options.emplace_back(RenderStatistic::AREA);
    }
    if (Settings::Settings::summaryBoundingBox.value()) {
      options.emplace_back(RenderStatistic::BOUNDING_BOX);
    }
    renderStatistic.printAll(root_geom, qglview->cam, options);
    LOG("Rendering finished.");

    this->root_geom = root_geom;
#ifdef USE_LEGACY_RENDERERS
    this->cgalRenderer = std::make_shared<LegacyCGALRenderer>(root_geom);
#else
    this->cgalRenderer = std::make_shared<CGALRenderer>(root_geom);
#endif
    // Go to CGAL view mode
    if (viewActionWireframe->isChecked()) viewModeWireframe();
    else viewModeSurface();
    this->designActionMeasureDist->setEnabled(true);
    this->designActionMeasureAngle->setEnabled(true);
  } else {
    this->designActionMeasureDist->setEnabled(false);
    this->designActionMeasureAngle->setEnabled(false);
    LOG(message_group::UI_Warning, "No top level geometry to render");
  }

  updateStatusBar(nullptr);

  const bool renderSoundEnabled = Preferences::inst()->getValue("advanced/enableSoundNotification").toBool();
  const uint soundThreshold = Preferences::inst()->getValue("advanced/timeThresholdOnRenderCompleteSound").toUInt();
  if (renderSoundEnabled && soundThreshold <= renderStatistic.ms().count() / 1000) {
    renderCompleteSoundEffect->play();
  }

  renderedEditor = activeEditor;
  activeEditor->contentsRendered = true;
  compileEnded();
}

void MainWindow::actionMeasureDistance()
{
  meas.startMeasureDist();
}

void MainWindow::actionMeasureAngle()
{
  meas.startMeasureAngle();
}

void MainWindow::leftClick(QPoint mouse)
{
  QString str = meas.statemachine(mouse);
<<<<<<< HEAD
  if(!str.isEmpty()) {
=======
  if (str.size() > 0) {
>>>>>>> 296b8673
    this->qglview->measure_state = MEASURE_IDLE;
    QMenu resultmenu(this);
    auto action = resultmenu.addAction(str);
    connect(action, SIGNAL(triggered()), this, SLOT(measureFinished()));
    resultmenu.exec(qglview->mapToGlobal(mouse));
  }
}

/**
 * Call the mouseselection to determine the id of the clicked-on object.
 * Use the generated ID and try to find it within the list of products
 * And finally move the cursor to the beginning of the selected object in the editor
 */
void MainWindow::rightClick(QPoint mouse)
{
  // selecting without a renderer?!
  if (!this->qglview->renderer) {
    return;
  }

  // selecting without select object?!
  if (!this->selector) {
    return;
  }

  // Nothing to select
  if (!this->root_products) {
    return;
  }

  this->qglview->renderer->prepare(true, false, &this->selector->shaderinfo);

  // Update the selector with the right image size
  this->selector->reset(this->qglview);

  // Select the object at mouse coordinates
  int index = this->selector->select(this->qglview->getRenderer(), mouse.x(), mouse.y());
  std::deque<std::shared_ptr<const AbstractNode>> path;
  std::shared_ptr<const AbstractNode> result = this->root_node->getNodeByID(index, path);

  if (result) {
    // Create context menu with the backtrace
    QMenu tracemenu(this);
    std::stringstream ss;
    for (auto& step : path) {
      // Skip certain node types
      if (step->name() == "root") {
        continue;
      }

      auto location = step->modinst->location();
      ss.str("");

      // Remove the "module" prefix if any as it induce confusion between the module declaration and instanciation
      int first_position = (step->verbose_name().find("module") == std::string::npos)? 0 : 7;
      std::string name = step->verbose_name().substr(first_position);

      // It happens that the verbose_name is empty (eg: in for loops), when this happens instead of letting
      // empty entry in the menu we prefer using the name in the modinstanciation.
      if (step->verbose_name().empty()) name = step->modinst->name();

      // Check if the path is contained in a library (using parsersettings.h)
      fs::path libpath = get_library_for_path(location.filePath());
      if (!libpath.empty()) {
        // Display the library (without making the window too wide!)
        ss << name << " (library "
           << location.fileName().substr(libpath.string().length() + 1) << ":"
           << location.firstLine() << ")";
      } else if (activeEditor->filepath.toStdString() == location.fileName()) {
        // removes the "module" prefix if any as it makes it not clear if it is module declaration or call.
        ss << name << " (" << location.filePath().filename().string() << ":"
           << location.firstLine() << ")";
      } else {
        auto relative_filename = boostfs_uncomplete(location.filePath(), fs::path(activeEditor->filepath.toStdString()).parent_path())
          .generic_string();
        // Set the displayed name relative to the active editor window
        ss << name << " (" << relative_filename << ":" << location.firstLine() << ")";
      }

      // Prepare the action to be sent
      auto action = tracemenu.addAction(QString::fromStdString(ss.str()));
      if (editorDock->isVisible()) {
        action->setProperty("id", step->idx);
        connect(action, SIGNAL(hovered()), this, SLOT(onHoveredObjectInSelectionMenu()));
      }
    }

    tracemenu.exec(this->qglview->mapToGlobal(mouse));
  } else {
    clearAllSelectionIndicators();
  }
}

void MainWindow::measureFinished()
{
  this->qglview->selected_obj.clear();
  this->qglview->shown_obj = nullptr;
  this->qglview->update();
  this->qglview->measure_state = MEASURE_IDLE;
}

void MainWindow::clearAllSelectionIndicators()
{
  this->activeEditor->clearAllSelectionIndicators();
}

void findNodesWithSameMod(std::shared_ptr<const AbstractNode> tree,
                          std::shared_ptr<const AbstractNode> node_mod,
                          std::vector<std::shared_ptr<const AbstractNode>>& nodes){
  if (node_mod->modinst == tree->modinst) {
    nodes.push_back(tree);
  }
  for (auto step : tree->children) {
    findNodesWithSameMod(step, node_mod, nodes);
  }
}

void getCodeLocation(const AbstractNode *self, int currentLevel,  int includeLevel, int *firstLine, int *firstColumn, int *lastLine, int *lastColumn, int nestedModuleDepth)
{
  auto location = self->modinst->location();
  if (currentLevel >= includeLevel && nestedModuleDepth == 0) {
    if (*firstLine < 0 || *firstLine > location.firstLine()) {
      *firstLine = location.firstLine();
      *firstColumn = location.firstColumn();
    } else if (*firstLine == location.firstLine() && *firstColumn > location.firstColumn())   {
      *firstColumn = location.firstColumn();
    }

    if (*lastLine < 0 || *lastLine < location.lastLine()) {
      *lastLine = location.lastLine();
      *lastColumn = location.lastColumn();
    } else {
      if (*firstLine < 0 || *firstLine > location.firstLine()) {
        *firstLine = location.firstLine();
        *firstColumn = location.firstColumn();
      } else if (*firstLine == location.firstLine() && *firstColumn > location.firstColumn())   {
        *firstColumn = location.firstColumn();
      }
      if (*lastLine < 0 || *lastLine < location.lastLine()) {
        *lastLine = location.lastLine();
        *lastColumn = location.lastColumn();
      } else if (*lastLine == location.lastLine() && *lastColumn < location.lastColumn())   {
        *lastColumn = location.lastColumn();
      }
    }
  }

  if (self->verbose_name().rfind("module", 0) == 0) {
    nestedModuleDepth++;
  }
  if (self->modinst->name() == "children") {
    nestedModuleDepth--;
  }

  if (nestedModuleDepth >= 0) {
    for (const auto& node : self->children) {
      getCodeLocation(node.get(), currentLevel + 1, includeLevel, firstLine,  firstColumn, lastLine, lastColumn, nestedModuleDepth);
    }
  }
}

void MainWindow::setSelectionIndicatorStatus(int nodeIndex, EditorSelectionIndicatorStatus status)
{
  std::deque<std::shared_ptr<const AbstractNode>> stack;
  this->root_node->getNodeByID(nodeIndex, stack);

  int level = 1;

  // first we flags all the nodes in the stack of the provided index
  // ends at size - 1 because we are not doing anything for the root node.
  // starts at 1 because we will process this one after later
  for (int i = 1; i < stack.size() - 1; i++) {
    auto node = stack[i];

    auto& location = node->modinst->location();
    if (location.filePath().compare(activeEditor->filepath.toStdString()) != 0) {
      std::cout << "--->>> Line of code in a different file -- PATH -- " << location.fileName() << std::endl;
      node->modinst->print(std::cout, "");
      level++;
      continue;
    }

    if (node->verbose_name().rfind("module", 0) == 0 || node->modinst->name() == "children") {
      this->activeEditor->setSelectionIndicatorStatus(
        status, level,
        location.firstLine() - 1, location.firstColumn() - 1, location.lastLine() - 1, location.lastColumn() - 1);
      level++;
    }
  }

  auto& node = stack[0];
  auto location = node->modinst->location();
  auto line = location.firstLine();
  auto column = location.firstColumn();
  auto lastLine = location.lastLine();
  auto lastColumn = location.lastColumn();

  // Update the location returned by location to cover the whole section.
  getCodeLocation(node.get(), 0, 0, &line, &column, &lastLine, &lastColumn, 0);

  this->activeEditor->setSelectionIndicatorStatus(status, 0, line - 1, column - 1, lastLine - 1, lastColumn - 1);
}

void MainWindow::setSelection(int index)
{
  if (currently_selected_object == index) return;

  std::deque<std::shared_ptr<const AbstractNode>> path;
  std::shared_ptr<const AbstractNode> selected_node = root_node->getNodeByID(index, path);

  if (!selected_node) return;

  currently_selected_object = index;

  auto location = selected_node->modinst->location();
  auto file = location.fileName();
  auto line = location.firstLine();
  auto column = location.firstColumn();

  // Unsaved files do have the pwd as current path, therefore we will not open a new
  // tab on click
  if (!fs::is_directory(fs::path(file))) {
    tabManager->open(QString::fromStdString(file));
  }

  // removes all previsly configure selection indicators.
  clearAllSelectionIndicators();

  std::vector<std::shared_ptr<const AbstractNode>> nodesSameModule{};
  findNodesWithSameMod(root_node, selected_node, nodesSameModule);

  // highlight in the text editor all the text fragment of the hierarchy of object with same mode.
  for (auto element : nodesSameModule) {
    if (element->index() != currently_selected_object) {
      setSelectionIndicatorStatus(element->index(), EditorSelectionIndicatorStatus::IMPACTED);
    }
  }

  // highlight in the text editor only the fragment correponding to the selected stack.
  // this step must be done after all the impacted element have been marked.
  setSelectionIndicatorStatus(currently_selected_object, EditorSelectionIndicatorStatus::SELECTED);

  activeEditor->setCursorPosition(line - 1, column - 1);
}

/**
 * Expects the sender to have properties "id" defined
 */
void MainWindow::onHoveredObjectInSelectionMenu()
{
  auto *action = qobject_cast<QAction *>(sender());
  if (!action || !action->property("id").isValid()) {
    return;
  }

  setSelection(action->property("id").toInt());
}

void MainWindow::setLastFocus(QWidget *widget) {
  this->lastFocus = widget;
}

/**
 * Switch version label and progress widget. When switching to the progress
 * widget, the new instance is passed by the caller.
 * In case of resetting back to the version label, nullptr will be passed and
 * multiple calls can happen. So this method must guard against adding the
 * version label multiple times.
 *
 * @param progressWidget a pointer to the progress widget to show or nullptr in
 * case the display should switch back to the version label.
 */
void MainWindow::updateStatusBar(ProgressWidget *progressWidget)
{
  auto sb = this->statusBar();
  if (progressWidget == nullptr) {
    if (this->progresswidget != nullptr) {
      sb->removeWidget(this->progresswidget);
      delete this->progresswidget;
      this->progresswidget = nullptr;
    }
    if (versionLabel == nullptr) {
      versionLabel = new QLabel("OpenSCAD " + QString::fromStdString(openscad_displayversionnumber));
      sb->addPermanentWidget(this->versionLabel);
    }
  } else {
    if (this->versionLabel != nullptr) {
      sb->removeWidget(this->versionLabel);
      delete this->versionLabel;
      this->versionLabel = nullptr;
    }
    sb->addPermanentWidget(progressWidget);
  }
}

void MainWindow::exceptionCleanup(){
  LOG("Execution aborted");
  LOG(" ");
  GuiLocker::unlock();
  if (designActionAutoReload->isChecked()) autoReloadTimer->start();
}

void MainWindow::UnknownExceptionCleanup(std::string msg){
  setCurrentOutput(); // we need to show this error
  if (msg.size() == 0) {
    LOG(message_group::Error, "Compilation aborted by unknown exception");
  } else {
    LOG(message_group::Error, "Compilation aborted by exception: %1$s", msg);
  }
  LOG(" ");
  GuiLocker::unlock();
  if (designActionAutoReload->isChecked()) autoReloadTimer->start();
}

void MainWindow::actionDisplayAST()
{
  setCurrentOutput();
  auto e = new QTextEdit(this);
  e->setAttribute(Qt::WA_DeleteOnClose);
  e->setWindowFlags(Qt::Window);
  e->setTabStopDistance(tabStopWidth);
  e->setWindowTitle("AST Dump");
  e->setReadOnly(true);
  if (root_file) {
    e->setPlainText(QString::fromStdString(root_file->dump("")));
  } else {
    e->setPlainText("No AST to dump. Please try compiling first...");
  }
  e->resize(600, 400);
  e->show();
  clearCurrentOutput();
}

void MainWindow::actionDisplayCSGTree()
{
  setCurrentOutput();
  auto e = new QTextEdit(this);
  e->setAttribute(Qt::WA_DeleteOnClose);
  e->setWindowFlags(Qt::Window);
  e->setTabStopDistance(tabStopWidth);
  e->setWindowTitle("CSG Tree Dump");
  e->setReadOnly(true);
  if (this->root_node) {
    e->setPlainText(QString::fromStdString(this->tree.getString(*this->root_node, "  ")));
  } else {
    e->setPlainText("No CSG to dump. Please try compiling first...");
  }
  e->resize(600, 400);
  e->show();
  clearCurrentOutput();
}

void MainWindow::actionDisplayCSGProducts()
{
  std::string NA("N/A");
  setCurrentOutput();
  auto e = new QTextEdit(this);
  e->setAttribute(Qt::WA_DeleteOnClose);
  e->setWindowFlags(Qt::Window);
  e->setTabStopDistance(tabStopWidth);
  e->setWindowTitle("CSG Products Dump");
  e->setReadOnly(true);
  e->setPlainText(QString("\nCSG before normalization:\n%1\n\n\nCSG after normalization:\n%2\n\n\nCSG rendering chain:\n%3\n\n\nHighlights CSG rendering chain:\n%4\n\n\nBackground CSG rendering chain:\n%5\n")

                  .arg(QString::fromStdString(this->csgRoot ? this->csgRoot->dump() : NA),
                       QString::fromStdString(this->normalizedRoot ? this->normalizedRoot->dump() : NA),
                       QString::fromStdString(this->root_products ? this->root_products->dump() : NA),
                       QString::fromStdString(this->highlights_products ? this->highlights_products->dump() : NA),
                       QString::fromStdString(this->background_products ? this->background_products->dump() : NA)));

  e->resize(600, 400);
  e->show();
  clearCurrentOutput();
}

void MainWindow::actionCheckValidity()
{
  if (GuiLocker::isLocked()) return;
  GuiLocker lock;
  setCurrentOutput();

  if (!this->root_geom) {
    LOG("Nothing to validate! Try building first (press F6).");
    clearCurrentOutput();
    return;
  }

  if (this->root_geom->getDimension() != 3) {
    LOG("Current top level object is not a 3D object.");
    clearCurrentOutput();
    return;
  }

  bool valid = true;
#ifdef ENABLE_CGAL 
 if (auto N = std::dynamic_pointer_cast<const CGAL_Nef_polyhedron>(this->root_geom)) {
    valid = N->p3 ? const_cast<CGAL_Nef_polyhedron3&>(*N->p3).is_valid() : false;
  } else if (auto hybrid = std::dynamic_pointer_cast<const CGALHybridPolyhedron>(this->root_geom)) {
    valid = hybrid->isValid();
  } else
#endif
#ifdef ENABLE_MANIFOLD
  if (auto mani = std::dynamic_pointer_cast<const ManifoldGeometry>(this->root_geom)) {
    valid = mani->isValid();
  }
#endif
  LOG("Valid:      %1$6s", (valid ? "yes" : "no"));
  clearCurrentOutput();
}

//Returns if we can export (true) or not(false) (bool)
//Separated into it's own function for re-use.
bool MainWindow::canExport(unsigned int dim)
{
  if (!this->root_geom) {
    LOG(message_group::Error, "Nothing to export! Try rendering first (press F6)");
    clearCurrentOutput();
    return false;
  }

  // editor has changed since last render
  if (!activeEditor->contentsRendered) {
    auto ret = QMessageBox::warning(this, "Application",
                                    "The current tab has been modified since its last render (F6).\n"
                                    "Do you really want to export the previous content?",
                                    QMessageBox::Yes | QMessageBox::No);
    if (ret != QMessageBox::Yes) {
      return false;
    }
  }

  // other tab contents most recently rendered
  if (renderedEditor != activeEditor) {
    auto ret = QMessageBox::warning(this, "Application",
                                    "The rendered data is of different tab.\n"
                                    "Do you really want to export the another tab's content?",
                                    QMessageBox::Yes | QMessageBox::No);
    if (ret != QMessageBox::Yes) {
      return false;
    }
  }

  if (this->root_geom->getDimension() != dim) {
    LOG(message_group::UI_Error, "Current top level object is not a %1$dD object.", dim);
    clearCurrentOutput();
    return false;
  }

  if (this->root_geom->isEmpty()) {
    LOG(message_group::UI_Error, "Current top level object is empty.");
    clearCurrentOutput();
    return false;
  }

#ifdef ENABLE_CGAL
  auto N = dynamic_cast<const CGAL_Nef_polyhedron *>(this->root_geom.get());
  if (N && !N->p3->is_simple()) {
    LOG(message_group::UI_Warning, "Object may not be a valid 2-manifold and may need repair! See https://en.wikibooks.org/wiki/OpenSCAD_User_Manual/STL_Import_and_Export");
  }
#endif
#ifdef ENABLE_MANIFOLD
  auto manifold = dynamic_cast<const ManifoldGeometry *>(this->root_geom.get());
  if (manifold && !manifold->isValid() ) {
    LOG(message_group::UI_Warning, "Object may not be a valid manifold and may need repair! "
      "Error message: %1$s. See https://en.wikibooks.org/wiki/OpenSCAD_User_Manual/STL_Import_and_Export",
      ManifoldUtils::statusToString(manifold->getManifold().Status()));
  }
#endif

  return true;
}

void MainWindow::actionExport(FileFormat format, const char *type_name, const char *suffix, unsigned int dim){
  ExportPdfOptions *empty = nullptr;
  actionExport(format, type_name, suffix, dim, empty);
}

void MainWindow::actionExport(FileFormat format, const char *type_name, const char *suffix, unsigned int dim, ExportPdfOptions *options)
{
  //Setting filename skips the file selection dialog and uses the path provided instead.
  if (GuiLocker::isLocked()) return;
  GuiLocker lock;

  setCurrentOutput();

  //Return if something is wrong and we can't export.
  if (!canExport(dim)) return;

  auto title = QString(_("Export %1 File")).arg(type_name);
  auto filter = QString(_("%1 Files (*%2)")).arg(type_name, suffix);
  auto exportFilename = QFileDialog::getSaveFileName(this, title, exportPath(suffix), filter);
  if (exportFilename.isEmpty()) {
    clearCurrentOutput();
    return;
  }
  this->export_paths[suffix] = exportFilename;

  ExportInfo exportInfo = createExportInfo(format, exportFilename, activeEditor->filepath);
  // Add options
  exportInfo.options = options;

  bool exportResult = exportFileByName(this->root_geom, exportInfo);

  if (exportResult) fileExportedMessage(type_name, exportFilename);
  clearCurrentOutput();
}

void MainWindow::actionExportSTL()
{
  if (Settings::Settings::exportUseAsciiSTL.value()) {
    actionExport(FileFormat::ASCIISTL, "ASCIISTL", ".stl", 3);
  } else {
    actionExport(FileFormat::STL, "STL", ".stl", 3);
  }
}

void MainWindow::actionExport3MF()
{
  actionExport(FileFormat::_3MF, "3MF", ".3mf", 3);
}

void MainWindow::actionExportOBJ()
{
  actionExport(FileFormat::OBJ, "OBJ", ".obj", 3);
}

void MainWindow::actionExportOFF()
{
  actionExport(FileFormat::OFF, "OFF", ".off", 3);
}

void MainWindow::actionExportWRL()
{
  actionExport(FileFormat::WRL, "WRL", ".wrl", 3);
}

void MainWindow::actionExportAMF()
{
  actionExport(FileFormat::AMF, "AMF", ".amf", 3);
}

void MainWindow::actionExportDXF()
{
  actionExport(FileFormat::DXF, "DXF", ".dxf", 2);
}

void MainWindow::actionExportSVG()
{
  actionExport(FileFormat::SVG, "SVG", ".svg", 2);
}

void MainWindow::actionExportPDF()
{

  ExportPdfOptions exportPdfOptions;
  QSettingsCached settings;

// Prepopulated with default values in export.h
  auto exportPdfDialog = new ExportPdfDialog();

// Get current settings or defaults
//  modify the two enums (next two rows) to explicitly use default by lookup to string (see the later set methods).
  exportPdfDialog->setPaperSize(sizeString2Enum(settings.value("exportPdfOpts/paperSize",
                                                               QString::fromStdString(paperSizeStrings[static_cast<int>(exportPdfOptions.paperSize)])).toString())); // enum map
  exportPdfDialog->setOrientation(orientationsString2Enum(settings.value("exportPdfOpts/orientation",
                                                                         QString::fromStdString(paperOrientationsStrings[static_cast<int>(exportPdfOptions.Orientation)])).toString())); // enum map
  exportPdfDialog->setShowDsnFn(settings.value("exportPdfOpts/showDsgnFN", exportPdfOptions.showDsgnFN).toBool());
  exportPdfDialog->setShowScale(settings.value("exportPdfOpts/showScale", exportPdfOptions.showScale).toBool());
  exportPdfDialog->setShowScaleMsg(settings.value("exportPdfOpts/showScaleMsg", exportPdfOptions.showScaleMsg).toBool());
  exportPdfDialog->setShowGrid(settings.value("exportPdfOpts/showGrid", exportPdfOptions.showGrid).toBool());
  exportPdfDialog->setGridSize(settings.value("exportPdfOpts/gridSize", exportPdfOptions.gridSize).toDouble());


  if (exportPdfDialog->exec() == QDialog::Rejected) {
    return;
  }

  exportPdfOptions.paperSize = exportPdfDialog->getPaperSize();
  exportPdfOptions.Orientation = exportPdfDialog->getOrientation();
  exportPdfOptions.showDsgnFN = exportPdfDialog->getShowDsnFn();
  exportPdfOptions.showScale = exportPdfDialog->getShowScale();
  exportPdfOptions.showScaleMsg = exportPdfDialog->getShowScaleMsg();
  exportPdfOptions.showGrid = exportPdfDialog->getShowGrid();
  exportPdfOptions.gridSize = exportPdfDialog->getGridSize();

  settings.setValue("exportPdfOpts/paperSize", QString::fromStdString(paperSizeStrings[static_cast<int>(exportPdfDialog->getPaperSize())]));
  settings.setValue("exportPdfOpts/orientation", QString::fromStdString(paperOrientationsStrings[static_cast<int>(exportPdfDialog->getOrientation())]));
  settings.setValue("exportPdfOpts/showDsgnFN", exportPdfDialog->getShowDsnFn());
  settings.setValue("exportPdfOpts/showScale", exportPdfDialog->getShowScale());
  settings.setValue("exportPdfOpts/showScaleMsg", exportPdfDialog->getShowScaleMsg());
  settings.setValue("exportPdfOpts/showGrid", exportPdfDialog->getShowGrid());
  settings.setValue("exportPdfOpts/gridSize", exportPdfDialog->getGridSize());

  actionExport(FileFormat::PDF, "PDF", ".pdf", 2, &exportPdfOptions);

}

void MainWindow::actionExportCSG()
{
  setCurrentOutput();

  if (!this->root_node) {
    LOG(message_group::Error, "Nothing to export. Please try compiling first.");
    clearCurrentOutput();
    return;
  }
  const auto suffix = ".csg";
  auto csg_filename = QFileDialog::getSaveFileName(this,
                                                   _("Export CSG File"), exportPath(suffix), _("CSG Files (*.csg)"));

  if (csg_filename.isEmpty()) {
    clearCurrentOutput();
    return;
  }

  std::ofstream fstream(csg_filename.toLocal8Bit());
  if (!fstream.is_open()) {
    LOG("Can't open file \"%1$s\" for export", csg_filename.toLocal8Bit().constData());
  } else {
    fstream << this->tree.getString(*this->root_node, "\t") << "\n";
    fstream.close();
    fileExportedMessage("CSG", csg_filename);
    this->export_paths[suffix] = csg_filename;
  }

  clearCurrentOutput();
}

void MainWindow::actionExportImage()
{
  // Grab first to make sure dialog box isn't part of the grabbed image
  qglview->grabFrame();
  const auto suffix = ".png";
  auto img_filename = QFileDialog::getSaveFileName(this,
                                                   _("Export Image"), exportPath(suffix), _("PNG Files (*.png)"));
  if (!img_filename.isEmpty()) {
    bool saveResult = qglview->save(img_filename.toLocal8Bit().constData());
    if (saveResult) {
      this->export_paths[suffix] = img_filename;
      setCurrentOutput();
      fileExportedMessage("PNG", img_filename);
      clearCurrentOutput();
    } else {
      LOG("Can't open file \"%1$s\" for export image", img_filename.toLocal8Bit().constData());
    }
  }
}

void MainWindow::copyText()
{
  auto *c = dynamic_cast<Console *>(lastFocus);
  if (c) {
    c->copy();
  } else {
    tabManager->copy();
  }
}

void MainWindow::actionCopyViewport()
{
  const auto& image = qglview->grabFrame();
  auto clipboard = QApplication::clipboard();
  clipboard->setImage(image);
}

void MainWindow::actionFlushCaches()
{
  GeometryCache::instance()->clear();
  CGALCache::instance()->clear();
  dxf_dim_cache.clear();
  dxf_cross_cache.clear();
  SourceFileCache::instance()->clear();

  setCurrentOutput();
  LOG("Caches Flushed");
}

void MainWindow::viewModeActionsUncheck()
{
  viewActionPreview->setChecked(false);
  viewActionSurfaces->setChecked(false);
  viewActionWireframe->setChecked(false);
  viewActionThrownTogether->setChecked(false);
}

#ifdef ENABLE_OPENCSG

/*!
   Go to the OpenCSG view mode.
   Falls back to thrown together mode if OpenCSG is not available
 */
void MainWindow::viewModePreview()
{
  if (this->qglview->hasOpenCSGSupport()) {
    viewModeActionsUncheck();
    viewActionPreview->setChecked(true);
    this->qglview->setRenderer(this->opencsgRenderer ? this->opencsgRenderer : this->thrownTogetherRenderer);
    this->qglview->updateColorScheme();
    this->qglview->update();
  } else {
    viewModeThrownTogether();
  }
}

#endif /* ENABLE_OPENCSG */

void MainWindow::viewModeSurface()
{
  viewModeActionsUncheck();
  viewActionSurfaces->setChecked(true);
  this->qglview->setShowFaces(true);
  this->qglview->setRenderer(this->cgalRenderer);
  this->qglview->updateColorScheme();
  this->qglview->update();
}

void MainWindow::viewModeWireframe()
{
  viewModeActionsUncheck();
  viewActionWireframe->setChecked(true);
  this->qglview->setShowFaces(false);
  this->qglview->setRenderer(this->cgalRenderer);
  this->qglview->updateColorScheme();
  this->qglview->update();
}

void MainWindow::viewModeThrownTogether()
{
  viewModeActionsUncheck();
  viewActionThrownTogether->setChecked(true);
  this->qglview->setRenderer(this->thrownTogetherRenderer);
  this->qglview->updateColorScheme();
  this->qglview->update();
}

void MainWindow::viewModeShowEdges()
{
  QSettingsCached settings;
  settings.setValue("view/showEdges", viewActionShowEdges->isChecked());
  this->qglview->setShowEdges(viewActionShowEdges->isChecked());
  this->qglview->update();
}

void MainWindow::viewModeShowAxes()
{
  bool showaxes = viewActionShowAxes->isChecked();
  QSettingsCached settings;
  settings.setValue("view/showAxes", showaxes);
  this->viewActionShowScaleProportional->setEnabled(showaxes);
  this->qglview->setShowAxes(showaxes);
  this->qglview->update();
}

void MainWindow::viewModeShowCrosshairs()
{
  QSettingsCached settings;
  settings.setValue("view/showCrosshairs", viewActionShowCrosshairs->isChecked());
  this->qglview->setShowCrosshairs(viewActionShowCrosshairs->isChecked());
  this->qglview->update();
}

void MainWindow::viewModeShowScaleProportional()
{
  QSettingsCached settings;
  settings.setValue("view/showScaleProportional", viewActionShowScaleProportional->isChecked());
  this->qglview->setShowScaleProportional(viewActionShowScaleProportional->isChecked());
  this->qglview->update();
}

bool MainWindow::isEmpty()
{
  return activeEditor->toPlainText().isEmpty();
}

void MainWindow::editorContentChanged()
{
  auto current_doc = activeEditor->toPlainText();
  if (current_doc != last_compiled_doc) {
    animateWidget->editorContentChanged();

    // removes the live selection feedbacks in both the 3d view and editor.
    clearAllSelectionIndicators();
  }
}

void MainWindow::viewAngleTop()
{
  qglview->cam.object_rot << 90, 0, 0;
  this->qglview->update();
}

void MainWindow::viewAngleBottom()
{
  qglview->cam.object_rot << 270, 0, 0;
  this->qglview->update();
}

void MainWindow::viewAngleLeft()
{
  qglview->cam.object_rot << 0, 0, 90;
  this->qglview->update();
}

void MainWindow::viewAngleRight()
{
  qglview->cam.object_rot << 0, 0, 270;
  this->qglview->update();
}

void MainWindow::viewAngleFront()
{
  qglview->cam.object_rot << 0, 0, 0;
  this->qglview->update();
}

void MainWindow::viewAngleBack()
{
  qglview->cam.object_rot << 0, 0, 180;
  this->qglview->update();
}

void MainWindow::viewAngleDiagonal()
{
  qglview->cam.object_rot << 35, 0, -25;
  this->qglview->update();
}

void MainWindow::viewCenter()
{
  qglview->cam.object_trans << 0, 0, 0;
  this->qglview->update();
}

void MainWindow::viewPerspective()
{
  QSettingsCached settings;
  settings.setValue("view/orthogonalProjection", false);
  viewActionPerspective->setChecked(true);
  viewActionOrthogonal->setChecked(false);
  this->qglview->setOrthoMode(false);
  this->qglview->update();
}

void MainWindow::viewOrthogonal()
{
  QSettingsCached settings;
  settings.setValue("view/orthogonalProjection", true);
  viewActionPerspective->setChecked(false);
  viewActionOrthogonal->setChecked(true);
  this->qglview->setOrthoMode(true);
  this->qglview->update();
}

void MainWindow::viewTogglePerspective()
{
  QSettingsCached settings;
  if (settings.value("view/orthogonalProjection").toBool()) {
    viewPerspective();
  } else {
    viewOrthogonal();
  }
}
void MainWindow::viewResetView()
{
  this->qglview->resetView();
  this->qglview->update();
}

void MainWindow::viewAll()
{
  this->qglview->viewAll();
  this->qglview->update();
}

void MainWindow::on_editorDock_visibilityChanged(bool)
{
  changedTopLevelEditor(editorDock->isFloating());
  tabToolBar->setVisible((tabCount > 1) && editorDock->isVisible());
  updateExportActions();
}

void MainWindow::on_consoleDock_visibilityChanged(bool)
{
  changedTopLevelConsole(consoleDock->isFloating());
}

void MainWindow::on_parameterDock_visibilityChanged(bool)
{
  parameterTopLevelChanged(parameterDock->isFloating());
}

void MainWindow::on_errorLogDock_visibilityChanged(bool)
{
  errorLogTopLevelChanged(errorLogDock->isFloating());
}

void MainWindow::on_animateDock_visibilityChanged(bool)
{
  animateTopLevelChanged(animateDock->isFloating());
}

void MainWindow::on_fontListDock_visibilityChanged(bool)
{
  fontListTopLevelChanged(fontListDock->isFloating());
}

void MainWindow::on_viewportControlDock_visibilityChanged(bool)
{
  viewportControlTopLevelChanged(viewportControlDock->isFloating());
}

void MainWindow::changedTopLevelEditor(bool topLevel)
{
  setDockWidgetTitle(editorDock, QString(_("Editor")), topLevel);
}

void MainWindow::editorTopLevelChanged(bool topLevel)
{
  setDockWidgetTitle(editorDock, QString(_("Editor")), topLevel);
  if (topLevel) {
    this->removeToolBar(tabToolBar);
    ((QVBoxLayout *)editorDockContents->layout())->insertWidget(0, tabToolBar);
  } else {
    editorDockContents->layout()->removeWidget(tabToolBar);
    this->addToolBar(tabToolBar);
  }
  tabToolBar->setVisible((tabCount > 1) && editorDock->isVisible());
}

void MainWindow::changedTopLevelConsole(bool topLevel)
{
  setDockWidgetTitle(consoleDock, QString(_("Console")), topLevel);
}

void MainWindow::consoleTopLevelChanged(bool topLevel)
{
  setDockWidgetTitle(consoleDock, QString(_("Console")), topLevel);

  Qt::WindowFlags flags = (consoleDock->windowFlags() & ~Qt::WindowType_Mask) | Qt::Window;
  if (topLevel) {
    consoleDock->setWindowFlags(flags);
    consoleDock->show();
  }
}

void MainWindow::parameterTopLevelChanged(bool topLevel)
{
  setDockWidgetTitle(parameterDock, QString(_("Customizer")), topLevel);
}

void MainWindow::changedTopLevelErrorLog(bool topLevel)
{
  setDockWidgetTitle(errorLogDock, QString(_("Error-Log")), topLevel);
}

void MainWindow::errorLogTopLevelChanged(bool topLevel)
{
  setDockWidgetTitle(errorLogDock, QString(_("Error-Log")), topLevel);

  Qt::WindowFlags flags = (errorLogDock->windowFlags() & ~Qt::WindowType_Mask) | Qt::Window;
  if (topLevel) {
    errorLogDock->setWindowFlags(flags);
    errorLogDock->show();
  }
}

void MainWindow::changedTopLevelAnimate(bool topLevel)
{
  setDockWidgetTitle(animateDock, QString(_("Animate")), topLevel);
}

void MainWindow::animateTopLevelChanged(bool topLevel)
{
  setDockWidgetTitle(animateDock, QString(_("Animate")), topLevel);

  Qt::WindowFlags flags = (animateDock->windowFlags() & ~Qt::WindowType_Mask) | Qt::Window;
  if (topLevel) {
    animateDock->setWindowFlags(flags);
    animateDock->show();
  }
}

void MainWindow::changedTopLevelFontList(bool topLevel)
{
  setDockWidgetTitle(fontListDock, QString(_("Font List")), topLevel);
}

void MainWindow::fontListTopLevelChanged(bool topLevel)
{
  setDockWidgetTitle(fontListDock, QString(_("Font List")), topLevel);

  Qt::WindowFlags flags = (fontListDock->windowFlags() & ~Qt::WindowType_Mask) | Qt::Window;
  if (topLevel) {
    fontListDock->setWindowFlags(flags);
    fontListDock->show();
  }
}

void MainWindow::viewportControlTopLevelChanged(bool topLevel)
{
  setDockWidgetTitle(viewportControlDock, QString(_("Viewport-Control")), topLevel);

  Qt::WindowFlags flags = (viewportControlDock->windowFlags() & ~Qt::WindowType_Mask) | Qt::Window;
  if (topLevel) {
    viewportControlDock->setWindowFlags(flags);
    viewportControlDock->show();
  }
}

void MainWindow::setDockWidgetTitle(QDockWidget *dockWidget, QString prefix, bool topLevel)
{
  QString title(std::move(prefix));
  if (topLevel) {
    const QFileInfo fileInfo(activeEditor->filepath);
    QString fname = _("Untitled.scad");
    if (!fileInfo.fileName().isEmpty()) fname = fileInfo.fileName();
    title += " (" + fname.replace("&", "&&") + ")";
  }
  dockWidget->setWindowTitle(title);
}

void MainWindow::hideEditorToolbar()
{
  QSettingsCached settings;
  bool shouldHide = viewActionHideEditorToolBar->isChecked();
  settings.setValue("view/hideEditorToolbar", shouldHide);

  if (shouldHide) {
    editortoolbar->hide();
  } else {
    editortoolbar->show();
  }
}

void MainWindow::hide3DViewToolbar()
{
  QSettingsCached settings;
  bool shouldHide = viewActionHide3DViewToolBar->isChecked();
  settings.setValue("view/hide3DViewToolbar", shouldHide);

  if (shouldHide) {
    viewerToolBar->hide();
  } else {
    viewerToolBar->show();
  }
}

void MainWindow::showLink(const QString& link)
{
  if (link == "#console") {
    showConsole();
  } else if (link == "#errorlog") {
    showErrorLog();
  }
}

void MainWindow::showEditor()
{
  windowActionHideEditor->setChecked(false);
  hideEditor();
  editorDock->raise();
  tabManager->setFocus();
}

void MainWindow::hideEditor()
{
  auto e = (ScintillaEditor *) this->activeEditor;
  if (windowActionHideEditor->isChecked()) {
    // Workaround manually disabling interactions with editor by setting it
    // to read-only when not being shown.  This is an upstream bug from Qt
    // (tracking ticket: https://bugreports.qt.io/browse/QTBUG-82939) and
    // may eventually get resolved at which point this bit and the stuff in
    // the else should be removed. Currently known to affect 5.14.1 and 5.15.0
    e->qsci->setReadOnly(true);
    e->setupAutoComplete(true);
    editorDock->close();
  } else {
    e->qsci->setReadOnly(false);
    e->setupAutoComplete(false);
    editorDock->show();
  }
}

void MainWindow::showConsole()
{
  windowActionHideConsole->setChecked(false);
  frameCompileResult->hide();
  consoleDock->show();
  consoleDock->raise();
  console->setFocus();
}

void MainWindow::hideConsole()
{
  if (windowActionHideConsole->isChecked()) {
    consoleDock->hide();
  } else {
    consoleDock->show();
  }
}

void MainWindow::showErrorLog()
{
  windowActionHideErrorLog->setChecked(false);
  frameCompileResult->hide();
  errorLogDock->show();
  errorLogDock->raise();
  errorLogWidget->logTable->setFocus();
}

void MainWindow::hideErrorLog()
{
  if (windowActionHideErrorLog->isChecked()) {
    errorLogDock->hide();
  } else {
    errorLogDock->show();
  }
}

void MainWindow::showAnimate()
{
  windowActionHideAnimate->setChecked(false);
  animateDock->show();
  animateDock->raise();
  animateWidget->setFocus();
}

void MainWindow::hideAnimate()
{
  if (windowActionHideAnimate->isChecked()) {
    animateDock->hide();
  } else {
    animateDock->show();
  }
}

void MainWindow::showFontList()
{
  windowActionHideFontList->setChecked(false);
  fontListWidget->update_font_list();
  fontListDock->show();
  fontListDock->raise();
  fontListWidget->setFocus();
}

void MainWindow::hideFontList()
{
  if (windowActionHideFontList->isChecked()) {
    fontListDock->hide();
  } else {
    fontListWidget->update_font_list();
    fontListDock->show();
  }
}

void MainWindow::showViewportControl()
{
  windowActionHideViewportControl->setChecked(false);
  viewportControlDock->show();
  viewportControlDock->raise();
  viewportControlWidget->setFocus();
}

void MainWindow::hideViewportControl()
{
  if (windowActionHideViewportControl->isChecked()) {
    viewportControlDock->hide();
  } else {
    viewportControlDock->show();
  }
}


void MainWindow::showParameters()
{
  windowActionHideCustomizer->setChecked(false);
  parameterDock->show();
  parameterDock->raise();
  activeEditor->parameterWidget->scrollArea->setFocus();
}

void MainWindow::hideParameters()
{
  if (windowActionHideCustomizer->isChecked()) {
    parameterDock->hide();
  } else {
    parameterDock->show();
  }
}

void MainWindow::on_windowActionSelectEditor_triggered()
{
  showEditor();
}

void MainWindow::on_windowActionSelectConsole_triggered()
{
  showConsole();
}

void MainWindow::on_windowActionSelectErrorLog_triggered()
{
  showErrorLog();
}

void MainWindow::on_windowActionSelectAnimate_triggered()
{
  showAnimate();
}

void MainWindow::on_windowActionSelectFontList_triggered()
{
  showFontList();
}

void MainWindow::on_windowActionSelectViewportControl_triggered()
{
  showViewportControl();
}

void MainWindow::on_windowActionSelectCustomizer_triggered()
{
  showParameters();
}

void MainWindow::on_windowActionNextWindow_triggered()
{
  activateWindow(1);
}

void MainWindow::on_windowActionPreviousWindow_triggered()
{
  activateWindow(-1);
}

void MainWindow::on_editActionInsertTemplate_triggered()
{
  activeEditor->displayTemplates();
}

void MainWindow::on_editActionFoldAll_triggered()
{
  activeEditor->foldUnfold();
}

void MainWindow::activateWindow(int offset)
{
  const std::array<DockFocus, 7> docks = {{
    { editorDock, &MainWindow::on_windowActionSelectEditor_triggered },
    { consoleDock, &MainWindow::on_windowActionSelectConsole_triggered },
    { errorLogDock, &MainWindow::on_windowActionSelectErrorLog_triggered },
    { parameterDock, &MainWindow::on_windowActionSelectCustomizer_triggered },
    { fontListDock, &MainWindow::on_windowActionSelectFontList_triggered },
    { animateDock, &MainWindow::on_windowActionSelectAnimate_triggered },
    { viewportControlDock, &MainWindow::on_windowActionSelectViewportControl_triggered },
  }};

  const int cnt = docks.size();
  const auto focusWidget = QApplication::focusWidget();
  for (auto widget = focusWidget; widget != nullptr; widget = widget->parentWidget()) {
    for (int idx = 0; idx < cnt; ++idx) {
      if (widget == docks.at(idx).widget) {
        for (int o = 1; o < cnt; ++o) {
          const int target = (cnt + idx + o * offset) % cnt;
          const auto& dock = docks.at(target);
          if (dock.widget->isVisible()) {
            dock.focus(this);
            return;
          }
        }
      }
    }
  }
}

void MainWindow::dragEnterEvent(QDragEnterEvent *event)
{
  if (event->mimeData()->hasUrls()) {
    event->acceptProposedAction();
  }
}

void MainWindow::dropEvent(QDropEvent *event)
{
  setCurrentOutput();
  const QList<QUrl> urls = event->mimeData()->urls();
  for (const auto& url : urls) {
    handleFileDrop(url);
  }
  clearCurrentOutput();
}

void MainWindow::handleFileDrop(const QUrl& url)
{
  if (url.scheme() != "file") return;
  const auto fileName = url.toLocalFile();
  const auto fileInfo = QFileInfo{fileName};
  const auto suffix = fileInfo.suffix().toLower();
  const auto cmd = knownFileExtensions[suffix];
  if (cmd.isEmpty()) {
    tabManager->open(fileName);
  } else {
    activeEditor->insert(cmd.arg(fileName));
  }
}

void MainWindow::helpAbout()
{
  qApp->setWindowIcon(QApplication::windowIcon());
  auto dialog = new AboutDialog(this);
  dialog->exec();
  dialog->deleteLater();
}

void MainWindow::helpHomepage()
{
  UIUtils::openHomepageURL();
}

void MainWindow::helpManual()
{
  UIUtils::openUserManualURL();
}

void MainWindow::helpOfflineManual()
{
  UIUtils::openOfflineUserManual();
}

void MainWindow::helpCheatSheet()
{
  UIUtils::openCheatSheetURL();
}

void MainWindow::helpOfflineCheatSheet()
{
  UIUtils::openOfflineCheatSheet();
}

void MainWindow::helpLibrary()
{
  if (!this->library_info_dialog) {
    QString rendererInfo(qglview->getRendererInfo().c_str());
    auto dialog = new LibraryInfoDialog(rendererInfo);
    this->library_info_dialog = dialog;
  }
  this->library_info_dialog->show();
}

void MainWindow::helpFontInfo()
{
  if (!this->font_list_dialog) {
    auto dialog = new FontListDialog();
    this->font_list_dialog = dialog;
  }
  this->font_list_dialog->update_font_list();
  this->font_list_dialog->show();
}

void MainWindow::closeEvent(QCloseEvent *event)
{
  if (tabManager->shouldClose()) {
    isClosing = true;
    progress_report_fin();
    // Disable invokeMethod calls for consoleOutput during shutdown,
    // otherwise will segfault if echos are in progress.
    hideCurrentOutput();

    QSettingsCached settings;
    settings.setValue("window/geometry", saveGeometry());
    settings.setValue("window/state", saveState());
    if (this->tempFile) {
      delete this->tempFile;
      this->tempFile = nullptr;
    }
    for (auto dock : findChildren<Dock *>()) {
      dock->disableSettingsUpdate();
    }
    event->accept();
  } else {
    event->ignore();
  }
}

void MainWindow::preferences()
{
  Preferences::inst()->show();
  Preferences::inst()->activateWindow();
  Preferences::inst()->raise();
}

void MainWindow::setColorScheme(const QString& scheme)
{
  RenderSettings::inst()->colorscheme = scheme.toStdString();
  this->qglview->setColorScheme(scheme.toStdString());
  this->qglview->update();
}

void MainWindow::setFont(const QString& family, uint size)
{
  QFont font;
  if (!family.isEmpty()) font.setFamily(family);
  else font.setFixedPitch(true);
  if (size > 0) font.setPointSize(size);
  font.setStyleHint(QFont::TypeWriter);
  activeEditor->setFont(font);
}

void MainWindow::quit()
{
  QCloseEvent ev;
  QApplication::sendEvent(QApplication::instance(), &ev);
  if (ev.isAccepted()) QApplication::instance()->quit();
  // FIXME: Cancel any CGAL calculations
#ifdef Q_OS_MACOS
  CocoaUtils::endApplication();
#endif
}

void MainWindow::consoleOutput(const Message& msgObj, void *userdata)
{
  // Invoke the method in the main thread in case the output
  // originates in a worker thread.
  auto thisp = static_cast<MainWindow *>(userdata);
  QMetaObject::invokeMethod(thisp, "consoleOutput", Q_ARG(Message, msgObj));
}

void MainWindow::consoleOutput(const Message& msgObj)
{
  this->console->addMessage(msgObj);
  if (msgObj.group == message_group::Warning || msgObj.group == message_group::Deprecated) {
    ++this->compileWarnings;
  } else if (msgObj.group == message_group::Error) {
    ++this->compileErrors;
  }
  // FIXME: scad parsing/evaluation should be done on separate thread so as not to block the gui.
  // Then processEvents should no longer be needed here.
  this->processEvents();
  if (consoleUpdater && !consoleUpdater->isActive()) {
    consoleUpdater->start(50); // Limit console updates to 20 FPS
  }
}

void MainWindow::consoleOutputRaw(const QString& html)
{
  this->console->addHtml(html);
  this->processEvents();
}

void MainWindow::errorLogOutput(const Message& log_msg, void *userdata)
{
  auto thisp = static_cast<MainWindow *>(userdata);
  QMetaObject::invokeMethod(thisp, "errorLogOutput", Q_ARG(Message, log_msg));
}

void MainWindow::errorLogOutput(const Message& log_msg)
{
  this->errorLogWidget->toErrorLog(log_msg);
}

void MainWindow::setCurrentOutput()
{
  set_output_handler(&MainWindow::consoleOutput, &MainWindow::errorLogOutput, this);
}

void MainWindow::hideCurrentOutput()
{
  set_output_handler(&MainWindow::noOutputConsole, &MainWindow::noOutputErrorLog, this);
}

void MainWindow::clearCurrentOutput()
{
  set_output_handler(nullptr, nullptr, nullptr);
}

void MainWindow::openCSGSettingsChanged()
{
#ifdef ENABLE_OPENCSG
  OpenCSG::setOption(OpenCSG::AlgorithmSetting, Preferences::inst()->getValue("advanced/forceGoldfeather").toBool() ?
                     OpenCSG::Goldfeather : OpenCSG::Automatic);
#endif
}

void MainWindow::processEvents()
{
  if (this->procevents) QApplication::processEvents();
}

QString MainWindow::exportPath(const char *suffix) {
  QString path;
  auto path_it = this->export_paths.find(suffix);
  if (path_it != export_paths.end()) {
    path = QFileInfo(path_it->second).absolutePath() + QString("/");
    if (activeEditor->filepath.isEmpty()) path += QString(_("Untitled")) + suffix;
    else path += QFileInfo(activeEditor->filepath).completeBaseName() + suffix;
  } else {
    if (activeEditor->filepath.isEmpty()) path = QString(PlatformUtils::userDocumentsPath().c_str()) + QString("/") + QString(_("Untitled")) + suffix;
    else {
      auto info = QFileInfo(activeEditor->filepath);
      path = info.absolutePath() + QString("/") + info.completeBaseName() + suffix;
    }
  }
  return path;
}

void MainWindow::jumpToLine(int line, int col)
{
  this->activeEditor->setCursorPosition(line, col);
}

paperSizes MainWindow::sizeString2Enum(const QString& current){
   for(size_t i = 0; i < paperSizeStrings.size(); i++){
       if (current.toStdString()==paperSizeStrings[i]) return static_cast<paperSizes>(i);
   };
   return paperSizes::A4;
};

paperOrientations MainWindow::orientationsString2Enum(const QString& current){
   for(size_t i = 0; i < paperOrientationsStrings.size(); i++){
       if (current.toStdString()==paperOrientationsStrings[i]) return static_cast<paperOrientations>(i);
   };
   return paperOrientations::PORTRAIT;
};<|MERGE_RESOLUTION|>--- conflicted
+++ resolved
@@ -129,15 +129,15 @@
 #include "cryptopp/base64.h"
 
 std::string SHA256HashString(std::string aString){
-  std::string digest;
-  CryptoPP::SHA256 hash;
-
-  CryptoPP::StringSource foo(aString, true,
-                             new CryptoPP::HashFilter(hash,
-                                                      new CryptoPP::Base64Encoder(
-                                                        new CryptoPP::StringSink(digest))));
-
-  return digest;
+    std::string digest;
+    CryptoPP::SHA256 hash;
+
+    CryptoPP::StringSource foo(aString, true,
+    new CryptoPP::HashFilter(hash,
+      new CryptoPP::Base64Encoder (
+         new CryptoPP::StringSink(digest))));
+
+    return digest;
 }
 
 #endif // ifdef ENABLE_PYTHON
@@ -2421,11 +2421,7 @@
 void MainWindow::leftClick(QPoint mouse)
 {
   QString str = meas.statemachine(mouse);
-<<<<<<< HEAD
   if(!str.isEmpty()) {
-=======
-  if (str.size() > 0) {
->>>>>>> 296b8673
     this->qglview->measure_state = MEASURE_IDLE;
     QMenu resultmenu(this);
     auto action = resultmenu.addAction(str);
