/*
 *  OpenSCAD (www.openscad.org)
 *  Copyright (C) 2009-2011 Clifford Wolf <clifford@clifford.at> and
 *                          Marius Kintel <marius@kintel.net>
 *
 *  This program is free software; you can redistribute it and/or modify
 *  it under the terms of the GNU General Public License as published by
 *  the Free Software Foundation; either version 2 of the License, or
 *  (at your option) any later version.
 *
 *  As a special exception, you have permission to link this program
 *  with the CGAL library and distribute executables, as long as you
 *  follow the requirements of the GNU GPL in regard to all of the
 *  software in the executable aside from CGAL.
 *
 *  This program is distributed in the hope that it will be useful,
 *  but WITHOUT ANY WARRANTY; without even the implied warranty of
 *  MERCHANTABILITY or FITNESS FOR A PARTICULAR PURPOSE.  See the
 *  GNU General Public License for more details.
 *
 *  You should have received a copy of the GNU General Public License
 *  along with this program; if not, write to the Free Software
 *  Foundation, Inc., 59 Temple Place, Suite 330, Boston, MA  02111-1307  USA
 *
 */

#include "gui/MainWindow.h"

#include <cstring>
#include <filesystem>
#include <deque>
#include <cassert>
#include <functional>
#include <exception>
#include <sstream>
#include <iostream>
#include <memory>
#include <string>
#include <vector>
#include <cstdio>
#include <memory>
#include <utility>
#include <memory>
#include <string>
#include <fstream>
#include <algorithm>
#include <sys/stat.h>

#include <boost/version.hpp>
#include <QApplication>
#include <QClipboard>
#include <QDesktopServices>
#include <QDialog>
#include <QDockWidget>
#include <QDropEvent>
#include <QElapsedTimer>
#include <QEvent>
#include <QFileDialog>
#include <QFileInfo>
#include <QFont>
#include <QFontMetrics>
#include <QHBoxLayout>
#include <QIcon>
#include <QKeySequence>
#include <QLabel>
#include <QList>
#include <QMenu>
#include <QMenuBar>
#include <QMessageBox>
#include <QMetaObject>
#include <QMimeData>
#include <QMutexLocker>
#include <QPoint>
#include <QProcess>
#include <QProgressDialog>
#include <QScreen>
#include <QSettings>  //Include QSettings for direct operations on settings arrays
#include <QSignalMapper>
#include <QSoundEffect>
#include <QSplitter>
#include <QStatusBar>
#include <QStringList>
#include <QTemporaryFile>
#include <QTextEdit>
#include <QTextStream>
#include <QTime>
#include <QTimer>
#include <QToolBar>
#include <QUrl>
#include <QVBoxLayout>
#include <QWidget>

#include "core/AST.h"
#include "core/BuiltinContext.h"
#include "core/Builtins.h"
#include "core/CSGNode.h"
#include "core/Context.h"
#include "core/customizer/CommentParser.h"
#include "core/EvaluationSession.h"
#include "core/Expression.h"
#include "core/node.h"
#include "core/parsersettings.h"
#include "core/progress.h"
#include "core/RenderVariables.h"
#include "core/ScopeContext.h"
#include "core/Settings.h"
#include "core/SourceFileCache.h"
#include "geometry/Geometry.h"
#include "geometry/GeometryCache.h"
#include "geometry/GeometryEvaluator.h"
#include "glview/PolySetRenderer.h"
#include "glview/cgal/CGALRenderer.h"
#include "glview/preview/CSGTreeNormalizer.h"
#include "glview/preview/ThrownTogetherRenderer.h"
#include "glview/RenderSettings.h"
#include "gui/AboutDialog.h"
#include "gui/CGALWorker.h"
#include "gui/Editor.h"
#include "gui/Dock.h"
#include "gui/Measurement.h"
#include "gui/Export3mfDialog.h"
#include "gui/ExportPdfDialog.h"
#include "gui/ExportSvgDialog.h"
#include "gui/ExternalToolInterface.h"
#include "gui/FontListDialog.h"
#include "gui/ImportUtils.h"
#include "gui/input/InputDriverEvent.h"
#include "gui/input/InputDriverManager.h"
#include "gui/LibraryInfoDialog.h"
#include "gui/OpenSCADApp.h"
#include "gui/Preferences.h"
#include "gui/PrintInitDialog.h"
#include "gui/ProgressWidget.h"
#include "gui/QGLView.h"
#include "gui/QSettingsCached.h"
#include "gui/QWordSearchField.h"
#include "gui/SettingsWriter.h"
#include "gui/ScintillaEditor.h"
#include "gui/TabManager.h"
#include "gui/UIUtils.h"
#include "io/dxfdim.h"
#include "io/export.h"
#include "io/fileutils.h"
#include "openscad.h"
#include "platform/PlatformUtils.h"
#include "utils/exceptions.h"
#include "utils/printutils.h"
#include "version.h"

#ifdef ENABLE_CGAL
#include "geometry/cgal/cgal.h"
#include "geometry/cgal/CGALCache.h"
#include "geometry/cgal/CGALNefGeometry.h"
#endif  // ENABLE_CGAL
#ifdef ENABLE_MANIFOLD
#include "geometry/manifold/manifoldutils.h"
#include "geometry/manifold/ManifoldGeometry.h"
#endif  // ENABLE_MANIFOLD
#ifdef ENABLE_OPENCSG
#include "core/CSGTreeEvaluator.h"
#include "glview/preview/OpenCSGRenderer.h"
#include <opencsg.h>
#endif
#ifdef OPENSCAD_UPDATER
#include "gui/AutoUpdater.h"
#endif

#ifdef ENABLE_PYTHON
#include "python/python_public.h"
#include "nettle/sha2.h"
#include "nettle/base64.h"

std::string SHA256HashString(std::string aString)
{
  uint8_t digest[SHA256_DIGEST_SIZE];
  sha256_ctx sha256_ctx;

  sha256_init(&sha256_ctx);
  sha256_update(&sha256_ctx, aString.length(), (uint8_t *)aString.c_str());
  sha256_digest(&sha256_ctx, SHA256_DIGEST_SIZE, digest);

  base64_encode_ctx base64_ctx;
  char digest_base64[BASE64_ENCODE_LENGTH(SHA256_DIGEST_SIZE) + 1];
  memset(digest_base64, 0, sizeof(digest_base64));

  base64_encode_init(&base64_ctx);
  base64_encode_update(&base64_ctx, digest_base64, SHA256_DIGEST_SIZE, digest);
  base64_encode_final(&base64_ctx, digest_base64);
  return digest_base64;
}

#endif  // ifdef ENABLE_PYTHON

#include "gui/PrintService.h"
#include "input/MouseConfigWidget.h"

// Global application state
unsigned int GuiLocker::guiLocked = 0;

bool MainWindow::undockMode = false;
bool MainWindow::reorderMode = false;
const int MainWindow::tabStopWidth = 15;
QElapsedTimer *MainWindow::progressThrottle = new QElapsedTimer();

namespace {

const int autoReloadPollingPeriodMS = 200;
const char copyrighttext[] =
  "<p>Copyright (C) 2009-2025 The OpenSCAD Developers</p>"
  "<p>This program is free software; you can redistribute it and/or modify "
  "it under the terms of the GNU General Public License as published by "
  "the Free Software Foundation; either version 2 of the License, or "
  "(at your option) any later version.<p>";

struct DockFocus {
  Dock *widget;
  std::function<void(MainWindow *)> focus;
};

QAction *findAction(const QList<QAction *>& actions, const std::string& name)
{
  for (const auto action : actions) {
    if (action->objectName().toStdString() == name) {
      return action;
    }
    if (action->menu()) {
      auto foundAction = findAction(action->menu()->actions(), name);
      if (foundAction) return foundAction;
    }
  }
  return nullptr;
}

void fileExportedMessage(const QString& format, const QString& filename)
{
  LOG("%1$s export finished: %2$s", format.toUtf8().constData(), filename.toUtf8().constData());
}

void removeExportActions(QToolBar *toolbar, QAction *action)
{
  int idx = toolbar->actions().indexOf(action);
  while (idx > 0) {
    QAction *a = toolbar->actions().at(idx - 1);
    if (a->objectName().isEmpty())  // separator
      break;
    toolbar->removeAction(a);
    idx--;
  }
}

void addExportActions(const MainWindow *mainWindow, QToolBar *toolbar, QAction *action)
{
  for (const std::string& identifier :
       {Settings::Settings::toolbarExport3D.value(), Settings::Settings::toolbarExport2D.value()}) {
    FileFormat format;
    fileformat::fromIdentifier(identifier, format);
    const auto it = mainWindow->exportMap.find(format);
    // FIXME: Allow turning off the toolbar entry?
    if (it != mainWindow->exportMap.end()) {
      toolbar->insertAction(action, it->second);
    }
  }
}

std::unique_ptr<ExternalToolInterface> createExternalToolService(print_service_t serviceType,
                                                                 const QString& serviceName,
                                                                 FileFormat fileFormat)
{
  switch (serviceType) {
  case print_service_t::NONE:
    // TODO: Print warning
    return nullptr;
    break;
  case print_service_t::PRINT_SERVICE: {
    if (const auto printService = PrintService::getPrintService(serviceName.toStdString())) {
      return createExternalPrintService(printService, fileFormat);
    }
    LOG("Unknown print service \"%1$s\"", serviceName.toStdString());
    return nullptr;
    break;
  }
  case print_service_t::OCTOPRINT:         return createOctoPrintService(fileFormat); break;
  case print_service_t::LOCAL_APPLICATION: return createLocalProgramService(fileFormat); break;
  }
  return {};
}

}  // namespace

MainWindow::MainWindow(const QStringList& filenames) : rubberBandManager(this)
{
  installEventFilter(this);
  setupUi(this);

  consoleUpdater = new QTimer(this);
  consoleUpdater->setSingleShot(true);
  connect(consoleUpdater, &QTimer::timeout, this->console, &Console::update);

  this->animateWidget->setMainWindow(this);
  this->viewportControlWidget->setMainWindow(this);
  // actions not included in menu
  this->addAction(editActionInsertTemplate);
  this->addAction(editActionFoldAll);

  docks = {{editorDock, _("Editor"), "view/hideEditor"},
           {consoleDock, _("Console"), "view/hideConsole"},
           {parameterDock, _("Customizer"), "view/hideCustomizer"},
           {errorLogDock, _("Error-Log"), "view/hideErrorLog"},
           {animateDock, _("Animate"), "view/hideAnimate"},
           {fontListDock, _("Font Lists"), "view/hideFontList"},
           {viewportControlDock, _("Viewport-Control"), "view/hideViewportControl"}};

  this->versionLabel = nullptr;  // must be initialized before calling updateStatusBar()
  updateStatusBar(nullptr);

  renderCompleteSoundEffect = new QSoundEffect();
  renderCompleteSoundEffect->setSource(QUrl("qrc:/sounds/complete.wav"));

  absoluteRootNode = nullptr;

  // Open Recent
  for (auto& recent : this->actionRecentFile) {
    recent = new QAction(this);
    recent->setVisible(false);
    this->menuOpenRecent->addAction(recent);
    connect(recent, &QAction::triggered, this, &MainWindow::actionOpenRecent);
  }

  // Preferences initialization happens on first tab creation, and depends on colorschemes from editor.
  // Any code dependent on Preferences must come after the TabManager instantiation
  tabManager = new TabManager(this, filenames.isEmpty() ? QString() : filenames[0]);
  editorDockContents->layout()->addWidget(tabManager->getTabContent());

  connect(this, &MainWindow::highlightError, tabManager, &TabManager::highlightError);
  connect(this, &MainWindow::unhighlightLastError, tabManager, &TabManager::unhighlightLastError);

  connect(this->editActionUndo, &QAction::triggered, tabManager, &TabManager::undo);
  connect(this->editActionRedo, &QAction::triggered, tabManager, &TabManager::redo);
  connect(this->editActionRedo_2, &QAction::triggered, tabManager, &TabManager::redo);
  connect(this->editActionCut, &QAction::triggered, tabManager, &TabManager::cut);
  connect(this->editActionPaste, &QAction::triggered, tabManager, &TabManager::paste);

  connect(this->editActionIndent, &QAction::triggered, tabManager, &TabManager::indentSelection);
  connect(this->editActionUnindent, &QAction::triggered, tabManager, &TabManager::unindentSelection);
  connect(this->editActionComment, &QAction::triggered, tabManager, &TabManager::commentSelection);
  connect(this->editActionUncomment, &QAction::triggered, tabManager, &TabManager::uncommentSelection);

  connect(this->editActionToggleBookmark, &QAction::triggered, tabManager, &TabManager::toggleBookmark);
  connect(this->editActionNextBookmark, &QAction::triggered, tabManager, &TabManager::nextBookmark);
  connect(this->editActionPrevBookmark, &QAction::triggered, tabManager, &TabManager::prevBookmark);
  connect(this->editActionJumpToNextError, &QAction::triggered, tabManager,
          &TabManager::jumpToNextError);

  connect(tabManager, &TabManager::editorAboutToClose, this,
          &MainWindow::onTabManagerAboutToCloseEditor);
  connect(tabManager, &TabManager::currentEditorChanged, this, &MainWindow::onTabManagerEditorChanged);
  connect(tabManager, &TabManager::editorContentReloaded, this,
          &MainWindow::onTabManagerEditorContentReloaded);

  connect(GlobalPreferences::inst(), &Preferences::consoleFontChanged, this->console, &Console::setFont);
  this->console->setFont(GlobalPreferences::inst()->getValue("advanced/consoleFontFamily").toString(),
                         GlobalPreferences::inst()->getValue("advanced/consoleFontSize").toUInt());

  const QString version =
    QString("<b>OpenSCAD %1</b>").arg(QString::fromStdString(openscad_versionnumber));
  const QString weblink = "<a href=\"https://www.openscad.org/\">https://www.openscad.org/</a><br>";

  consoleOutputRaw(version);
  consoleOutputRaw(weblink);
  consoleOutputRaw(copyrighttext);
  this->consoleUpdater->start(0);  // Show "Loaded Design" message from TabManager

  connect(this->errorLogWidget, &ErrorLog::openFile, this, &MainWindow::openFileFromPath);
  connect(this->console, &Console::openFile, this, &MainWindow::openFileFromPath);

  connect(GlobalPreferences::inst()->ButtonConfig, &ButtonConfigWidget::inputMappingChanged,
          InputDriverManager::instance(), &InputDriverManager::onInputMappingUpdated,
          Qt::UniqueConnection);
  connect(GlobalPreferences::inst()->AxisConfig, &AxisConfigWidget::inputMappingChanged,
          InputDriverManager::instance(), &InputDriverManager::onInputMappingUpdated,
          Qt::UniqueConnection);
  connect(GlobalPreferences::inst()->AxisConfig, &AxisConfigWidget::inputCalibrationChanged,
          InputDriverManager::instance(), &InputDriverManager::onInputCalibrationUpdated,
          Qt::UniqueConnection);
  connect(GlobalPreferences::inst()->AxisConfig, &AxisConfigWidget::inputGainChanged,
          InputDriverManager::instance(), &InputDriverManager::onInputGainUpdated, Qt::UniqueConnection);

  setCorner(Qt::TopLeftCorner, Qt::LeftDockWidgetArea);
  setCorner(Qt::TopRightCorner, Qt::RightDockWidgetArea);
  setCorner(Qt::BottomLeftCorner, Qt::LeftDockWidgetArea);
  setCorner(Qt::BottomRightCorner, Qt::RightDockWidgetArea);

  this->setAttribute(Qt::WA_DeleteOnClose);

  scadApp->windowManager.add(this);

  this->cgalworker = new CGALWorker();
  connect(this->cgalworker, &CGALWorker::done, this, &MainWindow::actionRenderDone);

  rootNode = nullptr;

  this->qglview->statusLabel = new QLabel(this);
  this->qglview->statusLabel->setMinimumWidth(100);
  statusBar()->addWidget(this->qglview->statusLabel);

  const QSettingsCached settings;
  this->qglview->setMouseCentricZoom(Settings::Settings::mouseCentricZoom.value());
  this->setAllMouseViewActions();
  this->meas.setView(qglview);
  this->designActionMeasureDist->setEnabled(false);
  this->designActionMeasureAngle->setEnabled(false);

  autoReloadTimer = new QTimer(this);
  autoReloadTimer->setSingleShot(false);
  autoReloadTimer->setInterval(autoReloadPollingPeriodMS);
  connect(autoReloadTimer, &QTimer::timeout, this, &MainWindow::checkAutoReload);

  this->exportFormatMapper = new QSignalMapper(this);
#if QT_VERSION >= QT_VERSION_CHECK(5, 15, 0)
  connect(this->exportFormatMapper, &QSignalMapper::mappedInt, this,
          &MainWindow::actionExportFileFormat);
#else
  connect(this->exportFormatMapper, static_cast<void (QSignalMapper::*)(int)>(&QSignalMapper::mapped),
          this, &MainWindow::actionExportFileFormat);
#endif

  waitAfterReloadTimer = new QTimer(this);
  waitAfterReloadTimer->setSingleShot(true);
  waitAfterReloadTimer->setInterval(autoReloadPollingPeriodMS);
  connect(waitAfterReloadTimer, &QTimer::timeout, this, &MainWindow::waitAfterReload);
  connect(GlobalPreferences::inst(), &Preferences::ExperimentalChanged, this,
          &MainWindow::changeParameterWidget);

  progressThrottle->start();

  this->hideFind();
  frameCompileResult->hide();
  this->labelCompileResultMessage->setOpenExternalLinks(false);
  connect(this->labelCompileResultMessage, &QLabel::linkActivated, this, &MainWindow::showLink);

  // File menu
  connect(this->fileActionNewWindow, &QAction::triggered, this, &MainWindow::actionNewWindow);
  connect(this->fileActionNew, &QAction::triggered, tabManager, &TabManager::actionNew);
  connect(this->fileActionOpenWindow, &QAction::triggered, this, &MainWindow::actionOpenWindow);
  connect(this->fileActionOpen, &QAction::triggered, this, &MainWindow::actionOpen);
  connect(this->fileActionSave, &QAction::triggered, this, &MainWindow::actionSave);
  connect(this->fileActionSaveAs, &QAction::triggered, this, &MainWindow::actionSaveAs);
  connect(this->fileActionSaveACopy, &QAction::triggered, this, &MainWindow::actionSaveACopy);
  connect(this->fileActionSaveAll, &QAction::triggered, tabManager, &TabManager::saveAll);
  connect(this->fileActionReload, &QAction::triggered, this, &MainWindow::actionReload);
  connect(this->fileActionClose, &QAction::triggered, tabManager, &TabManager::closeCurrentTab);
  connect(this->fileActionQuit, &QAction::triggered, scadApp, &OpenSCADApp::quit, Qt::QueuedConnection);
  connect(this->fileShowLibraryFolder, &QAction::triggered, this, &MainWindow::actionShowLibraryFolder);

#ifdef ENABLE_PYTHON
  connect(this->fileActionPythonRevoke, &QAction::triggered, this,
          &MainWindow::actionPythonRevokeTrustedFiles);
  connect(this->fileActionPythonCreateVenv, &QAction::triggered, this,
          &MainWindow::actionPythonCreateVenv);
  connect(this->fileActionPythonSelectVenv, &QAction::triggered, this,
          &MainWindow::actionPythonSelectVenv);
#else
  this->menuPython->menuAction()->setVisible(false);
#endif

#ifndef __APPLE__
  auto shortcuts = this->fileActionSave->shortcuts();
  this->fileActionSave->setShortcuts(shortcuts);
  shortcuts = this->fileActionReload->shortcuts();
  shortcuts.push_back(QKeySequence(Qt::Key_F3));
  this->fileActionReload->setShortcuts(shortcuts);
#endif

  this->menuOpenRecent->addSeparator();
  this->menuOpenRecent->addAction(this->fileActionClearRecent);
  connect(this->fileActionClearRecent, &QAction::triggered, this, &MainWindow::clearRecentFiles);

  show_examples();

  connect(this->editActionNextTab, &QAction::triggered, tabManager, &TabManager::nextTab);
  connect(this->editActionPrevTab, &QAction::triggered, tabManager, &TabManager::prevTab);

  connect(this->editActionCopy, &QAction::triggered, this, &MainWindow::copyText);
  connect(this->editActionCopyViewport, &QAction::triggered, this, &MainWindow::actionCopyViewport);
  connect(this->editActionConvertTabsToSpaces, &QAction::triggered, this,
          &MainWindow::convertTabsToSpaces);
  connect(this->editActionCopyVPT, &QAction::triggered, this, &MainWindow::copyViewportTranslation);
  connect(this->editActionCopyVPR, &QAction::triggered, this, &MainWindow::copyViewportRotation);
  connect(this->editActionCopyVPD, &QAction::triggered, this, &MainWindow::copyViewportDistance);
  connect(this->editActionCopyVPF, &QAction::triggered, this, &MainWindow::copyViewportFov);
  connect(this->editActionPreferences, &QAction::triggered, this, &MainWindow::preferences);
  // Edit->Find
  connect(this->editActionFind, &QAction::triggered, this, &MainWindow::actionShowFind);
  connect(this->editActionFindAndReplace, &QAction::triggered, this,
          &MainWindow::actionShowFindAndReplace);
#ifdef Q_OS_WIN
  this->editActionFindAndReplace->setShortcut(QKeySequence("Ctrl+Shift+F"));
#endif
  connect(this->editActionFindNext, &QAction::triggered, this, &MainWindow::findNext);
  connect(this->editActionFindPrevious, &QAction::triggered, this, &MainWindow::findPrev);
  connect(this->editActionUseSelectionForFind, &QAction::triggered, this,
          &MainWindow::useSelectionForFind);

  // Design menu
  connect(this->designActionAutoReload, &QAction::toggled, this, &MainWindow::autoReloadSet);
  connect(this->designActionReloadAndPreview, &QAction::triggered, this,
          &MainWindow::actionReloadRenderPreview);
  connect(this->designActionPreview, &QAction::triggered, this, &MainWindow::actionRenderPreview);
  connect(this->designActionRender, &QAction::triggered, this, &MainWindow::actionRender);
  connect(this->designActionMeasureDist, &QAction::triggered, this, &MainWindow::actionMeasureDistance);
  connect(this->designActionMeasureAngle, &QAction::triggered, this, &MainWindow::actionMeasureAngle);
  connect(this->designAction3DPrint, &QAction::triggered, this, &MainWindow::action3DPrint);
  connect(this->designCheckValidity, &QAction::triggered, this, &MainWindow::actionCheckValidity);
  connect(this->designActionDisplayAST, &QAction::triggered, this, &MainWindow::actionDisplayAST);
  connect(this->designActionDisplayCSGTree, &QAction::triggered, this,
          &MainWindow::actionDisplayCSGTree);
  connect(this->designActionDisplayCSGProducts, &QAction::triggered, this,
          &MainWindow::actionDisplayCSGProducts);

  exportMap[FileFormat::BINARY_STL] = this->fileActionExportBinarySTL;
  exportMap[FileFormat::ASCII_STL] = this->fileActionExportAsciiSTL;
  exportMap[FileFormat::_3MF] = this->fileActionExport3MF;
  exportMap[FileFormat::OBJ] = this->fileActionExportOBJ;
  exportMap[FileFormat::OFF] = this->fileActionExportOFF;
  exportMap[FileFormat::WRL] = this->fileActionExportWRL;
  exportMap[FileFormat::POV] = this->fileActionExportPOV;
  exportMap[FileFormat::AMF] = this->fileActionExportAMF;
  exportMap[FileFormat::DXF] = this->fileActionExportDXF;
  exportMap[FileFormat::SVG] = this->fileActionExportSVG;
  exportMap[FileFormat::PDF] = this->fileActionExportPDF;
  exportMap[FileFormat::CSG] = this->fileActionExportCSG;
  exportMap[FileFormat::PNG] = this->fileActionExportImage;

  for (auto& [format, action] : exportMap) {
    connect(action, &QAction::triggered, this->exportFormatMapper, QOverload<>::of(&QSignalMapper::map));
    this->exportFormatMapper->setMapping(action, int(format));
  }

  connect(this->designActionFlushCaches, &QAction::triggered, this, &MainWindow::actionFlushCaches);

#ifndef ENABLE_LIB3MF
  this->fileActionExport3MF->setVisible(false);
#endif

  // View menu
  this->viewActionThrownTogether->setEnabled(false);
  this->viewActionPreview->setEnabled(false);
  if (this->qglview->hasOpenCSGSupport()) {
    this->viewActionPreview->setChecked(true);
    this->viewActionThrownTogether->setChecked(false);
  } else {
    this->viewActionPreview->setChecked(false);
    this->viewActionThrownTogether->setChecked(true);
  }

  connect(this->viewActionPreview, &QAction::triggered, this, &MainWindow::viewModePreview);
  connect(this->viewActionThrownTogether, &QAction::triggered, this,
          &MainWindow::viewModeThrownTogether);
  connect(this->viewActionShowEdges, &QAction::triggered, this, &MainWindow::viewModeShowEdges);
  connect(this->viewActionShowAxes, &QAction::triggered, this, &MainWindow::viewModeShowAxes);
  connect(this->viewActionShowCrosshairs, &QAction::triggered, this,
          &MainWindow::viewModeShowCrosshairs);
  connect(this->viewActionShowScaleProportional, &QAction::triggered, this,
          &MainWindow::viewModeShowScaleProportional);
  connect(this->viewActionTop, &QAction::triggered, this, &MainWindow::viewAngleTop);
  connect(this->viewActionBottom, &QAction::triggered, this, &MainWindow::viewAngleBottom);
  connect(this->viewActionLeft, &QAction::triggered, this, &MainWindow::viewAngleLeft);
  connect(this->viewActionRight, &QAction::triggered, this, &MainWindow::viewAngleRight);
  connect(this->viewActionFront, &QAction::triggered, this, &MainWindow::viewAngleFront);
  connect(this->viewActionBack, &QAction::triggered, this, &MainWindow::viewAngleBack);
  connect(this->viewActionDiagonal, &QAction::triggered, this, &MainWindow::viewAngleDiagonal);
  connect(this->viewActionCenter, &QAction::triggered, this, &MainWindow::viewCenter);
  connect(this->viewActionResetView, &QAction::triggered, this, &MainWindow::viewResetView);
  connect(this->viewActionViewAll, &QAction::triggered, this, &MainWindow::viewAll);
  connect(this->viewActionPerspective, &QAction::triggered, this, &MainWindow::viewPerspective);
  connect(this->viewActionOrthogonal, &QAction::triggered, this, &MainWindow::viewOrthogonal);
  connect(this->viewActionZoomIn, &QAction::triggered, qglview, &QGLView::ZoomIn);
  connect(this->viewActionZoomOut, &QAction::triggered, qglview, &QGLView::ZoomOut);
  connect(this->viewActionHideEditorToolBar, &QAction::triggered, this, &MainWindow::hideEditorToolbar);
  connect(this->viewActionHide3DViewToolBar, &QAction::triggered, this, &MainWindow::hide3DViewToolbar);

  // Help menu
  connect(this->helpActionAbout, &QAction::triggered, this, &MainWindow::helpAbout);
  connect(this->helpActionHomepage, &QAction::triggered, this, &MainWindow::helpHomepage);
  connect(this->helpActionManual, &QAction::triggered, this, &MainWindow::helpManual);
  connect(this->helpActionCheatSheet, &QAction::triggered, this, &MainWindow::helpCheatSheet);
  connect(this->helpActionLibraryInfo, &QAction::triggered, this, &MainWindow::helpLibrary);
  connect(this->helpActionFontInfo, &QAction::triggered, this, &MainWindow::helpFontInfo);

  // Checks if the Documentation has been downloaded and hides the Action otherwise
  if (UIUtils::hasOfflineUserManual()) {
    connect(this->helpActionOfflineManual, &QAction::triggered, this, &MainWindow::helpOfflineManual);
  } else {
    this->helpActionOfflineManual->setVisible(false);
  }
  if (UIUtils::hasOfflineCheatSheet()) {
    connect(this->helpActionOfflineCheatSheet, &QAction::triggered, this,
            &MainWindow::helpOfflineCheatSheet);
  } else {
    this->helpActionOfflineCheatSheet->setVisible(false);
  }
#ifdef OPENSCAD_UPDATER
  this->menuBar()->addMenu(AutoUpdater::updater()->updateMenu);
#endif

  connect(this->qglview, &QGLView::cameraChanged, animateWidget, &Animate::cameraChanged);
  connect(this->qglview, &QGLView::cameraChanged, viewportControlWidget,
          &ViewportControl::cameraChanged);
  connect(this->qglview, &QGLView::resized, viewportControlWidget, &ViewportControl::viewResized);
  connect(this->qglview, &QGLView::doRightClick, this, &MainWindow::rightClick);
  connect(this->qglview, &QGLView::doLeftClick, this, &MainWindow::leftClick);

  connect(GlobalPreferences::inst(), &Preferences::requestRedraw, this->qglview,
          QOverload<>::of(&QGLView::update));
  connect(GlobalPreferences::inst(), &Preferences::updateMouseCentricZoom, this->qglview,
          &QGLView::setMouseCentricZoom);
  connect(GlobalPreferences::inst()->MouseConfig, &MouseConfigWidget::updateMouseActions, this,
          &MainWindow::setAllMouseViewActions);
  connect(GlobalPreferences::inst(), &Preferences::updateReorderMode, this,
          &MainWindow::updateReorderMode);
  connect(GlobalPreferences::inst(), &Preferences::updateUndockMode, this,
          &MainWindow::updateUndockMode);
  connect(GlobalPreferences::inst(), &Preferences::openCSGSettingsChanged, this,
          &MainWindow::openCSGSettingsChanged);
  connect(GlobalPreferences::inst(), &Preferences::colorSchemeChanged, this,
          &MainWindow::setColorScheme);
  connect(GlobalPreferences::inst(), &Preferences::toolbarExportChanged, this,
          &MainWindow::updateExportActions);

  GlobalPreferences::inst()->apply_win();  // not sure if to be commented, checked must not be
                                           // commented(done some changes in apply())

  const QString cs = GlobalPreferences::inst()->getValue("3dview/colorscheme").toString();
  this->setColorScheme(cs);

  // find and replace panel
  connect(this->findTypeComboBox, QOverload<int>::of(&QComboBox::currentIndexChanged), this,
          &MainWindow::actionSelectFind);
  connect(this->findInputField, &QWordSearchField::textChanged, this, &MainWindow::findString);
  connect(this->findInputField, &QWordSearchField::returnPressed, this->findNextButton,
          [this] { this->findNextButton->animateClick(); });
  find_panel->installEventFilter(this);
  if (QApplication::clipboard()->supportsFindBuffer()) {
    connect(this->findInputField, &QWordSearchField::textChanged, this, &MainWindow::updateFindBuffer);
    connect(QApplication::clipboard(), &QClipboard::findBufferChanged, this,
            &MainWindow::findBufferChanged);
    // With Qt 4.8.6, there seems to be a bug that often gives an incorrect findbuffer content when
    // the app receives focus for the first time
    this->findInputField->setText(QApplication::clipboard()->text(QClipboard::FindBuffer));
  }

  connect(this->findPrevButton, &QPushButton::clicked, this, &MainWindow::findPrev);
  connect(this->findNextButton, &QPushButton::clicked, this, &MainWindow::findNext);
  connect(this->cancelButton, &QPushButton::clicked, this, &MainWindow::hideFind);
  connect(this->replaceButton, &QPushButton::clicked, this, &MainWindow::replace);
  connect(this->replaceAllButton, &QPushButton::clicked, this, &MainWindow::replaceAll);
  connect(this->replaceInputField, &QLineEdit::returnPressed, this->replaceButton,
          [this] { this->replaceButton->animateClick(); });
  addKeyboardShortCut(this->viewerToolBar->actions());
  addKeyboardShortCut(this->editortoolbar->actions());

  Preferences *instance = GlobalPreferences::inst();

  InputDriverManager::instance()->registerActions(this->menuBar()->actions(), "", "");
<<<<<<< HEAD
  InputDriverManager::instance()->registerActions(this->animateWidget->actions(), "animation", "animate");
  InputDriverManager::instance()->setCurrentWindow(this);
=======
  InputDriverManager::instance()->registerActions(this->animateWidget->actions(), "animation",
                                                  "animate");
>>>>>>> 57f690a5
  instance->ButtonConfig->init();
  instance->MouseConfig->init();

  // fetch window states to be restored after restoreState() call
  const bool isEditorToolbarVisible = !settings.value("view/hideEditorToolbar").toBool();
  const bool is3DViewToolbarVisible = !settings.value("view/hide3DViewToolbar").toBool();

  // make sure it looks nice..
  const auto windowState = settings.value("window/state", QByteArray()).toByteArray();
  restoreGeometry(settings.value("window/geometry", QByteArray()).toByteArray());
#if QT_VERSION >= QT_VERSION_CHECK(5, 14, 0)
  // Workaround for a Qt bug (possible QTBUG-46620, but it's still there in Qt-6.5.3)
  // Blindly restoring a maximized window to a different screen resolution causes a crash
  // on the next move/resize operation on macOS:
  // https://github.com/openscad/openscad/issues/5486
  if (isMaximized()) {
    setGeometry(screen()->availableGeometry());
  }
#endif
  restoreState(windowState);

  if (windowState.size() == 0) {
    /*
     * This triggers only in case the configuration file has no
     * window state information (or no configuration file at all).
     * When this happens, the editor would default to a very ugly
     * width due to the dock widget layout. This overwrites the
     * value reported via sizeHint() to a width a bit smaller than
     * half the main window size (either the one loaded from the
     * configuration or the default value of 800).
     * The height is only a dummy value which will be essentially
     * ignored by the layouting as the editor is set to expand to
     * fill the available space.
     */
    activeEditor->setInitialSizeHint(QSize((5 * this->width() / 11), 100));
    tabifyDockWidget(consoleDock, errorLogDock);
    tabifyDockWidget(errorLogDock, fontListDock);
    tabifyDockWidget(fontListDock, animateDock);
    consoleDock->show();
  } else {
#ifdef Q_OS_WIN
    // Try moving the main window into the display range, this
    // can occur when closing OpenSCAD on a second monitor which
    // is not available at the time the application is started
    // again.
    // On Windows that causes the main window to open in a not
    // easily reachable place.
    auto primaryScreen = QApplication::primaryScreen();
    auto desktopRect = primaryScreen->availableGeometry().adjusted(250, 150, -250, -150).normalized();
    auto windowRect = frameGeometry();
    if (!desktopRect.intersects(windowRect)) {
      windowRect.moveCenter(desktopRect.center());
      windowRect = windowRect.intersected(desktopRect);
      move(windowRect.topLeft());
      resize(windowRect.size());
    }
#endif  // ifdef Q_OS_WIN
  }

  updateWindowSettings(isEditorToolbarVisible, is3DViewToolbarVisible);

  // Connect the menu "Windows/Navigation" to slot that process it by opening in a pop menu
  // the navigationMenu.
  connect(windowActionJumpTo, &QAction::triggered, this, &MainWindow::onNavigationOpenContextMenu);

  // Create the popup menu to navigate between the docks by keyboard.
  navigationMenu = new QMenu();

  // Create the docks, connect corresponding action and install menu entries
  for (auto& [dock, title, configKey] : docks) {
    dock->setName(title);
    dock->setConfigKey(configKey);
    dock->setVisible(!GlobalPreferences::inst()->getValue(configKey).toBool());
    dock->setFocusPolicy(Qt::FocusPolicy::StrongFocus);

    // It is neede to have the event filter installed in each dock so that the events are
    // correctly processed when the dock are floating (is in a different window that the mainwindow)
    dock->installEventFilter(this);

    menuWindow->addAction(dock->toggleViewAction());

    auto dockAction = navigationMenu->addAction(title);
    dockAction->setProperty("id", QVariant::fromValue(dock));
    connect(dockAction, &QAction::triggered, this, &MainWindow::onNavigationTriggerContextMenuEntry);
    connect(dockAction, &QAction::hovered, this, &MainWindow::onNavigationHoveredContextMenuEntry);
  }

  connect(navigationMenu, &QMenu::aboutToHide, this, &MainWindow::onNavigationCloseContextMenu);
  connect(menuWindow, &QMenu::aboutToHide, this, &MainWindow::onNavigationCloseContextMenu);
  windowActionJumpTo->setMenu(navigationMenu);

  // connect the signal of next/prev windowAction and the dedicated slot
  // hovering is connected to rubberband activation while triggering is for actual
  // activation of the corresponding dock.
  const std::vector<QAction *> actions = {windowActionNextWindow, windowActionPreviousWindow};
  for (auto& action : actions) {
    connect(action, &QAction::hovered, this, &MainWindow::onWindowActionNextPrevHovered);
    connect(action, &QAction::triggered, this, &MainWindow::onWindowActionNextPrevTriggered);
  }

  // Adds shortcut for the prev/next window switching
  shortcutNextWindow = new QShortcut(QKeySequence(Qt::CTRL + Qt::Key_K), this);
  QObject::connect(shortcutNextWindow, &QShortcut::activated, this,
                   &MainWindow::onWindowShortcutNextPrevActivated);
  shortcutPreviousWindow = new QShortcut(QKeySequence(Qt::CTRL + Qt::Key_H), this);
  QObject::connect(shortcutPreviousWindow, &QShortcut::activated, this,
                   &MainWindow::onWindowShortcutNextPrevActivated);

  // Adds dock specific behavior on visibility change
  QObject::connect(editorDock, &Dock::visibilityChanged, this,
                   &MainWindow::onEditorDockVisibilityChanged);
  QObject::connect(consoleDock, &Dock::visibilityChanged, this,
                   &MainWindow::onConsoleDockVisibilityChanged);
  QObject::connect(errorLogDock, &Dock::visibilityChanged, this,
                   &MainWindow::onErrorLogDockVisibilityChanged);
  QObject::connect(animateDock, &Dock::visibilityChanged, this,
                   &MainWindow::onAnimateDockVisibilityChanged);
  QObject::connect(fontListDock, &Dock::visibilityChanged, this,
                   &MainWindow::onFontListDockVisibilityChanged);
  QObject::connect(viewportControlDock, &Dock::visibilityChanged, this,
                   &MainWindow::onViewportControlDockVisibilityChanged);
  QObject::connect(parameterDock, &Dock::visibilityChanged, this,
                   &MainWindow::onParametersDockVisibilityChanged);

  connect(this->activeEditor, &EditorInterface::escapePressed, this, &MainWindow::measureFinished);
  // display this window and check for OpenGL 2.0 (OpenCSG) support
  viewModeThrownTogether();
  show();

  setCurrentOutput();

#ifdef ENABLE_OPENCSG
  viewModePreview();
#else
  viewModeThrownTogether();
#endif
  loadViewSettings();
  loadDesignSettings();

  setAcceptDrops(true);
  clearCurrentOutput();

  for (int i = 1; i < filenames.size(); ++i) tabManager->createTab(filenames[i]);

  updateExportActions();

  activeEditor->setFocus();

  // Configure the highlighting color scheme from the active editor one.
  // This is done only one time at creation of the first MainWindow instance
  auto preferences = GlobalPreferences::inst();
  if (!preferences->hasHighlightingColorScheme())
    preferences->setHighlightingColorSchemes(activeEditor->colorSchemes());

  onTabManagerEditorChanged(activeEditor);

  // fills the content of the Recents Files menu.
  updateRecentFileActions();
}

void MainWindow::setAllMouseViewActions()
{
  // Set the mouse actions to those held in the settings.
  this->qglview->setMouseActions(MouseConfig::MouseAction::LEFT_CLICK,
                                 MouseConfig::viewActionArrays.at(static_cast<MouseConfig::ViewAction>(
                                   Settings::Settings::inputMouseLeftClick.value())));
  this->qglview->setMouseActions(MouseConfig::MouseAction::MIDDLE_CLICK,
                                 MouseConfig::viewActionArrays.at(static_cast<MouseConfig::ViewAction>(
                                   Settings::Settings::inputMouseMiddleClick.value())));
  this->qglview->setMouseActions(MouseConfig::MouseAction::RIGHT_CLICK,
                                 MouseConfig::viewActionArrays.at(static_cast<MouseConfig::ViewAction>(
                                   Settings::Settings::inputMouseRightClick.value())));
  this->qglview->setMouseActions(MouseConfig::MouseAction::SHIFT_LEFT_CLICK,
                                 MouseConfig::viewActionArrays.at(static_cast<MouseConfig::ViewAction>(
                                   Settings::Settings::inputMouseShiftLeftClick.value())));
  this->qglview->setMouseActions(MouseConfig::MouseAction::SHIFT_MIDDLE_CLICK,
                                 MouseConfig::viewActionArrays.at(static_cast<MouseConfig::ViewAction>(
                                   Settings::Settings::inputMouseShiftMiddleClick.value())));
  this->qglview->setMouseActions(MouseConfig::MouseAction::SHIFT_RIGHT_CLICK,
                                 MouseConfig::viewActionArrays.at(static_cast<MouseConfig::ViewAction>(
                                   Settings::Settings::inputMouseShiftRightClick.value())));
  this->qglview->setMouseActions(MouseConfig::MouseAction::CTRL_LEFT_CLICK,
                                 MouseConfig::viewActionArrays.at(static_cast<MouseConfig::ViewAction>(
                                   Settings::Settings::inputMouseCtrlLeftClick.value())));
  this->qglview->setMouseActions(MouseConfig::MouseAction::CTRL_MIDDLE_CLICK,
                                 MouseConfig::viewActionArrays.at(static_cast<MouseConfig::ViewAction>(
                                   Settings::Settings::inputMouseCtrlMiddleClick.value())));
  this->qglview->setMouseActions(MouseConfig::MouseAction::CTRL_RIGHT_CLICK,
                                 MouseConfig::viewActionArrays.at(static_cast<MouseConfig::ViewAction>(
                                   Settings::Settings::inputMouseCtrlRightClick.value())));
  this->qglview->setMouseActions(MouseConfig::MouseAction::CTRL_SHIFT_LEFT_CLICK,
                                 MouseConfig::viewActionArrays.at(static_cast<MouseConfig::ViewAction>(
                                   Settings::Settings::inputMouseCtrlShiftLeftClick.value())));
  this->qglview->setMouseActions(MouseConfig::MouseAction::CTRL_SHIFT_MIDDLE_CLICK,
                                 MouseConfig::viewActionArrays.at(static_cast<MouseConfig::ViewAction>(
                                   Settings::Settings::inputMouseCtrlShiftMiddleClick.value())));
  this->qglview->setMouseActions(MouseConfig::MouseAction::CTRL_SHIFT_RIGHT_CLICK,
                                 MouseConfig::viewActionArrays.at(static_cast<MouseConfig::ViewAction>(
                                   Settings::Settings::inputMouseCtrlShiftRightClick.value())));
}

void MainWindow::onNavigationOpenContextMenu() { navigationMenu->exec(QCursor::pos()); }

void MainWindow::onNavigationCloseContextMenu() { rubberBandManager.hide(); }

void MainWindow::onNavigationTriggerContextMenuEntry()
{
  auto *action = qobject_cast<QAction *>(sender());
  if (!action || !action->property("id").isValid()) return;

  Dock *dock = action->property("id").value<Dock *>();
  assert(dock != nullptr);

  dock->raise();
  dock->show();
  dock->setFocus();

  // Forward the focus on the content of the tabmanager
  if (dock == editorDock) {
    tabManager->setFocus();
  }
}

void MainWindow::onNavigationHoveredContextMenuEntry()
{
  auto *action = qobject_cast<QAction *>(sender());
  if (!action || !action->property("id").isValid()) return;

  Dock *dock = action->property("id").value<Dock *>();
  assert(dock != nullptr);

  // Hover signal is emitted at each mouse move, to avoid excessive
  // load we only raise/emphasize if it is not yet done.
  if (rubberBandManager.isEmphasized(dock)) return;

  dock->raise();
  rubberBandManager.emphasize(dock);
}

void MainWindow::updateExportActions()
{
  removeExportActions(editortoolbar, this->designAction3DPrint);
  addExportActions(this, editortoolbar, this->designAction3DPrint);

  // handle the hide/show of export action in view toolbar according to the visibility of editor dock
  removeExportActions(viewerToolBar, this->viewActionViewAll);
  if (!editorDock->isVisible()) {
    addExportActions(this, viewerToolBar, this->viewActionViewAll);
  }
}

void MainWindow::openFileFromPath(const QString& path, int line)
{
  if (editorDock->isVisible()) {
    activeEditor->setFocus();
    if (!path.isEmpty()) tabManager->open(path);
    activeEditor->setFocus();
    activeEditor->setCursorPosition(line, 0);
  }
}

void MainWindow::addKeyboardShortCut(const QList<QAction *>& actions)
{
  for (auto& action : actions) {
    // prevent adding shortcut twice if action is added to multiple toolbars
    if (action->toolTip().contains("&nbsp;")) {
      continue;
    }

    const QString shortCut(action->shortcut().toString(QKeySequence::NativeText));
    if (shortCut.isEmpty()) {
      continue;
    }

    const QString toolTip(
      "%1 &nbsp;<span style=\"color: gray; font-size: small; font-style: italic\">%2</span>");
    action->setToolTip(toolTip.arg(action->toolTip(), shortCut));
  }
}

/**
 * Update window settings that get overwritten by the restoreState()
 * Qt call. So the values are loaded before the call and restored here
 * regardless of the (potential outdated) serialized state.
 */
void MainWindow::updateWindowSettings(bool isEditorToolbarVisible, bool isViewToolbarVisible)
{
  viewActionHideEditorToolBar->setChecked(!isEditorToolbarVisible);
  hideEditorToolbar();
  viewActionHide3DViewToolBar->setChecked(!isViewToolbarVisible);
  hide3DViewToolbar();
}

void MainWindow::onAxisChanged(InputEventAxisChanged *) {}

void MainWindow::onButtonChanged(InputEventButtonChanged *) {}

void MainWindow::onTranslateEvent(InputEventTranslate *event)
{
  const double zoomFactor = 0.001 * qglview->cam.zoomValue();

  if (event->viewPortRelative) {
    qglview->translate(event->x, event->y, event->z, event->relative, true);
  } else {
    qglview->translate(zoomFactor * event->x, event->y, zoomFactor * event->z, event->relative, false);
  }
}

void MainWindow::onRotateEvent(InputEventRotate *event)
{
  qglview->rotate(event->x, event->y, event->z, event->relative);
}

void MainWindow::onRotate2Event(InputEventRotate2 *event)
{
  qglview->rotate2(event->x, event->y, event->z);
}

void MainWindow::onActionEvent(InputEventAction *event)
{
  const std::string actionName = event->action;
  if (actionName.find("::") == std::string::npos) {
    QAction *action = findAction(this->menuBar()->actions(), actionName);
    if (action) {
      action->trigger();
    } else if ("viewActionTogglePerspective" == actionName) {
      viewTogglePerspective();
    }
  } else {
    const std::string target = actionName.substr(0, actionName.find("::"));
    if (target == "animate") {
      this->animateWidget->onActionEvent(event);
    } else {
      std::cout << "unknown onActionEvent target: " << actionName << std::endl;
    }
  }
}

void MainWindow::onZoomEvent(InputEventZoom *event) { qglview->zoom(event->zoom, event->relative); }

void MainWindow::loadViewSettings()
{
  const QSettingsCached settings;

  if (settings.value("view/showEdges").toBool()) {
    viewActionShowEdges->setChecked(true);
    viewModeShowEdges();
  }
  if (settings.value("view/showAxes", true).toBool()) {
    viewActionShowAxes->setChecked(true);
    viewModeShowAxes();
  }
  if (settings.value("view/showCrosshairs").toBool()) {
    viewActionShowCrosshairs->setChecked(true);
    viewModeShowCrosshairs();
  }
  if (settings.value("view/showScaleProportional", true).toBool()) {
    viewActionShowScaleProportional->setChecked(true);
    viewModeShowScaleProportional();
  }
  if (settings.value("view/orthogonalProjection").toBool()) {
    viewOrthogonal();
  } else {
    viewPerspective();
  }

  updateUndockMode(GlobalPreferences::inst()->getValue("advanced/undockableWindows").toBool());
  updateReorderMode(GlobalPreferences::inst()->getValue("advanced/reorderWindows").toBool());
}

void MainWindow::loadDesignSettings()
{
  const QSettingsCached settings;
  if (settings.value("design/autoReload", false).toBool()) {
    designActionAutoReload->setChecked(true);
  }
  auto polySetCacheSizeMB = GlobalPreferences::inst()->getValue("advanced/polysetCacheSizeMB").toUInt();
  GeometryCache::instance()->setMaxSizeMB(polySetCacheSizeMB);
  auto cgalCacheSizeMB = GlobalPreferences::inst()->getValue("advanced/cgalCacheSizeMB").toUInt();
  CGALCache::instance()->setMaxSizeMB(cgalCacheSizeMB);
  auto backend3D =
    GlobalPreferences::inst()->getValue("advanced/renderBackend3D").toString().toStdString();
  RenderSettings::inst()->backend3D =
    renderBackend3DFromString(backend3D).value_or(DEFAULT_RENDERING_BACKEND_3D);
}

void MainWindow::updateUndockMode(bool undockMode)
{
  MainWindow::undockMode = undockMode;
  if (undockMode) {
    editorDock->setFeatures(editorDock->features() | QDockWidget::DockWidgetFloatable);
    consoleDock->setFeatures(consoleDock->features() | QDockWidget::DockWidgetFloatable);
    parameterDock->setFeatures(parameterDock->features() | QDockWidget::DockWidgetFloatable);
    errorLogDock->setFeatures(errorLogDock->features() | QDockWidget::DockWidgetFloatable);
    animateDock->setFeatures(animateDock->features() | QDockWidget::DockWidgetFloatable);
    fontListDock->setFeatures(fontListDock->features() | QDockWidget::DockWidgetFloatable);
    viewportControlDock->setFeatures(viewportControlDock->features() | QDockWidget::DockWidgetFloatable);
  } else {
    if (editorDock->isFloating()) {
      editorDock->setFloating(false);
    }
    editorDock->setFeatures(editorDock->features() & ~QDockWidget::DockWidgetFloatable);

    if (consoleDock->isFloating()) {
      consoleDock->setFloating(false);
    }
    consoleDock->setFeatures(consoleDock->features() & ~QDockWidget::DockWidgetFloatable);

    if (parameterDock->isFloating()) {
      parameterDock->setFloating(false);
    }
    parameterDock->setFeatures(parameterDock->features() & ~QDockWidget::DockWidgetFloatable);

    if (errorLogDock->isFloating()) {
      errorLogDock->setFloating(false);
    }
    errorLogDock->setFeatures(errorLogDock->features() & ~QDockWidget::DockWidgetFloatable);

    if (animateDock->isFloating()) {
      animateDock->setFloating(false);
    }
    animateDock->setFeatures(animateDock->features() & ~QDockWidget::DockWidgetFloatable);

    if (fontListDock->isFloating()) {
      fontListDock->setFloating(false);
    }
    fontListDock->setFeatures(fontListDock->features() & ~QDockWidget::DockWidgetFloatable);

    if (viewportControlDock->isFloating()) {
      viewportControlDock->setFloating(false);
    }
    viewportControlDock->setFeatures(viewportControlDock->features() &
                                     ~QDockWidget::DockWidgetFloatable);
  }
}

void MainWindow::updateReorderMode(bool reorderMode)
{
  MainWindow::reorderMode = reorderMode;
  for (auto& [dock, name, configKey] : docks) {
    dock->setTitleBarVisibility(!reorderMode);
  }
}

MainWindow::~MainWindow()
{
  scadApp->windowManager.remove(this);
  if (scadApp->windowManager.getWindows().empty()) {
    // Quit application even in case some other windows like
    // Preferences are still open.
    scadApp->quit();
  }
}

void MainWindow::showProgress() { updateStatusBar(qobject_cast<ProgressWidget *>(sender())); }

void MainWindow::report_func(const std::shared_ptr<const AbstractNode>&, void *vp, int mark)
{
  // limit to progress bar update calls to 5 per second
  static const qint64 MIN_TIMEOUT = 200;
  if (progressThrottle->hasExpired(MIN_TIMEOUT)) {
    progressThrottle->start();

    auto thisp = static_cast<MainWindow *>(vp);
    auto v = static_cast<int>((mark * 1000.0) / progress_report_count);
    auto permille = v < 1000 ? v : 999;
    if (permille > thisp->progresswidget->value()) {
      QMetaObject::invokeMethod(thisp->progresswidget, "setValue", Qt::QueuedConnection,
                                Q_ARG(int, permille));
      QApplication::processEvents();
    }

    // FIXME: Check if cancel was requested by e.g. Application quit
    if (thisp->progresswidget->wasCanceled()) throw ProgressCancelException();
  }
}

bool MainWindow::network_progress_func(const double permille)
{
  QMetaObject::invokeMethod(this->progresswidget, "setValue", Qt::QueuedConnection,
                            Q_ARG(int, (int)permille));
  return (progresswidget && progresswidget->wasCanceled());
}

void MainWindow::updateRecentFiles(const QString& FileSavedOrOpened)
{
  // Check that the canonical file path exists - only update recent files
  // if it does. Should prevent empty list items on initial open etc.
  QSettingsCached settings;  // already set up properly via main.cpp
  auto files = settings.value("recentFileList").toStringList();
  files.removeAll(FileSavedOrOpened);
  files.prepend(FileSavedOrOpened);
  while (files.size() > UIUtils::maxRecentFiles) files.removeLast();
  settings.setValue("recentFileList", files);

  for (auto& widget : QApplication::topLevelWidgets()) {
    auto mainWin = qobject_cast<MainWindow *>(widget);
    if (mainWin) {
      mainWin->updateRecentFileActions();
    }
  }
}

/*!
   compiles the design. Calls compileDone() if anything was compiled
 */
void MainWindow::compile(bool reload, bool forcedone)
{
  OpenSCAD::hardwarnings = GlobalPreferences::inst()->getValue("advanced/enableHardwarnings").toBool();
  OpenSCAD::traceDepth = GlobalPreferences::inst()->getValue("advanced/traceDepth").toUInt();
  OpenSCAD::traceUsermoduleParameters =
    GlobalPreferences::inst()->getValue("advanced/enableTraceUsermoduleParameters").toBool();
  OpenSCAD::parameterCheck =
    GlobalPreferences::inst()->getValue("advanced/enableParameterCheck").toBool();
  OpenSCAD::rangeCheck =
    GlobalPreferences::inst()->getValue("advanced/enableParameterRangeCheck").toBool();

  try {
    bool shouldcompiletoplevel = false;
    bool didcompile = false;

    compileErrors = 0;
    compileWarnings = 0;

    this->renderStatistic.start();

    // Reload checks the timestamp of the toplevel file and refreshes if necessary,
    if (reload) {
      // Refresh files if it has changed on disk
      if (fileChangedOnDisk() && checkEditorModified()) {
        shouldcompiletoplevel =
          tabManager->refreshDocument();  // don't compile if we couldn't open the file
        if (shouldcompiletoplevel &&
            GlobalPreferences::inst()->getValue("advanced/autoReloadRaise").toBool()) {
          // reloading the 'same' document brings the 'old' one to front.
          this->raise();
        }
      }
      // If the file has some content and there is no currently compiled content,
      // then we force the top level compilation.
      else {
        auto current_doc = activeEditor->toPlainText();
        if (current_doc.size() && lastCompiledDoc.size() == 0) {
          shouldcompiletoplevel = true;
        }
      }
    } else {
      shouldcompiletoplevel = true;
    }

    if (this->parsedFile) {
      auto mtime = this->parsedFile->includesChanged();
      if (mtime > this->includesMTime) {
        this->includesMTime = mtime;
        shouldcompiletoplevel = true;
      }
    }

    // Parsing and dependency handling must run to completion even with stop on errors to prevent auto
    // reload picking up where it left off, thwarting the stop, so we turn off exceptions in PRINT.
    no_exceptions_for_warnings();
    if (shouldcompiletoplevel) {
      initialize_rng();
      this->errorLogWidget->clearModel();
      if (GlobalPreferences::inst()->getValue("advanced/consoleAutoClear").toBool()) {
        this->console->actionClearConsole_triggered();
      }
      if (activeEditor->isContentModified()) saveBackup();
      parseTopLevelDocument();
      didcompile = true;
    }

    if (didcompile && parser_error_pos != lastParserErrorPos) {
      if (lastParserErrorPos >= 0) emit unhighlightLastError();
      if (parser_error_pos >= 0) emit highlightError(parser_error_pos);
      lastParserErrorPos = parser_error_pos;
    }

    if (this->rootFile) {
      auto mtime = this->rootFile->handleDependencies();
      if (mtime > this->depsMTime) {
        this->depsMTime = mtime;
        LOG("Used file cache size: %1$d files", SourceFileCache::instance()->size());
        didcompile = true;
      }
    }

    // Had any errors in the parse that would have caused exceptions via PRINT.
    if (would_have_thrown()) throw HardWarningException("");
    // If we're auto-reloading, listen for a cascade of changes by starting a timer
    // if something changed _and_ there are any external dependencies
    if (reload && didcompile && this->rootFile) {
      if (this->rootFile->hasIncludes() || this->rootFile->usesLibraries()) {
        this->waitAfterReloadTimer->start();
        this->procevents = false;
        return;
      }
    }

    compileDone(didcompile | forcedone);
  } catch (const HardWarningException&) {
    exceptionCleanup();
  } catch (const std::exception& ex) {
    UnknownExceptionCleanup(ex.what());
  } catch (...) {
    UnknownExceptionCleanup();
  }
}

void MainWindow::waitAfterReload()
{
  no_exceptions_for_warnings();
  auto mtime = this->rootFile->handleDependencies();
  auto stop = would_have_thrown();
  if (mtime > this->depsMTime) this->depsMTime = mtime;
  else if (!stop) {
    compile(true, true);  // In case file itself or top-level includes changed during dependency updates
    return;
  }
  this->waitAfterReloadTimer->start();
}

void MainWindow::on_toolButtonCompileResultClose_clicked() { frameCompileResult->hide(); }

void MainWindow::updateCompileResult()
{
  if ((compileErrors == 0) && (compileWarnings == 0)) {
    frameCompileResult->hide();
    return;
  }

  if (!Settings::Settings::showWarningsIn3dView.value()) {
    return;
  }

  QString msg;
  if (compileErrors > 0) {
    if (activeEditor->filepath.isEmpty()) {
      msg = QString(_("Compile error."));
    } else {
      const QFileInfo fileInfo(activeEditor->filepath);
      msg = QString(_("Error while compiling '%1'.")).arg(fileInfo.fileName());
    }
    toolButtonCompileResultIcon->setIcon(
      QIcon(QString::fromUtf8(":/icons/information-icons-error.png")));
  } else {
    const char *fmt = ngettext("Compilation generated %1 warning.", "Compilation generated %1 warnings.",
                               compileWarnings);
    msg = QString(fmt).arg(compileWarnings);
    toolButtonCompileResultIcon->setIcon(
      QIcon(QString::fromUtf8(":/icons/information-icons-warning.png")));
  }
  const QFontMetrics fm(labelCompileResultMessage->font());
  const int sizeIcon = std::max(12, std::min(32, fm.height()));
  const int sizeClose = std::max(10, std::min(32, fm.height()) - 4);
  toolButtonCompileResultIcon->setIconSize(QSize(sizeIcon, sizeIcon));
  toolButtonCompileResultClose->setIconSize(QSize(sizeClose, sizeClose));

  msg += _(
    R"( For details see the <a href="#errorlog">error log</a> and <a href="#console">console window</a>.)");
  labelCompileResultMessage->setText(msg);
  frameCompileResult->show();
}

void MainWindow::compileDone(bool didchange)
{
  OpenSCAD::hardwarnings = GlobalPreferences::inst()->getValue("advanced/enableHardwarnings").toBool();
  try {
    const char *callslot;
    if (didchange) {
      instantiateRoot();
      updateCompileResult();
      callslot = afterCompileSlot;
    } else {
      callslot = "compileEnded";
    }

    this->procevents = false;
    QMetaObject::invokeMethod(this, callslot);
  } catch (const HardWarningException&) {
    exceptionCleanup();
  }
}

void MainWindow::compileEnded()
{
  clearCurrentOutput();
  GuiLocker::unlock();
  if (designActionAutoReload->isChecked()) autoReloadTimer->start();
#ifdef ENABLE_GUI_TESTS
  emit compilationDone(this->rootFile);
#endif
}

#ifdef ENABLE_GUI_TESTS
std::shared_ptr<AbstractNode> MainWindow::instantiateRootFromSource(SourceFile *file)
{
  EvaluationSession session{file->getFullpath()};
  ContextHandle<BuiltinContext> builtin_context{Context::create<BuiltinContext>(&session)};
  setRenderVariables(builtin_context);

  std::shared_ptr<const FileContext> file_context;
  std::shared_ptr<AbstractNode> node = this->rootFile->instantiate(*builtin_context, &file_context);

  return node;
}
#endif  // ifdef ENABLE_GUI_TESTS

void MainWindow::instantiateRoot()
{
  // Go on and instantiate root_node, then call the continuation slot

  // Invalidate renderers before we kill the CSG tree
  this->qglview->setRenderer(nullptr);
#ifdef ENABLE_OPENCSG
  this->previewRenderer = nullptr;
#endif
  this->thrownTogetherRenderer = nullptr;

  // Remove previous CSG tree
  this->absoluteRootNode.reset();

  this->csgRoot.reset();
  this->normalizedRoot.reset();
  this->rootProduct.reset();

  this->rootNode.reset();
  this->tree.setRoot(nullptr);

  const std::filesystem::path doc(activeEditor->filepath.toStdString());
  this->tree.setDocumentPath(doc.parent_path().string());

  renderedEditor = activeEditor;

  if (this->rootFile) {
    // Evaluate CSG tree
    LOG("Compiling design (CSG Tree generation)...");
    this->processEvents();

    AbstractNode::resetIndexCounter();

    EvaluationSession session{doc.parent_path().string()};
    ContextHandle<BuiltinContext> builtin_context{Context::create<BuiltinContext>(&session)};
    setRenderVariables(builtin_context);

    std::shared_ptr<const FileContext> file_context;
#ifdef ENABLE_PYTHON
    if (python_result_node != NULL && this->python_active) this->absoluteRootNode = python_result_node;
    else
#endif
      this->absoluteRootNode = this->rootFile->instantiate(*builtin_context, &file_context);
    if (file_context) {
      this->qglview->cam.updateView(file_context, false);
      viewportControlWidget->cameraChanged();
    }

    if (this->absoluteRootNode) {
      // Do we have an explicit root node (! modifier)?
      const Location *nextLocation = nullptr;
      if (!(this->rootNode = find_root_tag(this->absoluteRootNode, &nextLocation))) {
        this->rootNode = this->absoluteRootNode;
      }
      if (nextLocation) {
        LOG(message_group::NONE, *nextLocation, builtin_context->documentRoot(),
            "More than one Root Modifier (!)");
      }

      // FIXME: Consider giving away ownership of root_node to the Tree, or use reference counted
      // pointers
      this->tree.setRoot(this->rootNode);
    }
  }

  if (!this->rootNode) {
    if (parser_error_pos < 0) {
      LOG(message_group::Error, "Compilation failed! (no top level object found)");
    } else {
      LOG(message_group::Error, "Compilation failed!");
    }
    LOG(" ");
    this->processEvents();
  }
}

/*!
   Generates CSG tree for OpenCSG evaluation.
   Assumes that the design has been parsed and evaluated (this->root_node is set)
 */
void MainWindow::compileCSG()
{
  OpenSCAD::hardwarnings = GlobalPreferences::inst()->getValue("advanced/enableHardwarnings").toBool();
  try {
    assert(this->rootNode);
    LOG("Compiling design (CSG Products generation)...");
    this->processEvents();

    // Main CSG evaluation
    this->progresswidget = new ProgressWidget(this);
    connect(this->progresswidget, &ProgressWidget::requestShow, this, &MainWindow::showProgress);

    GeometryEvaluator geomevaluator(this->tree);
#ifdef ENABLE_OPENCSG
    CSGTreeEvaluator csgrenderer(this->tree, &geomevaluator);
#endif

    if (!isClosing) progress_report_prep(this->rootNode, report_func, this);
    else return;
    try {
#ifdef ENABLE_OPENCSG
      this->processEvents();
      this->csgRoot = csgrenderer.buildCSGTree(*rootNode);
#endif
      renderStatistic.printCacheStatistic();
      this->processEvents();
    } catch (const ProgressCancelException&) {
      LOG("CSG generation cancelled.");
    } catch (const HardWarningException&) {
      LOG("CSG generation cancelled due to hardwarning being enabled.");
    }
    progress_report_fin();
    updateStatusBar(nullptr);

    LOG("Compiling design (CSG Products normalization)...");
    this->processEvents();

    const size_t normalizelimit =
      2ul * GlobalPreferences::inst()->getValue("advanced/openCSGLimit").toUInt();
    CSGTreeNormalizer normalizer(normalizelimit);

    if (this->csgRoot) {
      this->normalizedRoot = normalizer.normalize(this->csgRoot);
      if (this->normalizedRoot) {
        this->rootProduct = std::make_shared<CSGProducts>();
        this->rootProduct->import(this->normalizedRoot);
      } else {
        this->rootProduct.reset();
        LOG(message_group::Warning, "CSG normalization resulted in an empty tree");
        this->processEvents();
      }
    }

    const std::vector<std::shared_ptr<CSGNode>>& highlight_terms = csgrenderer.getHighlightNodes();
    if (highlight_terms.size() > 0) {
      LOG("Compiling highlights (%1$d CSG Trees)...", highlight_terms.size());
      this->processEvents();

      this->highlightsProducts = std::make_shared<CSGProducts>();
      for (const auto& highlight_term : highlight_terms) {
        auto nterm = normalizer.normalize(highlight_term);
        if (nterm) {
          this->highlightsProducts->import(nterm);
        }
      }
    } else {
      this->highlightsProducts.reset();
    }

    const auto& background_terms = csgrenderer.getBackgroundNodes();
    if (background_terms.size() > 0) {
      LOG("Compiling background (%1$d CSG Trees)...", background_terms.size());
      this->processEvents();

      this->backgroundProducts = std::make_shared<CSGProducts>();
      for (const auto& background_term : background_terms) {
        auto nterm = normalizer.normalize(background_term);
        if (nterm) {
          this->backgroundProducts->import(nterm);
        }
      }
    } else {
      this->backgroundProducts.reset();
    }

    if (this->rootProduct && (this->rootProduct->size() >
                              GlobalPreferences::inst()->getValue("advanced/openCSGLimit").toUInt())) {
      LOG(message_group::UI_Warning, "Normalized tree has %1$d elements!", this->rootProduct->size());
      LOG(message_group::UI_Warning, "OpenCSG rendering has been disabled.");
    }
#ifdef ENABLE_OPENCSG
    else {
      LOG("Normalized tree has %1$d elements!", (this->rootProduct ? this->rootProduct->size() : 0));
      this->previewRenderer = std::make_shared<OpenCSGRenderer>(
        this->rootProduct, this->highlightsProducts, this->backgroundProducts);
    }
#endif  // ifdef ENABLE_OPENCSG
    this->thrownTogetherRenderer = std::make_shared<ThrownTogetherRenderer>(
      this->rootProduct, this->highlightsProducts, this->backgroundProducts);
    LOG("Compile and preview finished.");
    renderStatistic.printRenderingTime();
    this->processEvents();
  } catch (const HardWarningException&) {
    exceptionCleanup();
  }
}

void MainWindow::actionOpen()
{
  auto fileInfoList = UIUtils::openFiles(this);
  for (auto& i : fileInfoList) {
    if (!i.exists()) {
      return;
    }
    tabManager->open(i.filePath());
  }
}

void MainWindow::actionNewWindow() { new MainWindow(QStringList()); }

void MainWindow::actionOpenWindow()
{
  auto fileInfoList = UIUtils::openFiles(this);
  for (auto& i : fileInfoList) {
    if (!i.exists()) {
      return;
    }
    new MainWindow(QStringList(i.filePath()));
  }
}

void MainWindow::actionOpenRecent()
{
  auto action = qobject_cast<QAction *>(sender());
  tabManager->open(action->data().toString());
}

void MainWindow::clearRecentFiles()
{
  QSettingsCached settings;  // already set up properly via main.cpp
  const QStringList files;
  settings.setValue("recentFileList", files);

  updateRecentFileActions();
}

// Updates the content of the recent files menu entries
// by iterating over the recently opened files.
void MainWindow::updateRecentFileActions()
{
  auto files = UIUtils::recentFiles();

  for (int i = 0; i < files.size(); ++i) {
    this->actionRecentFile[i]->setText(QFileInfo(files[i]).fileName().replace("&", "&&"));
    this->actionRecentFile[i]->setData(files[i]);
    this->actionRecentFile[i]->setVisible(true);
  }
  for (int i = files.size(); i < UIUtils::maxRecentFiles; ++i) {
    this->actionRecentFile[i]->setVisible(false);
  }
}

void MainWindow::show_examples()
{
  bool found_example = false;

  for (const auto& cat : UIUtils::exampleCategories()) {
    auto examples = UIUtils::exampleFiles(cat.name);
    auto menu = this->menuExamples->addMenu(gettext(cat.name.toStdString().c_str()));
    if (!cat.tooltip.trimmed().isEmpty()) {
      menu->setToolTip(gettext(cat.tooltip.toStdString().c_str()));
      menu->setToolTipsVisible(true);
    }

    for (const auto& ex : examples) {
      auto openAct = new QAction(ex.fileName().replace("&", "&&"), this);
      connect(openAct, &QAction::triggered, this, &MainWindow::actionOpenExample);
      menu->addAction(openAct);
      openAct->setData(ex.canonicalFilePath());
      found_example = true;
    }
  }

  if (!found_example) {
    delete this->menuExamples;
    this->menuExamples = nullptr;
  }
}

void MainWindow::actionOpenExample()
{
  const auto action = qobject_cast<QAction *>(sender());
  if (action) {
    const auto& path = action->data().toString();
    tabManager->open(path);
  }
}

void MainWindow::writeBackup(QFile *file)
{
  // see MainWindow::saveBackup()
  file->resize(0);
  QTextStream writer(file);
#if QT_VERSION < QT_VERSION_CHECK(6, 0, 0)
  writer.setCodec("UTF-8");
#endif
  writer << activeEditor->toPlainText();
  this->activeEditor->parameterWidget->saveBackupFile(file->fileName());

  LOG("Saved backup file: %1$s", file->fileName().toUtf8().constData());
}

void MainWindow::saveBackup()
{
  auto path = PlatformUtils::backupPath();
  if ((!fs::exists(path)) && (!PlatformUtils::createBackupPath())) {
    LOG(message_group::UI_Warning, "Cannot create backup path: %1$s", path);
    return;
  }

  auto backupPath = QString::fromLocal8Bit(path.c_str());
  if (!backupPath.endsWith("/")) backupPath.append("/");

  QString basename = "unsaved";
  if (!activeEditor->filepath.isEmpty()) {
    auto fileInfo = QFileInfo(activeEditor->filepath);
    basename = fileInfo.baseName();
  }

  if (!this->tempFile) {
#ifdef ENABLE_PYTHON
    const QString suffix = this->python_active ? "py" : "scad";
#else
    const QString suffix = "scad";
#endif
    this->tempFile = new QTemporaryFile(backupPath.append(basename + "-backup-XXXXXXXX." + suffix));
  }

  if ((!this->tempFile->isOpen()) && (!this->tempFile->open())) {
    LOG(message_group::UI_Warning, "Failed to create backup file");
    return;
  }
  return writeBackup(this->tempFile);
}

void MainWindow::actionSave() { tabManager->save(activeEditor); }

void MainWindow::actionSaveAs() { tabManager->saveAs(activeEditor); }

void MainWindow::actionPythonRevokeTrustedFiles()
{
  QSettingsCached settings;
#ifdef ENABLE_PYTHON
  python_trusted = false;
  this->trusted_edit_document_name = "";
#endif
  settings.remove("python_hash");
  QMessageBox::information(this, _("Trusted Files"), "All trusted python files revoked",
                           QMessageBox::Ok);
}

void MainWindow::actionPythonCreateVenv()
{
#ifdef ENABLE_PYTHON
  const QString selectedDir = QFileDialog::getExistingDirectory(this, "Create Virtual Environment");
  if (selectedDir.isEmpty()) {
    return;
  }

  const QDir venvDir{selectedDir};
  if (!venvDir.exists()) {
    // Should not happen, but just in case double check...
    QMessageBox::critical(this, _("Create Virtual Environment"),
                          "Directory does not exist. Can't create virtual environment.",
                          QMessageBox::Ok);
    return;
  }

  if (!venvDir.isEmpty()) {
    QMessageBox::critical(this, _("Create Virtual Environment"),
                          "Directory is not empty. Can't create virtual environment.", QMessageBox::Ok);
    return;
  }

  const auto& path = venvDir.absolutePath().toStdString();
  LOG("Creating Python virtual environment in '%1$s'...", path);
  int result = pythonCreateVenv(path);

  if (result == 0) {
    Settings::SettingsPython::pythonVirtualEnv.setValue(path);
    Settings::Settings::visit(SettingsWriter());
    LOG("Python virtual environment creation successfull.");
    QMessageBox::information(this, _("Create Virtual Environment"),
                             "Virtual environment created, please restart OpenSCAD to activate.",
                             QMessageBox::Ok);
  } else {
    LOG("Python virtual environment creation failed.");
    QMessageBox::critical(this, _("Create Virtual Environment"), "Virtual environment creation failed.",
                          QMessageBox::Ok);
  }
#endif  // ifdef ENABLE_PYTHON
}

void MainWindow::actionPythonSelectVenv()
{
#ifdef ENABLE_PYTHON
  const QString venvDir = QFileDialog::getExistingDirectory(this, "Select Virtual Environment");
  if (venvDir.isEmpty()) {
    return;
  }
  const QFileInfo fileInfo{QDir{venvDir}, "pyvenv.cfg"};
  if (fileInfo.exists()) {
    Settings::SettingsPython::pythonVirtualEnv.setValue(venvDir.toStdString());
    Settings::Settings::visit(SettingsWriter());
    QMessageBox::information(this, _("Select Virtual Environment"),
                             "Virtual environment selected, please restart OpenSCAD to activate.",
                             QMessageBox::Ok);
  }
#endif  // ifdef ENABLE_PYTHON
}

void MainWindow::actionSaveACopy() { tabManager->saveACopy(activeEditor); }

void MainWindow::actionShowLibraryFolder()
{
  auto path = PlatformUtils::userLibraryPath();
  if (!fs::exists(path)) {
    LOG(message_group::UI_Warning, "Library path %1$s doesn't exist. Creating", path);
    if (!PlatformUtils::createUserLibraryPath()) {
      LOG(message_group::UI_Error, "Cannot create library path: %1$s", path);
    }
  }
  auto url = QString::fromStdString(path);
  LOG("Opening file browser for %1$s", url.toStdString());
  QDesktopServices::openUrl(QUrl::fromLocalFile(url));
}

void MainWindow::actionReload()
{
  if (checkEditorModified()) {
    fileChangedOnDisk();                  // force cached autoReloadId to update
    (void)tabManager->refreshDocument();  // ignore errors opening the file
  }
}

void MainWindow::copyViewportTranslation()
{
  const auto vpt = qglview->cam.getVpt();
  const QString txt =
    QString("[ %1, %2, %3 ]").arg(vpt.x(), 0, 'f', 2).arg(vpt.y(), 0, 'f', 2).arg(vpt.z(), 0, 'f', 2);
  QApplication::clipboard()->setText(txt);
}

void MainWindow::copyViewportRotation()
{
  const auto vpr = qglview->cam.getVpr();
  const QString txt =
    QString("[ %1, %2, %3 ]").arg(vpr.x(), 0, 'f', 2).arg(vpr.y(), 0, 'f', 2).arg(vpr.z(), 0, 'f', 2);
  QApplication::clipboard()->setText(txt);
}

void MainWindow::copyViewportDistance()
{
  const QString txt = QString::number(qglview->cam.zoomValue(), 'f', 2);
  QApplication::clipboard()->setText(txt);
}

void MainWindow::copyViewportFov()
{
  const QString txt = QString::number(qglview->cam.fovValue(), 'f', 2);
  QApplication::clipboard()->setText(txt);
}

QList<double> MainWindow::getTranslation() const
{
  QList<double> ret;
  ret.append(qglview->cam.object_trans.x());
  ret.append(qglview->cam.object_trans.y());
  ret.append(qglview->cam.object_trans.z());
  return ret;
}

QList<double> MainWindow::getRotation() const
{
  QList<double> ret;
  ret.append(qglview->cam.object_rot.x());
  ret.append(qglview->cam.object_rot.y());
  ret.append(qglview->cam.object_rot.z());
  return ret;
}

void MainWindow::hideFind()
{
  find_panel->hide();
  activeEditor->findState = TabManager::FIND_HIDDEN;
  editActionFindNext->setEnabled(false);
  editActionFindPrevious->setEnabled(false);
  this->findInputField->setFindCount(
    activeEditor->updateFindIndicators(this->findInputField->text(), false));
  this->processEvents();
}

// Prepare the UI for the find (and replace if requested)
// Among other thing it makes the text field and replacement field visible and well as it configures the
// activeEditor to appropriate search mode.
void MainWindow::showFind(bool doFindAndReplace)
{
  findInputField->setFindCount(activeEditor->updateFindIndicators(findInputField->text()));
  processEvents();

  if (doFindAndReplace) {
    findTypeComboBox->setCurrentIndex(1);
    replaceInputField->show();
    replaceButton->show();
    replaceAllButton->show();
    activeEditor->findState = TabManager::FIND_REPLACE_VISIBLE;
  } else {
    findTypeComboBox->setCurrentIndex(0);
    replaceInputField->hide();
    replaceButton->hide();
    replaceAllButton->hide();
    activeEditor->findState = TabManager::FIND_VISIBLE;
  }

  find_panel->show();
  editActionFindNext->setEnabled(true);
  editActionFindPrevious->setEnabled(true);
  if (!activeEditor->selectedText().isEmpty()) {
    findInputField->setText(activeEditor->selectedText());
  }
  findInputField->setFocus();
  findInputField->selectAll();
}

void MainWindow::actionShowFind() { showFind(false); }

void MainWindow::findString(const QString& textToFind)
{
  this->findInputField->setFindCount(activeEditor->updateFindIndicators(textToFind));
  this->processEvents();
  activeEditor->find(textToFind);
}

void MainWindow::actionShowFindAndReplace() { showFind(true); }

void MainWindow::actionSelectFind(int type)
{
  // If type is one, then we shows the find and replace UI component
  showFind(type == 1);
}

void MainWindow::replace()
{
  activeEditor->replaceSelectedText(this->replaceInputField->text());
  activeEditor->find(this->findInputField->text());
}

void MainWindow::replaceAll()
{
  activeEditor->replaceAll(this->findInputField->text(), this->replaceInputField->text());
}

void MainWindow::convertTabsToSpaces()
{
  const auto text = activeEditor->toPlainText();

  QString converted;

  int cnt = 4;
  for (auto c : text) {
    if (c == '\t') {
      for (; cnt > 0; cnt--) {
        converted.append(' ');
      }
    } else {
      converted.append(c);
    }
    if (cnt <= 0 || c == '\n') {
      cnt = 5;
    }
    cnt--;
  }
  activeEditor->setText(converted);
}

void MainWindow::findNext() { activeEditor->find(this->findInputField->text(), true); }

void MainWindow::findPrev() { activeEditor->find(this->findInputField->text(), true, true); }

void MainWindow::useSelectionForFind() { findInputField->setText(activeEditor->selectedText()); }

void MainWindow::updateFindBuffer(const QString& s)
{
  QApplication::clipboard()->setText(s, QClipboard::FindBuffer);
}

void MainWindow::findBufferChanged()
{
  auto t = QApplication::clipboard()->text(QClipboard::FindBuffer);
  // The convention seems to be to not update the search field if the findbuffer is empty
  if (!t.isEmpty()) {
    findInputField->setText(t);
  }
}

bool MainWindow::event(QEvent *event)
{
  if (event->type() == InputEvent::eventType) {
    auto *inputEvent = dynamic_cast<InputEvent *>(event);
    if (inputEvent) {
      inputEvent->deliver(this);
    }
    event->accept();
    return true;
  }
  return QMainWindow::event(event);
}

bool MainWindow::eventFilter(QObject *obj, QEvent *event)
{
  if (rubberBandManager.isVisible()) {
    if (event->type() == QEvent::KeyRelease) {
      auto keyEvent = static_cast<QKeyEvent *>(event);
      if (keyEvent->key() == Qt::Key_Control) {
        rubberBandManager.hide();
      }
    }
  }

  if (obj == find_panel) {
    if (event->type() == QEvent::KeyPress) {
      auto keyEvent = static_cast<QKeyEvent *>(event);
      if (keyEvent->key() == Qt::Key_Escape) {
        this->hideFind();
        return true;
      }
    }
    return false;
  }

  return QMainWindow::eventFilter(obj, event);
}

void MainWindow::setRenderVariables(ContextHandle<BuiltinContext>& context)
{
  const RenderVariables r = {
    .preview = this->isPreview,
    .time = this->animateWidget->getAnimTval(),
    .camera = qglview->cam,
  };
  r.applyToContext(context);
}

/*!
   Returns true if the current document is a file on disk and that file has new content.
   Returns false if a file on disk has disappeared or if we haven't yet saved.
 */
bool MainWindow::fileChangedOnDisk()
{
  if (!activeEditor->filepath.isEmpty()) {
    struct stat st;
    memset(&st, 0, sizeof(struct stat));
    const bool valid = (stat(activeEditor->filepath.toLocal8Bit(), &st) == 0);
    // If file isn't there, just return and use current editor text
    if (!valid) return false;

    auto newid = str(boost::format("%x.%x") % st.st_mtime % st.st_size);
    if (newid != activeEditor->autoReloadId) {
      activeEditor->autoReloadId = newid;
      return true;
    }
  }
  return false;
}

/*!
   Returns true if anything was compiled.
 */

#ifdef ENABLE_PYTHON
bool MainWindow::trust_python_file(const std::string& file, const std::string& content)
{
  QSettingsCached settings;
  char setting_key[256];
  if (python_trusted) return true;

  std::string act_hash, ref_hash;
  snprintf(setting_key, sizeof(setting_key) - 1, "python_hash/%s", file.c_str());
  act_hash = SHA256HashString(content);

  if (file == this->untrusted_edit_document_name) return false;

  if (file == this->trusted_edit_document_name) {
    settings.setValue(setting_key, act_hash.c_str());
    return true;
  }

  if (content.size() <= 1) {  // 1st character already typed
    this->trusted_edit_document_name = file;
    return true;
  }
  if (content.rfind("from openscad import", 0) == 0) {  // 1st character already typed
    this->trusted_edit_document_name = file;
    return true;
  }

  if (settings.contains(setting_key)) {
    QString str = settings.value(setting_key).toString();
    QByteArray ba = str.toLocal8Bit();
    ref_hash = std::string(ba.data());
  }

  if (act_hash == ref_hash) {
    this->trusted_edit_document_name = file;
    return true;
  }

  auto ret = QMessageBox::warning(this, "Application",
                                  _("Python files can potentially contain harmful stuff.\n"
                                    "Do you trust this file ?\n"),
                                  QMessageBox::Yes | QMessageBox::YesAll | QMessageBox::No);
  if (ret == QMessageBox::YesAll) {
    python_trusted = true;
    return true;
  }
  if (ret == QMessageBox::Yes) {
    this->trusted_edit_document_name = file;
    settings.setValue(setting_key, act_hash.c_str());
    return true;
  }

  if (ret == QMessageBox::No) {
    this->untrusted_edit_document_name = file;
    return false;
  }
  return false;
}
#endif  // ifdef ENABLE_PYTHON

std::shared_ptr<SourceFile> MainWindow::parseDocument(EditorInterface *editor)
{
  resetSuppressedMessages();

  auto document = editor->toPlainText();
  auto fulltext = std::string(document.toUtf8().constData()) + "\n\x03\n" + commandline_commands;
  auto fnameba = editor->filepath.toLocal8Bit();

  const char *fname = editor->filepath.isEmpty() ? "" : fnameba.constData();
#ifdef ENABLE_PYTHON
  this->python_active = false;
  if (fname != NULL) {
    if (boost::algorithm::ends_with(fname, ".py")) {
      std::string content = std::string(this->lastCompiledDoc.toUtf8().constData());
      if (Feature::ExperimentalPythonEngine.is_enabled() &&
          trust_python_file(std::string(fname), content))
        this->python_active = true;
      else LOG(message_group::Warning, Location::NONE, "", "Python is not enabled");
    }
  }

  if (this->python_active) {
    auto fulltext_py = std::string(this->lastCompiledDoc.toUtf8().constData());

    const auto& venv = venvBinDirFromSettings();
    const auto& binDir = venv.empty() ? PlatformUtils::applicationPath() : venv;
    initPython(binDir, this->animateWidget->getAnimTval());

    if (venv.empty()) {
      LOG("Running %1$s without venv.", python_version());
    } else {
      const auto& v = Settings::SettingsPython::pythonVirtualEnv.value();
      LOG("Running %1$s in venv '%2$s'.", python_version(), v);
    }
    auto error = evaluatePython(fulltext_py, false);
    if (error.size() > 0) LOG(message_group::Error, Location::NONE, "", error.c_str());
    fulltext = "\n";
  }
#endif  // ifdef ENABLE_PYTHON

  SourceFile *sourceFile;
  sourceFile = parse(sourceFile, fulltext, fname, fname, false) ? sourceFile : nullptr;

  editor->resetHighlighting();
  if (sourceFile) {
    // add parameters as annotation in AST
    CommentParser::collectParameters(fulltext, sourceFile);
    editor->parameterWidget->setParameters(sourceFile, fulltext);
    editor->parameterWidget->applyParameters(sourceFile);
    editor->parameterWidget->setEnabled(true);
    editor->setIndicator(sourceFile->indicatorData);
  } else {
    editor->parameterWidget->setEnabled(false);
  }

  return std::shared_ptr<SourceFile>(sourceFile);
}

void MainWindow::parseTopLevelDocument()
{
  resetSuppressedMessages();

  this->lastCompiledDoc = activeEditor->toPlainText();

  activeEditor->resetHighlighting();
  this->rootFile = parseDocument(activeEditor);
  this->parsedFile = this->rootFile;
}

void MainWindow::changeParameterWidget() { parameterDock->setVisible(true); }

void MainWindow::checkAutoReload()
{
  if (!activeEditor->filepath.isEmpty()) {
    actionReloadRenderPreview();
  }
}

void MainWindow::autoReloadSet(bool on)
{
  QSettingsCached settings;
  settings.setValue("design/autoReload", designActionAutoReload->isChecked());
  if (on) {
    autoReloadTimer->start(autoReloadPollingPeriodMS);
  } else {
    autoReloadTimer->stop();
  }
}

bool MainWindow::checkEditorModified()
{
  if (activeEditor->isContentModified()) {
    auto ret = QMessageBox::warning(this, _("Application"),
                                    _("The document has been modified.\n"
                                      "Do you really want to reload the file?"),
                                    QMessageBox::Yes | QMessageBox::No);
    if (ret != QMessageBox::Yes) {
      return false;
    }
  }
  return true;
}

void MainWindow::actionReloadRenderPreview()
{
  if (GuiLocker::isLocked()) return;
  GuiLocker::lock();
  autoReloadTimer->stop();
  setCurrentOutput();

  this->afterCompileSlot = "csgReloadRender";
  this->procevents = true;
  this->isPreview = true;
  compile(true);
}

void MainWindow::csgReloadRender()
{
  if (this->rootNode) compileCSG();

  // Go to non-CGAL view mode
  if (viewActionThrownTogether->isChecked()) {
    viewModeThrownTogether();
  } else {
#ifdef ENABLE_OPENCSG
    viewModePreview();
#else
    viewModeThrownTogether();
#endif
  }
  compileEnded();
}

void MainWindow::prepareCompile(const char *afterCompileSlot, bool procevents, bool preview)
{
  autoReloadTimer->stop();
  setCurrentOutput();
  LOG(" ");
  LOG("Parsing design (AST generation)...");
  this->processEvents();
  this->afterCompileSlot = afterCompileSlot;
  this->procevents = procevents;
  this->isPreview = preview;
}

void MainWindow::actionRenderPreview()
{
  static bool preview_requested;
  preview_requested = true;

  if (GuiLocker::isLocked()) return;

  GuiLocker::lock();
  preview_requested = false;

  this->designActionMeasureDist->setEnabled(false);
  this->designActionMeasureAngle->setEnabled(false);

  prepareCompile("csgRender", !animateDock->isVisible(), true);
  compile(false, false);

  if (preview_requested) {
    // if the action was called when the gui was locked, we must request it one more time
    // however, it's not possible to call it directly NOR make the loop
    // it must be called from the mainloop
    QTimer::singleShot(0, this, &MainWindow::actionRenderPreview);
    return;
  }
}

void MainWindow::csgRender()
{
  if (this->rootNode) compileCSG();

  // Go to non-CGAL view mode
  if (viewActionThrownTogether->isChecked()) {
    viewModeThrownTogether();
  } else {
#ifdef ENABLE_OPENCSG
    viewModePreview();
#else
    viewModeThrownTogether();
#endif
  }

  if (animateWidget->dumpPictures()) {
    const int steps = animateWidget->nextFrame();
    const QImage img = this->qglview->grabFrame();
    const QString filename = QString("frame%1.png").arg(steps, 5, 10, QChar('0'));
    img.save(filename, "PNG");
  }

  compileEnded();
}

void MainWindow::sendToExternalTool(ExternalToolInterface& externalToolService)
{
  const QFileInfo activeFile(activeEditor->filepath);
  QString activeFileName = activeFile.fileName();
  if (activeFileName.isEmpty()) activeFileName = "Untitled.scad";
  // TODO: Replace suffix to match exported file format?

  activeFileName = activeFileName +
                   QString::fromStdString("." + fileformat::toSuffix(externalToolService.fileFormat()));

  const bool export_status =
    externalToolService.exportTemporaryFile(rootGeom, activeFileName, &qglview->cam);
  if (!export_status) {
    return;
  }

  this->progresswidget = new ProgressWidget(this);
  connect(this->progresswidget, &ProgressWidget::requestShow, this, &MainWindow::showProgress);

  const bool process_status = externalToolService.process(
    activeFileName.toStdString(), [this](double permille) { return network_progress_func(permille); });
  updateStatusBar(nullptr);
  if (!process_status) {
    return;
  }

  const auto url = externalToolService.getURL();
  if (!url.empty()) {
    QDesktopServices::openUrl(QUrl{QString::fromStdString(url)});
  }
}

void MainWindow::action3DPrint()
{
  if (GuiLocker::isLocked()) return;
  const GuiLocker lock;

  setCurrentOutput();

  // Make sure we can export:
  const unsigned int dim = 3;
  if (!canExport(dim)) return;

  PrintInitDialog printInitDialog;
  const auto status = printInitDialog.exec();

  if (status == QDialog::Accepted) {
    const print_service_t serviceType = printInitDialog.getServiceType();
    const QString serviceName = printInitDialog.getServiceName();
    const FileFormat fileFormat = printInitDialog.getFileFormat();

    LOG("Selected File format: %1$s", fileformat::info(fileFormat).description);

    GlobalPreferences::inst()->updateGUI();
    const auto externalToolService = createExternalToolService(serviceType, serviceName, fileFormat);
    if (!externalToolService) {
      LOG("Error: Unable to create service: %1$d %2$s %3$d", static_cast<int>(serviceType),
          serviceName.toStdString(), static_cast<int>(fileFormat));
      return;
    }
    sendToExternalTool(*externalToolService);
  }
}

void MainWindow::actionRender()
{
  if (GuiLocker::isLocked()) return;
  GuiLocker::lock();

  prepareCompile("cgalRender", true, false);
  compile(false);
}

void MainWindow::cgalRender()
{
  if (!this->rootFile || !this->rootNode) {
    compileEnded();
    return;
  }

  this->qglview->setRenderer(nullptr);
  this->geomRenderer = nullptr;
  rootGeom.reset();

  LOG("Rendering Polygon Mesh using %1$s...",
      renderBackend3DToString(RenderSettings::inst()->backend3D).c_str());

  this->progresswidget = new ProgressWidget(this);
  connect(this->progresswidget, &ProgressWidget::requestShow, this, &MainWindow::showProgress);

  if (!isClosing) progress_report_prep(this->rootNode, report_func, this);
  else return;

  this->cgalworker->start(this->tree);
}

void MainWindow::actionRenderDone(const std::shared_ptr<const Geometry>& root_geom)
{
#ifdef ENABLE_PYTHON
  python_lock();
#endif
  progress_report_fin();
  if (root_geom) {
    std::vector<std::string> options;
    if (Settings::Settings::summaryCamera.value()) {
      options.emplace_back(RenderStatistic::CAMERA);
    }
    if (Settings::Settings::summaryArea.value()) {
      options.emplace_back(RenderStatistic::AREA);
    }
    if (Settings::Settings::summaryBoundingBox.value()) {
      options.emplace_back(RenderStatistic::BOUNDING_BOX);
    }
    renderStatistic.printAll(root_geom, qglview->cam, options);
    LOG("Rendering finished.");

    this->rootGeom = root_geom;
    // Choose PolySetRenderer for PolySet and Polygon2d, and for Manifold since we
    // know that all geometries are convertible to PolySet.
    if (RenderSettings::inst()->backend3D == RenderBackend3D::ManifoldBackend ||
        std::dynamic_pointer_cast<const PolySet>(this->rootGeom) ||
        std::dynamic_pointer_cast<const Polygon2d>(this->rootGeom)) {
      this->geomRenderer = std::make_shared<PolySetRenderer>(this->rootGeom);
    } else {
      this->geomRenderer = std::make_shared<CGALRenderer>(this->rootGeom);
    }

    // Go to CGAL view mode
    viewModeRender();
    this->designActionMeasureDist->setEnabled(true);
    this->designActionMeasureAngle->setEnabled(true);
  } else {
    this->designActionMeasureDist->setEnabled(false);
    this->designActionMeasureAngle->setEnabled(false);
    LOG(message_group::UI_Warning, "No top level geometry to render");
  }

  updateStatusBar(nullptr);

  const bool renderSoundEnabled =
    GlobalPreferences::inst()->getValue("advanced/enableSoundNotification").toBool();
  const uint soundThreshold =
    GlobalPreferences::inst()->getValue("advanced/timeThresholdOnRenderCompleteSound").toUInt();
  if (renderSoundEnabled && soundThreshold <= renderStatistic.ms().count() / 1000) {
    renderCompleteSoundEffect->play();
  }

  renderedEditor = activeEditor;
  activeEditor->contentsRendered = true;
  compileEnded();
}

void MainWindow::actionMeasureDistance() { meas.startMeasureDist(); }

void MainWindow::actionMeasureAngle() { meas.startMeasureAngle(); }

void MainWindow::leftClick(QPoint mouse)
{
  const QString str = meas.statemachine(mouse);
  if (str.size() > 0) {
    this->qglview->measure_state = MEASURE_IDLE;
    QMenu resultmenu(this);
    auto action = resultmenu.addAction(str);
    connect(action, &QAction::triggered, this, &MainWindow::measureFinished);
    resultmenu.exec(qglview->mapToGlobal(mouse));
  }
}

/**
 * Call the mouseselection to determine the id of the clicked-on object.
 * Use the generated ID and try to find it within the list of products
 * And finally move the cursor to the beginning of the selected object in the editor
 */
void MainWindow::rightClick(QPoint position)
{
  // selecting without a renderer?!
  if (!this->qglview->renderer) {
    return;
  }
  // Nothing to select
  if (!this->rootProduct) {
    return;
  }

  // Select the object at mouse coordinates
  const int index = this->qglview->pickObject(position);
  std::deque<std::shared_ptr<const AbstractNode>> path;
  const std::shared_ptr<const AbstractNode> result = this->rootNode->getNodeByID(index, path);

  if (result) {
    // Create context menu with the backtrace
    QMenu tracemenu(this);
    std::stringstream ss;
    for (auto& step : path) {
      // Skip certain node types
      if (step->name() == "root") {
        continue;
      }
      auto location = step->modinst->location();
      ss.str("");

      // Remove the "module" prefix if any as it induce confusion between the module declaration and
      // instanciation
      const int first_position = (step->verbose_name().find("module") == std::string::npos) ? 0 : 7;
      std::string name = step->verbose_name().substr(first_position);

      // It happens that the verbose_name is empty (eg: in for loops), when this happens instead of
      // letting empty entry in the menu we prefer using the name in the modinstanciation.
      if (step->verbose_name().empty()) name = step->modinst->name();

      // Check if the path is contained in a library (using parsersettings.h)
      const fs::path libpath = get_library_for_path(location.filePath());
      if (!libpath.empty()) {
        // Display the library (without making the window too wide!)
        ss << name << " (library " << location.fileName().substr(libpath.string().length() + 1) << ":"
           << location.firstLine() << ")";
      } else if (renderedEditor->filepath.toStdString() == location.fileName()) {
        // removes the "module" prefix if any as it makes it not clear if it is module declaration or
        // call.
        ss << name << " (" << location.filePath().filename().string() << ":" << location.firstLine()
           << ")";
      } else {
        auto relative_filename =
          fs_uncomplete(location.filePath(),
                        fs::path(renderedEditor->filepath.toStdString()).parent_path())
            .generic_string();

        // Set the displayed name relative to the active editor window
        ss << name << " (" << relative_filename << ":" << location.firstLine() << ")";
      }
      // Prepare the action to be sent
      auto action = tracemenu.addAction(QString::fromStdString(ss.str()));
      if (editorDock->isVisible()) {
        action->setProperty("id", step->idx);
        connect(action, &QAction::hovered, this, &MainWindow::onHoveredObjectInSelectionMenu);
      }
    }

    // Before starting we need to lock the GUI to avoid interferance with reload/update
    // triggered by other part of the application (eg: changing the renderedEditor)
    GuiLocker::lock();

    // Execute this lambda function when the selection menu is closing.
    connect(&tracemenu, &QMenu::aboutToHide, [this]() {
      // remove the visual hints in the editor
      renderedEditor->clearAllSelectionIndicators();
      // unlock the GUI so the other part of the interface can now be updated.
      // (eg: changing the renderedEditor)
      GuiLocker::unlock();
    });
    tracemenu.exec(this->qglview->mapToGlobal(position));
  } else {
    clearAllSelectionIndicators();
  }
}

void MainWindow::measureFinished() { meas.stopMeasure(); }

void MainWindow::clearAllSelectionIndicators() { this->activeEditor->clearAllSelectionIndicators(); }

void MainWindow::setSelectionIndicatorStatus(EditorInterface *editor, int nodeIndex,
                                             EditorSelectionIndicatorStatus status)
{
  std::deque<std::shared_ptr<const AbstractNode>> stack;
  this->rootNode->getNodeByID(nodeIndex, stack);

  int level = 1;

  // first we flags all the nodes in the stack of the provided index
  // ends at size - 1 because we are not doing anything for the root node.
  // starts at 1 because we will process this one after later
  for (size_t i = 1; i < stack.size() - 1; i++) {
    const auto& node = stack[i];

    auto& location = node->modinst->location();
    if (location.filePath().compare(editor->filepath.toStdString()) != 0) {
      level++;
      continue;
    }

    if (node->verbose_name().rfind("module", 0) == 0 || node->modinst->name() == "children") {
      editor->setSelectionIndicatorStatus(status, level, location.firstLine() - 1,
                                          location.firstColumn() - 1, location.lastLine() - 1,
                                          location.lastColumn() - 1);
      level++;
    }
  }

  auto& node = stack[0];
  auto location = node->modinst->location();
  auto line = location.firstLine();
  auto column = location.firstColumn();
  auto lastLine = location.lastLine();
  auto lastColumn = location.lastColumn();

  // Update the location returned by location to cover the whole section.
  node->getCodeLocation(0, 0, &line, &column, &lastLine, &lastColumn, 0);

  editor->setSelectionIndicatorStatus(status, 0, line - 1, column - 1, lastLine - 1, lastColumn - 1);
}

void MainWindow::setSelection(int index)
{
  assert(renderedEditor != nullptr);
  if (currentlySelectedObject == index) return;

  std::deque<std::shared_ptr<const AbstractNode>> path;
  const std::shared_ptr<const AbstractNode> selected_node = rootNode->getNodeByID(index, path);

  if (!selected_node) return;

  currentlySelectedObject = index;

  auto location = selected_node->modinst->location();
  auto file = location.fileName();
  auto line = location.firstLine();
  auto column = location.firstColumn();

  // Unsaved files do have the pwd as current path, therefore we will not open a new
  // tab on click
  if (!fs::is_directory(fs::path(file))) {
    tabManager->open(QString::fromStdString(file));
  }

  // removes all previsly configure selection indicators.
  renderedEditor->clearAllSelectionIndicators();
  renderedEditor->show();

  std::vector<std::shared_ptr<const AbstractNode>> nodesSameModule{};
  rootNode->findNodesWithSameMod(selected_node, nodesSameModule);

  // highlight in the text editor all the text fragment of the hierarchy of object with same mode.
  for (const auto& element : nodesSameModule) {
    if (element->index() != currentlySelectedObject) {
      setSelectionIndicatorStatus(renderedEditor, element->index(),
                                  EditorSelectionIndicatorStatus::IMPACTED);
    }
  }

  // highlight in the text editor only the fragment correponding to the selected stack.
  // this step must be done after all the impacted element have been marked.
  setSelectionIndicatorStatus(renderedEditor, currentlySelectedObject,
                              EditorSelectionIndicatorStatus::SELECTED);

  renderedEditor->setCursorPosition(line - 1, column - 1);
}

/**
 * Expects the sender to have properties "id" defined
 */
void MainWindow::onHoveredObjectInSelectionMenu()
{
  assert(renderedEditor != nullptr);
  auto *action = qobject_cast<QAction *>(sender());
  if (!action || !action->property("id").isValid()) {
    return;
  }

  setSelection(action->property("id").toInt());
}

void MainWindow::setLastFocus(QWidget *widget) { this->lastFocus = widget; }

/**
 * Switch version label and progress widget. When switching to the progress
 * widget, the new instance is passed by the caller.
 * In case of resetting back to the version label, nullptr will be passed and
 * multiple calls can happen. So this method must guard against adding the
 * version label multiple times.
 *
 * @param progressWidget a pointer to the progress widget to show or nullptr in
 * case the display should switch back to the version label.
 */
void MainWindow::updateStatusBar(ProgressWidget *progressWidget)
{
  auto sb = this->statusBar();
  if (progressWidget == nullptr) {
    if (this->progresswidget != nullptr) {
      sb->removeWidget(this->progresswidget);
      delete this->progresswidget;
      this->progresswidget = nullptr;
    }
    if (versionLabel == nullptr) {
      versionLabel = new QLabel("OpenSCAD " + QString::fromStdString(openscad_displayversionnumber));
      sb->addPermanentWidget(this->versionLabel);
    }
  } else {
    if (this->versionLabel != nullptr) {
      sb->removeWidget(this->versionLabel);
      delete this->versionLabel;
      this->versionLabel = nullptr;
    }
    sb->addPermanentWidget(progressWidget);
  }
}

void MainWindow::exceptionCleanup()
{
  LOG("Execution aborted");
  LOG(" ");
  GuiLocker::unlock();
  if (designActionAutoReload->isChecked()) autoReloadTimer->start();
}

void MainWindow::UnknownExceptionCleanup(std::string msg)
{
  setCurrentOutput();  // we need to show this error
  if (msg.size() == 0) {
    LOG(message_group::Error, "Compilation aborted by unknown exception");
  } else {
    LOG(message_group::Error, "Compilation aborted by exception: %1$s", msg);
  }
  LOG(" ");
  GuiLocker::unlock();
  if (designActionAutoReload->isChecked()) autoReloadTimer->start();
}

void MainWindow::showTextInWindow(const QString& type, const QString& content)
{
  auto e = new QTextEdit(this);
  e->setAttribute(Qt::WA_DeleteOnClose);
  e->setWindowFlags(Qt::Window);
  e->setTabStopDistance(tabStopWidth);
  e->setWindowTitle(type + " Dump");
  if (content.isEmpty()) e->setPlainText("No " + type + " to dump. Please try compiling first...");
  else e->setPlainText(content);

  e->setReadOnly(true);
  e->resize(600, 400);
  e->show();
}

void MainWindow::actionDisplayAST()
{
  setCurrentOutput();
  QString text = (rootFile) ? QString::fromStdString(rootFile->dump("")) : "";
  showTextInWindow("AST", text);
  clearCurrentOutput();
}

void MainWindow::actionDisplayCSGTree()
{
  setCurrentOutput();
  QString text = (rootNode) ? QString::fromStdString(tree.getString(*rootNode, "  ")) : "";
  showTextInWindow("CSG", text);
  clearCurrentOutput();
}

void MainWindow::actionDisplayCSGProducts()
{
  setCurrentOutput();
  // a small lambda to avoid code duplication
  auto constexpr dump = [](auto node) { return QString::fromStdString(node ? node->dump() : "N/A"); };
  auto text =
    QString(
      "\nCSG before normalization:\n%1\n\n\nCSG after normalization:\n%2\n\n\nCSG rendering "
      "chain:\n%3\n\n\nHighlights CSG rendering chain:\n%4\n\n\nBackground CSG rendering chain:\n%5\n")
      .arg(dump(csgRoot), dump(normalizedRoot), dump(rootProduct), dump(highlightsProducts),
           dump(backgroundProducts));
  showTextInWindow("CSG Products Dump", text);
  clearCurrentOutput();
}

void MainWindow::actionCheckValidity()
{
  if (GuiLocker::isLocked()) return;
  const GuiLocker lock;
  setCurrentOutput();

  if (!rootGeom) {
    LOG("Nothing to validate! Try building first (press F6).");
    clearCurrentOutput();
    return;
  }

  if (rootGeom->getDimension() != 3) {
    LOG("Current top level object is not a 3D object.");
    clearCurrentOutput();
    return;
  }

  bool valid = true;
#ifdef ENABLE_CGAL
  if (auto N = std::dynamic_pointer_cast<const CGALNefGeometry>(rootGeom)) {
    valid = N->p3 ? const_cast<CGAL_Nef_polyhedron3&>(*N->p3).is_valid() : false;
  } else
#endif
#ifdef ENABLE_MANIFOLD
    if (auto mani = std::dynamic_pointer_cast<const ManifoldGeometry>(rootGeom)) {
    valid = mani->isValid();
  }
#endif
  LOG("Valid:      %1$6s", (valid ? "yes" : "no"));
  clearCurrentOutput();
}

// Returns if we can export (true) or not(false) (bool)
// Separated into it's own function for re-use.
bool MainWindow::canExport(unsigned int dim)
{
  if (!rootGeom) {
    LOG(message_group::Error, "Nothing to export! Try rendering first (press F6)");
    clearCurrentOutput();
    return false;
  }

  // editor has changed since last render
  if (!activeEditor->contentsRendered) {
    auto ret = QMessageBox::warning(this, "Application",
                                    "The current tab has been modified since its last render (F6).\n"
                                    "Do you really want to export the previous content?",
                                    QMessageBox::Yes | QMessageBox::No);
    if (ret != QMessageBox::Yes) {
      return false;
    }
  }

  // other tab contents most recently rendered
  if (renderedEditor != activeEditor) {
    auto ret = QMessageBox::warning(this, "Application",
                                    "The rendered data is of different tab.\n"
                                    "Do you really want to export the another tab's content?",
                                    QMessageBox::Yes | QMessageBox::No);
    if (ret != QMessageBox::Yes) {
      return false;
    }
  }

  if (rootGeom->getDimension() != dim) {
    LOG(message_group::UI_Error, "Current top level object is not a %1$dD object.", dim);
    clearCurrentOutput();
    return false;
  }

  if (rootGeom->isEmpty()) {
    LOG(message_group::UI_Error, "Current top level object is empty.");
    clearCurrentOutput();
    return false;
  }

#ifdef ENABLE_CGAL
  auto N = dynamic_cast<const CGALNefGeometry *>(rootGeom.get());
  if (N && !N->p3->is_simple()) {
    LOG(message_group::UI_Warning,
        "Object may not be a valid 2-manifold and may need repair! See "
        "https://en.wikibooks.org/wiki/OpenSCAD_User_Manual/STL_Import_and_Export");
  }
#endif
#ifdef ENABLE_MANIFOLD
  auto manifold = dynamic_cast<const ManifoldGeometry *>(rootGeom.get());
  if (manifold && !manifold->isValid()) {
    LOG(message_group::UI_Warning,
        "Object may not be a valid manifold and may need repair! "
        "Error message: %1$s. See "
        "https://en.wikibooks.org/wiki/OpenSCAD_User_Manual/STL_Import_and_Export",
        ManifoldUtils::statusToString(manifold->getManifold().Status()));
  }
#endif

  return true;
}

void MainWindow::actionExport(unsigned int dim, ExportInfo& exportInfo)
{
  const auto type_name = QString::fromStdString(exportInfo.info.description);
  const auto suffix = QString::fromStdString(exportInfo.info.suffix);

  // Setting filename skips the file selection dialog and uses the path provided instead.
  if (GuiLocker::isLocked()) return;
  const GuiLocker lock;

  setCurrentOutput();

  // Return if something is wrong and we can't export.
  if (!canExport(dim)) return;

  auto title = QString(_("Export %1 File")).arg(type_name);
  auto filter = QString(_("%1 Files (*%2)")).arg(type_name, suffix);
  auto exportFilename = QFileDialog::getSaveFileName(this, title, exportPath(suffix), filter);
  if (exportFilename.isEmpty()) {
    clearCurrentOutput();
    return;
  }
  this->exportPaths[suffix] = exportFilename;

  const bool exportResult = exportFileByName(rootGeom, exportFilename.toStdString(), exportInfo);

  if (exportResult) fileExportedMessage(type_name, exportFilename);
  clearCurrentOutput();
}

void MainWindow::actionExportFileFormat(int fmt)
{
  const auto format = static_cast<FileFormat>(fmt);
  const FileFormatInfo& info = fileformat::info(format);

  ExportInfo exportInfo =
    createExportInfo(format, info, activeEditor->filepath.toStdString(), &qglview->cam, {});

  switch (format) {
  case FileFormat::PDF: {
    ExportPdfDialog exportPdfDialog;
    if (exportPdfDialog.exec() == QDialog::Rejected) {
      return;
    }

    exportInfo.optionsPdf = exportPdfDialog.getOptions();
    actionExport(2, exportInfo);
  } break;
  case FileFormat::_3MF: {
    Export3mfDialog export3mfDialog;
    if (export3mfDialog.exec() == QDialog::Rejected) {
      return;
    }

    exportInfo.options3mf = export3mfDialog.getOptions();
    actionExport(3, exportInfo);
  } break;
  case FileFormat::CSG: {
    setCurrentOutput();

    if (!this->rootNode) {
      LOG(message_group::Error, "Nothing to export. Please try compiling first.");
      clearCurrentOutput();
      return;
    }
    const QString suffix = "csg";
    auto csg_filename = QFileDialog::getSaveFileName(this, _("Export CSG File"), exportPath(suffix),
                                                     _("CSG Files (*.csg)"));

    if (csg_filename.isEmpty()) {
      clearCurrentOutput();
      return;
    }

    std::ofstream fstream(csg_filename.toLocal8Bit());
    if (!fstream.is_open()) {
      LOG("Can't open file \"%1$s\" for export", csg_filename.toLocal8Bit().constData());
    } else {
      fstream << this->tree.getString(*this->rootNode, "\t") << "\n";
      fstream.close();
      fileExportedMessage("CSG", csg_filename);
      this->exportPaths[suffix] = csg_filename;
    }

    clearCurrentOutput();
  } break;
  case FileFormat::PNG: {
    // Grab first to make sure dialog box isn't part of the grabbed image
    qglview->grabFrame();
    const QString suffix = "png";
    auto img_filename =
      QFileDialog::getSaveFileName(this, _("Export Image"), exportPath(suffix), _("PNG Files (*.png)"));
    if (!img_filename.isEmpty()) {
      const bool saveResult = qglview->save(img_filename.toLocal8Bit().constData());
      if (saveResult) {
        this->exportPaths[suffix] = img_filename;
        setCurrentOutput();
        fileExportedMessage("PNG", img_filename);
        clearCurrentOutput();
      } else {
        LOG("Can't open file \"%1$s\" for export image", img_filename.toLocal8Bit().constData());
      }
    }
  } break;
  case FileFormat::SVG: {
    ExportSvgDialog exportSvgDialog;
    if (exportSvgDialog.exec() == QDialog::Rejected) {
      return;
    }
    exportInfo.optionsSvg = std::make_shared<ExportSvgOptions>(exportSvgDialog.getOptions());
    actionExport(2, exportInfo);
  } break;
  default: actionExport(fileformat::is3D(format) ? 3 : fileformat::is2D(format) ? 2 : 0, exportInfo);
  }
}

void MainWindow::copyText()
{
  auto *c = dynamic_cast<Console *>(lastFocus);
  if (c) {
    c->copy();
  } else {
    tabManager->copy();
  }
}

void MainWindow::actionCopyViewport()
{
  const auto& image = qglview->grabFrame();
  auto clipboard = QApplication::clipboard();
  clipboard->setImage(image);
}

void MainWindow::actionFlushCaches()
{
  GeometryCache::instance()->clear();
  CGALCache::instance()->clear();
  dxf_dim_cache.clear();
  dxf_cross_cache.clear();
  SourceFileCache::instance()->clear();

  setCurrentOutput();
  LOG("Caches Flushed");
}

void MainWindow::viewModeActionsUncheck()
{
  viewActionPreview->setChecked(false);
  viewActionThrownTogether->setChecked(false);
}

#ifdef ENABLE_OPENCSG

void MainWindow::viewModeRender()
{
  viewActionThrownTogether->setEnabled(false);
  viewActionPreview->setEnabled(false);
  this->qglview->setRenderer(this->geomRenderer);
  this->qglview->updateColorScheme();
  this->qglview->update();
}

/*!
   Go to the OpenCSG view mode.
   Falls back to thrown together mode if OpenCSG is not available
 */
void MainWindow::viewModePreview()
{
  viewActionThrownTogether->setEnabled(true);
  viewActionPreview->setEnabled(this->qglview->hasOpenCSGSupport());
  if (this->qglview->hasOpenCSGSupport()) {
    viewActionPreview->setChecked(true);
    viewActionThrownTogether->setChecked(false);
    this->qglview->setRenderer(this->previewRenderer ? this->previewRenderer
                                                     : this->thrownTogetherRenderer);
    this->qglview->updateColorScheme();
    this->qglview->update();
  } else {
    viewModeThrownTogether();
  }
}

#endif /* ENABLE_OPENCSG */

void MainWindow::viewModeThrownTogether()
{
  viewActionThrownTogether->setEnabled(true);
  viewActionPreview->setEnabled(this->qglview->hasOpenCSGSupport());
  viewActionThrownTogether->setChecked(true);
  viewActionPreview->setChecked(false);
  this->qglview->setRenderer(this->thrownTogetherRenderer);
  this->qglview->updateColorScheme();
  this->qglview->update();
}

void MainWindow::viewModeShowEdges()
{
  QSettingsCached settings;
  settings.setValue("view/showEdges", viewActionShowEdges->isChecked());
  this->qglview->setShowEdges(viewActionShowEdges->isChecked());
  this->qglview->update();
}

void MainWindow::viewModeShowAxes()
{
  const bool showaxes = viewActionShowAxes->isChecked();
  QSettingsCached settings;
  settings.setValue("view/showAxes", showaxes);
  this->viewActionShowScaleProportional->setEnabled(showaxes);
  this->qglview->setShowAxes(showaxes);
  this->qglview->update();
}

void MainWindow::viewModeShowCrosshairs()
{
  QSettingsCached settings;
  settings.setValue("view/showCrosshairs", viewActionShowCrosshairs->isChecked());
  this->qglview->setShowCrosshairs(viewActionShowCrosshairs->isChecked());
  this->qglview->update();
}

void MainWindow::viewModeShowScaleProportional()
{
  QSettingsCached settings;
  settings.setValue("view/showScaleProportional", viewActionShowScaleProportional->isChecked());
  this->qglview->setShowScaleProportional(viewActionShowScaleProportional->isChecked());
  this->qglview->update();
}

bool MainWindow::isEmpty() { return activeEditor->toPlainText().isEmpty(); }

void MainWindow::editorContentChanged()
{
  // this slot is called when the content of the active editor changed.
  // it rely on the activeEditor member to pick the new data.

  auto current_doc = activeEditor->toPlainText();
  if (current_doc != lastCompiledDoc) {
    animateWidget->editorContentChanged();

    // removes the live selection feedbacks in both the 3d view and editor.
    clearAllSelectionIndicators();
  }
}

void MainWindow::viewAngleTop()
{
  qglview->cam.object_rot << 90, 0, 0;
  this->qglview->update();
}

void MainWindow::viewAngleBottom()
{
  qglview->cam.object_rot << 270, 0, 0;
  this->qglview->update();
}

void MainWindow::viewAngleLeft()
{
  qglview->cam.object_rot << 0, 0, 90;
  this->qglview->update();
}

void MainWindow::viewAngleRight()
{
  qglview->cam.object_rot << 0, 0, 270;
  this->qglview->update();
}

void MainWindow::viewAngleFront()
{
  qglview->cam.object_rot << 0, 0, 0;
  this->qglview->update();
}

void MainWindow::viewAngleBack()
{
  qglview->cam.object_rot << 0, 0, 180;
  this->qglview->update();
}

void MainWindow::viewAngleDiagonal()
{
  qglview->cam.object_rot << 35, 0, -25;
  this->qglview->update();
}

void MainWindow::viewCenter()
{
  qglview->cam.object_trans << 0, 0, 0;
  this->qglview->update();
}

void MainWindow::setProjectionType(ProjectionType mode)
{
  bool isOrthogonal = ProjectionType::ORTHOGONAL == mode;
  QSettingsCached settings;
  settings.setValue("view/orthogonalProjection", isOrthogonal);
  viewActionPerspective->setChecked(!isOrthogonal);
  viewActionOrthogonal->setChecked(isOrthogonal);
  qglview->setOrthoMode(isOrthogonal);
  qglview->update();
}

void MainWindow::viewPerspective() { setProjectionType(ProjectionType::PERSPECTIVE); }

void MainWindow::viewOrthogonal() { setProjectionType(ProjectionType::ORTHOGONAL); }

void MainWindow::viewTogglePerspective()
{
  const QSettingsCached settings;
  bool isOrtho = settings.value("view/orthogonalProjection").toBool();
  setProjectionType(isOrtho ? ProjectionType::PERSPECTIVE : ProjectionType::ORTHOGONAL);
}

void MainWindow::viewResetView()
{
  this->qglview->resetView();
  this->qglview->update();
}

void MainWindow::viewAll()
{
  this->qglview->viewAll();
  this->qglview->update();
}

void MainWindow::hideEditorToolbar()
{
  QSettingsCached settings;
  const bool shouldHide = viewActionHideEditorToolBar->isChecked();
  settings.setValue("view/hideEditorToolbar", shouldHide);

  if (shouldHide) {
    editortoolbar->hide();
  } else {
    editortoolbar->show();
  }
}

void MainWindow::hide3DViewToolbar()
{
  QSettingsCached settings;
  const bool shouldHide = viewActionHide3DViewToolBar->isChecked();
  settings.setValue("view/hide3DViewToolbar", shouldHide);

  if (shouldHide) {
    viewerToolBar->hide();
  } else {
    viewerToolBar->show();
  }
}

void MainWindow::showLink(const QString& link)
{
  if (link == "#console") {
    consoleDock->show();
  } else if (link == "#errorlog") {
    errorLogDock->show();
  }
}

void MainWindow::onEditorDockVisibilityChanged(bool isVisible)
{
  auto e = (ScintillaEditor *)this->activeEditor;
  if (isVisible) {
    e->qsci->setReadOnly(false);
    e->setupAutoComplete(false);
    editorDock->raise();
    tabManager->setFocus();
  } else {
    // Workaround manually disabling interactions with editor by setting it
    // to read-only when not being shown.  This is an upstream bug from Qt
    // (tracking ticket: https://bugreports.qt.io/browse/QTBUG-82939) and
    // may eventually get resolved at which point this bit and the stuff in
    // the else should be removed. Currently known to affect 5.14.1 and 5.15.0
    e->qsci->setReadOnly(true);
    e->setupAutoComplete(true);
  }
  updateExportActions();
}

void MainWindow::onConsoleDockVisibilityChanged(bool isVisible)
{
  if (isVisible) {
    frameCompileResult->hide();
    consoleDock->raise();
    console->setFocus();
  }
}

void MainWindow::onErrorLogDockVisibilityChanged(bool isVisible)
{
  if (isVisible) {
    frameCompileResult->hide();
    errorLogDock->raise();
    errorLogWidget->logTable->setFocus();
  }
}

void MainWindow::onAnimateDockVisibilityChanged(bool isVisible)
{
  if (isVisible) {
    animateDock->raise();
    animateWidget->setFocus();
  }
}

void MainWindow::onFontListDockVisibilityChanged(bool isVisible)
{
  if (isVisible) {
    fontListWidget->update_font_list();
    fontListWidget->setFocus();
    fontListDock->raise();
  }
}

void MainWindow::onViewportControlDockVisibilityChanged(bool isVisible)
{
  if (isVisible) {
    viewportControlDock->raise();
    viewportControlWidget->setFocus();
  }
}

void MainWindow::onParametersDockVisibilityChanged(bool isVisible)
{
  if (isVisible) {
    parameterDock->raise();
    activeEditor->parameterWidget->scrollArea->setFocus();
  }
}

// Use the sender's to detect if we are moving forward/backward in docks
// and search for the next dock to "activate" or "emphasize"
// If no dock can be found, returns the first one.
Dock *MainWindow::getNextDockFromSender(QObject *sender)
{
  int direction = 0;

  auto *action = qobject_cast<QAction *>(sender);
  if (action != nullptr) {
    direction = (action == windowActionNextWindow) ? 1 : -1;
  } else {
    auto *shortcut = qobject_cast<QShortcut *>(sender);
    direction = (shortcut == shortcutNextWindow) ? 1 : -1;
  }

  return findVisibleDockToActivate(direction);
}

void MainWindow::onWindowActionNextPrevHovered()
{
  auto dock = getNextDockFromSender(sender());

  // This can happens if there is no visible dock at all
  if (dock == nullptr) return;

  // Hover signal is emitted at each mouse move, to avoid excessive
  // load we only raise/emphasize if it is not yet done.
  if (rubberBandManager.isEmphasized(dock)) return;

  dock->raise();
  rubberBandManager.emphasize(dock);
}

void MainWindow::onWindowActionNextPrevTriggered()
{
  auto dock = getNextDockFromSender(sender());

  // This can happens if there is no visible dock at all
  if (dock == nullptr) return;

  activateDock(dock);
}

void MainWindow::onWindowShortcutNextPrevActivated()
{
  auto dock = getNextDockFromSender(sender());

  // This can happens if there is no visible dock at all
  if (dock == nullptr) return;

  activateDock(dock);
  rubberBandManager.emphasize(dock);
}

void MainWindow::on_editActionInsertTemplate_triggered() { activeEditor->displayTemplates(); }

void MainWindow::on_editActionFoldAll_triggered() { activeEditor->foldUnfold(); }

QString MainWindow::getCurrentFileName() const
{
  if (activeEditor == nullptr) return {};

  const QFileInfo fileInfo(activeEditor->filepath);
  QString fname = _("Untitled.scad");
  if (!fileInfo.fileName().isEmpty()) fname = fileInfo.fileName();
  return fname.replace("&", "&&");
}

void MainWindow::onTabManagerAboutToCloseEditor(EditorInterface *closingEditor)
{
  // This slots is in charge of closing properly the preview when the
  // associated editor is about to close.
  if (closingEditor == renderedEditor) {
    renderedEditor = nullptr;

    // Invalidate renderers before we kill the CSG tree
    this->qglview->setRenderer(nullptr);
#ifdef ENABLE_OPENCSG
    this->previewRenderer = nullptr;
#endif
    this->thrownTogetherRenderer = nullptr;

    // Remove previous CSG tree
    this->absoluteRootNode.reset();

    this->csgRoot.reset();
    this->normalizedRoot.reset();
    this->rootProduct.reset();

    this->rootNode.reset();
    this->tree.setRoot(nullptr);
    this->qglview->update();
  }
}

void MainWindow::onTabManagerEditorContentReloaded(EditorInterface *reloadedEditor)
{
  try {
    // when a new editor is created, it is important to compile the initial geometry
    // so the customizer panels are ok.
    parseDocument(reloadedEditor);
  } catch (const HardWarningException&) {
    exceptionCleanup();
  } catch (const std::exception& ex) {
    UnknownExceptionCleanup(ex.what());
  } catch (...) {
    UnknownExceptionCleanup();
  }

  // updates the content of the Recents Files menu to integrate the one possibly
  // associated with the created editor. The reason is that an editor can be created
  // or updated without a file associated with it.
  updateRecentFileActions();
}

void MainWindow::onTabManagerEditorChanged(EditorInterface *newEditor)
{
  activeEditor = newEditor;

  if (newEditor == nullptr) return;

  parameterDock->setWidget(newEditor->parameterWidget);
  editActionUndo->setEnabled(newEditor->canUndo());

  const QString name = getCurrentFileName();
  setWindowTitle(name);

  consoleDock->setNameSuffix(name);
  errorLogDock->setNameSuffix(name);
  animateDock->setNameSuffix(name);
  fontListDock->setNameSuffix(name);
  viewportControlDock->setNameSuffix(name);

  // If there is no renderedEditor we request for a new preview if the
  // auto-reload is enabled.
  if (renderedEditor == nullptr && designActionAutoReload->isChecked()) {
    actionRenderPreview();
  }
}

Dock *MainWindow::findVisibleDockToActivate(int offset) const
{
  const unsigned int dockCount = docks.size();

  int focusedDockIndice = -1;

  // search among the docks the one that is having the focus. This is done by
  // traversing the widget hierarchy from the focused widget up to the docks that
  // contains it.
  const auto focusWidget = QApplication::focusWidget();
  for (auto widget = focusWidget; widget != nullptr; widget = widget->parentWidget()) {
    for (unsigned int index = 0; index < dockCount; ++index) {
      auto dock = std::get<0>(docks[index]);
      if (dock == focusWidget) {
        focusedDockIndice = index;
      }
    }
  }

  if (focusedDockIndice < 0) {
    focusedDockIndice = 0;
  }

  for (size_t o = 1; o < dockCount; ++o) {
    // starting from dockCount + focusedDockIndice move left or right (o*offset)
    // to find the first visible one. dockCount is there so there is no situation in which
    // (-1) % dockCount
    const int target = (dockCount + focusedDockIndice + o * offset) % dockCount;
    const auto& dock = std::get<0>(docks.at(target));

    if (dock->isVisible()) {
      return dock;
    }
  }
  return nullptr;
}

void MainWindow::activateDock(Dock *dock)
{
  if (dock == nullptr) return;

  // We always need to activate the window.
  if (dock->isFloating()) dock->activateWindow();
  else QMainWindow::activateWindow();

  dock->raise();
  dock->setFocus();
}

void MainWindow::dragEnterEvent(QDragEnterEvent *event)
{
  if (event->mimeData()->hasUrls()) {
    event->acceptProposedAction();
  }
}

void MainWindow::dropEvent(QDropEvent *event)
{
  setCurrentOutput();
  const QList<QUrl> urls = event->mimeData()->urls();
  for (const auto& url : urls) {
    handleFileDrop(url);
  }
  clearCurrentOutput();
}

void MainWindow::handleFileDrop(const QUrl& url)
{
  if (url.scheme() != "file") return;
  const auto fileName = url.toLocalFile();
  const auto fileInfo = QFileInfo{fileName};
  const auto suffix = fileInfo.suffix().toLower();
  const auto cmd = Importer::knownFileExtensions[suffix];
  if (cmd.isEmpty()) {
    tabManager->open(fileName);
  } else {
    activeEditor->insert(cmd.arg(fileName));
  }
}

void MainWindow::helpAbout()
{
  qApp->setWindowIcon(QApplication::windowIcon());
  auto dialog = new AboutDialog(this);
  dialog->exec();
  dialog->deleteLater();
}

void MainWindow::helpHomepage() { UIUtils::openHomepageURL(); }

void MainWindow::helpManual() { UIUtils::openUserManualURL(); }

void MainWindow::helpOfflineManual() { UIUtils::openOfflineUserManual(); }

void MainWindow::helpCheatSheet() { UIUtils::openCheatSheetURL(); }

void MainWindow::helpOfflineCheatSheet() { UIUtils::openOfflineCheatSheet(); }

void MainWindow::helpLibrary()
{
  if (!this->libraryInfoDialog) {
    const QString rendererInfo(qglview->getRendererInfo().c_str());
    auto dialog = new LibraryInfoDialog(rendererInfo);
    this->libraryInfoDialog = dialog;
  }
  this->libraryInfoDialog->show();
}

void MainWindow::helpFontInfo()
{
  if (!this->fontListDialog) {
    auto dialog = new FontListDialog();
    this->fontListDialog = dialog;
  }
  this->fontListDialog->updateFontList();
  this->fontListDialog->show();
}

void MainWindow::closeEvent(QCloseEvent *event)
{
  if (tabManager->shouldClose()) {
    isClosing = true;
    progress_report_fin();
    // Disable invokeMethod calls for consoleOutput during shutdown,
    // otherwise will segfault if echos are in progress.
    hideCurrentOutput();

    QSettingsCached settings;
    settings.setValue("window/geometry", saveGeometry());
    settings.setValue("window/state", saveState());
    if (this->tempFile) {
      delete this->tempFile;
      this->tempFile = nullptr;
    }
    for (auto dock : findChildren<Dock *>()) {
      dock->disableSettingsUpdate();
    }
    event->accept();
  } else {
    event->ignore();
  }
}

void MainWindow::preferences()
{
  GlobalPreferences::inst()->update();
  GlobalPreferences::inst()->show();
  GlobalPreferences::inst()->activateWindow();
  GlobalPreferences::inst()->raise();
}

void MainWindow::setColorScheme(const QString& scheme)
{
  RenderSettings::inst()->colorscheme = scheme.toStdString();
  this->qglview->setColorScheme(scheme.toStdString());
  this->qglview->update();
}

void MainWindow::setFont(const QString& family, uint size)
{
  QFont font;
  if (!family.isEmpty()) font.setFamily(family);
  else font.setFixedPitch(true);
  if (size > 0) font.setPointSize(size);
  font.setStyleHint(QFont::TypeWriter);
  activeEditor->setFont(font);
}

void MainWindow::consoleOutput(const Message& msgObj, void *userdata)
{
  // Invoke the method in the main thread in case the output
  // originates in a worker thread.
  auto thisp = static_cast<MainWindow *>(userdata);
  QMetaObject::invokeMethod(thisp, "consoleOutput", Q_ARG(Message, msgObj));
}

void MainWindow::consoleOutput(const Message& msgObj)
{
  this->console->addMessage(msgObj);
  if (msgObj.group == message_group::Warning || msgObj.group == message_group::Deprecated) {
    ++this->compileWarnings;
  } else if (msgObj.group == message_group::Error) {
    ++this->compileErrors;
  }
  // FIXME: scad parsing/evaluation should be done on separate thread so as not to block the gui.
  // Then processEvents should no longer be needed here.
  this->processEvents();
  if (consoleUpdater && !consoleUpdater->isActive()) {
    consoleUpdater->start(50);  // Limit console updates to 20 FPS
  }
}

void MainWindow::consoleOutputRaw(const QString& html)
{
  this->console->addHtml(html);
  this->processEvents();
}

void MainWindow::errorLogOutput(const Message& log_msg, void *userdata)
{
  auto thisp = static_cast<MainWindow *>(userdata);
  QMetaObject::invokeMethod(thisp, "errorLogOutput", Q_ARG(Message, log_msg));
}

void MainWindow::errorLogOutput(const Message& log_msg) { this->errorLogWidget->toErrorLog(log_msg); }

void MainWindow::setCurrentOutput()
{
  set_output_handler(&MainWindow::consoleOutput, &MainWindow::errorLogOutput, this);
}

void MainWindow::hideCurrentOutput()
{
  set_output_handler(&MainWindow::noOutputConsole, &MainWindow::noOutputErrorLog, this);
}

void MainWindow::clearCurrentOutput() { set_output_handler(nullptr, nullptr, nullptr); }

void MainWindow::openCSGSettingsChanged()
{
#ifdef ENABLE_OPENCSG
  OpenCSG::setOption(OpenCSG::AlgorithmSetting,
                     GlobalPreferences::inst()->getValue("advanced/forceGoldfeather").toBool()
                       ? OpenCSG::Goldfeather
                       : OpenCSG::Automatic);
#endif
}

void MainWindow::processEvents()
{
  if (this->procevents) QApplication::processEvents();
}

QString MainWindow::exportPath(const QString& suffix)
{
  const auto path_it = this->exportPaths.find(suffix);
  const auto basename =
    activeEditor->filepath.isEmpty() ? "Untitled" : QFileInfo(activeEditor->filepath).completeBaseName();
  QString dir;
  if (path_it != exportPaths.end()) {
    dir = QFileInfo(path_it->second).absolutePath();
  } else if (activeEditor->filepath.isEmpty()) {
    dir = QString::fromStdString(PlatformUtils::userDocumentsPath());
  } else {
    dir = QFileInfo(activeEditor->filepath).absolutePath();
  }
  return QString("%1/%2.%3").arg(dir, basename, suffix);
}

void MainWindow::jumpToLine(int line, int col) { this->activeEditor->setCursorPosition(line, col); }<|MERGE_RESOLUTION|>--- conflicted
+++ resolved
@@ -662,13 +662,9 @@
   Preferences *instance = GlobalPreferences::inst();
 
   InputDriverManager::instance()->registerActions(this->menuBar()->actions(), "", "");
-<<<<<<< HEAD
-  InputDriverManager::instance()->registerActions(this->animateWidget->actions(), "animation", "animate");
-  InputDriverManager::instance()->setCurrentWindow(this);
-=======
   InputDriverManager::instance()->registerActions(this->animateWidget->actions(), "animation",
                                                   "animate");
->>>>>>> 57f690a5
+  InputDriverManager::instance()->setCurrentWindow(this);
   instance->ButtonConfig->init();
   instance->MouseConfig->init();
 
