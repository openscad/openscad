--- conflicted
+++ resolved
@@ -101,8 +101,6 @@
 extern std::shared_ptr<AbstractNode> python_result_node;
 std::string evaluatePython(const std::string &code, double time);
 extern bool python_trusted;
-<<<<<<< HEAD
-=======
 
 #include "sha.h"
 #include "filters.h"
@@ -120,7 +118,6 @@
     return digest;
 }
 
->>>>>>> 90dd963d
 #endif
 
 #define ENABLE_3D_PRINTING
@@ -1824,44 +1821,6 @@
  */
 
 #ifdef ENABLE_PYTHON
-<<<<<<< HEAD
-bool MainWindow::trust_python_file(const std::string &file) {
-  std::list<std::string>::iterator found;
-  if(python_trusted) return true;
-  if(std::filesystem::exists(file)  && !std::filesystem::is_empty(file)) {
-
-    found = std::find( // check blacklist
-      this->untrusted_python_file_list.begin(), 
-      this->untrusted_python_file_list.end(), file);
-    if(found != this->untrusted_python_file_list.end()) {
-      return false;
-    }
-
-    found = std::find( // check not on whitelist
-      this->trusted_python_file_list.begin(), 
-      this->trusted_python_file_list.end(), file);
-    if(found == this->trusted_python_file_list.end()) {
-      auto ret = QMessageBox::warning(this, "Application",
-        _( "Python files can potentially contain harumful stuff.\n"
-        "Do you trust this file ?\n"), QMessageBox::Yes  | QMessageBox::YesAll | QMessageBox::No);
-      if (ret == QMessageBox::No) {
-        this->untrusted_python_file_list.push_back(file);
-        return false;
-      }
-      if (ret == QMessageBox::YesAll)  {
-        python_trusted = true;
-        return true;
-      }
-    }
-    this->trusted_python_file_list.push_back(file);
-  } else {
-    std::list<std::string>::iterator found = std::find(
-      this->trusted_python_file_list.begin(), 
-      this->trusted_python_file_list.end(), file);
-    if(found == this->trusted_python_file_list.end()) this->trusted_python_file_list.push_back(file);
-  }
-  return true;
-=======
 bool MainWindow::trust_python_file(const std::string &file,  const std::string &content) {
   QSettingsCached settings;
   char setting_key[256];
@@ -1912,7 +1871,6 @@
     return false;
   }
   return false;
->>>>>>> 90dd963d
 }
 #endif
 	
@@ -1933,16 +1891,10 @@
   this->python_active = false;
   if (fname != NULL) {
     if(boost::algorithm::ends_with(fname, ".py")) {
-<<<<<<< HEAD
-      if (
-        Feature::ExperimentalPythonEngine.is_enabled() 
-		&& trust_python_file(std::string(fname))) this->python_active = true;
-=======
 	    std::string content = std::string(this->last_compiled_doc.toUtf8().constData());
       if (
         Feature::ExperimentalPythonEngine.is_enabled() 
 		&& trust_python_file(std::string(fname), content)) this->python_active = true;
->>>>>>> 90dd963d
       else LOG(message_group::Warning, Location::NONE, "", "Python is not enabled");
     }
   }
