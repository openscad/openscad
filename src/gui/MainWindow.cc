--- conflicted
+++ resolved
@@ -1788,12 +1788,8 @@
   if (!this->tempFile) {
     QString suffix = "scad";
 #ifdef ENABLE_PYTHON
-<<<<<<< HEAD
     this->recomputePythonActive();
     if(this->python_active) suffix="py";
-=======
-    if (this->python_active) suffix = "py";
->>>>>>> 6c5e83c9
 #endif
     this->tempFile = new QTemporaryFile(backupPath.append(basename + "-backup-XXXXXXXX." + suffix));
   }
