--- conflicted
+++ resolved
@@ -2971,10 +2971,7 @@
 
 void MainWindow::measureFinished()
 {
-<<<<<<< HEAD
   this->qglview->handle_mode=false;
-=======
->>>>>>> 96f9c6a7
   meas.stopMeasure();
 }
 
