--- conflicted
+++ resolved
@@ -150,14 +150,11 @@
   void fireModificationChanged();
   void onIndicatorClicked(int line, int col, Qt::KeyboardModifiers state);
   void onIndicatorReleased(int line, int col, Qt::KeyboardModifiers state);
-<<<<<<< HEAD
 #ifdef ENABLE_PYTHON
   void onPythonActiveChanged(bool pythonActive);
 #endif
-=======
 signals:
    void escapePressed(void);	
->>>>>>> a19d03fd
 
 public:
   void public_applySettings();
