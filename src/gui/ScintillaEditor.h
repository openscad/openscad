--- conflicted
+++ resolved
@@ -17,16 +17,9 @@
 #include <Qsci/qsciscintilla.h>
 #include <Qsci/qscilexerpython.h>
 
-<<<<<<< HEAD
-#include "Editor.h"
-#include "MainWindow.h"
-#include "memory.h"
-#include "ScadApi.h"
-#include "MainWindow.h"
-=======
 #include "gui/Editor.h"
+#include "gui/MainWindow.h"
 #include "gui/ScadApi.h"
->>>>>>> 4e4543d8
 
 // don't need the full definition, because it confuses Qt
 class ScadLexer;
