--- conflicted
+++ resolved
@@ -157,7 +157,6 @@
   void fireModificationChanged();
   void onIndicatorClicked(int line, int col, Qt::KeyboardModifiers state);
   void onIndicatorReleased(int line, int col, Qt::KeyboardModifiers state);
-<<<<<<< HEAD
 #ifdef ENABLE_PYTHON
   void onPythonActiveChanged(bool pythonActive);
 #endif
@@ -166,8 +165,6 @@
 
 public:
   void public_applySettings();
-=======
->>>>>>> 95188d33
 
 private:
   QVBoxLayout *scintillaLayout;
