--- conflicted
+++ resolved
@@ -626,15 +626,9 @@
 
 void QGLView::selectPoint(int mouse_x, int mouse_y)
 {
-<<<<<<< HEAD
   std::shared_ptr<SelectedObject>  obj= findObject(mouse_x, mouse_y);
   if(obj != nullptr) {
     this->selected_obj.push_back(*obj);
-=======
-  std::vector<SelectedObject> obj= findObject(mouse_x, mouse_y);
-  if (obj.size() == 1) {
-    this->selected_obj.push_back(obj[0]);
->>>>>>> 10248bcf
     update();
   }
 }
