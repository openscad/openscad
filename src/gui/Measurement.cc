/*
 *  OpenSCAD (www.openscad.org)
 *  Copyright (C) 2009-2011 Clifford Wolf <clifford@clifford.at> and
 *                          Marius Kintel <marius@kintel.net>
 *
 *  This program is free software; you can redistribute it and/or modify
 *  it under the terms of the GNU General Public License as published by
 *  the Free Software Foundation; either version 2 of the License, or
 *  (at your option) any later version.
 *
 *  As a special exception, you have permission to link this program
 *  with the CGAL library and distribute executables, as long as you
 *  follow the requirements of the GNU GPL in regard to all of the
 *  software in the executable aside from CGAL.
 *
 *  This program is distributed in the hope that it will be useful,
 *  but WITHOUT ANY WARRANTY; without even the implied warranty of
 *  MERCHANTABILITY or FITNESS FOR A PARTICULAR PURPOSE.  See the
 *  GNU General Public License for more details.
 *
 *  You should have received a copy of the GNU General Public License
 *  along with this program; if not, write to the Free Software
 *  Foundation, Inc., 59 Temple Place, Suite 330, Boston, MA  02111-1307  USA
 *
 */

#include "geometry/linalg.h"
#include "gui/Measurement.h"

#include <QPoint>
#include <QString>
#include <cmath>
#include <sstream>

Measurement::Measurement() {}

void Measurement::setView(QGLView *qglview)
{
  this->qglview = qglview;
  this->qglview->measure_state = MEASURE_IDLE;
}

void Measurement::startMeasureDist(void)
{
  this->qglview->selected_obj.clear();
  this->qglview->update();
  this->qglview->measure_state = MEASURE_DIST1;
}

void Measurement::startMeasureAngle(void)
{
  this->qglview->selected_obj.clear();
  this->qglview->update();
  this->qglview->measure_state = MEASURE_ANG1;
}

bool Measurement::stopMeasure()
{
<<<<<<< HEAD
  if (qglview->measure_state == MEASURE_IDLE) return false;
  bool ret = qglview->measure_state != MEASURE_DIRTY;
=======
  if (qglview->measure_state == MEASURE_IDLE) return;
>>>>>>> b0f18e9b
  qglview->selected_obj.clear();
  qglview->shown_obj.clear();
  qglview->update();
  qglview->measure_state = MEASURE_IDLE;
  return ret;
}

<<<<<<< HEAD
=======
/**
 * Advance the Measurement state machine.
 * @return When non-empty, is reverse-ordered list of responses
 */
>>>>>>> b0f18e9b
std::vector<QString> Measurement::statemachine(QPoint mouse)
{
  if (qglview->measure_state == MEASURE_IDLE || qglview->measure_state == MEASURE_DIRTY) return {};
  qglview->selectPoint(mouse.x(), mouse.y());
  double ang = NAN;
  double dist = NAN;
  SelectedObject obj1, obj2, obj3;
  std::vector<QString> ret;
  switch (qglview->measure_state) {
  case MEASURE_DIST1:
    if (qglview->selected_obj.size() == 1) qglview->measure_state = MEASURE_DIST2;
    break;
  case MEASURE_DIST2:
    if (qglview->selected_obj.size() == 2) {
      double lat;
      QString extra;
      obj1 = qglview->selected_obj[0];
      obj2 = qglview->selected_obj[1];
      if (obj1.type == SelectionType::SELECTION_POINT && obj2.type == SelectionType::SELECTION_POINT) {
<<<<<<< HEAD
        auto diff = obj2.p1 - obj1.p1;
=======
        const auto diff = obj2.p1 - obj1.p1;
>>>>>>> b0f18e9b
        dist = diff.norm();
        ret.push_back(QStringLiteral("dx: %1  dy: %2  dz: %3").arg(diff[0]).arg(diff[1]).arg(diff[2]));
      } else if ((obj1.type == SelectionType::SELECTION_POINT &&
                  obj2.type == SelectionType::SELECTION_LINE) ||
                 (obj2.type == SelectionType::SELECTION_POINT &&
                  obj1.type == SelectionType::SELECTION_LINE)) {
        SelectedObject pt = obj1.type == SelectionType::SELECTION_POINT ? obj1 : obj2;
        SelectedObject ln = obj1.type == SelectionType::SELECTION_LINE ? obj1 : obj2;
        const Eigen::Vector3d& P = pt.p1;
        const Eigen::Vector3d& A = ln.p1;
        const Eigen::Vector3d& B = ln.p2;

        // 1. Line direction vector D
        Eigen::Vector3d D = B - A;

        // 2. Vector from A to P (V)
        Eigen::Vector3d V = P - A;

        // Calculate components for projection
        double D_squared_norm = D.squaredNorm();

        if (D_squared_norm > 1e-6) {  // Check if line is not a single point
          // 3. Scalar projection parameter 't'
          double t = V.dot(D) / D_squared_norm;

          // 4. Projection vector V_proj (from A to the closest point C on the line)
          Eigen::Vector3d V_proj = t * D;

          // 5. Shortest distance vector V_dist (P - C)
          Eigen::Vector3d V_dist = V - V_proj;
          ret.push_back(
            QStringLiteral("Perpendicular distance to (infinite) line: dx: %1  dy: %2  dz: %3")
              .arg(V_dist.x())
              .arg(V_dist.y())
              .arg(V_dist.z()));

          // perp_dist = V_dist.norm();
        }

        dist = calculateLinePointDistance(A, B, P, lat);
        auto diff = B - P;
        ret.push_back(QStringLiteral("Point to Line Endpoint2: dx: %1  dy: %2  dz: %3")
                        .arg(diff[0])
                        .arg(diff[1])
                        .arg(diff[2]));
        auto diff2 = A - P;
        ret.push_back(QStringLiteral("Point to Line Endpoint1: dx: %1  dy: %2  dz: %3")
                        .arg(diff2[0])
                        .arg(diff2[1])
                        .arg(diff2[2]));
      } else if (obj1.type == SelectionType::SELECTION_LINE &&
                 obj2.type == SelectionType::SELECTION_LINE) {
        dist = calculateSegSegDistance(obj1.p1, obj1.p2, obj2.p1, obj2.p2);
<<<<<<< HEAD
      } else {
        ret.push_back("Only coded to handle lines and points; sorry");
      }
      if (std::isnan(dist)) {
        ret.push_back("Got Not-a-Number when calculating distance; sorry");
        return ret;
=======
      }
      if (std::isnan(dist)) {
        stopMeasure();
        return {};
>>>>>>> b0f18e9b
      }
      ret.push_back(QStringLiteral("Distance is %1").arg(std::fabs(dist)));
    }
    break;
  case MEASURE_ANG1:
    if (qglview->selected_obj.size() == 1) qglview->measure_state = MEASURE_ANG2;
    break;
  case MEASURE_ANG2:
    if (qglview->selected_obj.size() == 2) {
      obj1 = qglview->selected_obj[0];
      obj2 = qglview->selected_obj[1];
      Vector3d side1, side2;
      if (obj1.type == SelectionType::SELECTION_LINE && obj2.type == SelectionType::SELECTION_POINT) {
        side1 = (obj1.p2 - obj1.p1).normalized();
        side2 = (obj1.p2 - obj2.p1).normalized();
        ang = acos(side1.dot(side2)) * 180.0 / 3.14159265359;
        goto display_angle;
      } else if (obj1.type == SelectionType::SELECTION_POINT &&
                 obj2.type == SelectionType::SELECTION_LINE) {
        side1 = (obj2.p2 - obj2.p1).normalized();
        side2 = (obj2.p2 - obj1.p1).normalized();
        ang = acos(side1.dot(side2)) * 180.0 / 3.14159265359;
        goto display_angle;
      } else if (obj1.type == SelectionType::SELECTION_LINE &&
                 obj2.type == SelectionType::SELECTION_LINE) {
        // Check all 4 permutations of the lines' directions and use the one where the starting points
        // are closest to one another as the corner point for the angle
        double nearestDist = INFINITY;
        auto permutation = [&nearestDist, &side1, &side2](const Vector3d& s1s, const Vector3d& s1e,
                                                          const Vector3d& s2s, const Vector3d& s2e) {
          double dist = (s1s - s2s).squaredNorm();
          if (dist < nearestDist) {
            nearestDist = dist;
            side1 = (s1e - s1s).normalized();
            side2 = (s2e - s2s).normalized();
          }
        };

        permutation(obj1.p1, obj1.p2, obj2.p1, obj2.p2);
        permutation(obj1.p2, obj1.p1, obj2.p1, obj2.p2);
        permutation(obj1.p1, obj1.p2, obj2.p2, obj2.p1);
        permutation(obj1.p2, obj1.p1, obj2.p2, obj2.p1);

        ang = acos(side1.dot(side2)) * 180.0 / 3.14159265359;
        goto display_angle;
      } else qglview->measure_state = MEASURE_ANG3;
    }
    break;
  case MEASURE_ANG3:
    if (qglview->selected_obj.size() == 3) {
      obj1 = qglview->selected_obj[0];
      obj2 = qglview->selected_obj[1];
      obj3 = qglview->selected_obj[2];
      if (obj1.type == SelectionType::SELECTION_POINT && obj2.type == SelectionType::SELECTION_POINT &&
          obj3.type == SelectionType::SELECTION_POINT) {
        Vector3d side1 = (obj2.p1 - obj1.p1).normalized();
        Vector3d side2 = (obj2.p1 - obj3.p1).normalized();
        ang = acos(side1.dot(side2)) * 180.0 / 3.14159265359;
      } else {
        ret.push_back("If selecting three things, they must all be points");
        return ret;
      }
    display_angle:
      if (std::isnan(ang)) {
<<<<<<< HEAD
        ret.push_back("Got Not-a-Number when calculating angle; sorry");
        return ret;
=======
        stopMeasure();
        return {};
>>>>>>> b0f18e9b
      }
      ret.push_back(QStringLiteral("Angle is %1 Degrees").arg(ang));
    }
    break;
  }
  return ret;
}<|MERGE_RESOLUTION|>--- conflicted
+++ resolved
@@ -56,12 +56,8 @@
 
 bool Measurement::stopMeasure()
 {
-<<<<<<< HEAD
   if (qglview->measure_state == MEASURE_IDLE) return false;
   bool ret = qglview->measure_state != MEASURE_DIRTY;
-=======
-  if (qglview->measure_state == MEASURE_IDLE) return;
->>>>>>> b0f18e9b
   qglview->selected_obj.clear();
   qglview->shown_obj.clear();
   qglview->update();
@@ -69,13 +65,6 @@
   return ret;
 }
 
-<<<<<<< HEAD
-=======
-/**
- * Advance the Measurement state machine.
- * @return When non-empty, is reverse-ordered list of responses
- */
->>>>>>> b0f18e9b
 std::vector<QString> Measurement::statemachine(QPoint mouse)
 {
   if (qglview->measure_state == MEASURE_IDLE || qglview->measure_state == MEASURE_DIRTY) return {};
@@ -95,11 +84,7 @@
       obj1 = qglview->selected_obj[0];
       obj2 = qglview->selected_obj[1];
       if (obj1.type == SelectionType::SELECTION_POINT && obj2.type == SelectionType::SELECTION_POINT) {
-<<<<<<< HEAD
-        auto diff = obj2.p1 - obj1.p1;
-=======
         const auto diff = obj2.p1 - obj1.p1;
->>>>>>> b0f18e9b
         dist = diff.norm();
         ret.push_back(QStringLiteral("dx: %1  dy: %2  dz: %3").arg(diff[0]).arg(diff[1]).arg(diff[2]));
       } else if ((obj1.type == SelectionType::SELECTION_POINT &&
@@ -153,19 +138,12 @@
       } else if (obj1.type == SelectionType::SELECTION_LINE &&
                  obj2.type == SelectionType::SELECTION_LINE) {
         dist = calculateSegSegDistance(obj1.p1, obj1.p2, obj2.p1, obj2.p2);
-<<<<<<< HEAD
       } else {
         ret.push_back("Only coded to handle lines and points; sorry");
       }
       if (std::isnan(dist)) {
         ret.push_back("Got Not-a-Number when calculating distance; sorry");
         return ret;
-=======
-      }
-      if (std::isnan(dist)) {
-        stopMeasure();
-        return {};
->>>>>>> b0f18e9b
       }
       ret.push_back(QStringLiteral("Distance is %1").arg(std::fabs(dist)));
     }
@@ -230,13 +208,8 @@
       }
     display_angle:
       if (std::isnan(ang)) {
-<<<<<<< HEAD
         ret.push_back("Got Not-a-Number when calculating angle; sorry");
         return ret;
-=======
-        stopMeasure();
-        return {};
->>>>>>> b0f18e9b
       }
       ret.push_back(QStringLiteral("Angle is %1 Degrees").arg(ang));
     }
