#include <string>
#include <boost/algorithm/string.hpp>
#include <boost/algorithm/string/split.hpp>


#include "ScadLexer.h"

#if !ENABLE_LEXERTL

ScadLexer::ScadLexer(QObject *parent) : QsciLexerCPP(parent)
{
  // -> Style: Keyword (lexer.l)
  keywordSet[0] =
    "if else let for each module function true false undef "
    "include use assert";

  // -> Style: KeywordSet2 (func.cc)
  keywordSet[1] =
    "abs sign rands min max sin cos asin acos tan atan atan2 "
    "round ceil floor pow sqrt exp len log ln str chr ord concat "
    "is_undef is_list is_num is_bool is_string is_function "
<<<<<<< HEAD
    "lookup search version version_num norm cross parent_module"
=======
    "lookup search version version_num norm cross parent_module "
>>>>>>> f916d22d
    "dxf_dim dxf_cross";

  // -> used in comments only like /*! \cube */
  keywordSet[2] =
    "struct union enum fn var def typedef file namespace package "
    "interface param see return class brief";

  // -> Style: GlobalClass
  keywordSet[3] =
    "cube sphere cylinder polyhedron square circle polygon text "
    "minkowski hull resize child children echo union difference "
    "intersection linear_extrude rotate_extrude import group "
    "projection render surface scale rotate mirror translate "
    "multmatrix color offset intersection_for roof fill";

  setFoldComments(true);
  setFoldAtElse(true);
}

const char *ScadLexer::language() const
{
  return "SCAD";
}

void ScadLexer::setKeywords(int set, const std::string& keywords)
{
  if ((set < 1) || (set > 4)) {
    return;
  }

  std::string trimmedKeywords(keywords);
  boost::algorithm::trim(trimmedKeywords);
  if (trimmedKeywords.empty()) {
    return;
  }

  keywordSet[set - 1] = trimmedKeywords;
}

const char *ScadLexer::keywords(int set) const
{
  if ((set < 1) || (set > 4)) {
    return nullptr;
  }
  return keywordSet[set - 1].c_str();
}

QStringList ScadLexer::autoCompletionWordSeparators() const
{
  QStringList wl;
  wl << "."; // dot notation, not used yet, but preparation for object support
  wl << "<"; // for include/use auto complete
  wl << "/"; // for include/use directory auto complete
  return wl;
}

#endif // if !ENABLE_LEXERTL

/***************************************************************/
/***************************************************************/
/***************************************************************/

#if ENABLE_LEXERTL

#include <Qsci/qscilexercustom.h>
#include <Qsci/qsciscintilla.h>

#include "lexertl/generator.hpp"
#include "lexertl/lookup.hpp"

//#define DEBUG_LEXERTL   1

#if DEBUG_LEXERTL
#include "lexertl/debug.hpp"
#include <fstream>
#include <iostream>
#endif

/// See original attempt at https://github.com/openscad/openscad/tree/lexertl/src

void Lex::default_rules()
{
  rules_.push_state("PATH");
  rules_.push_state("COMMENT");

  std::string keywords("module function echo import projection render "
                       "return if else let for each assert");
  defineRules(keywords, ekeyword);

  //include and use have a unique syntax
  rules_.push("INITIAL", "use", ekeyword, "PATH");
  rules_.push("INITIAL", "include", ekeyword, "PATH");
  rules_.push("PATH", ".|\n", etext, "INITIAL"); //leave this state; "use" and "include" can also be used as variable names
  rules_.push("PATH", "[ \t\r\n]*<[^>]*>", eQuotedString, "INITIAL");

  std::string transformations("translate rotate scale linear_extrude "
                              "rotate_extrude resize mirror multmatrix color "
                              "offset hull minkowski children");
  defineRules(transformations, etransformation);

  std::string booleans("union difference intersection intersection_for");
  defineRules(booleans, eboolean);

  std::string functions("abs sign rands min max sin cos asin acos tan atan atan2 round "
                        "ceil floor pow sqrt exp len log ln str chr ord concat lookup "
                        "search version version_num norm cross parent_module dxf_dim "
                        "dxf_cross is_undef is_list is_num is_bool is_string "
                        "is_function is_object");
  defineRules(functions, efunction);

  std::string models("sphere cube cylinder polyhedron square polygon text circle surface roof");
  defineRules(models, emodel);

  // Operators and Modifier Characters
  std::string operators(R"(\+ - \* \/ % \^ < <= >= == != >= > && \|\| ! = #)");
  defineRules(operators, eoperator);

  rules_.push(R"(["](([\\]["])|[^"])*["])", eQuotedString);

  std::string values("true false undef PI");
  defineRules(values, enumber);
  rules_.push("([-+]?((([0-9]+[.]?|([0-9]*[.][0-9]+))([eE][-+]?[0-9]+)?)))", enumber);

  // comments and variables come later, after any custom keywords are added
}

void Lex::defineRules(const std::string& keyword_list, int id)
{
  std::string trimmedKeywords(keyword_list);
  boost::algorithm::trim(trimmedKeywords);
  if (trimmedKeywords.empty()) return;

  std::vector<std::string> words;
  boost::split(words, trimmedKeywords, boost::is_any_of(" "));
  for (const auto& keyword : words) {
    rules_.push(keyword, id);
  }
}

// default and custom rules must be set before this
void Lex::finalize_rules()
{
  // These need to come after keywords, so they don't accidentally match.
  // Sadly, order of definition matters, as well as enum.
  rules_.push("[a-zA-Z0-9_]+", evariable);
  rules_.push("[$][a-zA-Z0-9_]+", especialVariable);

  rules_.push("INITIAL", "\"/*\"",  ecomment, "COMMENT");
  rules_.push("COMMENT", "[^*]+|.", ecomment,  "COMMENT");
  rules_.push("COMMENT", "\"*/\"", ecomment, "INITIAL");
  rules_.push("[/][/].*$", ecomment);

  rules_.push(".|\n", etext);

  // build our lexer
  lexertl::generator::build(rules_, sm);

#if DEBUG_LEXERTL
  std::ofstream fout("file1.txt", std::fstream::trunc);
  lexertl::debug::dump(sm, fout);
#endif
}

void Lex::lex_results(const std::string& input, int start, LexInterface *const obj)
{
#if DEBUG_LEXERTL
  std::cout << "called lexer" << std::endl;
#endif
  lexertl::smatch results(input.begin(), input.end());

  //The editor can ask to only lex from a starting point.
  //This can be faster the lexing the whole text,
  //but requires the lexer to try to restore the lexer state.
  //We currently handle comments (COMMENT State) pretty well.
  //We currently do not handle include/use (PATH State).
  int isstyle = obj->getStyleAt(start - 1);
  if (isstyle == ecomment) results.state = rules_.state("COMMENT");

  lexertl::lookup(sm, results);
  while (results.id != eEOF) {
    obj->highlighting(start, input, results);
    lexertl::lookup(sm, results);
  }
}

/***************************************************************/

ScadLexer2::ScadLexer2(QObject *parent) : QsciLexerCustom(parent), LexInterface()
{
  my_lexer = new Lex();
  my_lexer->default_rules();
}

ScadLexer2::~ScadLexer2()
{
  delete my_lexer;
}

void ScadLexer2::styleText(int start, int end)
{
#if DEBUG_LEXERTL
  std::cout << "start: " << start << std::endl;
#endif
  if (!editor()) return;

  char *data = new char[end - start + 1];
  editor()->SendScintilla(QsciScintilla::SCI_GETTEXTRANGE, start, end, data);
  QString source(data);
  const std::string input(source.toStdString());

#if DEBUG_LEXERTL
  auto pos = editor()->SendScintilla(QsciScintilla::SCI_GETCURRENTPOS);
  std::cout << "its being called" << std::endl;
#endif

  my_lexer->lex_results(input, start, this);
  this->fold(start, end);

  delete [] data;
  if (source.isEmpty()) return;
}

void ScadLexer2::autoScroll(int error_pos)
{
  editor()->SendScintilla(QsciScintilla::SCI_GOTOPOS, error_pos);
  editor()->SendScintilla(QsciScintilla::SCI_SCROLLCARET);
}

void ScadLexer2::fold(int start, int end)
{
  char chNext = editor()->SendScintilla(QsciScintilla::SCI_GETCHARAT, start);
  int lineCurrent = editor()->SendScintilla(QsciScintilla::SCI_LINEFROMPOSITION, start);
  int levelPrev = editor()->SendScintilla(QsciScintilla::SCI_GETFOLDLEVEL, lineCurrent) & QsciScintilla::SC_FOLDLEVELNUMBERMASK;
  int levelCurrent = levelPrev;
  for (int i = start; i < end; i++) {
    char ch = chNext;
    chNext = editor()->SendScintilla(QsciScintilla::SCI_GETCHARAT, i + 1);

    bool atEOL = ((ch == '\r' && chNext != '\n') || (ch == '\n'));

    int prevStyle = editor()->SendScintilla(QsciScintilla::SCI_GETSTYLEAT, i - 1);
    int currStyle = editor()->SendScintilla(QsciScintilla::SCI_GETSTYLEAT, i);

    bool currStyleIsOtherText = (currStyle == OtherText);
    if (currStyleIsOtherText) {
      if ((ch == '{') || (ch == '[') ) {
        levelCurrent++;
      } else if ((ch == '}') || (ch == ']') ) {
        levelCurrent--;
      }
    }


    bool prevStyleIsComment = (prevStyle == Comment);
    bool currStyleIsComment = (currStyle == Comment);
    bool isStartOfComment = (!prevStyleIsComment) && (currStyleIsComment);
    bool isEndOfComment = (prevStyleIsComment) && (!currStyleIsComment);

    if (isStartOfComment) {
      levelCurrent++;
    }
    if (isEndOfComment) {
      levelCurrent--;
    }

    if (atEOL || (i == (end - 1))) {
      int lev = levelPrev;

      if (levelCurrent > levelPrev) {
        lev |= QsciScintilla::SC_FOLDLEVELHEADERFLAG;
      }

      if (lev != editor()->SendScintilla(QsciScintilla::SCI_GETFOLDLEVEL, lineCurrent)) {
        editor()->SendScintilla(QsciScintilla::SCI_SETFOLDLEVEL, lineCurrent, lev);
      }

      lineCurrent++;
      levelPrev = levelCurrent;
    }
  }

  int flagsNext = editor()->SendScintilla(QsciScintilla::SCI_GETFOLDLEVEL, lineCurrent) & QsciScintilla::SC_FOLDLEVELNUMBERMASK;
  editor()->SendScintilla(QsciScintilla::SCI_SETFOLDLEVEL, lineCurrent, levelPrev | flagsNext);
}


int ScadLexer2::getStyleAt(int pos)
{
  int sstyle = editor()->SendScintilla(QsciScintilla::SCI_GETSTYLEAT, pos);
  return sstyle;
}

void ScadLexer2::highlighting(int start, const std::string& input, lexertl::smatch results)
{
  std::string token = results.str();
  int style = results.id;

#if DEBUG_LEXERTL
  QString glyphs = QString::fromStdString(token);
  std::cout << "highlighting ( " << style << " ):" << token << " [ " << token.length() << " bytes, " << glyphs.length() << " glyphs ]" << std::endl;
#endif

  startStyling(start + std::distance(input.begin(), results.first));
  setStyling(token.length(), style);
}

QColor ScadLexer2::defaultColor(int style) const
{
  switch (style) {
  case Keyword:
    return Qt::blue;
  case Comment:
    return Qt::green;
  case Number:
    return Qt::red;
  case Transformation:
    return "#f32222";
  case Boolean:
    return "#22f322";
  case Function:
    return "#2222f3";
  case Model:
    return Qt::blue;
  case Default:
    return Qt::black;
  }
  return Qt::black;
}

QString ScadLexer2::description(int style) const
{
  switch (style) {
  case Default:
    return "Default";
  case Keyword:
    return "Keyword";
  case Transformation:
    return "Transformation";
  case Boolean:
    return "Boolean";
  case Function:
    return "Function";
  case Model:
    return "Model";
  case Operator:
    return "Operator";
  case String:
    return "String";
  case Number:
    return "Number";
  case Custom1:
    return "Custom1";
  case Custom2:
    return "Custom2";
  case Custom3:
    return "Custom3";
  case Custom4:
    return "Custom4";
  case Custom5:
    return "Custom5";
  case Custom6:
    return "Custom6";
  case Custom7:
    return "Custom7";
  case Custom8:
    return "Custom8";
  case Custom9:
    return "Custom9";
  case Custom10:
    return "Custom10";
  case Variable:
    return "Variable";
  case SpecialVariable:
    return "SpecialVariable";
  case Comment:
    return "Comment";
  }
  return {style};
}

const char *ScadLexer2::language() const
{
  return "SCAD";
}

QStringList ScadLexer2::autoCompletionWordSeparators() const
{
  QStringList wl;
  wl << "."; // dot notation, not used yet, but preparation for object support
  wl << "<"; // for include/use auto complete
  wl << "/"; // for include/use directory auto complete
  return wl;
}

#endif // if ENABLE_LEXERTL<|MERGE_RESOLUTION|>--- conflicted
+++ resolved
@@ -19,11 +19,7 @@
     "abs sign rands min max sin cos asin acos tan atan atan2 "
     "round ceil floor pow sqrt exp len log ln str chr ord concat "
     "is_undef is_list is_num is_bool is_string is_function "
-<<<<<<< HEAD
-    "lookup search version version_num norm cross parent_module"
-=======
     "lookup search version version_num norm cross parent_module "
->>>>>>> f916d22d
     "dxf_dim dxf_cross";
 
   // -> used in comments only like /*! \cube */
