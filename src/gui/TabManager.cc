#include "gui/TabManager.h"

#include <QApplication>
#include <QPoint>
#include <QTabBar>
#include <QWidget>
#include <cassert>
#include <functional>
#include <exception>
#include <QFileInfo>
#include <QFile>
#include <QDir>
#include <QSaveFile>
#include <QShortcut>
#include <QTextStream>
#include <QMessageBox>
#include <QFileDialog>
#include <QClipboard>
#include <QDesktopServices>
#include <Qsci/qscicommand.h>
#include <Qsci/qscicommandset.h>

#include "gui/Editor.h"
#include "gui/ScintillaEditor.h"
#include "gui/Preferences.h"
#include "gui/MainWindow.h"

#include <cstddef>

TabManager::TabManager(MainWindow *o, const QString& filename)
{
  par = o;

  tabWidget = new QTabWidget();
  tabWidget->setTabsClosable(true);
  tabWidget->setMovable(true);
  tabWidget->setContextMenuPolicy(Qt::CustomContextMenu);

  connect(tabWidget, &QTabWidget::tabCloseRequested, this, &TabManager::closeTabRequested);
  connect(tabWidget, &QTabWidget::customContextMenuRequested, this, &TabManager::showTabHeaderContextMenu);

  connect(tabWidget, &QTabWidget::currentChanged, this, &TabManager::stopAnimation);
  connect(tabWidget, &QTabWidget::currentChanged, this, &TabManager::updateFindState);
  connect(tabWidget, &QTabWidget::currentChanged, this, &TabManager::tabSwitched);

  createTab(filename);

  // Disable the closing button for the first tabbar
  setTabsCloseButtonVisibility(0, false);
}

QTabBar::ButtonPosition TabManager::getClosingButtonPosition()
{
  auto bar = tabWidget->tabBar();
  return (QTabBar::ButtonPosition)bar->style()->styleHint(QStyle::SH_TabBar_CloseButtonPosition, nullptr, bar);
}

void TabManager::setTabsCloseButtonVisibility(int indice, bool isVisible)
{
    // Depending on the system the closing button can be on the right or left side
    // of the tab header.
    auto button = tabWidget->tabBar()->tabButton(indice, getClosingButtonPosition());
    if(button)
        button->setVisible(isVisible);
}

QWidget *TabManager::getTabContent()
{
  assert(tabWidget != nullptr);
  return tabWidget;
}

void TabManager::tabSwitched(int x)
{
  assert(tabWidget != nullptr);

  editor = (EditorInterface *)tabWidget->widget(x);
  par->activeEditor = editor;
  par->parameterDock->setWidget(editor->parameterWidget);

  par->editActionUndo->setEnabled(editor->canUndo());
  par->setWindowTitle(tabWidget->tabText(x).replace("&&", "&"));
  if(use_gvim) {
// **MCH*
   std::string str= tabWidget->tabToolTip(x).toUtf8().constData();
   QString editorcmd="gvim --remote-send '<esc>:sb "+ QString::fromStdString(str)+"<cr>'";
   system(editorcmd.toUtf8().constData());
// **MCH*
 }

  auto numberOfOpenTabs = tabWidget->count();
  // Hides all the closing button except the one on the currently focused editor
  for (int idx = 0; idx < numberOfOpenTabs; ++idx) {
    bool isVisible = idx == x && numberOfOpenTabs > 1;
    setTabsCloseButtonVisibility(idx, isVisible);
  }

#ifdef ENABLE_PYTHON
  par->recomputePythonActive();
#endif
  emit currentEditorChanged(editor);
}

void TabManager::closeTabRequested(int x)
{
  assert(tabWidget != nullptr);
  if (!maybeSave(x)) return;

  auto *temp = (EditorInterface *)tabWidget->widget(x);
  if(use_gvim) {
// **MCH**
 	std::string str= tabWidget->tabToolTip(x).toUtf8().constData();
	QString editorcmd="gvim --remote-send '<esc>:sb "+ QString::fromStdString(str)+"<cr>:q!<cr>'";
	system(editorcmd.toUtf8().constData());
	std::cout << x;
// **MCH**
  }
  if(x>=0 || !use_gvim) { // **MCH**
  editorList.remove(temp);
  tabWidget->removeTab(x);

  emit tabCountChanged(editorList.size());
  emit currentEditorChanged((EditorInterface *)tabWidget->currentWidget());

  delete temp->parameterWidget;
  delete temp;
}	//** MCH **
}

void TabManager::closeCurrentTab()
{
  assert(tabWidget != nullptr);

  /* Close tab or close the current window if only one tab is open. */
  if (tabWidget->count() > 1) this->closeTabRequested(tabWidget->currentIndex());
  else {
	 par->close();
	 if(use_gvim) this->closeTabRequested(tabWidget->currentIndex());	// ** MCH **
  }
}

void TabManager::nextTab()
{
  assert(tabWidget != nullptr);
  tabWidget->setCurrentIndex((tabWidget->currentIndex() + 1) % tabWidget->count());
}

void TabManager::prevTab()
{
  assert(tabWidget != nullptr);
  tabWidget->setCurrentIndex((tabWidget->currentIndex() + tabWidget->count() - 1) % tabWidget->count());
}

void TabManager::actionNew()
{
  if (!par->editorDock->isVisible()) par->editorDock->setVisible(true);   //if editor hidden, make it visible
  createTab("");
}

void TabManager::open(const QString& filename)
{
  assert(!filename.isEmpty());

  if(use_gvim) {
    QString editorcmd="gvim --remote-tab-silent ";
    editorcmd += filename.toUtf8();
    system(editorcmd.toUtf8().constData());
  }
  for (auto edt: editorList) {
    if (filename == edt->filepath) {
      tabWidget->setCurrentWidget(edt);
      return;
    }
  }

  if (editor->filepath.isEmpty() && !editor->isContentModified() && !editor->parameterWidget->isModified()) {
    openTabFile(filename);
  } else {
    createTab(filename);
  }
}

void TabManager::createTab(const QString& filename)
{
  assert(par != nullptr);

  auto scintillaEditor = new ScintillaEditor(tabWidget, *par);
  editor = scintillaEditor;
<<<<<<< HEAD
  Preferences::create(editor->colorSchemes());   // needs to be done only once, however handled
  this->use_gvim = Preferences::inst()->getValue("editor/usegvim").toBool();
=======
>>>>>>> 552ec7c1
  par->activeEditor = editor;
  editor->parameterWidget = new ParameterWidget(par->parameterDock);
  connect(editor->parameterWidget, &ParameterWidget::parametersChanged, par, &MainWindow::actionRenderPreview);
  par->parameterDock->setWidget(editor->parameterWidget);

  // clearing default mapping of keyboard shortcut for font size
  QsciCommandSet *qcmdset = scintillaEditor->qsci->standardCommands();
  QsciCommand *qcmd = qcmdset->boundTo(Qt::ControlModifier | Qt::Key_Plus);
  qcmd->setKey(0);
  qcmd = qcmdset->boundTo(Qt::ControlModifier | Qt::Key_Minus);
  qcmd->setKey(0);

  connect(scintillaEditor, &ScintillaEditor::uriDropped, par, &MainWindow::handleFileDrop);
  connect(scintillaEditor, &ScintillaEditor::previewRequest, par, &MainWindow::actionRenderPreview);
  connect(editor, &EditorInterface::showContextMenuEvent, this, &TabManager::showContextMenuEvent);
  connect(editor, &EditorInterface::focusIn, this, [ this ]() {
    par->setLastFocus(editor);
  });

  connect(GlobalPreferences::inst(), &Preferences::editorConfigChanged, scintillaEditor, &ScintillaEditor::applySettings);
  connect(GlobalPreferences::inst(), &Preferences::autocompleteChanged, scintillaEditor, &ScintillaEditor::onAutocompleteChanged);
  connect(GlobalPreferences::inst(), &Preferences::characterThresholdChanged, scintillaEditor, &ScintillaEditor::onCharacterThresholdChanged);
  scintillaEditor->applySettings();
  editor->addTemplate();

  connect(par->editActionZoomTextIn, &QAction::triggered, editor, &EditorInterface::zoomIn);
  connect(par->editActionZoomTextOut, &QAction::triggered, editor, &EditorInterface::zoomOut);

  connect(editor, &EditorInterface::contentsChanged, this, &TabManager::updateActionUndoState);
  connect(editor, &EditorInterface::contentsChanged, par,  &MainWindow::editorContentChanged);
  connect(editor, &EditorInterface::contentsChanged, this, &TabManager::setContentRenderState);
  connect(editor, &EditorInterface::modificationChanged, this, &TabManager::setTabModified);
  connect(editor->parameterWidget, &ParameterWidget::modificationChanged, [editor = this->editor, this] {
    setTabModified(editor);
  });

  connect(GlobalPreferences::inst(), &Preferences::fontChanged, editor, &EditorInterface::initFont);
  connect(GlobalPreferences::inst(), &Preferences::syntaxHighlightChanged, editor, &EditorInterface::setHighlightScheme);
  editor->initFont(GlobalPreferences::inst()->getValue("editor/fontfamily").toString(), GlobalPreferences::inst()->getValue("editor/fontsize").toUInt());
  editor->setHighlightScheme(GlobalPreferences::inst()->getValue("editor/syntaxhighlight").toString());

  connect(scintillaEditor, &ScintillaEditor::hyperlinkIndicatorClicked, this, &TabManager::onHyperlinkIndicatorClicked);

  tabWidget->addTab(editor, _("Untitled.scad"));
  if (!editorList.isEmpty()) {
    tabWidget->setCurrentWidget(editor);     // to prevent emitting of currentTabChanged signal twice for first tab
  }

  editorList.insert(editor);
  if (!filename.isEmpty()) {
    openTabFile(filename);
  } else {
    setTabName("");
  }
  emit tabCountChanged(editorList.size());
  emit currentEditorChanged(editor);
  par->updateRecentFileActions();
}

size_t TabManager::count()
{
  return tabWidget->count();
}

void TabManager::highlightError(int i)
{
  editor->highlightError(i);
}

void TabManager::unhighlightLastError()
{
  editor->unhighlightLastError();
}

void TabManager::undo()
{
  editor->undo();
}

void TabManager::redo()
{
  editor->redo();
}

void TabManager::cut()
{
  editor->cut();
}

void TabManager::copy()
{
  editor->copy();
}

void TabManager::paste()
{
  editor->paste();
}

void TabManager::indentSelection()
{
  editor->indentSelection();
}

void TabManager::unindentSelection()
{
  editor->unindentSelection();
}

void TabManager::commentSelection()
{
  editor->commentSelection();
}

void TabManager::uncommentSelection()
{
  editor->uncommentSelection();
}

void TabManager::toggleBookmark()
{
  editor->toggleBookmark();
}

void TabManager::nextBookmark()
{
  editor->nextBookmark();
}

void TabManager::prevBookmark()
{
  editor->prevBookmark();
}

void TabManager::jumpToNextError()
{
  editor->jumpToNextError();
}

void TabManager::setFocus()
{
  editor->setFocus();
}

void TabManager::updateActionUndoState()
{
  par->editActionUndo->setEnabled(editor->canUndo());
}

void TabManager::onHyperlinkIndicatorClicked(int val)
{
  const QString filename = QString::fromStdString(editor->indicatorData[val].path);
  this->open(filename);
}

void TabManager::applyAction(QObject *object, const std::function<void(int, EditorInterface *)>& func)
{
  auto *action = dynamic_cast<QAction *>(object);
  if (action == nullptr) {
    return;
  }
  bool ok;
  int idx = action->data().toInt(&ok);
  if (!ok) {
    return;
  }

  auto *edt = (EditorInterface *)tabWidget->widget(idx);
  if (edt == nullptr) {
    return;
  }

  func(idx, edt);
}

void TabManager::copyFileName()
{
  applyAction(QObject::sender(), [](int, EditorInterface *edt){
    QClipboard *clipboard = QApplication::clipboard();
    clipboard->setText(QFileInfo(edt->filepath).fileName());
  });
}

void TabManager::copyFilePath()
{
  applyAction(QObject::sender(), [](int, EditorInterface *edt){
    QClipboard *clipboard = QApplication::clipboard();
    clipboard->setText(edt->filepath);
  });
}

void TabManager::openFolder()
{
  applyAction(QObject::sender(), [](int, EditorInterface *edt){
    auto dir = QFileInfo(edt->filepath).dir();
    if (dir.exists()) {
      QDesktopServices::openUrl(QUrl::fromLocalFile(dir.absolutePath()));
    }
  });
}

void TabManager::closeTab()
{
  applyAction(QObject::sender(), [this](int idx, EditorInterface *){
    closeTabRequested(idx);
  });
}

void TabManager::showContextMenuEvent(const QPoint& pos)
{
  auto menu = editor->createStandardContextMenu();

  menu->addSeparator();
  menu->addAction(par->editActionFind);
  menu->addAction(par->editActionFindNext);
  menu->addAction(par->editActionFindPrevious);
  menu->addSeparator();
  menu->addAction(par->editActionInsertTemplate);
  menu->addAction(par->editActionFoldAll);
  menu->exec(editor->mapToGlobal(pos));

  delete menu;
}

void TabManager::showTabHeaderContextMenu(const QPoint& pos)
{
  int idx = tabWidget->tabBar()->tabAt(pos);
  if (idx < 0) return;

  QMenu menu;
  auto *edt = (EditorInterface *)tabWidget->widget(idx);

  auto *copyFileNameAction = new QAction(tabWidget);
  copyFileNameAction->setData(idx);
  copyFileNameAction->setEnabled(!edt->filepath.isEmpty());
  copyFileNameAction->setText(_("Copy file name"));
  connect(copyFileNameAction, &QAction::triggered, this, &TabManager::copyFileName);

  auto *copyFilePathAction = new QAction(tabWidget);
  copyFilePathAction->setData(idx);
  copyFilePathAction->setEnabled(!edt->filepath.isEmpty());
  copyFilePathAction->setText(_("Copy full path"));
  connect(copyFilePathAction, &QAction::triggered, this, &TabManager::copyFilePath);

  auto *openFolderAction = new QAction(tabWidget);
  openFolderAction->setData(idx);
  openFolderAction->setEnabled(!edt->filepath.isEmpty());
  openFolderAction->setText(_("Open Folder"));
  connect(openFolderAction, &QAction::triggered, this, &TabManager::openFolder);

  auto *closeAction = new QAction(tabWidget);
  closeAction->setData(idx);
  closeAction->setText(_("Close Tab"));
  connect(closeAction, &QAction::triggered, this, &TabManager::closeTab);

  // Don't allow to close the last tab.
  if (tabWidget->count() <= 1) closeAction->setDisabled(true);

  menu.addAction(copyFileNameAction);
  menu.addAction(copyFilePathAction);
  menu.addSeparator();
  menu.addAction(openFolderAction);
  menu.addSeparator();
  menu.addAction(closeAction);

  QPoint globalCursorPos = QCursor::pos();
  menu.exec(globalCursorPos);
}

void TabManager::setContentRenderState() //since last render
{
  editor->contentsRendered = false;   //since last render
  editor->parameterWidget->setEnabled(false);
}

void TabManager::stopAnimation()
{
  par->animateWidget->pauseAnimation();
  par->animateWidget->e_tval->setText("");
}

void TabManager::updateFindState()
{
  if (editor->findState == TabManager::FIND_REPLACE_VISIBLE) par->showFindAndReplace();
  else if (editor->findState == TabManager::FIND_VISIBLE) par->showFind();
  else par->hideFind();
}

void TabManager::setTabModified(EditorInterface *edt)
{
  QString fname = _("Untitled.scad");
  QString fpath = fname;
  if (!edt->filepath.isEmpty()) {
    QFileInfo fileinfo(edt->filepath);
    fname = fileinfo.fileName();
    fpath = fileinfo.filePath();
  }

  if (edt->isContentModified() || edt->parameterWidget->isModified()) {
    fname += "*";
  }

  if (edt == editor) {
    par->setWindowTitle(fname);
  }
  tabWidget->setTabText(tabWidget->indexOf(edt), fname.replace("&", "&&"));
  tabWidget->setTabToolTip(tabWidget->indexOf(edt), fpath);
}

void TabManager::openTabFile(const QString& filename)
{
  par->setCurrentOutput();
#ifdef ENABLE_PYTHON
  if(boost::algorithm::ends_with(filename, ".py")) {
    std::string templ="from openscad import *\n";	  
    std::string libs = Settings::Settings::pythonNetworkImportList.value();
    std::stringstream ss(libs);
    std::string word;
    while(std::getline(ss,word,'\n')){
      if(word.size() == 0) continue;	    
      templ += "nimport(\"" + word + "\")\n";
    }
    editor->setPlainText(QString::fromStdString(templ));
  } else
#endif
  editor->setPlainText("");

  QFileInfo fileinfo(filename);
  const auto suffix = fileinfo.suffix().toLower();
  const auto knownFileType = par->knownFileExtensions.contains(suffix);
  const auto cmd = par->knownFileExtensions[suffix];
  if (knownFileType && cmd.isEmpty()) {
    setTabName(filename);
    editor->parameterWidget->readFile(fileinfo.absoluteFilePath());
    par->updateRecentFiles(filename);
  } else {
    setTabName(nullptr);
    editor->setPlainText(cmd.arg(filename));
  }
  if(use_gvim) {
    QString editorcmd="gvim --remote-tab-silent "+filename.toUtf8();
    system(editorcmd.toUtf8().constData());
//**MCH**
  }
  par->fileChangedOnDisk(); // force cached autoReloadId to update
  bool opened = refreshDocument();

  if (opened) { // only try to parse if the file opened
    par->hideCurrentOutput(); // Initial parse for customizer, hide any errors to avoid duplication
/*			      
    try {
      par->parseTopLevelDocument();
    } catch (const HardWarningException&) {
      par->exceptionCleanup();
    } catch (const std::exception& ex) {
      par->UnknownExceptionCleanup(ex.what());
    } catch (...) {
      par->UnknownExceptionCleanup();
    }
*/
    par->lastCompiledDoc = ""; // undo the damage so F4 works
    par->clearCurrentOutput();
  }
}

void TabManager::setTabName(const QString& filename, EditorInterface *edt)
{
  if (edt == nullptr) {
    edt = editor;
  }

  QString fname;
  if (filename.isEmpty()) {
    edt->filepath.clear();
    fname = _("Untitled.scad");
    tabWidget->setTabText(tabWidget->indexOf(edt), fname);
    tabWidget->setTabToolTip(tabWidget->indexOf(edt), fname);
  } else {
    QFileInfo fileinfo(filename);
    edt->filepath = fileinfo.absoluteFilePath();
    fname = fileinfo.fileName();
    tabWidget->setTabText(tabWidget->indexOf(edt), QString(fname).replace("&", "&&"));
    tabWidget->setTabToolTip(tabWidget->indexOf(edt), fileinfo.filePath());
    QDir::setCurrent(fileinfo.dir().absolutePath());
  }

  emit currentEditorChanged(editor);
}

bool TabManager::refreshDocument()
{
  bool file_opened = false;
  par->setCurrentOutput();
  if (!editor->filepath.isEmpty()) {
    QFile file(editor->filepath);
    if (!file.open(QIODevice::ReadOnly | QIODevice::Text)) {
      LOG("Failed to open file %1$s: %2$s",
          editor->filepath.toLocal8Bit().constData(), file.errorString().toLocal8Bit().constData());
    } else {
      QTextStream reader(&file);
#if QT_VERSION < QT_VERSION_CHECK(6, 0, 0)
      reader.setCodec("UTF-8");
#endif
      auto text = reader.readAll();
      LOG("Loaded design '%1$s'.", editor->filepath.toLocal8Bit().constData());
      if (editor->toPlainText() != text) {
        editor->setPlainText(text);
        setContentRenderState();         // since last render
      }
      file_opened = true;
    }
  }
  par->setCurrentOutput();
  return file_opened;
}

bool TabManager::maybeSave(int x)
{
  auto *edt = (EditorInterface *) tabWidget->widget(x);
  if (edt->isContentModified() || edt->parameterWidget->isModified()) {
    QMessageBox box(par);
    box.setText(_("The document has been modified."));
    box.setInformativeText(_("Do you want to save your changes?"));
    box.setStandardButtons(QMessageBox::Save | QMessageBox::Discard | QMessageBox::Cancel);
    box.setDefaultButton(QMessageBox::Save);
    box.setIcon(QMessageBox::Warning);
    box.setWindowModality(Qt::ApplicationModal);
#ifdef Q_OS_MACOS
    // Cmd-D is the standard shortcut for this button on Mac
    box.button(QMessageBox::Discard)->setShortcut(QKeySequence("Ctrl+D"));
    box.button(QMessageBox::Discard)->setShortcutEnabled(true);
#endif
    auto ret = (QMessageBox::StandardButton) box.exec();

    if (ret == QMessageBox::Save) {
      return save(edt);
    } else if (ret == QMessageBox::Cancel) {
      return false;
    }
  }
  return true;
}

/*!
 * Called for whole window close, returning false will abort the close
 * operation.
 */
bool TabManager::shouldClose()
{
  foreach(EditorInterface * edt, editorList) {
    if (!(edt->isContentModified() || edt->parameterWidget->isModified())) continue;

    QMessageBox box(par);
    box.setText(_("Some tabs have unsaved changes."));
    box.setInformativeText(_("Do you want to save all your changes?"));
    box.setStandardButtons(QMessageBox::SaveAll | QMessageBox::Discard | QMessageBox::Cancel);
    box.setDefaultButton(QMessageBox::SaveAll);
    box.setIcon(QMessageBox::Warning);
    box.setWindowModality(Qt::ApplicationModal);
#ifdef Q_OS_MACOS
    // Cmd-D is the standard shortcut for this button on Mac
    box.button(QMessageBox::Discard)->setShortcut(QKeySequence("Ctrl+D"));
    box.button(QMessageBox::Discard)->setShortcutEnabled(true);
#endif
    auto ret = (QMessageBox::StandardButton) box.exec();

    if (ret == QMessageBox::Cancel) {
      return false;
    } else if (ret == QMessageBox::Discard) {
      return true;
    } else if (ret == QMessageBox::SaveAll) {
      return saveAll();
    }
  }
  return true;
}

void TabManager::saveError(const QIODevice& file, const std::string& msg, const QString& filepath)
{
  const char *fileName = filepath.toLocal8Bit().constData();
  LOG("%1$s %2$s (%3$s)", msg.c_str(), fileName, file.errorString().toLocal8Bit().constData());

  const std::string dialogFormatStr = msg + "\n\"%1\"\n(%2)";
  const QString dialogFormat(dialogFormatStr.c_str());
  QMessageBox::warning(par, par->windowTitle(), dialogFormat.arg(filepath).arg(file.errorString()));
}

/*!
 * Save current document.
 * Should _always_ write to disk, since this is called by SaveAs - i.e. don't
 * try to be smart and check for document modification here.
 */
bool TabManager::save(EditorInterface *edt)
{
  assert(edt != nullptr);

  if (edt->filepath.isEmpty()) {
    return saveAs(edt);
  } else {
    return save(edt, edt->filepath);
  }
}

bool TabManager::save(EditorInterface *edt, const QString& path)
{
  par->setCurrentOutput();

  // If available (>= Qt 5.1), use QSaveFile to ensure the file is not
  // destroyed if the device is full. Unfortunately this is not working
  // as advertised (at least in Qt 5.3) as it does not detect the device
  // full properly and happily commits a 0 byte file.
  // Checking the QTextStream status flag after flush() seems to catch
  // this condition.
  QSaveFile file(path);
  if (!file.open(QIODevice::WriteOnly | QIODevice::Truncate | QIODevice::Text)) {
    saveError(file, _("Failed to open file for writing"), path);
    return false;
  }

  QTextStream writer(&file);
#if QT_VERSION < QT_VERSION_CHECK(6, 0, 0)
  writer.setCodec("UTF-8");
#endif
  writer << edt->toPlainText();
  writer.flush();
  bool saveOk = writer.status() == QTextStream::Ok;
  if (saveOk) {
    saveOk = file.commit();
  } else {
    file.cancelWriting();
  }
  if (saveOk) {
    LOG("Saved design '%1$s'.", path.toLocal8Bit().constData());
    edt->parameterWidget->saveFile(path);
    edt->setContentModified(false);
    edt->parameterWidget->setModified(false);
    par->updateRecentFiles(path);
  } else {
    saveError(file, _("Error saving design"), path);
  }
  return saveOk;
}

bool TabManager::saveAs(EditorInterface *edt)
{
  assert(edt != nullptr);

  const auto dir = edt->filepath.isEmpty() ? _("Untitled.scad") : edt->filepath;
#ifdef ENABLE_PYTHON
  QString selectedFilter;
  QString pythonFilter = _("Python OpenSCAD Designs (*.py)");
  auto filename = QFileDialog::getSaveFileName(par, _("Save File"), dir, QString("%1;;%2").arg(_("OpenSCAD Designs (*.scad *.csg)"), pythonFilter), &selectedFilter);
#else
  auto filename = QFileDialog::getSaveFileName(par, _("Save File"), dir, _("OpenSCAD Designs (*.scad)"));
#endif
  if (filename.isEmpty()) {
    return false;
  }

  if (QFileInfo(filename).suffix().isEmpty()) {
#ifdef ENABLE_PYTHON
    // Check if the user selected the Python filter
    if (selectedFilter == pythonFilter) {
        filename.append(".py");
    } else {
        // For other cases, use .scad as the default extension
        filename.append(".scad");
    }
#else
    filename.append(".scad");
#endif

    // Manual overwrite check since Qt doesn't do it, when using the
    // defaultSuffix property
    const QFileInfo info(filename);
    if (info.exists()) {
      const auto text = QString(_("%1 already exists.\nDo you want to replace it?")).arg(info.fileName());
      if (QMessageBox::warning(par, par->windowTitle(), text, QMessageBox::Yes | QMessageBox::No, QMessageBox::No) != QMessageBox::Yes) {
        return false;
      }
    }
  }

  bool saveOk = save(edt, filename);
  if (saveOk) {
    setTabName(filename, edt);
  }
  return saveOk;
}

bool TabManager::saveACopy(EditorInterface *edt)
{
  assert(edt != nullptr);

  const auto dir = edt->filepath.isEmpty() ? _("Untitled.scad") : edt->filepath;
#ifdef ENABLE_PYTHON
  QString selectedFilter;
  QString pythonFilter = _("Python OpenSCAD Designs (*.py)");
  auto filename = QFileDialog::getSaveFileName(par, _("Save a Copy"), dir, QString("%1;;%2").arg(_("OpenSCAD Designs (*.scad *.csg)"), pythonFilter), &selectedFilter);
#else
  auto filename = QFileDialog::getSaveFileName(par, _("Save a Copy"), dir, _("OpenSCAD Designs (*.scad)"));
#endif
  if (filename.isEmpty()) {
    return false;
  }

  if (QFileInfo(filename).suffix().isEmpty()) {
    #ifdef ENABLE_PYTHON
    // Check if the user selected the Python filter
    if (selectedFilter == pythonFilter) {
        filename.append(".py");
    } else {
        // For other cases, use .scad as the default extension
        filename.append(".scad");
    }
    #else
    filename.append(".scad");
    #endif
  }

  return save(edt, filename);
}

bool TabManager::saveAll()
{
  foreach(EditorInterface * edt, editorList) {
    if (edt->isContentModified() || edt->parameterWidget->isModified()) {
      if (!save(edt)) {
        return false;
      }
    }
  }
  return true;
}<|MERGE_RESOLUTION|>--- conflicted
+++ resolved
@@ -186,11 +186,8 @@
 
   auto scintillaEditor = new ScintillaEditor(tabWidget, *par);
   editor = scintillaEditor;
-<<<<<<< HEAD
-  Preferences::create(editor->colorSchemes());   // needs to be done only once, however handled
-  this->use_gvim = Preferences::inst()->getValue("editor/usegvim").toBool();
-=======
->>>>>>> 552ec7c1
+//  Preferences::create(editor->colorSchemes());   // needs to be done only once, however handled
+//  this->use_gvim = Preferences::inst()->getValue("editor/usegvim").toBool();
   par->activeEditor = editor;
   editor->parameterWidget = new ParameterWidget(par->parameterDock);
   connect(editor->parameterWidget, &ParameterWidget::parametersChanged, par, &MainWindow::actionRenderPreview);
