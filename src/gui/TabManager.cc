--- conflicted
+++ resolved
@@ -57,13 +57,10 @@
   assert(tabWidget != nullptr);
 
   editor = (EditorInterface *)tabWidget->widget(x);
-<<<<<<< HEAD
   par->activeEditor = editor;
   par->parameterDock->setWidget(editor->parameterWidget);
 
   par->editActionUndo->setEnabled(editor->canUndo());
-  par->parameterTopLevelChanged(par->parameterDock->isFloating());
-  par->changedTopLevelConsole(par->consoleDock->isFloating());
   par->setWindowTitle(tabWidget->tabText(x).replace("&&", "&"));
   if(use_gvim) {
 // **MCH*
@@ -72,10 +69,8 @@
    system(editorcmd.toUtf8().constData());
 // **MCH*
  }
-=======
 
   // Hides all the closing button except the one on the currently focused editor
->>>>>>> 55a638fa
   for (int idx = 0; idx < tabWidget->count(); ++idx) {
     QWidget *button = tabWidget->tabBar()->tabButton(idx, QTabBar::RightSide);
     if (button) {
@@ -83,13 +78,10 @@
     }
   }
 
-<<<<<<< HEAD
 #ifdef ENABLE_PYTHON
   par->recomputePythonActive();
 #endif
-=======
   emit currentEditorChanged(editor);
->>>>>>> 55a638fa
 }
 
 void TabManager::closeTabRequested(int x)
@@ -492,7 +484,6 @@
 #ifdef ENABLE_PYTHON
   if(boost::algorithm::ends_with(filename, ".py")) {
     std::string templ="from openscad import *\n";	  
-<<<<<<< HEAD
     std::string libs = Settings::Settings::pythonNetworkImportList.value();
     std::stringstream ss(libs);
     std::string word;
@@ -501,8 +492,6 @@
       templ += "nimport(\"" + word + "\")\n";
     }
     editor->setPlainText(QString::fromStdString(templ));
-=======
->>>>>>> 55a638fa
   } else
 #endif  
   editor->setPlainText("");
