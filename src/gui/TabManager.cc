#include <QFileInfo>
#include <QFile>
#include <QDir>
#include <QSaveFile>
#include <QShortcut>
#include <QTextStream>
#include <QMessageBox>
#include <QFileDialog>
#include <QClipboard>
#include <QDesktopServices>
#include <Qsci/qscicommand.h>
#include <Qsci/qscicommandset.h>

#include "Editor.h"
#include "TabManager.h"
#include "TabWidget.h"
#include "ScintillaEditor.h"
#include "Preferences.h"
#include "MainWindow.h"

TabManager::TabManager(MainWindow *o, const QString& filename)
{
  par = o;

  tabWidget = new TabWidget();
  tabWidget->setAutoHide(true);
  tabWidget->setExpanding(false);
  tabWidget->setTabsClosable(true);
  tabWidget->setMovable(true);
  tabWidget->setContextMenuPolicy(Qt::CustomContextMenu);
  connect(tabWidget, SIGNAL(currentTabChanged(int)), this, SLOT(tabSwitched(int)));
  connect(tabWidget, SIGNAL(tabCloseRequested(int)), this, SLOT(closeTabRequested(int)));
  connect(tabWidget, SIGNAL(tabCountChanged(int)), this, SIGNAL(tabCountChanged(int)));
  connect(tabWidget, SIGNAL(middleMouseClicked(int)), this, SLOT(middleMouseClicked(int)));
  connect(tabWidget, SIGNAL(customContextMenuRequested(const QPoint&)), this, SLOT(showTabHeaderContextMenu(const QPoint&)));

  createTab(filename);

  connect(tabWidget, SIGNAL(currentTabChanged(int)), this, SLOT(stopAnimation()));
  connect(tabWidget, SIGNAL(currentTabChanged(int)), this, SLOT(updateFindState()));

  connect(par, SIGNAL(highlightError(int)), this, SLOT(highlightError(int)));
  connect(par, SIGNAL(unhighlightLastError()), this, SLOT(unhighlightLastError()));

  connect(par->editActionUndo, SIGNAL(triggered()), this, SLOT(undo()));
  connect(par->editActionRedo, SIGNAL(triggered()), this, SLOT(redo()));
  connect(par->editActionRedo_2, SIGNAL(triggered()), this, SLOT(redo()));
  connect(par->editActionCut, SIGNAL(triggered()), this, SLOT(cut()));
  connect(par->editActionPaste, SIGNAL(triggered()), this, SLOT(paste()));

  connect(par->editActionIndent, SIGNAL(triggered()), this, SLOT(indentSelection()));
  connect(par->editActionUnindent, SIGNAL(triggered()), this, SLOT(unindentSelection()));
  connect(par->editActionComment, SIGNAL(triggered()), this, SLOT(commentSelection()));
  connect(par->editActionUncomment, SIGNAL(triggered()), this, SLOT(uncommentSelection()));

  connect(par->editActionToggleBookmark, SIGNAL(triggered()), this, SLOT(toggleBookmark()));
  connect(par->editActionNextBookmark, SIGNAL(triggered()), this, SLOT(nextBookmark()));
  connect(par->editActionPrevBookmark, SIGNAL(triggered()), this, SLOT(prevBookmark()));
  connect(par->editActionJumpToNextError, SIGNAL(triggered()), this, SLOT(jumpToNextError()));
}

QWidget *TabManager::getTabHeader()
{
  assert(tabWidget != nullptr);
  return tabWidget;
}

QWidget *TabManager::getTabContent()
{
  assert(tabWidget != nullptr);
  return tabWidget->getContentWidget();
}

void TabManager::tabSwitched(int x)
{
  assert(tabWidget != nullptr);
  editor = (EditorInterface *)tabWidget->widget(x);
  par->activeEditor = editor;
  par->parameterDock->setWidget(editor->parameterWidget);

  par->editActionUndo->setEnabled(editor->canUndo());
  par->changedTopLevelEditor(par->editorDock->isFloating());
  par->changedTopLevelConsole(par->consoleDock->isFloating());
  par->parameterTopLevelChanged(par->parameterDock->isFloating());
  par->setWindowTitle(tabWidget->tabText(x).replace("&&", "&"));

  for (int idx = 0; idx < tabWidget->count(); ++idx) {
    QWidget *button = tabWidget->tabButton(idx, QTabBar::RightSide);
    if (button) {
      button->setVisible(idx == x);
    }
  }

#ifdef ENABLE_PYTHON
  par->recomputePythonActive();
#endif
}

void TabManager::middleMouseClicked(int x)
{
  if (x < 0) {
    createTab("");
  } else {
    closeTabRequested(x);
  }
}

void TabManager::closeTabRequested(int x)
{
  assert(tabWidget != nullptr);
  if (!maybeSave(x)) return;

  auto *temp = (EditorInterface *)tabWidget->widget(x);
  editorList.remove(temp);
  tabWidget->removeTab(x);
  tabWidget->fireTabCountChanged();

  delete temp->parameterWidget;
  delete temp;
}

void TabManager::closeCurrentTab()
{
  assert(tabWidget != nullptr);

  /* Close tab or close the current window if only one tab is open. */
  if (tabWidget->count() > 1) this->closeTabRequested(tabWidget->currentIndex());
  else par->close();
}

void TabManager::nextTab()
{
  assert(tabWidget != nullptr);
  tabWidget->setCurrentIndex((tabWidget->currentIndex() + 1) % tabWidget->count());
}

void TabManager::prevTab()
{
  assert(tabWidget != nullptr);
  tabWidget->setCurrentIndex((tabWidget->currentIndex() + tabWidget->count() - 1) % tabWidget->count());
}

void TabManager::actionNew()
{
  if (par->windowActionHideEditor->isChecked()) par->windowActionHideEditor->trigger(); //if editor hidden, make it visible
  createTab("");
}

void TabManager::open(const QString& filename)
{
  assert(!filename.isEmpty());

  for (auto edt: editorList) {
    if (filename == edt->filepath) {
      tabWidget->setCurrentWidget(tabWidget->indexOf(edt));
      return;
    }
  }

  if (editor->filepath.isEmpty() && !editor->isContentModified() && !editor->parameterWidget->isModified()) {
    openTabFile(filename);
  } else {
    createTab(filename);
  }
}

void TabManager::createTab(const QString& filename)
{
  assert(par != nullptr);

<<<<<<< HEAD
  editor = new ScintillaEditor(tabWidget, *par);
=======
  editor = new ScintillaEditor(tabWidget);
  Preferences::create(editor->colorSchemes()); // needs to be done only once, however handled
>>>>>>> 7801f8c9
  par->activeEditor = editor;
  editor->parameterWidget = new ParameterWidget(par->parameterDock);
  connect(editor->parameterWidget, SIGNAL(parametersChanged()), par, SLOT(actionRenderPreview()));
  par->parameterDock->setWidget(editor->parameterWidget);

  // clearing default mapping of keyboard shortcut for font size
  QsciCommandSet *qcmdset = ((ScintillaEditor *)editor)->qsci->standardCommands();
  QsciCommand *qcmd = qcmdset->boundTo(Qt::ControlModifier | Qt::Key_Plus);
  qcmd->setKey(0);
  qcmd = qcmdset->boundTo(Qt::ControlModifier | Qt::Key_Minus);
  qcmd->setKey(0);

  connect(editor, SIGNAL(uriDropped(const QUrl&)), par, SLOT(handleFileDrop(const QUrl&)));
  connect(editor, SIGNAL(previewRequest()), par, SLOT(actionRenderPreview()));
  connect(editor, SIGNAL(showContextMenuEvent(const QPoint&)), this, SLOT(showContextMenuEvent(const QPoint&)));
  connect(editor, &EditorInterface::focusIn, this, [=]() { par->setLastFocus(editor); });

  connect(Preferences::inst(), SIGNAL(editorConfigChanged()), editor, SLOT(applySettings()));
  connect(Preferences::inst(), SIGNAL(autocompleteChanged(bool)), editor, SLOT(onAutocompleteChanged(bool)));
  connect(Preferences::inst(), SIGNAL(characterThresholdChanged(int)), editor, SLOT(onCharacterThresholdChanged(int)));
  ((ScintillaEditor *)editor)->public_applySettings();
  editor->addTemplate();

  connect(par->editActionZoomTextIn, SIGNAL(triggered()), editor, SLOT(zoomIn()));
  connect(par->editActionZoomTextOut, SIGNAL(triggered()), editor, SLOT(zoomOut()));

  connect(editor, SIGNAL(contentsChanged()), this, SLOT(updateActionUndoState()));
  connect(editor, SIGNAL(contentsChanged()), par,  SLOT(editorContentChanged()));
  connect(editor, SIGNAL(contentsChanged()), this, SLOT(setContentRenderState()));
  connect(editor, SIGNAL(modificationChanged(EditorInterface*)), this, SLOT(setTabModified(EditorInterface*)));
  connect(editor->parameterWidget, &ParameterWidget::modificationChanged, [editor = this->editor, this] {
    setTabModified(editor);
  });

  connect(Preferences::inst(), SIGNAL(fontChanged(const QString&,uint)),
          editor, SLOT(initFont(const QString&,uint)));
  connect(Preferences::inst(), SIGNAL(syntaxHighlightChanged(const QString&)),
          editor, SLOT(setHighlightScheme(const QString&)));
  editor->initFont(Preferences::inst()->getValue("editor/fontfamily").toString(), Preferences::inst()->getValue("editor/fontsize").toUInt());
  editor->setHighlightScheme(Preferences::inst()->getValue("editor/syntaxhighlight").toString());

  connect(editor, SIGNAL(hyperlinkIndicatorClicked(int)), this, SLOT(onHyperlinkIndicatorClicked(int)));

  int idx = tabWidget->addTab(editor, _("Untitled.scad"));
  if (!editorList.isEmpty()) {
    tabWidget->setCurrentWidget(idx); // to prevent emitting of currentTabChanged signal twice for first tab
  }

  editorList.insert(editor);
  if (!filename.isEmpty()) {
    openTabFile(filename);
  } else {
    setTabName("");
  }
  par->updateRecentFileActions();
}

size_t TabManager::count()
{
  return tabWidget->count();
}

void TabManager::highlightError(int i)
{
  editor->highlightError(i);
}

void TabManager::unhighlightLastError()
{
  editor->unhighlightLastError();
}

void TabManager::undo()
{
  editor->undo();
}

void TabManager::redo()
{
  editor->redo();
}

void TabManager::cut()
{
  editor->cut();
}

void TabManager::copy()
{
  editor->copy();
}

void TabManager::paste()
{
  editor->paste();
}

void TabManager::indentSelection()
{
  editor->indentSelection();
}

void TabManager::unindentSelection()
{
  editor->unindentSelection();
}

void TabManager::commentSelection()
{
  editor->commentSelection();
}

void TabManager::uncommentSelection()
{
  editor->uncommentSelection();
}

void TabManager::toggleBookmark()
{
  editor->toggleBookmark();
}

void TabManager::nextBookmark()
{
  editor->nextBookmark();
}

void TabManager::prevBookmark()
{
  editor->prevBookmark();
}

void TabManager::jumpToNextError()
{
  editor->jumpToNextError();
}

void TabManager::setFocus()
{
  editor->setFocus();
}

void TabManager::updateActionUndoState()
{
  par->editActionUndo->setEnabled(editor->canUndo());
}

void TabManager::onHyperlinkIndicatorClicked(int val)
{
  const QString filename = QString::fromStdString(editor->indicatorData[val].path);
  this->open(filename);
}

void TabManager::applyAction(QObject *object, const std::function<void(int, EditorInterface *)>& func)
{
  auto *action = dynamic_cast<QAction *>(object);
  if (action == nullptr) {
    return;
  }
  bool ok;
  int idx = action->data().toInt(&ok);
  if (!ok) {
    return;
  }

  auto *edt = (EditorInterface *)tabWidget->widget(idx);
  if (edt == nullptr) {
    return;
  }

  func(idx, edt);
}

void TabManager::copyFileName()
{
  applyAction(QObject::sender(), [](int, EditorInterface *edt){
    QClipboard *clipboard = QApplication::clipboard();
    clipboard->setText(QFileInfo(edt->filepath).fileName());
  });
}

void TabManager::copyFilePath()
{
  applyAction(QObject::sender(), [](int, EditorInterface *edt){
    QClipboard *clipboard = QApplication::clipboard();
    clipboard->setText(edt->filepath);
  });
}

void TabManager::openFolder()
{
  applyAction(QObject::sender(), [](int, EditorInterface *edt){
    auto dir = QFileInfo(edt->filepath).dir();
    if (dir.exists()) {
      QDesktopServices::openUrl(QUrl::fromLocalFile(dir.absolutePath()));
    }
  });
}

void TabManager::closeTab()
{
  applyAction(QObject::sender(), [this](int idx, EditorInterface *){
    closeTabRequested(idx);
  });
}

void TabManager::showContextMenuEvent(const QPoint& pos)
{
  auto menu = editor->createStandardContextMenu();

  menu->addSeparator();
  menu->addAction(par->editActionFind);
  menu->addAction(par->editActionFindNext);
  menu->addAction(par->editActionFindPrevious);
  menu->addSeparator();
  menu->addAction(par->editActionInsertTemplate);
  menu->addAction(par->editActionFoldAll);
  menu->exec(editor->mapToGlobal(pos));

  delete menu;
}

void TabManager::showTabHeaderContextMenu(const QPoint& pos)
{
  int idx = tabWidget->tabAt(pos);
  if (idx < 0) {
    return;
  }

  auto *edt = (EditorInterface *)tabWidget->widget(idx);

  auto *copyFileNameAction = new QAction(tabWidget);
  copyFileNameAction->setData(idx);
  copyFileNameAction->setEnabled(!edt->filepath.isEmpty());
  copyFileNameAction->setText(_("Copy file name"));
  connect(copyFileNameAction, SIGNAL(triggered()), SLOT(copyFileName()));

  auto *copyFilePathAction = new QAction(tabWidget);
  copyFilePathAction->setData(idx);
  copyFilePathAction->setEnabled(!edt->filepath.isEmpty());
  copyFilePathAction->setText(_("Copy full path"));
  connect(copyFilePathAction, SIGNAL(triggered()), SLOT(copyFilePath()));

  auto *openFolderAction = new QAction(tabWidget);
  openFolderAction->setData(idx);
  openFolderAction->setEnabled(!edt->filepath.isEmpty());
  openFolderAction->setText(_("Open folder"));
  connect(openFolderAction, SIGNAL(triggered()), SLOT(openFolder()));

  auto *closeAction = new QAction(tabWidget);
  closeAction->setData(idx);
  closeAction->setText(_("Close Tab"));
  connect(closeAction, SIGNAL(triggered()), SLOT(closeTab()));

  QMenu menu;
  menu.addAction(copyFileNameAction);
  menu.addAction(copyFilePathAction);
  menu.addSeparator();
  menu.addAction(openFolderAction);
  menu.addSeparator();
  menu.addAction(closeAction);

  int x1, y1, x2, y2;
  tabWidget->tabRect(idx).getCoords(&x1, &y1, &x2, &y2);
  menu.exec(tabWidget->mapToGlobal(QPoint(x1, y2)));
}

void TabManager::setContentRenderState() //since last render
{
  editor->contentsRendered = false; //since last render
  editor->parameterWidget->setEnabled(false);
}

void TabManager::stopAnimation()
{
  par->animateWidget->pauseAnimation();
  par->animateWidget->e_tval->setText("");
}

void TabManager::updateFindState()
{
  if (editor->findState == TabManager::FIND_REPLACE_VISIBLE) par->showFindAndReplace();
  else if (editor->findState == TabManager::FIND_VISIBLE) par->showFind();
  else par->hideFind();
}

void TabManager::setTabModified(EditorInterface *edt)
{
  QString fname = _("Untitled.scad");
  QString fpath = fname;
  if (!edt->filepath.isEmpty()) {
    QFileInfo fileinfo(edt->filepath);
    fname = fileinfo.fileName();
    fpath = fileinfo.filePath();
  }

  if (edt->isContentModified() || edt->parameterWidget->isModified()) {
    fname += "*";
  }

  if (edt == editor) {
    par->setWindowTitle(fname);
  }
  tabWidget->setTabText(tabWidget->indexOf(edt), fname.replace("&", "&&"));
  tabWidget->setTabToolTip(tabWidget->indexOf(edt), fpath);
}

void TabManager::openTabFile(const QString& filename)
{
  par->setCurrentOutput();
  editor->setPlainText("");

  QFileInfo fileinfo(filename);
  const auto suffix = fileinfo.suffix().toLower();
  const auto knownFileType = par->knownFileExtensions.contains(suffix);
  const auto cmd = par->knownFileExtensions[suffix];
  if (knownFileType && cmd.isEmpty()) {
    setTabName(filename);
    editor->parameterWidget->readFile(fileinfo.absoluteFilePath());
    par->updateRecentFiles(filename);
  } else {
    setTabName(nullptr);
    editor->setPlainText(cmd.arg(filename));
  }
  par->fileChangedOnDisk(); // force cached autoReloadId to update
  bool opened = refreshDocument();

  if (opened) { // only try to parse if the file opened
    par->hideCurrentOutput(); // Initial parse for customizer, hide any errors to avoid duplication
    try {
      par->parseTopLevelDocument();
    } catch (const HardWarningException&) {
      par->exceptionCleanup();
    } catch (const std::exception& ex) {
      par->UnknownExceptionCleanup(ex.what());
    } catch (...) {
      par->UnknownExceptionCleanup();
    }
    par->last_compiled_doc = ""; // undo the damage so F4 works
    par->clearCurrentOutput();
  }
}

void TabManager::setTabName(const QString& filename, EditorInterface *edt)
{
  if (edt == nullptr) {
    edt = editor;
  }

  QString fname;
  if (filename.isEmpty()) {
    edt->filepath.clear();
    fname = _("Untitled.scad");
    tabWidget->setTabText(tabWidget->indexOf(edt), fname);
    tabWidget->setTabToolTip(tabWidget->indexOf(edt), fname);
  } else {
    QFileInfo fileinfo(filename);
    edt->filepath = fileinfo.absoluteFilePath();
    fname = fileinfo.fileName();
    tabWidget->setTabText(tabWidget->indexOf(edt), QString(fname).replace("&", "&&"));
    tabWidget->setTabToolTip(tabWidget->indexOf(edt), fileinfo.filePath());
    QDir::setCurrent(fileinfo.dir().absolutePath());
  }
  par->editorTopLevelChanged(par->editorDock->isFloating());
  par->changedTopLevelConsole(par->consoleDock->isFloating());
  par->parameterTopLevelChanged(par->parameterDock->isFloating());
  par->setWindowTitle(fname);
}

bool TabManager::refreshDocument()
{
  bool file_opened = false;
  par->setCurrentOutput();
  if (!editor->filepath.isEmpty()) {
    QFile file(editor->filepath);
    if (!file.open(QIODevice::ReadOnly | QIODevice::Text)) {
      LOG("Failed to open file %1$s: %2$s",
          editor->filepath.toLocal8Bit().constData(), file.errorString().toLocal8Bit().constData());
    } else {
      QTextStream reader(&file);
#if QT_VERSION < QT_VERSION_CHECK(6, 0, 0)
      reader.setCodec("UTF-8");
#endif
      auto text = reader.readAll();
      LOG("Loaded design '%1$s'.", editor->filepath.toLocal8Bit().constData());
      if (editor->toPlainText() != text) {
        editor->setPlainText(text);
        setContentRenderState(); // since last render
      }
      file_opened = true;
    }
  }
  par->setCurrentOutput();
  return file_opened;
}

bool TabManager::maybeSave(int x)
{
  auto *edt = (EditorInterface *) tabWidget->widget(x);
  if (edt->isContentModified() || edt->parameterWidget->isModified()) {
    QMessageBox box(par);
    box.setText(_("The document has been modified."));
    box.setInformativeText(_("Do you want to save your changes?"));
    box.setStandardButtons(QMessageBox::Save | QMessageBox::Discard | QMessageBox::Cancel);
    box.setDefaultButton(QMessageBox::Save);
    box.setIcon(QMessageBox::Warning);
    box.setWindowModality(Qt::ApplicationModal);
#ifdef Q_OS_MACOS
    // Cmd-D is the standard shortcut for this button on Mac
    box.button(QMessageBox::Discard)->setShortcut(QKeySequence("Ctrl+D"));
    box.button(QMessageBox::Discard)->setShortcutEnabled(true);
#endif
    auto ret = (QMessageBox::StandardButton) box.exec();

    if (ret == QMessageBox::Save) {
      return save(edt);
    } else if (ret == QMessageBox::Cancel) {
      return false;
    }
  }
  return true;
}

/*!
 * Called for whole window close, returning false will abort the close
 * operation.
 */
bool TabManager::shouldClose()
{
  foreach(EditorInterface * edt, editorList) {
    if (!(edt->isContentModified() || edt->parameterWidget->isModified())) continue;

    QMessageBox box(par);
    box.setText(_("Some tabs have unsaved changes."));
    box.setInformativeText(_("Do you want to save all your changes?"));
    box.setStandardButtons(QMessageBox::SaveAll | QMessageBox::Discard | QMessageBox::Cancel);
    box.setDefaultButton(QMessageBox::SaveAll);
    box.setIcon(QMessageBox::Warning);
    box.setWindowModality(Qt::ApplicationModal);
#ifdef Q_OS_MACOS
    // Cmd-D is the standard shortcut for this button on Mac
    box.button(QMessageBox::Discard)->setShortcut(QKeySequence("Ctrl+D"));
    box.button(QMessageBox::Discard)->setShortcutEnabled(true);
#endif
    auto ret = (QMessageBox::StandardButton) box.exec();

    if (ret == QMessageBox::Cancel) {
      return false;
    } else if (ret == QMessageBox::Discard) {
      return true;
    } else if (ret == QMessageBox::SaveAll) {
      return saveAll();
    }
  }
  return true;
}

void TabManager::saveError(const QIODevice& file, const std::string& msg, const QString& filepath)
{
  const char *fileName = filepath.toLocal8Bit().constData();
  LOG("%1$s %2$s (%3$s)", msg.c_str(), fileName, file.errorString().toLocal8Bit().constData());

  const std::string dialogFormatStr = msg + "\n\"%1\"\n(%2)";
  const QString dialogFormat(dialogFormatStr.c_str());
  QMessageBox::warning(par, par->windowTitle(), dialogFormat.arg(filepath).arg(file.errorString()));
}

/*!
 * Save current document.
 * Should _always_ write to disk, since this is called by SaveAs - i.e. don't
 * try to be smart and check for document modification here.
 */
bool TabManager::save(EditorInterface *edt)
{
  assert(edt != nullptr);

  if (edt->filepath.isEmpty()) {
    return saveAs(edt);
  } else {
    return save(edt, edt->filepath);
  }
}

bool TabManager::save(EditorInterface *edt, const QString& path)
{
  par->setCurrentOutput();

  // If available (>= Qt 5.1), use QSaveFile to ensure the file is not
  // destroyed if the device is full. Unfortunately this is not working
  // as advertised (at least in Qt 5.3) as it does not detect the device
  // full properly and happily commits a 0 byte file.
  // Checking the QTextStream status flag after flush() seems to catch
  // this condition.
  QSaveFile file(path);
  if (!file.open(QIODevice::WriteOnly | QIODevice::Truncate | QIODevice::Text)) {
    saveError(file, _("Failed to open file for writing"), path);
    return false;
  }

  QTextStream writer(&file);
#if QT_VERSION < QT_VERSION_CHECK(6, 0, 0)
  writer.setCodec("UTF-8");
#endif
  writer << edt->toPlainText();
  writer.flush();
  bool saveOk = writer.status() == QTextStream::Ok;
  if (saveOk) {
    saveOk = file.commit();
  } else {
    file.cancelWriting();
  }
  if (saveOk) {
    LOG("Saved design '%1$s'.", path.toLocal8Bit().constData());
    edt->parameterWidget->saveFile(path);
    edt->setContentModified(false);
    edt->parameterWidget->setModified(false);
    par->updateRecentFiles(path);
  } else {
    saveError(file, _("Error saving design"), path);
  }
  return saveOk;
}

bool TabManager::saveAs(EditorInterface *edt)
{
  assert(edt != nullptr);

  const auto dir = edt->filepath.isEmpty() ? _("Untitled.scad") : edt->filepath;
#ifdef ENABLE_PYTHON
  QString selectedFilter;
  QString pythonFilter = _("Python OpenSCAD Designs (*.py)");
  auto filename = QFileDialog::getSaveFileName(par, _("Save File"), dir, QString("%1;;%2").arg(_("OpenSCAD Designs (*.scad *.csg)"), pythonFilter), &selectedFilter);
#else
  auto filename = QFileDialog::getSaveFileName(par, _("Save File"), dir, _("OpenSCAD Designs (*.scad)"));
#endif
  if (filename.isEmpty()) {
    return false;
  }

  if (QFileInfo(filename).suffix().isEmpty()) {
#ifdef ENABLE_PYTHON
    // Check if the user selected the Python filter
    if (selectedFilter == pythonFilter) {
        filename.append(".py");
    } else {
        // For other cases, use .scad as the default extension
        filename.append(".scad");
    }
#else
    filename.append(".scad");
#endif

    // Manual overwrite check since Qt doesn't do it, when using the
    // defaultSuffix property
    const QFileInfo info(filename);
    if (info.exists()) {
      const auto text = QString(_("%1 already exists.\nDo you want to replace it?")).arg(info.fileName());
      if (QMessageBox::warning(par, par->windowTitle(), text, QMessageBox::Yes | QMessageBox::No, QMessageBox::No) != QMessageBox::Yes) {
        return false;
      }
    }
  }

  bool saveOk = save(edt, filename);
  if (saveOk) {
    setTabName(filename, edt);
  }
  return saveOk;
}

bool TabManager::saveACopy(EditorInterface *edt)
{
  assert(edt != nullptr);

  const auto dir = edt->filepath.isEmpty() ? _("Untitled.scad") : edt->filepath;
#ifdef ENABLE_PYTHON
  QString selectedFilter;
  QString pythonFilter = _("Python OpenSCAD Designs (*.py)");
  auto filename = QFileDialog::getSaveFileName(par, _("Save a Copy"), dir, QString("%1;;%2").arg(_("OpenSCAD Designs (*.scad *.csg)"), pythonFilter), &selectedFilter);
#else
  auto filename = QFileDialog::getSaveFileName(par, _("Save a Copy"), dir, _("OpenSCAD Designs (*.scad)"));
#endif
  if (filename.isEmpty()) {
    return false;
  }

  if (QFileInfo(filename).suffix().isEmpty()) {
    #ifdef ENABLE_PYTHON
    // Check if the user selected the Python filter
    if (selectedFilter == pythonFilter) {
        filename.append(".py");
    } else {
        // For other cases, use .scad as the default extension
        filename.append(".scad");
    }
    #else
    filename.append(".scad");
    #endif
  }

  return save(edt, filename);
}

bool TabManager::saveAll()
{
  foreach(EditorInterface * edt, editorList) {
    if (edt->isContentModified() || edt->parameterWidget->isModified()) {
      if (!save(edt)) {
        return false;
      }
    }
  }
  return true;
}<|MERGE_RESOLUTION|>--- conflicted
+++ resolved
@@ -168,12 +168,8 @@
 {
   assert(par != nullptr);
 
-<<<<<<< HEAD
   editor = new ScintillaEditor(tabWidget, *par);
-=======
-  editor = new ScintillaEditor(tabWidget);
   Preferences::create(editor->colorSchemes()); // needs to be done only once, however handled
->>>>>>> 7801f8c9
   par->activeEditor = editor;
   editor->parameterWidget = new ParameterWidget(par->parameterDock);
   connect(editor->parameterWidget, SIGNAL(parametersChanged()), par, SLOT(actionRenderPreview()));
