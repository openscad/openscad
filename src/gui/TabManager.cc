--- conflicted
+++ resolved
@@ -105,38 +105,17 @@
   assert(tabWidget != nullptr);
   if (!maybeSave(x)) return;
 
-<<<<<<< HEAD
-  auto *temp = (EditorInterface *)tabWidget->widget(x);
-  if(use_gvim) {
-// **MCH**
- 	std::string str= tabWidget->tabToolTip(x).toUtf8().constData();
-	QString editorcmd="gvim --remote-send '<esc>:sb "+ QString::fromStdString(str)+"<cr>:q!<cr>'";
-	system(editorcmd.toUtf8().constData());
-	std::cout << x;
-// **MCH**
-  }
-  if(x>=0 || !use_gvim) { // **MCH**
-  editorList.remove(temp);
-  tabWidget->removeTab(x);
-=======
   auto *closingEditor = qobject_cast<EditorInterface *>(tabWidget->widget(x));
   assert(closingEditor != nullptr);
 
   emit editorAboutToClose(closingEditor);
->>>>>>> 3c1f9e77
 
   editorList.remove(closingEditor);
   tabWidget->removeTab(x);
   emit tabCountChanged(editorList.size());
 
-<<<<<<< HEAD
-  delete temp->parameterWidget;
-  delete temp;
-}	//** MCH **
-=======
   delete closingEditor->parameterWidget;
   delete closingEditor;
->>>>>>> 3c1f9e77
 }
 
 void TabManager::closeCurrentTab()
@@ -527,39 +506,12 @@
     editor->filepath = "";
     editor->setPlainText(cmd.arg(filename));
   }
-<<<<<<< HEAD
-  if(use_gvim) {
-    QString editorcmd="gvim --remote-tab-silent "+filename.toUtf8();
-    system(editorcmd.toUtf8().constData());
-//**MCH**
-  }
-  par->fileChangedOnDisk(); // force cached autoReloadId to update
-  bool opened = refreshDocument();
-
-  if (opened) { // only try to parse if the file opened
-    par->hideCurrentOutput(); // Initial parse for customizer, hide any errors to avoid duplication
-/*			      
-    try {
-      par->parseTopLevelDocument();
-    } catch (const HardWarningException&) {
-      par->exceptionCleanup();
-    } catch (const std::exception& ex) {
-      par->UnknownExceptionCleanup(ex.what());
-    } catch (...) {
-      par->UnknownExceptionCleanup();
-    }
-*/
-    par->lastCompiledDoc = ""; // undo the damage so F4 works
-    par->clearCurrentOutput();
-  }
-=======
   refreshDocument();
 
   auto [fname, fpath] = getEditorTabNameWithModifier(editor);
   setEditorTabName(fname, fpath, editor);
 
   emit editorContentReloaded(editor);
->>>>>>> 3c1f9e77
 }
 
 std::tuple<QString, QString> TabManager::getEditorTabName(EditorInterface *edt)
