--- conflicted
+++ resolved
@@ -167,12 +167,8 @@
 {
   assert(par != nullptr);
 
-<<<<<<< HEAD
-  editor = new ScintillaEditor(tabWidget, *par);
-=======
-  auto scintillaEditor = new ScintillaEditor(tabWidget);
+  auto scintillaEditor = new ScintillaEditor(tabWidget, *par);
   editor = scintillaEditor;
->>>>>>> 95188d33
   Preferences::create(editor->colorSchemes());   // needs to be done only once, however handled
   this->use_gvim = Preferences::inst()->getValue("editor/usegvim").toBool();
   par->activeEditor = editor;
