#include "gui/TabManager.h"

#include <QApplication>
#include <QPoint>
#include <QTabBar>
#include <QWidget>
#include <cassert>
#include <functional>
#include <exception>
#include <QFileInfo>
#include <QFile>
#include <QDir>
#include <QSaveFile>
#include <QShortcut>
#include <QTextStream>
#include <QMessageBox>
#include <QFileDialog>
#include <QClipboard>
#include <QDesktopServices>
#include <Qsci/qscicommand.h>
#include <Qsci/qscicommandset.h>

#include "gui/Editor.h"
#include "gui/ScintillaEditor.h"
#include "gui/Preferences.h"
#include "gui/MainWindow.h"

#include <cstddef>

TabManager::TabManager(MainWindow *o, const QString& filename)
{
  par = o;

  tabWidget = new QTabWidget();
  tabWidget->setTabsClosable(true);
  tabWidget->setMovable(true);
  tabWidget->setContextMenuPolicy(Qt::CustomContextMenu);

  connect(tabWidget, &QTabWidget::tabCloseRequested, this, &TabManager::closeTabRequested);
  connect(tabWidget, &QTabWidget::customContextMenuRequested, this, &TabManager::showTabHeaderContextMenu);

  connect(tabWidget, &QTabWidget::currentChanged, this, &TabManager::stopAnimation);
  connect(tabWidget, &QTabWidget::currentChanged, this, &TabManager::updateFindState);
  connect(tabWidget, &QTabWidget::currentChanged, this, &TabManager::tabSwitched);

  createTab(filename);
}

QWidget *TabManager::getTabContent()
{
  assert(tabWidget != nullptr);
  return tabWidget;
}

void TabManager::tabSwitched(int x)
{
  assert(tabWidget != nullptr);

  editor = (EditorInterface *)tabWidget->widget(x);
  par->activeEditor = editor;
  par->parameterDock->setWidget(editor->parameterWidget);

  par->editActionUndo->setEnabled(editor->canUndo());
  par->setWindowTitle(tabWidget->tabText(x).replace("&&", "&"));
  if(use_gvim) {
// **MCH*
   std::string str= tabWidget->tabToolTip(x).toUtf8().constData();
   QString editorcmd="gvim --remote-send '<esc>:sb "+ QString::fromStdString(str)+"<cr>'";
   system(editorcmd.toUtf8().constData());
// **MCH*
 }

  // Hides all the closing button except the one on the currently focused editor
  for (int idx = 0; idx < tabWidget->count(); ++idx) {
    QWidget *button = tabWidget->tabBar()->tabButton(idx, QTabBar::RightSide);
    if (button) {
      button->setVisible(idx == x);
    }
  }

#ifdef ENABLE_PYTHON
  par->recomputePythonActive();
#endif
  emit currentEditorChanged(editor);
}

void TabManager::closeTabRequested(int x)
{
  assert(tabWidget != nullptr);
  if (!maybeSave(x)) return;

  auto *temp = (EditorInterface *)tabWidget->widget(x);
  if(use_gvim) {
// **MCH**
 	std::string str= tabWidget->tabToolTip(x).toUtf8().constData();
	QString editorcmd="gvim --remote-send '<esc>:sb "+ QString::fromStdString(str)+"<cr>:q!<cr>'";
	system(editorcmd.toUtf8().constData());
	std::cout << x;
// **MCH**
  }
  if(x>=0 || !use_gvim) { // **MCH**
  editorList.remove(temp);
  tabWidget->removeTab(x);

  emit tabCountChanged(editorList.size());
  emit currentEditorChanged((EditorInterface *)tabWidget->currentWidget());

  delete temp->parameterWidget;
  delete temp;
}	//** MCH **
}

void TabManager::closeCurrentTab()
{
  assert(tabWidget != nullptr);

  /* Close tab or close the current window if only one tab is open. */
  if (tabWidget->count() > 1) this->closeTabRequested(tabWidget->currentIndex());
  else {
	 par->close();
	 if(use_gvim) this->closeTabRequested(tabWidget->currentIndex());	// ** MCH **
  }
}

void TabManager::nextTab()
{
  assert(tabWidget != nullptr);
  tabWidget->setCurrentIndex((tabWidget->currentIndex() + 1) % tabWidget->count());
}

void TabManager::prevTab()
{
  assert(tabWidget != nullptr);
  tabWidget->setCurrentIndex((tabWidget->currentIndex() + tabWidget->count() - 1) % tabWidget->count());
}

void TabManager::actionNew()
{
  if (!par->editorDock->isVisible()) par->editorDock->setVisible(true);   //if editor hidden, make it visible
  createTab("");
}

void TabManager::open(const QString& filename)
{
  assert(!filename.isEmpty());

  if(use_gvim) {
    QString editorcmd="gvim --remote-tab-silent ";
    editorcmd += filename.toUtf8();
    system(editorcmd.toUtf8().constData());
  }
  for (auto edt: editorList) {
    if (filename == edt->filepath) {
      tabWidget->setCurrentWidget(edt);
      return;
    }
  }

  if (editor->filepath.isEmpty() && !editor->isContentModified() && !editor->parameterWidget->isModified()) {
    openTabFile(filename);
  } else {
    createTab(filename);
  }
}

void TabManager::createTab(const QString& filename)
{
  assert(par != nullptr);

  editor = new ScintillaEditor(tabWidget, *par);
  Preferences::create(editor->colorSchemes());   // needs to be done only once, however handled
  this->use_gvim = Preferences::inst()->getValue("editor/usegvim").toBool();
  par->activeEditor = editor;
  editor->parameterWidget = new ParameterWidget(par->parameterDock);
  connect(editor->parameterWidget, SIGNAL(parametersChanged()), par, SLOT(actionRenderPreview()));
  par->parameterDock->setWidget(editor->parameterWidget);

  // clearing default mapping of keyboard shortcut for font size
  QsciCommandSet *qcmdset = ((ScintillaEditor *)editor)->qsci->standardCommands();
  QsciCommand *qcmd = qcmdset->boundTo(Qt::ControlModifier | Qt::Key_Plus);
  qcmd->setKey(0);
  qcmd = qcmdset->boundTo(Qt::ControlModifier | Qt::Key_Minus);
  qcmd->setKey(0);

  connect(editor, SIGNAL(uriDropped(const QUrl&)), par, SLOT(handleFileDrop(const QUrl&)));
  connect(editor, SIGNAL(previewRequest()), par, SLOT(actionRenderPreview()));
  connect(editor, SIGNAL(showContextMenuEvent(const QPoint&)), this, SLOT(showContextMenuEvent(const QPoint&)));
  connect(editor, &EditorInterface::focusIn, this, [ = ]() {
    par->setLastFocus(editor);
  });

  connect(Preferences::inst(), SIGNAL(editorConfigChanged()), editor, SLOT(applySettings()));
  connect(Preferences::inst(), SIGNAL(autocompleteChanged(bool)), editor, SLOT(onAutocompleteChanged(bool)));
  connect(Preferences::inst(), SIGNAL(characterThresholdChanged(int)), editor, SLOT(onCharacterThresholdChanged(int)));
  ((ScintillaEditor *)editor)->public_applySettings();
  editor->addTemplate();

  connect(par->editActionZoomTextIn, SIGNAL(triggered()), editor, SLOT(zoomIn()));
  connect(par->editActionZoomTextOut, SIGNAL(triggered()), editor, SLOT(zoomOut()));

  connect(editor, SIGNAL(contentsChanged()), this, SLOT(updateActionUndoState()));
  connect(editor, SIGNAL(contentsChanged()), par,  SLOT(editorContentChanged()));
  connect(editor, SIGNAL(contentsChanged()), this, SLOT(setContentRenderState()));
  connect(editor, SIGNAL(modificationChanged(EditorInterface*)), this, SLOT(setTabModified(EditorInterface*)));
  connect(editor->parameterWidget, &ParameterWidget::modificationChanged, [editor = this->editor, this] {
    setTabModified(editor);
  });

  connect(Preferences::inst(), SIGNAL(fontChanged(const QString&,uint)),
          editor, SLOT(initFont(const QString&,uint)));
  connect(Preferences::inst(), SIGNAL(syntaxHighlightChanged(const QString&)),
          editor, SLOT(setHighlightScheme(const QString&)));
  editor->initFont(Preferences::inst()->getValue("editor/fontfamily").toString(), Preferences::inst()->getValue("editor/fontsize").toUInt());
  editor->setHighlightScheme(Preferences::inst()->getValue("editor/syntaxhighlight").toString());

  connect(editor, SIGNAL(hyperlinkIndicatorClicked(int)), this, SLOT(onHyperlinkIndicatorClicked(int)));

  int idx = tabWidget->addTab(editor, _("Untitled.scad"));
  if (!editorList.isEmpty()) {
    tabWidget->setCurrentWidget(editor);     // to prevent emitting of currentTabChanged signal twice for first tab
  }

  editorList.insert(editor);
  if (!filename.isEmpty()) {
    openTabFile(filename);
  } else {
    setTabName("");
  }
  emit tabCountChanged(editorList.size());
  emit currentEditorChanged(editor);
  par->updateRecentFileActions();
}

size_t TabManager::count()
{
  return tabWidget->count();
}

void TabManager::highlightError(int i)
{
  editor->highlightError(i);
}

void TabManager::unhighlightLastError()
{
  editor->unhighlightLastError();
}

void TabManager::undo()
{
  editor->undo();
}

void TabManager::redo()
{
  editor->redo();
}

void TabManager::cut()
{
  editor->cut();
}

void TabManager::copy()
{
  editor->copy();
}

void TabManager::paste()
{
  editor->paste();
}

void TabManager::indentSelection()
{
  editor->indentSelection();
}

void TabManager::unindentSelection()
{
  editor->unindentSelection();
}

void TabManager::commentSelection()
{
  editor->commentSelection();
}

void TabManager::uncommentSelection()
{
  editor->uncommentSelection();
}

void TabManager::toggleBookmark()
{
  editor->toggleBookmark();
}

void TabManager::nextBookmark()
{
  editor->nextBookmark();
}

void TabManager::prevBookmark()
{
  editor->prevBookmark();
}

void TabManager::jumpToNextError()
{
  editor->jumpToNextError();
}

void TabManager::setFocus()
{
  editor->setFocus();
}

void TabManager::updateActionUndoState()
{
  par->editActionUndo->setEnabled(editor->canUndo());
}

void TabManager::onHyperlinkIndicatorClicked(int val)
{
  const QString filename = QString::fromStdString(editor->indicatorData[val].path);
  this->open(filename);
}

void TabManager::applyAction(QObject *object, const std::function<void(int, EditorInterface *)>& func)
{
  auto *action = dynamic_cast<QAction *>(object);
  if (action == nullptr) {
    return;
  }
  bool ok;
  int idx = action->data().toInt(&ok);
  if (!ok) {
    return;
  }

  auto *edt = (EditorInterface *)tabWidget->widget(idx);
  if (edt == nullptr) {
    return;
  }

  func(idx, edt);
}

void TabManager::copyFileName()
{
  applyAction(QObject::sender(), [](int, EditorInterface *edt){
    QClipboard *clipboard = QApplication::clipboard();
    clipboard->setText(QFileInfo(edt->filepath).fileName());
  });
}

void TabManager::copyFilePath()
{
  applyAction(QObject::sender(), [](int, EditorInterface *edt){
    QClipboard *clipboard = QApplication::clipboard();
    clipboard->setText(edt->filepath);
  });
}

void TabManager::openFolder()
{
  applyAction(QObject::sender(), [](int, EditorInterface *edt){
    auto dir = QFileInfo(edt->filepath).dir();
    if (dir.exists()) {
      QDesktopServices::openUrl(QUrl::fromLocalFile(dir.absolutePath()));
    }
  });
}

void TabManager::closeTab()
{
  applyAction(QObject::sender(), [this](int idx, EditorInterface *){
    closeTabRequested(idx);
  });
}

void TabManager::showContextMenuEvent(const QPoint& pos)
{
  auto menu = editor->createStandardContextMenu();

  menu->addSeparator();
  menu->addAction(par->editActionFind);
  menu->addAction(par->editActionFindNext);
  menu->addAction(par->editActionFindPrevious);
  menu->addSeparator();
  menu->addAction(par->editActionInsertTemplate);
  menu->addAction(par->editActionFoldAll);
  menu->exec(editor->mapToGlobal(pos));

  delete menu;
}

void TabManager::showTabHeaderContextMenu(const QPoint& pos)
{
  int idx = tabWidget->tabBar()->tabAt(pos);
  if (idx < 0) return;

  QMenu menu;
  auto *edt = (EditorInterface *)tabWidget->widget(idx);

  auto *copyFileNameAction = new QAction(tabWidget);
  copyFileNameAction->setData(idx);
  copyFileNameAction->setEnabled(!edt->filepath.isEmpty());
  copyFileNameAction->setText(_("Copy file name"));
  connect(copyFileNameAction, SIGNAL(triggered()), SLOT(copyFileName()));

  auto *copyFilePathAction = new QAction(tabWidget);
  copyFilePathAction->setData(idx);
  copyFilePathAction->setEnabled(!edt->filepath.isEmpty());
  copyFilePathAction->setText(_("Copy full path"));
  connect(copyFilePathAction, SIGNAL(triggered()), SLOT(copyFilePath()));

  auto *openFolderAction = new QAction(tabWidget);
  openFolderAction->setData(idx);
  openFolderAction->setEnabled(!edt->filepath.isEmpty());
  openFolderAction->setText(_("Open Folder"));
  connect(openFolderAction, SIGNAL(triggered()), SLOT(openFolder()));

  auto *closeAction = new QAction(tabWidget);
  closeAction->setData(idx);
  closeAction->setText(_("Close Tab"));
  connect(closeAction, SIGNAL(triggered()), SLOT(closeTab()));

  menu.addAction(copyFileNameAction);
  menu.addAction(copyFilePathAction);
  menu.addSeparator();
  menu.addAction(openFolderAction);
  menu.addSeparator();
  menu.addAction(closeAction);

  QPoint globalCursorPos = QCursor::pos();
  menu.exec(globalCursorPos);
}

void TabManager::setContentRenderState() //since last render
{
  editor->contentsRendered = false;   //since last render
  editor->parameterWidget->setEnabled(false);
}

void TabManager::stopAnimation()
{
  par->animateWidget->pauseAnimation();
  par->animateWidget->e_tval->setText("");
}

void TabManager::updateFindState()
{
  if (editor->findState == TabManager::FIND_REPLACE_VISIBLE) par->showFindAndReplace();
  else if (editor->findState == TabManager::FIND_VISIBLE) par->showFind();
  else par->hideFind();
}

void TabManager::setTabModified(EditorInterface *edt)
{
  QString fname = _("Untitled.scad");
  QString fpath = fname;
  if (!edt->filepath.isEmpty()) {
    QFileInfo fileinfo(edt->filepath);
    fname = fileinfo.fileName();
    fpath = fileinfo.filePath();
  }

  if (edt->isContentModified() || edt->parameterWidget->isModified()) {
    fname += "*";
  }

  if (edt == editor) {
    par->setWindowTitle(fname);
  }
  tabWidget->setTabText(tabWidget->indexOf(edt), fname.replace("&", "&&"));
  tabWidget->setTabToolTip(tabWidget->indexOf(edt), fpath);
}

void TabManager::openTabFile(const QString& filename)
{
  par->setCurrentOutput();
#ifdef ENABLE_PYTHON
<<<<<<< HEAD
  if(boost::algorithm::ends_with(filename, ".py")) {
    std::string templ="from openscad import *\n";	  
    std::string libs = Settings::Settings::pythonNetworkImportList.value();
    std::stringstream ss(libs);
    std::string word;
    while(std::getline(ss,word,'\n')){
      if(word.size() == 0) continue;	    
      templ += "nimport(\"" + word + "\")\n";
    }
    editor->setPlainText(QString::fromStdString(templ));
=======
  if (boost::algorithm::ends_with(filename, ".py")) {
    std::string templ = "from openscad import *\n";
>>>>>>> f7b679c6
  } else
#endif
  editor->setPlainText("");

  QFileInfo fileinfo(filename);
  const auto suffix = fileinfo.suffix().toLower();
  const auto knownFileType = par->knownFileExtensions.contains(suffix);
  const auto cmd = par->knownFileExtensions[suffix];
  if (knownFileType && cmd.isEmpty()) {
    setTabName(filename);
    editor->parameterWidget->readFile(fileinfo.absoluteFilePath());
    par->updateRecentFiles(filename);
  } else {
    setTabName(nullptr);
    editor->setPlainText(cmd.arg(filename));
  }
  if(use_gvim) {
    QString editorcmd="gvim --remote-tab-silent "+filename.toUtf8();
    system(editorcmd.toUtf8().constData());
//**MCH**
  }
  par->fileChangedOnDisk(); // force cached autoReloadId to update
  bool opened = refreshDocument();

  if (opened) { // only try to parse if the file opened
    par->hideCurrentOutput(); // Initial parse for customizer, hide any errors to avoid duplication
/*			      
    try {
      par->parseTopLevelDocument();
    } catch (const HardWarningException&) {
      par->exceptionCleanup();
    } catch (const std::exception& ex) {
      par->UnknownExceptionCleanup(ex.what());
    } catch (...) {
      par->UnknownExceptionCleanup();
    }
*/
    par->lastCompiledDoc = ""; // undo the damage so F4 works
    par->clearCurrentOutput();
  }
}

void TabManager::setTabName(const QString& filename, EditorInterface *edt)
{
  if (edt == nullptr) {
    edt = editor;
  }

  QString fname;
  if (filename.isEmpty()) {
    edt->filepath.clear();
    fname = _("Untitled.scad");
    tabWidget->setTabText(tabWidget->indexOf(edt), fname);
    tabWidget->setTabToolTip(tabWidget->indexOf(edt), fname);
  } else {
    QFileInfo fileinfo(filename);
    edt->filepath = fileinfo.absoluteFilePath();
    fname = fileinfo.fileName();
    tabWidget->setTabText(tabWidget->indexOf(edt), QString(fname).replace("&", "&&"));
    tabWidget->setTabToolTip(tabWidget->indexOf(edt), fileinfo.filePath());
    QDir::setCurrent(fileinfo.dir().absolutePath());
  }

  emit currentEditorChanged(editor);
}

bool TabManager::refreshDocument()
{
  bool file_opened = false;
  par->setCurrentOutput();
  if (!editor->filepath.isEmpty()) {
    QFile file(editor->filepath);
    if (!file.open(QIODevice::ReadOnly | QIODevice::Text)) {
      LOG("Failed to open file %1$s: %2$s",
          editor->filepath.toLocal8Bit().constData(), file.errorString().toLocal8Bit().constData());
    } else {
      QTextStream reader(&file);
#if QT_VERSION < QT_VERSION_CHECK(6, 0, 0)
      reader.setCodec("UTF-8");
#endif
      auto text = reader.readAll();
      LOG("Loaded design '%1$s'.", editor->filepath.toLocal8Bit().constData());
      if (editor->toPlainText() != text) {
        editor->setPlainText(text);
        setContentRenderState();         // since last render
      }
      file_opened = true;
    }
  }
  par->setCurrentOutput();
  return file_opened;
}

bool TabManager::maybeSave(int x)
{
  auto *edt = (EditorInterface *) tabWidget->widget(x);
  if (edt->isContentModified() || edt->parameterWidget->isModified()) {
    QMessageBox box(par);
    box.setText(_("The document has been modified."));
    box.setInformativeText(_("Do you want to save your changes?"));
    box.setStandardButtons(QMessageBox::Save | QMessageBox::Discard | QMessageBox::Cancel);
    box.setDefaultButton(QMessageBox::Save);
    box.setIcon(QMessageBox::Warning);
    box.setWindowModality(Qt::ApplicationModal);
#ifdef Q_OS_MACOS
    // Cmd-D is the standard shortcut for this button on Mac
    box.button(QMessageBox::Discard)->setShortcut(QKeySequence("Ctrl+D"));
    box.button(QMessageBox::Discard)->setShortcutEnabled(true);
#endif
    auto ret = (QMessageBox::StandardButton) box.exec();

    if (ret == QMessageBox::Save) {
      return save(edt);
    } else if (ret == QMessageBox::Cancel) {
      return false;
    }
  }
  return true;
}

/*!
 * Called for whole window close, returning false will abort the close
 * operation.
 */
bool TabManager::shouldClose()
{
  foreach(EditorInterface * edt, editorList) {
    if (!(edt->isContentModified() || edt->parameterWidget->isModified())) continue;

    QMessageBox box(par);
    box.setText(_("Some tabs have unsaved changes."));
    box.setInformativeText(_("Do you want to save all your changes?"));
    box.setStandardButtons(QMessageBox::SaveAll | QMessageBox::Discard | QMessageBox::Cancel);
    box.setDefaultButton(QMessageBox::SaveAll);
    box.setIcon(QMessageBox::Warning);
    box.setWindowModality(Qt::ApplicationModal);
#ifdef Q_OS_MACOS
    // Cmd-D is the standard shortcut for this button on Mac
    box.button(QMessageBox::Discard)->setShortcut(QKeySequence("Ctrl+D"));
    box.button(QMessageBox::Discard)->setShortcutEnabled(true);
#endif
    auto ret = (QMessageBox::StandardButton) box.exec();

    if (ret == QMessageBox::Cancel) {
      return false;
    } else if (ret == QMessageBox::Discard) {
      return true;
    } else if (ret == QMessageBox::SaveAll) {
      return saveAll();
    }
  }
  return true;
}

void TabManager::saveError(const QIODevice& file, const std::string& msg, const QString& filepath)
{
  const char *fileName = filepath.toLocal8Bit().constData();
  LOG("%1$s %2$s (%3$s)", msg.c_str(), fileName, file.errorString().toLocal8Bit().constData());

  const std::string dialogFormatStr = msg + "\n\"%1\"\n(%2)";
  const QString dialogFormat(dialogFormatStr.c_str());
  QMessageBox::warning(par, par->windowTitle(), dialogFormat.arg(filepath).arg(file.errorString()));
}

/*!
 * Save current document.
 * Should _always_ write to disk, since this is called by SaveAs - i.e. don't
 * try to be smart and check for document modification here.
 */
bool TabManager::save(EditorInterface *edt)
{
  assert(edt != nullptr);

  if (edt->filepath.isEmpty()) {
    return saveAs(edt);
  } else {
    return save(edt, edt->filepath);
  }
}

bool TabManager::save(EditorInterface *edt, const QString& path)
{
  par->setCurrentOutput();

  // If available (>= Qt 5.1), use QSaveFile to ensure the file is not
  // destroyed if the device is full. Unfortunately this is not working
  // as advertised (at least in Qt 5.3) as it does not detect the device
  // full properly and happily commits a 0 byte file.
  // Checking the QTextStream status flag after flush() seems to catch
  // this condition.
  QSaveFile file(path);
  if (!file.open(QIODevice::WriteOnly | QIODevice::Truncate | QIODevice::Text)) {
    saveError(file, _("Failed to open file for writing"), path);
    return false;
  }

  QTextStream writer(&file);
#if QT_VERSION < QT_VERSION_CHECK(6, 0, 0)
  writer.setCodec("UTF-8");
#endif
  writer << edt->toPlainText();
  writer.flush();
  bool saveOk = writer.status() == QTextStream::Ok;
  if (saveOk) {
    saveOk = file.commit();
  } else {
    file.cancelWriting();
  }
  if (saveOk) {
    LOG("Saved design '%1$s'.", path.toLocal8Bit().constData());
    edt->parameterWidget->saveFile(path);
    edt->setContentModified(false);
    edt->parameterWidget->setModified(false);
    par->updateRecentFiles(path);
  } else {
    saveError(file, _("Error saving design"), path);
  }
  return saveOk;
}

bool TabManager::saveAs(EditorInterface *edt)
{
  assert(edt != nullptr);

  const auto dir = edt->filepath.isEmpty() ? _("Untitled.scad") : edt->filepath;
#ifdef ENABLE_PYTHON
  QString selectedFilter;
  QString pythonFilter = _("Python OpenSCAD Designs (*.py)");
  auto filename = QFileDialog::getSaveFileName(par, _("Save File"), dir, QString("%1;;%2").arg(_("OpenSCAD Designs (*.scad *.csg)"), pythonFilter), &selectedFilter);
#else
  auto filename = QFileDialog::getSaveFileName(par, _("Save File"), dir, _("OpenSCAD Designs (*.scad)"));
#endif
  if (filename.isEmpty()) {
    return false;
  }

  if (QFileInfo(filename).suffix().isEmpty()) {
#ifdef ENABLE_PYTHON
    // Check if the user selected the Python filter
    if (selectedFilter == pythonFilter) {
        filename.append(".py");
    } else {
        // For other cases, use .scad as the default extension
        filename.append(".scad");
    }
#else
    filename.append(".scad");
#endif

    // Manual overwrite check since Qt doesn't do it, when using the
    // defaultSuffix property
    const QFileInfo info(filename);
    if (info.exists()) {
      const auto text = QString(_("%1 already exists.\nDo you want to replace it?")).arg(info.fileName());
      if (QMessageBox::warning(par, par->windowTitle(), text, QMessageBox::Yes | QMessageBox::No, QMessageBox::No) != QMessageBox::Yes) {
        return false;
      }
    }
  }

  bool saveOk = save(edt, filename);
  if (saveOk) {
    setTabName(filename, edt);
  }
  return saveOk;
}

bool TabManager::saveACopy(EditorInterface *edt)
{
  assert(edt != nullptr);

  const auto dir = edt->filepath.isEmpty() ? _("Untitled.scad") : edt->filepath;
#ifdef ENABLE_PYTHON
  QString selectedFilter;
  QString pythonFilter = _("Python OpenSCAD Designs (*.py)");
  auto filename = QFileDialog::getSaveFileName(par, _("Save a Copy"), dir, QString("%1;;%2").arg(_("OpenSCAD Designs (*.scad *.csg)"), pythonFilter), &selectedFilter);
#else
  auto filename = QFileDialog::getSaveFileName(par, _("Save a Copy"), dir, _("OpenSCAD Designs (*.scad)"));
#endif
  if (filename.isEmpty()) {
    return false;
  }

  if (QFileInfo(filename).suffix().isEmpty()) {
    #ifdef ENABLE_PYTHON
    // Check if the user selected the Python filter
    if (selectedFilter == pythonFilter) {
        filename.append(".py");
    } else {
        // For other cases, use .scad as the default extension
        filename.append(".scad");
    }
    #else
    filename.append(".scad");
    #endif
  }

  return save(edt, filename);
}

bool TabManager::saveAll()
{
  foreach(EditorInterface * edt, editorList) {
    if (edt->isContentModified() || edt->parameterWidget->isModified()) {
      if (!save(edt)) {
        return false;
      }
    }
  }
  return true;
}<|MERGE_RESOLUTION|>--- conflicted
+++ resolved
@@ -482,7 +482,6 @@
 {
   par->setCurrentOutput();
 #ifdef ENABLE_PYTHON
-<<<<<<< HEAD
   if(boost::algorithm::ends_with(filename, ".py")) {
     std::string templ="from openscad import *\n";	  
     std::string libs = Settings::Settings::pythonNetworkImportList.value();
@@ -493,10 +492,6 @@
       templ += "nimport(\"" + word + "\")\n";
     }
     editor->setPlainText(QString::fromStdString(templ));
-=======
-  if (boost::algorithm::ends_with(filename, ".py")) {
-    std::string templ = "from openscad import *\n";
->>>>>>> f7b679c6
   } else
 #endif
   editor->setPlainText("");
