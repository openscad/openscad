--- conflicted
+++ resolved
@@ -21,11 +21,8 @@
     QString statemachine(QPoint mouse);
     void startMeasureDist(void);
     void startMeasureAngle(void);
-<<<<<<< HEAD
     void startFindHandle(void);
-=======
     void stopMeasure();
->>>>>>> 5eb42729
   private:
     QGLView *qglview;
 };