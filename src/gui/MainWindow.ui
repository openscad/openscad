<?xml version="1.0" encoding="UTF-8"?>
<ui version="4.0">
 <class>MainWindow</class>
 <widget class="QMainWindow" name="MainWindow">
  <property name="geometry">
   <rect>
    <x>0</x>
    <y>0</y>
    <width>1354</width>
    <height>636</height>
   </rect>
  </property>
  <widget class="QWidget" name="centralwidget">
   <layout class="QVBoxLayout" name="verticalLayout_2">
    <property name="spacing">
     <number>0</number>
    </property>
    <property name="leftMargin">
     <number>0</number>
    </property>
    <property name="topMargin">
     <number>0</number>
    </property>
    <property name="rightMargin">
     <number>0</number>
    </property>
    <property name="bottomMargin">
     <number>0</number>
    </property>
    <item>
     <widget class="QWidget" name="mainWidget" native="true">
      <property name="sizePolicy">
       <sizepolicy hsizetype="Expanding" vsizetype="Expanding">
        <horstretch>0</horstretch>
        <verstretch>0</verstretch>
       </sizepolicy>
      </property>
      <layout class="QVBoxLayout" name="verticalLayout_3">
       <property name="spacing">
        <number>0</number>
       </property>
       <property name="leftMargin">
        <number>0</number>
       </property>
       <property name="topMargin">
        <number>0</number>
       </property>
       <property name="rightMargin">
        <number>0</number>
       </property>
       <property name="bottomMargin">
        <number>0</number>
       </property>
       <item>
        <widget class="QFrame" name="frameCompileResult">
         <property name="frameShape">
          <enum>QFrame::Box</enum>
         </property>
         <property name="frameShadow">
          <enum>QFrame::Raised</enum>
         </property>
         <layout class="QGridLayout" name="gridLayoutCompileResult">
          <property name="leftMargin">
           <number>6</number>
          </property>
          <property name="topMargin">
           <number>6</number>
          </property>
          <property name="rightMargin">
           <number>6</number>
          </property>
          <property name="bottomMargin">
           <number>4</number>
          </property>
          <property name="horizontalSpacing">
           <number>4</number>
          </property>
          <item row="0" column="1">
           <widget class="QLabel" name="labelCompileResultMessage">
            <property name="sizePolicy">
             <sizepolicy hsizetype="Preferred" vsizetype="Preferred">
              <horstretch>1</horstretch>
              <verstretch>0</verstretch>
             </sizepolicy>
            </property>
            <property name="font">
             <font>
              <bold>true</bold>
             </font>
            </property>
            <property name="text">
             <string>Message</string>
            </property>
            <property name="wordWrap">
             <bool>true</bool>
            </property>
           </widget>
          </item>
          <item row="0" column="2">
           <widget class="QToolButton" name="toolButtonCompileResultClose">
            <property name="styleSheet">
             <string notr="true"/>
            </property>
            <property name="text">
             <string/>
            </property>
            <property name="icon">
             <iconset resource="../../resources/common.qrc">
              <normaloff>:/icons/close.png</normaloff>:/icons/close.png</iconset>
            </property>
            <property name="iconSize">
             <size>
              <width>22</width>
              <height>22</height>
             </size>
            </property>
            <property name="toolButtonStyle">
             <enum>Qt::ToolButtonIconOnly</enum>
            </property>
            <property name="autoRaise">
             <bool>true</bool>
            </property>
           </widget>
          </item>
          <item row="0" column="0">
           <widget class="QToolButton" name="toolButtonCompileResultIcon">
            <property name="styleSheet">
             <string notr="true">QToolButton { border: none; }</string>
            </property>
            <property name="text">
             <string/>
            </property>
            <property name="icon">
             <iconset resource="../../resources/common.qrc">
              <normaloff>:/icons/information-icons-error.png</normaloff>:/icons/information-icons-error.png</iconset>
            </property>
            <property name="iconSize">
             <size>
              <width>22</width>
              <height>22</height>
             </size>
            </property>
            <property name="autoRaise">
             <bool>false</bool>
            </property>
           </widget>
          </item>
         </layout>
        </widget>
       </item>
       <item>
        <widget class="QGLView" name="qglview" native="true">
         <property name="sizePolicy">
          <sizepolicy hsizetype="Expanding" vsizetype="Expanding">
           <horstretch>0</horstretch>
           <verstretch>0</verstretch>
          </sizepolicy>
         </property>
         <property name="minimumSize">
          <size>
           <width>200</width>
           <height>100</height>
          </size>
         </property>
        </widget>
       </item>
       <item>
        <widget class="QToolBar" name="viewerToolBar">
         <addaction name="designActionPreview"/>
         <addaction name="designActionRender"/>
         <addaction name="separator"/>
         <addaction name="viewActionViewAll"/>
         <addaction name="viewActionZoomIn"/>
         <addaction name="viewActionZoomOut"/>
         <addaction name="viewActionResetView"/>
         <addaction name="designActionMeasureDist"/>
         <addaction name="designActionMeasureAngle"/>
         <addaction name="separator"/>
         <addaction name="viewActionRight"/>
         <addaction name="viewActionLeft"/>
         <addaction name="viewActionBack"/>
         <addaction name="viewActionFront"/>
         <addaction name="viewActionTop"/>
         <addaction name="viewActionBottom"/>
         <addaction name="separator"/>
         <addaction name="viewActionPerspective"/>
         <addaction name="viewActionOrthogonal"/>
         <addaction name="separator"/>
         <addaction name="viewActionShowAxes"/>
         <addaction name="viewActionShowScaleProportional"/>
         <addaction name="viewActionShowEdges"/>
        </widget>
       </item>
      </layout>
      <zorder>qglview</zorder>
      <zorder>viewerToolBar</zorder>
      <zorder>frameCompileResult</zorder>
     </widget>
    </item>
   </layout>
  </widget>
  <widget class="QMenuBar" name="menubar">
   <property name="geometry">
    <rect>
     <x>0</x>
     <y>0</y>
     <width>1354</width>
     <height>22</height>
    </rect>
   </property>
   <widget class="QMenu" name="menu_File">
    <property name="title">
     <string>&amp;File</string>
    </property>
    <widget class="QMenu" name="menuOpenRecent">
     <property name="title">
      <string>Recen&amp;t Files</string>
     </property>
    </widget>
    <widget class="QMenu" name="menuExamples">
     <property name="title">
      <string>&amp;Examples</string>
     </property>
    </widget>
    <widget class="QMenu" name="menuExport">
     <property name="title">
      <string>E&amp;xport</string>
     </property>
     <addaction name="fileActionExportAsciiSTL"/>
     <addaction name="fileActionExportBinarySTL"/>
     <addaction name="fileActionExportOBJ"/>
     <addaction name="fileActionExportPOV"/>
     <addaction name="fileActionExportOFF"/>
     <addaction name="fileActionExportWRL"/>
     <addaction name="fileActionExportAMF"/>
     <addaction name="fileActionExport3MF"/>
     <addaction name="fileActionExportDXF"/>
     <addaction name="fileActionExportSVG"/>
     <addaction name="fileActionExportCSG"/>
     <addaction name="fileActionExportPDF"/>
     <addaction name="separator"/>
     <addaction name="fileActionExportImage"/>
    </widget>
    <addaction name="fileActionNew"/>
    <addaction name="fileActionOpen"/>
    <addaction name="menuOpenRecent"/>
    <addaction name="menuExamples"/>
    <addaction name="fileActionReload"/>
    <addaction name="separator"/>
    <addaction name="fileActionNewWindow"/>
    <addaction name="fileActionOpenWindow"/>
    <addaction name="fileActionRevoke"/>
    <addaction name="fileActionClose"/>
    <addaction name="separator"/>
    <addaction name="fileActionSave"/>
    <addaction name="fileActionSaveAs"/>
    <addaction name="fileActionSaveACopy"/>
    <addaction name="fileActionSaveAll"/>
    <addaction name="separator"/>
    <addaction name="menuExport"/>
    <addaction name="separator"/>
    <addaction name="fileShowLibraryFolder"/>
    <addaction name="separator"/>
    <addaction name="fileActionQuit"/>
   </widget>
   <widget class="QMenu" name="menu_Edit">
    <property name="title">
     <string>&amp;Edit</string>
    </property>
    <addaction name="editActionUndo"/>
    <addaction name="editActionRedo"/>
    <addaction name="separator"/>
    <addaction name="editActionCut"/>
    <addaction name="editActionCopy"/>
    <addaction name="editActionPaste"/>
    <addaction name="separator"/>
    <addaction name="editActionIndent"/>
    <addaction name="editActionUnindent"/>
    <addaction name="editActionComment"/>
    <addaction name="editActionUncomment"/>
    <addaction name="editActionConvertTabsToSpaces"/>
    <addaction name="editActionToggleBookmark"/>
    <addaction name="editActionNextBookmark"/>
    <addaction name="editActionPrevBookmark"/>
    <addaction name="separator"/>
    <addaction name="editActionNextTab"/>
    <addaction name="editActionPrevTab"/>
    <addaction name="separator"/>
    <addaction name="editActionCopyViewport"/>
    <addaction name="editActionCopyVPT"/>
    <addaction name="editActionCopyVPR"/>
    <addaction name="editActionCopyVPD"/>
    <addaction name="editActionCopyVPF"/>
    <addaction name="separator"/>
    <addaction name="editActionFind"/>
    <addaction name="editActionFindAndReplace"/>
    <addaction name="editActionFindNext"/>
    <addaction name="editActionFindPrevious"/>
    <addaction name="editActionUseSelectionForFind"/>
    <addaction name="separator"/>
    <addaction name="editActionJumpToNextError"/>
    <addaction name="separator"/>
    <addaction name="editActionZoomTextIn"/>
    <addaction name="editActionZoomTextOut"/>
    <addaction name="editActionPreferences"/>
   </widget>
   <widget class="QMenu" name="menu_Design">
    <property name="title">
     <string>&amp;Design</string>
    </property>
    <addaction name="designActionAutoReload"/>
    <addaction name="designActionReloadAndPreview"/>
    <addaction name="designActionPreview"/>
    <addaction name="designActionRender"/>
    <addaction name="designAction3DPrint"/>
    <addaction name="designActionMeasureDist"/>
    <addaction name="designActionMeasureAngle"/>
    <addaction name="separator"/>
    <addaction name="designCheckValidity"/>
    <addaction name="designActionDisplayAST"/>
    <addaction name="designActionDisplayCSGTree"/>
    <addaction name="designActionDisplayCSGProducts"/>
    <addaction name="separator"/>
    <addaction name="designActionFlushCaches"/>
   </widget>
   <widget class="QMenu" name="menu_View">
    <property name="title">
     <string>&amp;View</string>
    </property>
    <addaction name="viewActionPreview"/>
    <addaction name="viewActionThrownTogether"/>
    <addaction name="separator"/>
    <addaction name="viewActionShowEdges"/>
    <addaction name="viewActionShowAxes"/>
    <addaction name="viewActionShowScaleProportional"/>
    <addaction name="viewActionShowCrosshairs"/>
    <addaction name="separator"/>
    <addaction name="viewActionTop"/>
    <addaction name="viewActionBottom"/>
    <addaction name="viewActionLeft"/>
    <addaction name="viewActionRight"/>
    <addaction name="viewActionFront"/>
    <addaction name="viewActionBack"/>
    <addaction name="viewActionDiagonal"/>
    <addaction name="viewActionCenter"/>
    <addaction name="viewActionViewAll"/>
    <addaction name="viewActionResetView"/>
    <addaction name="separator"/>
    <addaction name="viewActionZoomIn"/>
    <addaction name="viewActionZoomOut"/>
    <addaction name="separator"/>
    <addaction name="viewActionPerspective"/>
    <addaction name="viewActionOrthogonal"/>
    <addaction name="separator"/>
    <addaction name="viewActionHideEditorToolBar"/>
    <addaction name="viewActionHide3DViewToolBar"/>
   </widget>
   <widget class="QMenu" name="menuHelp">
    <property name="title">
     <string>&amp;Help</string>
    </property>
    <addaction name="helpActionAbout"/>
    <addaction name="helpActionHomepage"/>
    <addaction name="helpActionManual"/>
    <addaction name="helpActionOfflineManual"/>
    <addaction name="helpActionCheatSheet"/>
    <addaction name="helpActionOfflineCheatSheet"/>
    <addaction name="helpActionLibraryInfo"/>
    <addaction name="helpActionFontInfo"/>
   </widget>
   <widget class="QMenu" name="menuWindow">
    <property name="title">
     <string>&amp;Window</string>
    </property>
    <addaction name="separator"/>
    <addaction name="windowActionNextWindow"/>
    <addaction name="windowActionPreviousWindow"/>
    <addaction name="separator"/>
    <addaction name="windowActionJumpTo"/>
   </widget>
   <addaction name="menu_File"/>
   <addaction name="menu_Edit"/>
   <addaction name="menu_Design"/>
   <addaction name="menu_View"/>
   <addaction name="menuWindow"/>
   <addaction name="menuHelp"/>
  </widget>
<<<<<<< HEAD
  <widget class="QToolBar" name="tabToolBar">
   <property name="windowTitle">
    <string>Tabs</string>
   </property>
   <property name="movable">
    <bool>false</bool>
   </property>
   <property name="floatable">
    <bool>false</bool>
   </property>
   <attribute name="toolBarArea">
    <enum>TopToolBarArea</enum>
   </attribute>
   <attribute name="toolBarBreak">
    <bool>false</bool>
   </attribute>
    <widget class="QWidget" name="tabToolBarContents">
      <property name="sizePolicy">
        <sizepolicy hsizetype="Expanding" vsizetype="Expanding">
          <horstretch>0</horstretch>
          <verstretch>0</verstretch>
        </sizepolicy>
      </property>
      <layout class="QVBoxLayout" name="verticalLayout_1">
      <property name="spacing">
        <number>0</number>
      </property>
      <property name="leftMargin">
        <number>0</number>
      </property>
      <property name="topMargin">
        <number>0</number>
      </property>
      <property name="rightMargin">
        <number>0</number>
      </property>
      <property name="bottomMargin">
        <number>0</number>
      </property>
      </layout>
    </widget>
  </widget>
=======
>>>>>>> b8516994
  <widget class="QStatusBar" name="statusbar">
   <property name="maximumSize">
    <size>
     <width>16777215</width>
     <height>23</height>
    </size>
   </property>
  </widget>
  <widget class="Dock" name="editorDock">
   <attribute name="dockWidgetArea">
    <number>1</number>
   </attribute>
   <widget class="QWidget" name="editorDockContents">
    <layout class="QVBoxLayout" name="verticalLayout">
     <property name="spacing">
      <number>0</number>
     </property>
     <property name="leftMargin">
      <number>0</number>
     </property>
     <property name="topMargin">
      <number>0</number>
     </property>
     <property name="rightMargin">
      <number>0</number>
     </property>
     <property name="bottomMargin">
      <number>0</number>
     </property>
     <item>
      <widget class="QToolBar" name="editortoolbar">
       <addaction name="fileActionNew"/>
       <addaction name="fileActionOpen"/>
       <addaction name="fileActionSave"/>
       <addaction name="separator"/>
       <addaction name="editActionUndo"/>
       <addaction name="editActionRedo"/>
       <addaction name="editActionUnindent"/>
       <addaction name="editActionIndent"/>
       <addaction name="separator"/>
       <addaction name="designActionPreview"/>
       <addaction name="designActionRender"/>
       <addaction name="separator"/>
       <addaction name="designAction3DPrint"/>
      </widget>
     </item>
     <item>
      <widget class="QFrame" name="find_panel">
       <property name="enabled">
        <bool>true</bool>
       </property>
       <property name="sizePolicy">
        <sizepolicy hsizetype="Preferred" vsizetype="Minimum">
         <horstretch>0</horstretch>
         <verstretch>0</verstretch>
        </sizepolicy>
       </property>
       <property name="frameShape">
        <enum>QFrame::NoFrame</enum>
       </property>
       <property name="frameShadow">
        <enum>QFrame::Raised</enum>
       </property>
       <property name="lineWidth">
        <number>0</number>
       </property>
       <layout class="QGridLayout" name="gridLayout">
        <property name="topMargin">
         <number>0</number>
        </property>
        <property name="bottomMargin">
         <number>0</number>
        </property>
        <property name="verticalSpacing">
         <number>0</number>
        </property>
        <item row="0" column="0">
         <widget class="QComboBox" name="findTypeComboBox">
          <item>
           <property name="text">
            <string>Find</string>
           </property>
          </item>
          <item>
           <property name="text">
            <string>Replace</string>
           </property>
          </item>
         </widget>
        </item>
        <item row="0" column="1">
         <widget class="QWordSearchField" name="findInputField">
          <property name="placeholderText" stdset="0">
           <string>Search string</string>
          </property>
         </widget>
        </item>
        <item row="0" column="2">
         <widget class="QPushButton" name="findPrevButton">
          <property name="text">
           <string>Previous</string>
          </property>
         </widget>
        </item>
        <item row="0" column="3">
         <widget class="QPushButton" name="findNextButton">
          <property name="text">
           <string>Next</string>
          </property>
         </widget>
        </item>
        <item row="0" column="4">
         <widget class="QPushButton" name="cancelButton">
          <property name="text">
           <string>Done</string>
          </property>
         </widget>
        </item>
        <item row="1" column="1">
         <widget class="QLineEdit" name="replaceInputField">
          <property name="placeholderText">
           <string>Replacement string</string>
          </property>
         </widget>
        </item>
        <item row="1" column="2" colspan="2">
         <widget class="QPushButton" name="replaceButton">
          <property name="text">
           <string>Replace</string>
          </property>
         </widget>
        </item>
        <item row="1" column="4">
         <widget class="QPushButton" name="replaceAllButton">
          <property name="text">
           <string>All</string>
          </property>
         </widget>
        </item>
       </layout>
      </widget>
     </item>
    </layout>
   </widget>
   <addaction name="editActionRedo_2"/>
  </widget>
  <widget class="Dock" name="consoleDock">
   <attribute name="dockWidgetArea">
    <number>8</number>
   </attribute>
   <widget class="QWidget" name="consoleDockContents">
    <property name="focusPolicy">
     <enum>Qt::NoFocus</enum>
    </property>
    <layout class="QVBoxLayout" name="verticalLayout_5">
     <property name="leftMargin">
      <number>0</number>
     </property>
     <property name="topMargin">
      <number>0</number>
     </property>
     <property name="rightMargin">
      <number>0</number>
     </property>
     <property name="bottomMargin">
      <number>0</number>
     </property>
     <item>
      <widget class="Console" name="console">
       <property name="minimumSize">
        <size>
         <width>10</width>
         <height>10</height>
        </size>
       </property>
       <property name="focusPolicy">
        <enum>Qt::StrongFocus</enum>
       </property>
       <property name="readOnly">
        <bool>true</bool>
       </property>
      </widget>
     </item>
    </layout>
   </widget>
  </widget>
  <widget class="Dock" name="parameterDock">
   <property name="windowTitle">
    <string>Customizer Widget</string>
   </property>
   <attribute name="dockWidgetArea">
    <number>2</number>
   </attribute>
  </widget>
  <widget class="Dock" name="animateDock">
   <attribute name="dockWidgetArea">
    <number>8</number>
   </attribute>
   <widget class="QWidget" name="animateDockContents">
    <property name="focusPolicy">
     <enum>Qt::StrongFocus</enum>
    </property>
    <layout class="QVBoxLayout" name="verticalLayout_Animate">
     <property name="leftMargin">
      <number>0</number>
     </property>
     <property name="topMargin">
      <number>0</number>
     </property>
     <property name="rightMargin">
      <number>0</number>
     </property>
     <property name="bottomMargin">
      <number>0</number>
     </property>
     <item>
      <widget class="Animate" name="animateWidget" native="true"/>
     </item>
    </layout>
   </widget>
  </widget>
  <widget class="Dock" name="viewportControlDock">
   <attribute name="dockWidgetArea">
    <number>2</number>
   </attribute>
   <widget class="QWidget" name="viewportControlDockContents">
    <property name="focusPolicy">
     <enum>Qt::StrongFocus</enum>
    </property>
    <layout class="QVBoxLayout" name="verticalLayout_ViewportControl">
     <property name="leftMargin">
      <number>0</number>
     </property>
     <property name="topMargin">
      <number>0</number>
     </property>
     <property name="rightMargin">
      <number>0</number>
     </property>
     <property name="bottomMargin">
      <number>0</number>
     </property>
     <item>
      <widget class="ViewportControl" name="viewportControlWidget" native="true"/>
     </item>
    </layout>
   </widget>
  </widget>
  <widget class="Dock" name="errorLogDock">
   <attribute name="dockWidgetArea">
    <number>8</number>
   </attribute>
   <widget class="QWidget" name="errorLogDockContents">
    <property name="focusPolicy">
     <enum>Qt::StrongFocus</enum>
    </property>
    <layout class="QVBoxLayout" name="verticalLayout_6">
     <property name="leftMargin">
      <number>0</number>
     </property>
     <property name="topMargin">
      <number>0</number>
     </property>
     <property name="rightMargin">
      <number>0</number>
     </property>
     <property name="bottomMargin">
      <number>0</number>
     </property>
     <item>
      <widget class="ErrorLog" name="errorLogWidget" native="true">
       <property name="minimumSize">
        <size>
         <width>10</width>
         <height>10</height>
        </size>
       </property>
      </widget>
     </item>
    </layout>
   </widget>
  </widget>
  <widget class="Dock" name="fontListDock">
   <attribute name="dockWidgetArea">
    <number>8</number>
   </attribute>
   <widget class="QWidget" name="fontListDockContents">
    <layout class="QVBoxLayout" name="verticalLayout_4">
     <item>
      <widget class="FontList" name="fontListWidget" native="true"/>
     </item>
    </layout>
   </widget>
  </widget>
  <action name="fileActionNew">
   <property name="icon">
    <iconset theme="chokusen-new">
     <normaloff>.</normaloff>.</iconset>
   </property>
   <property name="text">
    <string>&amp;New File</string>
   </property>
   <property name="shortcut">
    <string>Ctrl+N</string>
   </property>
  </action>
  <action name="fileActionNewWindow">
   <property name="text">
    <string>New Window</string>
   </property>
  </action>
  <action name="fileActionOpen">
   <property name="icon">
    <iconset theme="chokusen-open">
     <normaloff>.</normaloff>.</iconset>
   </property>
   <property name="text">
    <string>&amp;Open File</string>
   </property>
   <property name="shortcut">
    <string>Ctrl+O</string>
   </property>
  </action>
  <action name="fileActionOpenWindow">
   <property name="text">
    <string>Open in New Window</string>
   </property>
  </action>
  <action name="fileActionSave">
   <property name="icon">
    <iconset theme="chokusen-save">
     <normaloff>.</normaloff>.</iconset>
   </property>
   <property name="text">
    <string>&amp;Save</string>
   </property>
   <property name="shortcut">
    <string>Ctrl+S</string>
   </property>
  </action>
  <action name="fileActionSaveAs">
   <property name="text">
    <string>Save &amp;As...</string>
   </property>
   <property name="shortcut">
    <string>Ctrl+Shift+S</string>
   </property>
  </action>
  <action name="fileActionSaveACopy">
   <property name="text">
    <string>Save a Copy</string>
   </property>
  </action>
  <action name="fileActionSaveAll">
   <property name="text">
    <string>Save All</string>
   </property>
  </action>
  <action name="fileActionReload">
   <property name="text">
    <string>&amp;Reload</string>
   </property>
   <property name="shortcut">
    <string>Ctrl+R</string>
   </property>
  </action>
  <action name="fileActionQuit">
   <property name="text">
    <string>&amp;Quit</string>
   </property>
   <property name="shortcut">
    <string>Ctrl+Q</string>
   </property>
   <property name="menuRole">
    <enum>QAction::QuitRole</enum>
   </property>
  </action>
  <action name="editActionUndo">
   <property name="enabled">
    <bool>false</bool>
   </property>
   <property name="icon">
    <iconset theme="chokusen-undo">
     <normaloff>.</normaloff>.</iconset>
   </property>
   <property name="text">
    <string>&amp;Undo</string>
   </property>
   <property name="shortcut">
    <string>Ctrl+Z</string>
   </property>
   <property name="shortcutContext">
    <enum>Qt::WidgetWithChildrenShortcut</enum>
   </property>
  </action>
  <action name="editActionRedo">
   <property name="icon">
    <iconset theme="chokusen-redo">
     <normaloff>.</normaloff>.</iconset>
   </property>
   <property name="text">
    <string>&amp;Redo</string>
   </property>
   <property name="shortcut">
    <string>Ctrl+Shift+Z</string>
   </property>
   <property name="shortcutContext">
    <enum>Qt::WidgetWithChildrenShortcut</enum>
   </property>
  </action>
  <action name="editActionRedo_2">
   <property name="shortcut">
    <string>Ctrl+Y</string>
   </property>
   <property name="shortcutContext">
    <enum>Qt::WidgetWithChildrenShortcut</enum>
   </property>
  </action>
  <action name="editActionCut">
   <property name="text">
    <string>Cu&amp;t</string>
   </property>
   <property name="shortcut">
    <string>Ctrl+X</string>
   </property>
   <property name="shortcutContext">
    <enum>Qt::WidgetWithChildrenShortcut</enum>
   </property>
  </action>
  <action name="editActionCopy">
   <property name="text">
    <string>&amp;Copy</string>
   </property>
   <property name="shortcut">
    <string>Ctrl+C</string>
   </property>
   <property name="shortcutContext">
    <enum>Qt::WidgetWithChildrenShortcut</enum>
   </property>
  </action>
  <action name="editActionPaste">
   <property name="text">
    <string>&amp;Paste</string>
   </property>
   <property name="shortcut">
    <string>Ctrl+V</string>
   </property>
   <property name="shortcutContext">
    <enum>Qt::WidgetWithChildrenShortcut</enum>
   </property>
  </action>
  <action name="editActionIndent">
   <property name="icon">
    <iconset theme="chokusen-indent">
     <normaloff>.</normaloff>.</iconset>
   </property>
   <property name="text">
    <string>&amp;Indent</string>
   </property>
   <property name="shortcut">
    <string>Ctrl+I</string>
   </property>
  </action>
  <action name="editActionComment">
   <property name="text">
    <string>C&amp;omment</string>
   </property>
   <property name="shortcut">
    <string>Ctrl+D</string>
   </property>
  </action>
  <action name="editActionUncomment">
   <property name="text">
    <string>Unco&amp;mment</string>
   </property>
   <property name="shortcut">
    <string>Ctrl+Shift+D</string>
   </property>
  </action>
  <action name="editActionNextTab">
   <property name="text">
    <string>Show Next Tab</string>
   </property>
   <property name="shortcut">
    <string>Ctrl+Tab</string>
   </property>
  </action>
  <action name="editActionPrevTab">
   <property name="text">
    <string>Show Previous Tab</string>
   </property>
   <property name="shortcut">
    <string>Ctrl+Shift+Tab</string>
   </property>
  </action>
  <action name="editActionCopyViewport">
   <property name="text">
    <string>Copy viewport ima&amp;ge</string>
   </property>
   <property name="shortcut">
    <string>Ctrl+Shift+C</string>
   </property>
  </action>
  <action name="editActionCopyVPT">
   <property name="text">
    <string>Copy viewport transl&amp;ation</string>
   </property>
   <property name="shortcut">
    <string>Ctrl+T</string>
   </property>
  </action>
  <action name="editActionCopyVPR">
   <property name="text">
    <string>Cop&amp;y viewport rotation</string>
   </property>
  </action>
  <action name="editActionCopyVPD">
   <property name="text">
    <string>Copy vie&amp;wport distance</string>
   </property>
  </action>
  <action name="editActionCopyVPF">
   <property name="text">
    <string>Copy vie&amp;wport fov</string>
   </property>
  </action>
  <action name="editActionZoomTextIn">
   <property name="icon">
    <iconset theme="chokusen-zoom-text-in">
     <normaloff>.</normaloff>.</iconset>
   </property>
   <property name="text">
    <string>Increase Font &amp;Size</string>
   </property>
   <property name="shortcut">
    <string>Ctrl++</string>
   </property>
  </action>
  <action name="editActionZoomTextOut">
   <property name="icon">
    <iconset theme="chokusen-zoom-text-out">
     <normaloff>.</normaloff>.</iconset>
   </property>
   <property name="text">
    <string>Decrease Font Si&amp;ze</string>
   </property>
   <property name="shortcut">
    <string>Ctrl+-</string>
   </property>
  </action>
  <action name="windowActionHideEditor">
   <property name="checkable">
    <bool>true</bool>
   </property>
   <property name="text">
    <string>Hide Editor</string>
   </property>
  </action>
  <action name="designActionReloadAndPreview">
   <property name="text">
    <string>&amp;Reload and Preview</string>
   </property>
   <property name="shortcut">
    <string>F4</string>
   </property>
  </action>
  <action name="designActionPreview">
   <property name="icon">
    <iconset theme="chokusen-preview">
     <normaloff>.</normaloff>.</iconset>
   </property>
   <property name="text">
    <string>&amp;Preview</string>
   </property>
   <property name="shortcut">
    <string>F5</string>
   </property>
  </action>
  <action name="designActionRender">
   <property name="icon">
    <iconset theme="chokusen-render">
     <normaloff>.</normaloff>.</iconset>
   </property>
   <property name="text">
    <string>R&amp;ender</string>
   </property>
   <property name="shortcut">
    <string>F6</string>
   </property>
  </action>
  <action name="designAction3DPrint">
   <property name="icon">
    <iconset theme="chokusen-send">
     <normaloff>.</normaloff>.</iconset>
   </property>
   <property name="text">
    <string>&amp;3D Print</string>
   </property>
   <property name="shortcut">
    <string>F8</string>
   </property>
  </action>
  <action name="designActionMeasureDist">
   <property name="icon">
    <iconset theme="chokusen-measure-distance">
     <normaloff>.</normaloff>.</iconset>
   </property>
   <property name="text">
    <string>Measure &amp;Distance</string>
   </property>
   <property name="shortcut">
    <string>D</string>
   </property>
  </action>
  <action name="designActionMeasureAngle">
   <property name="icon">
    <iconset theme="chokusen-measure-angle">
     <normaloff>.</normaloff>.</iconset>
   </property>
   <property name="text">
    <string>Measure &amp;Angle</string>
   </property>
   <property name="shortcut">
    <string>A</string>
   </property>
  </action>
  <action name="designCheckValidity">
   <property name="text">
    <string>&amp;Check Validity</string>
   </property>
  </action>
  <action name="designActionDisplayAST">
   <property name="text">
    <string>Display A&amp;ST...</string>
   </property>
  </action>
  <action name="designActionDisplayCSGTree">
   <property name="text">
    <string>Display CSG &amp;Tree...</string>
   </property>
  </action>
  <action name="designActionDisplayCSGProducts">
   <property name="text">
    <string>Display CSG Pr&amp;oducts...</string>
   </property>
  </action>
  <action name="fileActionExportBinarySTL">
   <property name="icon">
    <iconset theme="chokusen-export-stl">
     <normaloff>.</normaloff>.</iconset>
   </property>
   <property name="text">
    <string>Export as &amp;STL (binary)...</string>
   </property>
   <property name="shortcut">
    <string>F7</string>
   </property>
  </action>
  <action name="fileActionExportAsciiSTL">
   <property name="icon">
    <iconset theme="chokusen-export-stl">
     <normaloff>.</normaloff>.</iconset>
   </property>
   <property name="text">
    <string>Export as &amp;STL (ascii)...</string>
   </property>
  </action>
  <action name="fileActionExportOBJ">
   <property name="icon">
    <iconset theme="chokusen-export-obj">
     <normaloff>.</normaloff>.</iconset>
   </property>
   <property name="text">
    <string>Export as &amp;OBJ...</string>
   </property>
  </action>
  <action name="fileActionExportPOV">
   <property name="icon">
    <iconset theme="chokusen-export-pov">
     <normaloff>.</normaloff>.</iconset>
   </property>
   <property name="text">
    <string>Export as &amp;POV...</string>
   </property>
  </action>
  <action name="fileActionExportOFF">
   <property name="icon">
    <iconset theme="chokusen-export-off">
     <normaloff>.</normaloff>.</iconset>
   </property>
   <property name="text">
    <string>Export as &amp;OFF...</string>
   </property>
  </action>
  <action name="fileActionExportWRL">
   <property name="icon">
    <iconset theme="chokusen-export-wrl">
     <normaloff>.</normaloff>.</iconset>
   </property>
   <property name="text">
    <string>Export as &amp;WRL...</string>
   </property>
  </action>
  <action name="viewActionPreview">
   <property name="checkable">
    <bool>true</bool>
   </property>
   <property name="icon">
    <iconset theme="chokusen-surface">
     <normaloff>.</normaloff>.</iconset>
   </property>
   <property name="text">
    <string>Preview</string>
   </property>
   <property name="shortcut">
    <string>F9</string>
   </property>
  </action>
  <action name="viewActionThrownTogether">
   <property name="checkable">
    <bool>true</bool>
   </property>
   <property name="icon">
    <iconset theme="chokusen-throwntogether">
     <normaloff>.</normaloff>.</iconset>
   </property>
   <property name="text">
    <string>Thrown Together</string>
   </property>
   <property name="shortcut">
    <string>F12</string>
   </property>
  </action>
  <action name="viewActionShowEdges">
   <property name="checkable">
    <bool>true</bool>
   </property>
   <property name="icon">
    <iconset theme="chokusen-show-edges">
     <normaloff>.</normaloff>.</iconset>
   </property>
   <property name="text">
    <string>Show Edges</string>
   </property>
   <property name="shortcut">
    <string>Ctrl+1</string>
   </property>
  </action>
  <action name="viewActionShowAxes">
   <property name="checkable">
    <bool>true</bool>
   </property>
   <property name="icon">
    <iconset theme="chokusen-axes">
     <normaloff>.</normaloff>.</iconset>
   </property>
   <property name="text">
    <string>Show Axes</string>
   </property>
   <property name="shortcut">
    <string>Ctrl+2</string>
   </property>
  </action>
  <action name="viewActionShowCrosshairs">
   <property name="checkable">
    <bool>true</bool>
   </property>
   <property name="icon">
    <iconset theme="chokusen-crosshairs">
     <normaloff>.</normaloff>.</iconset>
   </property>
   <property name="text">
    <string>Show Crosshairs</string>
   </property>
   <property name="shortcut">
    <string>Ctrl+3</string>
   </property>
  </action>
  <action name="viewActionShowScaleProportional">
   <property name="checkable">
    <bool>true</bool>
   </property>
   <property name="icon">
    <iconset theme="chokusen-scalemarkers">
     <normaloff>.</normaloff>.</iconset>
   </property>
   <property name="text">
    <string>Show Scale Markers</string>
   </property>
  </action>
  <action name="viewActionTop">
   <property name="icon">
    <iconset theme="chokusen-view-top">
     <normaloff>.</normaloff>.</iconset>
   </property>
   <property name="text">
    <string>&amp;Top</string>
   </property>
   <property name="shortcut">
    <string>Ctrl+4</string>
   </property>
  </action>
  <action name="viewActionBottom">
   <property name="icon">
    <iconset theme="chokusen-view-bottom">
     <normaloff>.</normaloff>.</iconset>
   </property>
   <property name="text">
    <string>&amp;Bottom</string>
   </property>
   <property name="shortcut">
    <string>Ctrl+5</string>
   </property>
  </action>
  <action name="viewActionLeft">
   <property name="icon">
    <iconset theme="chokusen-view-left">
     <normaloff>.</normaloff>.</iconset>
   </property>
   <property name="text">
    <string>&amp;Left</string>
   </property>
   <property name="shortcut">
    <string>Ctrl+6</string>
   </property>
  </action>
  <action name="viewActionRight">
   <property name="icon">
    <iconset theme="chokusen-view-right">
     <normaloff>.</normaloff>.</iconset>
   </property>
   <property name="text">
    <string>&amp;Right</string>
   </property>
   <property name="shortcut">
    <string>Ctrl+7</string>
   </property>
  </action>
  <action name="viewActionFront">
   <property name="icon">
    <iconset theme="chokusen-view-front">
     <normaloff>.</normaloff>.</iconset>
   </property>
   <property name="text">
    <string>&amp;Front</string>
   </property>
   <property name="shortcut">
    <string>Ctrl+8</string>
   </property>
  </action>
  <action name="viewActionBack">
   <property name="icon">
    <iconset theme="chokusen-view-back">
     <normaloff>.</normaloff>.</iconset>
   </property>
   <property name="text">
    <string>Bac&amp;k</string>
   </property>
   <property name="shortcut">
    <string>Ctrl+9</string>
   </property>
  </action>
  <action name="viewActionDiagonal">
   <property name="text">
    <string>&amp;Diagonal</string>
   </property>
   <property name="shortcut">
    <string>Ctrl+0</string>
   </property>
  </action>
  <action name="viewActionCenter">
   <property name="text">
    <string>Ce&amp;nter</string>
   </property>
   <property name="shortcut">
    <string>Ctrl+Shift+0</string>
   </property>
  </action>
  <action name="viewActionPerspective">
   <property name="checkable">
    <bool>true</bool>
   </property>
   <property name="icon">
    <iconset theme="chokusen-perspective">
     <normaloff>.</normaloff>.</iconset>
   </property>
   <property name="text">
    <string>&amp;Perspective</string>
   </property>
  </action>
  <action name="viewActionOrthogonal">
   <property name="checkable">
    <bool>true</bool>
   </property>
   <property name="icon">
    <iconset theme="chokusen-orthogonal">
     <normaloff>.</normaloff>.</iconset>
   </property>
   <property name="text">
    <string>&amp;Orthogonal</string>
   </property>
  </action>
  <action name="windowActionHideConsole">
   <property name="checkable">
    <bool>true</bool>
   </property>
   <property name="text">
    <string>Hide Console</string>
   </property>
  </action>
  <action name="helpActionAbout">
   <property name="enabled">
    <bool>true</bool>
   </property>
   <property name="text">
    <string>&amp;About</string>
   </property>
   <property name="menuRole">
    <enum>QAction::AboutRole</enum>
   </property>
  </action>
  <action name="helpActionManual">
   <property name="text">
    <string>&amp;Documentation</string>
   </property>
  </action>
  <action name="helpActionOfflineManual">
   <property name="text">
    <string>&amp;Offline Documentation</string>
   </property>
  </action>
  <action name="helpActionOfflineCheatSheet">
   <property name="text">
    <string>&amp;Offline Cheat Sheet</string>
   </property>
  </action>
  <action name="fileActionClearRecent">
   <property name="text">
    <string>Clear Recent</string>
   </property>
  </action>
  <action name="fileActionExportDXF">
   <property name="icon">
    <iconset theme="chokusen-export-dxf">
     <normaloff>.</normaloff>.</iconset>
   </property>
   <property name="text">
    <string>Export as &amp;DXF...</string>
   </property>
  </action>
  <action name="fileActionRevoke">
   <property name="text">
    <string>Revoke trusted python Files</string>
   </property>
  </action>
  <action name="fileActionClose">
   <property name="text">
    <string>&amp;Close</string>
   </property>
   <property name="shortcut">
    <string>Ctrl+W</string>
   </property>
  </action>
  <action name="editActionPreferences">
   <property name="text">
    <string>&amp;Preferences</string>
   </property>
   <property name="menuRole">
    <enum>QAction::PreferencesRole</enum>
   </property>
  </action>
  <action name="editActionFind">
   <property name="text">
    <string>&amp;Find...</string>
   </property>
   <property name="shortcut">
    <string>Ctrl+F</string>
   </property>
  </action>
  <action name="editActionFindAndReplace">
   <property name="text">
    <string>Fin&amp;d and Replace...</string>
   </property>
   <property name="shortcut">
    <string>Ctrl+Alt+F</string>
   </property>
  </action>
  <action name="editActionFindNext">
   <property name="text">
    <string>Find Ne&amp;xt</string>
   </property>
   <property name="shortcut">
    <string>Ctrl+G</string>
   </property>
  </action>
  <action name="editActionFindPrevious">
   <property name="text">
    <string>Find Pre&amp;vious</string>
   </property>
   <property name="shortcut">
    <string>Ctrl+Shift+G</string>
   </property>
  </action>
  <action name="editActionUseSelectionForFind">
   <property name="text">
    <string>Use Se&amp;lection for Find</string>
   </property>
   <property name="shortcut">
    <string>Ctrl+E</string>
   </property>
  </action>
  <action name="editActionJumpToNextError">
   <property name="text">
    <string>Jump to next error</string>
   </property>
   <property name="shortcut">
    <string>Ctrl+Alt+E</string>
   </property>
  </action>
  <action name="designActionFlushCaches">
   <property name="text">
    <string>&amp;Flush Caches</string>
   </property>
  </action>
  <action name="helpActionHomepage">
   <property name="text">
    <string>&amp;OpenSCAD Homepage</string>
   </property>
  </action>
  <action name="designActionAutoReload">
   <property name="checkable">
    <bool>true</bool>
   </property>
   <property name="text">
    <string>&amp;Automatic Reload and Preview</string>
   </property>
  </action>
  <action name="fileActionExportImage">
   <property name="icon">
    <iconset theme="chokusen-export-png">
     <normaloff>.</normaloff>.</iconset>
   </property>
   <property name="text">
    <string>Export as &amp;Image...</string>
   </property>
  </action>
  <action name="fileActionExportCSG">
   <property name="icon">
    <iconset theme="chokusen-export-csg">
     <normaloff>.</normaloff>.</iconset>
   </property>
   <property name="text">
    <string>Export as &amp;CSG...</string>
   </property>
  </action>
  <action name="helpActionLibraryInfo">
   <property name="text">
    <string>&amp;Library info</string>
   </property>
  </action>
  <action name="fileShowLibraryFolder">
   <property name="text">
    <string>Show &amp;Library Folder...</string>
   </property>
  </action>
  <action name="viewActionResetView">
   <property name="icon">
    <iconset theme="chokusen-reset-view">
     <normaloff>.</normaloff>.</iconset>
   </property>
   <property name="text">
    <string>Reset View</string>
   </property>
  </action>
  <action name="helpActionFontInfo">
   <property name="text">
    <string>&amp;Font List</string>
   </property>
  </action>
  <action name="fileActionExportSVG">
   <property name="icon">
    <iconset theme="chokusen-export-svg">
     <normaloff>.</normaloff>.</iconset>
   </property>
   <property name="text">
    <string>Export as S&amp;VG...</string>
   </property>
  </action>
  <action name="fileActionExportAMF">
   <property name="icon">
    <iconset theme="chokusen-export-amf">
     <normaloff>.</normaloff>.</iconset>
   </property>
   <property name="text">
    <string>Export as &amp;AMF...</string>
   </property>
  </action>
  <action name="fileActionExport3MF">
   <property name="icon">
    <iconset theme="chokusen-export-3mf">
     <normaloff>.</normaloff>.</iconset>
   </property>
   <property name="text">
    <string>Export as &amp;3MF...</string>
   </property>
  </action>
  <action name="viewActionZoomIn">
   <property name="icon">
    <iconset theme="chokusen-zoom-in">
     <normaloff>.</normaloff>.</iconset>
   </property>
   <property name="text">
    <string>Zoom In</string>
   </property>
   <property name="shortcut">
    <string>Ctrl+]</string>
   </property>
  </action>
  <action name="viewActionZoomOut">
   <property name="icon">
    <iconset theme="chokusen-zoom-out">
     <normaloff>.</normaloff>.</iconset>
   </property>
   <property name="text">
    <string>Zoom Out</string>
   </property>
   <property name="shortcut">
    <string>Ctrl+[</string>
   </property>
  </action>
  <action name="viewActionViewAll">
   <property name="icon">
    <iconset theme="chokusen-zoom-all">
     <normaloff>.</normaloff>.</iconset>
   </property>
   <property name="text">
    <string>View All</string>
   </property>
   <property name="shortcut">
    <string>Ctrl+Shift+V</string>
   </property>
  </action>
  <action name="editActionConvertTabsToSpaces">
   <property name="text">
    <string>Conv&amp;ert Tabs to Spaces</string>
   </property>
  </action>
  <action name="editActionToggleBookmark">
   <property name="text">
    <string>Toggle Bookmark</string>
   </property>
   <property name="shortcut">
    <string>Ctrl+F2</string>
   </property>
  </action>
  <action name="editActionNextBookmark">
   <property name="text">
    <string>Jump to next bookmark</string>
   </property>
   <property name="shortcut">
    <string>F2</string>
   </property>
  </action>
  <action name="editActionPrevBookmark">
   <property name="text">
    <string>Jump to previous bookmark</string>
   </property>
   <property name="shortcut">
    <string>Shift+F2</string>
   </property>
  </action>
  <action name="viewActionHideEditorToolBar">
   <property name="checkable">
    <bool>true</bool>
   </property>
   <property name="text">
    <string>Hide Editor toolbar</string>
   </property>
  </action>
  <action name="editActionUnindent">
   <property name="icon">
    <iconset theme="chokusen-unindent">
     <normaloff>.</normaloff>.</iconset>
   </property>
   <property name="text">
    <string>U&amp;nindent</string>
   </property>
   <property name="shortcut">
    <string>Ctrl+Shift+I</string>
   </property>
  </action>
  <action name="helpActionCheatSheet">
   <property name="text">
    <string>&amp;Cheat Sheet</string>
   </property>
  </action>
  <action name="windowActionHideCustomizer">
   <property name="checkable">
    <bool>true</bool>
   </property>
   <property name="checked">
    <bool>true</bool>
   </property>
   <property name="text">
    <string>Hide Customizer</string>
   </property>
  </action>
  <action name="fileActionExportPDF">
   <property name="icon">
    <iconset theme="chokusen-export-pdf">
     <normaloff>.</normaloff>.</iconset>
   </property>
   <property name="text">
    <string>Export as PDF...</string>
   </property>
  </action>
  <action name="viewActionHide3DViewToolBar">
   <property name="checkable">
    <bool>true</bool>
   </property>
   <property name="text">
    <string>Hide 3D View toolbar</string>
   </property>
  </action>
  <action name="windowActionHideErrorLog">
   <property name="checkable">
    <bool>true</bool>
   </property>
   <property name="checked">
    <bool>true</bool>
   </property>
   <property name="text">
    <string>Hide Error Log</string>
   </property>
   <property name="toolTip">
    <string>Hide ErrorLog</string>
   </property>
  </action>
  <action name="windowActionHideAnimate">
   <property name="checkable">
    <bool>true</bool>
   </property>
   <property name="checked">
    <bool>true</bool>
   </property>
   <property name="text">
    <string>Hide Animation Toolbar/Window</string>
   </property>
   <property name="toolTip">
    <string>Hide Animation Toolbar/Window</string>
   </property>
  </action>
  <action name="windowActionHideViewportControl">
   <property name="checkable">
    <bool>true</bool>
   </property>
   <property name="checked">
    <bool>true</bool>
   </property>
   <property name="text">
    <string>Hide Viewport-Control</string>
   </property>
   <property name="toolTip">
    <string>Hide Viewport-Control</string>
   </property>
  </action>
  <action name="windowActionSelectEditor">
   <property name="text">
    <string>&amp;Editor</string>
   </property>
  </action>
  <action name="windowActionSelectConsole">
   <property name="text">
    <string>&amp;Console</string>
   </property>
  </action>
  <action name="windowActionSelectCustomizer">
   <property name="text">
    <string>C&amp;ustomizer</string>
   </property>
  </action>
  <action name="windowActionSelectErrorLog">
   <property name="text">
    <string>Error &amp;Log</string>
   </property>
  </action>
  <action name="windowActionSelectAnimate">
   <property name="text">
    <string>&amp;Animate</string>
   </property>
  </action>
  <action name="windowActionSelectViewportControl">
   <property name="text">
    <string>Viewport-Control</string>
   </property>
  </action>
  <action name="windowActionNextWindow">
   <property name="text">
    <string>&amp;Next Window</string>
   </property>
  </action>
  <action name="windowActionPreviousWindow">
   <property name="text">
    <string>&amp;Previous Window</string>
   </property>
  </action>
  <action name="editActionInsertTemplate">
   <property name="text">
    <string>Insert Template</string>
   </property>
   <property name="shortcut">
    <string>Alt+Ins</string>
   </property>
  </action>
  <action name="editActionFoldAll">
   <property name="text">
    <string>Fold/Unfoll All</string>
   </property>
  </action>
  <action name="windowActionHideFontList">
   <property name="checkable">
    <bool>true</bool>
   </property>
   <property name="checked">
    <bool>true</bool>
   </property>
   <property name="text">
    <string>Hide Font List</string>
   </property>
  </action>
  <action name="windowActionSelectFontList">
   <property name="text">
    <string>Font List</string>
   </property>
  </action>
  <action name="windowActionJumpTo">
   <property name="text">
    <string>Jump To ...</string>
   </property>
   <property name="shortcut">
    <string>Ctrl+J</string>
   </property>
  </action>
 </widget>
 <customwidgets>
  <customwidget>
   <class>QGLView</class>
   <extends>QWidget</extends>
   <header>gui/QGLView.h</header>
   <container>1</container>
  </customwidget>
  <customwidget>
   <class>Dock</class>
   <extends>QDockWidget</extends>
   <header>gui/Dock.h</header>
   <container>1</container>
  </customwidget>
  <customwidget>
   <class>QWordSearchField</class>
   <extends>QFrame</extends>
   <header>gui/QWordSearchField.h</header>
   <container>1</container>
  </customwidget>
  <customwidget>
   <class>Console</class>
   <extends>QPlainTextEdit</extends>
   <header>gui/Console.h</header>
  </customwidget>
  <customwidget>
   <class>ErrorLog</class>
   <extends>QWidget</extends>
   <header>gui/ErrorLog.h</header>
   <container>1</container>
  </customwidget>
  <customwidget>
   <class>Animate</class>
   <extends>QWidget</extends>
   <header>gui/Animate.h</header>
   <container>1</container>
  </customwidget>
  <customwidget>
   <class>ViewportControl</class>
   <extends>QWidget</extends>
   <header>gui/ViewportControl.h</header>
   <container>1</container>
  </customwidget>
  <customwidget>
   <class>FontList</class>
   <extends>QWidget</extends>
   <header>gui/FontList.h</header>
   <container>1</container>
  </customwidget>
 </customwidgets>
 <resources>
  <include location="../../resources/common.qrc"/>
 </resources>
 <connections/>
</ui><|MERGE_RESOLUTION|>--- conflicted
+++ resolved
@@ -385,51 +385,6 @@
    <addaction name="menuWindow"/>
    <addaction name="menuHelp"/>
   </widget>
-<<<<<<< HEAD
-  <widget class="QToolBar" name="tabToolBar">
-   <property name="windowTitle">
-    <string>Tabs</string>
-   </property>
-   <property name="movable">
-    <bool>false</bool>
-   </property>
-   <property name="floatable">
-    <bool>false</bool>
-   </property>
-   <attribute name="toolBarArea">
-    <enum>TopToolBarArea</enum>
-   </attribute>
-   <attribute name="toolBarBreak">
-    <bool>false</bool>
-   </attribute>
-    <widget class="QWidget" name="tabToolBarContents">
-      <property name="sizePolicy">
-        <sizepolicy hsizetype="Expanding" vsizetype="Expanding">
-          <horstretch>0</horstretch>
-          <verstretch>0</verstretch>
-        </sizepolicy>
-      </property>
-      <layout class="QVBoxLayout" name="verticalLayout_1">
-      <property name="spacing">
-        <number>0</number>
-      </property>
-      <property name="leftMargin">
-        <number>0</number>
-      </property>
-      <property name="topMargin">
-        <number>0</number>
-      </property>
-      <property name="rightMargin">
-        <number>0</number>
-      </property>
-      <property name="bottomMargin">
-        <number>0</number>
-      </property>
-      </layout>
-    </widget>
-  </widget>
-=======
->>>>>>> b8516994
   <widget class="QStatusBar" name="statusbar">
    <property name="maximumSize">
     <size>
