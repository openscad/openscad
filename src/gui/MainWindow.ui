<?xml version="1.0" encoding="UTF-8"?>
<ui version="4.0">
 <class>MainWindow</class>
 <widget class="QMainWindow" name="MainWindow">
  <property name="geometry">
   <rect>
    <x>0</x>
    <y>0</y>
    <width>1354</width>
    <height>636</height>
   </rect>
  </property>
  <widget class="QWidget" name="centralwidget">
   <layout class="QVBoxLayout" name="verticalLayout_2">
    <property name="spacing">
     <number>0</number>
    </property>
    <property name="leftMargin">
     <number>0</number>
    </property>
    <property name="topMargin">
     <number>0</number>
    </property>
    <property name="rightMargin">
     <number>0</number>
    </property>
    <property name="bottomMargin">
     <number>0</number>
    </property>
    <item>
     <widget class="QWidget" name="mainWidget" native="true">
      <property name="sizePolicy">
       <sizepolicy hsizetype="Expanding" vsizetype="Expanding">
        <horstretch>0</horstretch>
        <verstretch>0</verstretch>
       </sizepolicy>
      </property>
      <layout class="QVBoxLayout" name="verticalLayout_3">
       <property name="spacing">
        <number>0</number>
       </property>
       <property name="leftMargin">
        <number>0</number>
       </property>
       <property name="topMargin">
        <number>0</number>
       </property>
       <property name="rightMargin">
        <number>0</number>
       </property>
       <property name="bottomMargin">
        <number>0</number>
       </property>
       <item>
        <widget class="QFrame" name="frameCompileResult">
         <property name="frameShape">
          <enum>QFrame::Box</enum>
         </property>
         <property name="frameShadow">
          <enum>QFrame::Raised</enum>
         </property>
         <layout class="QGridLayout" name="gridLayoutCompileResult">
          <property name="leftMargin">
           <number>6</number>
          </property>
          <property name="topMargin">
           <number>6</number>
          </property>
          <property name="rightMargin">
           <number>6</number>
          </property>
          <property name="bottomMargin">
           <number>4</number>
          </property>
          <property name="horizontalSpacing">
           <number>4</number>
          </property>
          <item row="0" column="1">
           <widget class="QLabel" name="labelCompileResultMessage">
            <property name="sizePolicy">
             <sizepolicy hsizetype="Preferred" vsizetype="Preferred">
              <horstretch>1</horstretch>
              <verstretch>0</verstretch>
             </sizepolicy>
            </property>
            <property name="font">
             <font>
              <weight>75</weight>
              <bold>true</bold>
             </font>
            </property>
            <property name="text">
             <string>Message</string>
            </property>
            <property name="wordWrap">
             <bool>true</bool>
            </property>
           </widget>
          </item>
          <item row="0" column="2">
           <widget class="QToolButton" name="toolButtonCompileResultClose">
            <property name="styleSheet">
             <string notr="true"/>
            </property>
            <property name="text">
             <string/>
            </property>
            <property name="icon">
             <iconset resource="../../resources/common.qrc">
              <normaloff>:/icons/close.png</normaloff>:/icons/close.png</iconset>
            </property>
            <property name="iconSize">
             <size>
              <width>22</width>
              <height>22</height>
             </size>
            </property>
            <property name="toolButtonStyle">
             <enum>Qt::ToolButtonIconOnly</enum>
            </property>
            <property name="autoRaise">
             <bool>true</bool>
            </property>
           </widget>
          </item>
          <item row="0" column="0">
           <widget class="QToolButton" name="toolButtonCompileResultIcon">
            <property name="styleSheet">
             <string notr="true">QToolButton { border: none; }</string>
            </property>
            <property name="text">
             <string/>
            </property>
            <property name="icon">
             <iconset resource="../../resources/common.qrc">
              <normaloff>:/icons/information-icons-error.png</normaloff>:/icons/information-icons-error.png</iconset>
            </property>
            <property name="iconSize">
             <size>
              <width>22</width>
              <height>22</height>
             </size>
            </property>
            <property name="autoRaise">
             <bool>false</bool>
            </property>
           </widget>
          </item>
         </layout>
        </widget>
       </item>
       <item>
        <widget class="QGLView" name="qglview" native="true">
         <property name="sizePolicy">
          <sizepolicy hsizetype="Expanding" vsizetype="Expanding">
           <horstretch>0</horstretch>
           <verstretch>0</verstretch>
          </sizepolicy>
         </property>
         <property name="minimumSize">
          <size>
           <width>200</width>
           <height>100</height>
          </size>
         </property>
        </widget>
       </item>
       <item>
        <widget class="QToolBar" name="viewerToolBar">
         <addaction name="designActionPreview"/>
         <addaction name="designActionRender"/>
         <addaction name="separator"/>
         <addaction name="viewActionViewAll"/>
         <addaction name="viewActionZoomIn"/>
         <addaction name="viewActionZoomOut"/>
         <addaction name="viewActionResetView"/>
         <addaction name="designActionMeasureDistance"/>
         <addaction name="designActionMeasureAngle"/>
         <addaction name="designActionFindHandle"/>
         <addaction name="separator"/>
         <addaction name="viewActionRight"/>
         <addaction name="viewActionLeft"/>
         <addaction name="viewActionBack"/>
         <addaction name="viewActionFront"/>
         <addaction name="viewActionTop"/>
         <addaction name="viewActionBottom"/>
         <addaction name="separator"/>
         <addaction name="viewActionPerspective"/>
         <addaction name="viewActionOrthogonal"/>
         <addaction name="separator"/>
         <addaction name="viewActionShowAxes"/>
         <addaction name="viewActionShowScaleProportional"/>
         <addaction name="viewActionShowEdges"/>
        </widget>
       </item>
      </layout>
      <zorder>qglview</zorder>
      <zorder>viewerToolBar</zorder>
      <zorder>frameCompileResult</zorder>
     </widget>
    </item>
   </layout>
  </widget>
  <widget class="QMenuBar" name="menubar">
   <property name="geometry">
    <rect>
     <x>0</x>
     <y>0</y>
     <width>1354</width>
     <height>24</height>
    </rect>
   </property>
   <widget class="QMenu" name="menu_File">
    <property name="title">
     <string>&amp;File</string>
    </property>
    <widget class="QMenu" name="menuOpenRecent">
     <property name="title">
      <string>Recen&amp;t Files</string>
     </property>
    </widget>
    <widget class="QMenu" name="menuExamples">
     <property name="title">
      <string>&amp;Examples</string>
     </property>
    </widget>
    <widget class="QMenu" name="menuExport">
     <property name="title">
      <string>E&amp;xport</string>
     </property>
     <addaction name="fileActionExportAsciiSTL"/>
     <addaction name="fileActionExportBinarySTL"/>
     <addaction name="fileActionExportOBJ"/>
     <addaction name="fileActionExportPOV"/>
     <addaction name="fileActionExportOFF"/>
     <addaction name="fileActionExportWRL"/>
     <addaction name="fileActionExportFoldable"/>
     <addaction name="fileActionExportSTP"/>
     <addaction name="fileActionExportAMF"/>
     <addaction name="fileActionExport3MF"/>
     <addaction name="fileActionExportDXF"/>
     <addaction name="fileActionExportSVG"/>
     <addaction name="fileActionExportCSG"/>
     <addaction name="fileActionExportPDF"/>
     <addaction name="separator"/>
     <addaction name="fileActionExportImage"/>
    </widget>
    <widget class="QMenu" name="menuPython">
     <property name="title">
      <string>Python</string>
     </property>
     <addaction name="fileActionPythonRevoke"/>
     <addaction name="separator"/>
     <addaction name="fileActionPythonSelectVenv"/>
     <addaction name="fileActionPythonCreateVenv"/>
    </widget>
    <addaction name="fileActionNew"/>
    <addaction name="fileActionOpen"/>
    <addaction name="menuOpenRecent"/>
    <addaction name="menuExamples"/>
    <addaction name="fileActionReload"/>
    <addaction name="separator"/>
    <addaction name="fileActionNewWindow"/>
    <addaction name="fileActionOpenWindow"/>
    <addaction name="fileActionClose"/>
    <addaction name="fileShowBackupFiles"/>
    <addaction name="separator"/>
    <addaction name="fileActionSave"/>
    <addaction name="fileActionSaveAs"/>
    <addaction name="fileActionSaveACopy"/>
    <addaction name="fileActionSaveAll"/>
    <addaction name="separator"/>
    <addaction name="menuExport"/>
    <addaction name="separator"/>
    <addaction name="menuPython"/>
    <addaction name="separator"/>
    <addaction name="fileShowLibraryFolder"/>
    <addaction name="separator"/>
    <addaction name="fileActionQuit"/>
   </widget>
   <widget class="QMenu" name="menu_Edit">
    <property name="title">
     <string>&amp;Edit</string>
    </property>
    <addaction name="editActionUndo"/>
    <addaction name="editActionRedo"/>
    <addaction name="separator"/>
    <addaction name="editActionCut"/>
    <addaction name="editActionCopy"/>
    <addaction name="editActionPaste"/>
    <addaction name="separator"/>
    <addaction name="editActionIndent"/>
    <addaction name="editActionUnindent"/>
    <addaction name="editActionComment"/>
    <addaction name="editActionUncomment"/>
    <addaction name="editActionConvertTabsToSpaces"/>
    <addaction name="editActionToggleBookmark"/>
    <addaction name="editActionNextBookmark"/>
    <addaction name="editActionPrevBookmark"/>
    <addaction name="separator"/>
    <addaction name="editActionNextTab"/>
    <addaction name="editActionPrevTab"/>
    <addaction name="separator"/>
    <addaction name="editActionCopyViewport"/>
    <addaction name="editActionCopyVPT"/>
    <addaction name="editActionCopyVPR"/>
    <addaction name="editActionCopyVPD"/>
    <addaction name="editActionCopyVPF"/>
    <addaction name="separator"/>
    <addaction name="editActionFind"/>
    <addaction name="editActionFindAndReplace"/>
    <addaction name="editActionFindNext"/>
    <addaction name="editActionFindPrevious"/>
    <addaction name="editActionUseSelectionForFind"/>
    <addaction name="separator"/>
    <addaction name="editActionJumpToNextError"/>
    <addaction name="separator"/>
    <addaction name="editActionZoomTextIn"/>
    <addaction name="editActionZoomTextOut"/>
    <addaction name="editActionPreferences"/>
   </widget>
   <widget class="QMenu" name="menu_Design">
    <property name="title">
     <string>&amp;Design</string>
    </property>
    <addaction name="designActionAutoReload"/>
    <addaction name="designActionReloadAndPreview"/>
    <addaction name="designActionPreview"/>
    <addaction name="designActionRender"/>
    <addaction name="designAction3DPrint"/>
    <addaction name="designActionMeasureDistance"/>
    <addaction name="designActionMeasureAngle"/>
    <addaction name="designActionFindHandle"/>
    <addaction name="designShareDesign"/>
    <addaction name="designLoadShareDesign"/>
    <addaction name="separator"/>
    <addaction name="designCheckValidity"/>
    <addaction name="designActionDisplayAST"/>
    <addaction name="designActionDisplayPython"/>
    <addaction name="designActionDisplayCSGTree"/>
    <addaction name="designActionDisplayCSGProducts"/>
    <addaction name="separator"/>
    <addaction name="designActionFlushCaches"/>
   </widget>
   <widget class="QMenu" name="menu_View">
    <property name="title">
     <string>&amp;View</string>
    </property>
    <addaction name="viewActionPreview"/>
    <addaction name="viewActionThrownTogether"/>
    <addaction name="separator"/>
    <addaction name="viewActionShowEdges"/>
    <addaction name="viewActionShowAxes"/>
    <addaction name="viewActionShowScaleProportional"/>
    <addaction name="viewActionShowCrosshairs"/>
    <addaction name="separator"/>
    <addaction name="viewActionTop"/>
    <addaction name="viewActionBottom"/>
    <addaction name="viewActionLeft"/>
    <addaction name="viewActionRight"/>
    <addaction name="viewActionFront"/>
    <addaction name="viewActionBack"/>
    <addaction name="viewActionDiagonal"/>
    <addaction name="viewActionCenter"/>
    <addaction name="viewActionViewAll"/>
    <addaction name="viewActionResetView"/>
    <addaction name="separator"/>
    <addaction name="viewActionZoomIn"/>
    <addaction name="viewActionZoomOut"/>
    <addaction name="separator"/>
    <addaction name="viewActionPerspective"/>
    <addaction name="viewActionOrthogonal"/>
    <addaction name="separator"/>
    <addaction name="viewActionHideEditorToolBar"/>
    <addaction name="viewActionHide3DViewToolBar"/>
   </widget>
   <widget class="QMenu" name="menuHelp">
    <property name="title">
     <string>&amp;Help</string>
    </property>
    <addaction name="helpActionAbout"/>
    <addaction name="helpActionHomepage"/>
    <addaction name="helpActionManual"/>
    <addaction name="helpActionOfflineManual"/>
    <addaction name="helpActionCheatSheet"/>
    <addaction name="helpActionPythonCheatSheet"/>
    <addaction name="helpActionOfflineCheatSheet"/>
    <addaction name="helpActionLibraryInfo"/>
    <addaction name="helpActionFontInfo"/>
   </widget>
   <widget class="QMenu" name="menuWindow">
    <property name="title">
     <string>&amp;Window</string>
    </property>
    <addaction name="separator"/>
    <addaction name="windowActionNextWindow"/>
    <addaction name="windowActionPreviousWindow"/>
    <addaction name="separator"/>
    <addaction name="windowActionJumpTo"/>
   </widget>
   <addaction name="menu_File"/>
   <addaction name="menu_Edit"/>
   <addaction name="menu_Design"/>
   <addaction name="menu_View"/>
   <addaction name="menuWindow"/>
   <addaction name="menuHelp"/>
  </widget>
  <widget class="QStatusBar" name="statusbar">
  </widget>
  <widget class="Dock" name="editorDock">
   <attribute name="dockWidgetArea">
    <number>1</number>
   </attribute>
   <widget class="QWidget" name="editorDockContents">
    <layout class="QVBoxLayout" name="verticalLayout">
     <property name="spacing">
      <number>0</number>
     </property>
     <property name="leftMargin">
      <number>0</number>
     </property>
     <property name="topMargin">
      <number>0</number>
     </property>
     <property name="rightMargin">
      <number>0</number>
     </property>
     <property name="bottomMargin">
      <number>0</number>
     </property>
     <item>
      <widget class="QToolBar" name="editortoolbar">
       <addaction name="fileActionNew"/>
       <addaction name="fileActionOpen"/>
       <addaction name="fileActionSave"/>
       <addaction name="separator"/>
       <addaction name="editActionUndo"/>
       <addaction name="editActionRedo"/>
       <addaction name="editActionUnindent"/>
       <addaction name="editActionIndent"/>
       <addaction name="separator"/>
       <addaction name="designActionPreview"/>
       <addaction name="designActionRender"/>
       <addaction name="separator"/>
       <addaction name="designAction3DPrint"/>
      </widget>
     </item>
     <item>
      <widget class="QFrame" name="find_panel">
       <property name="enabled">
        <bool>true</bool>
       </property>
       <property name="sizePolicy">
        <sizepolicy hsizetype="Preferred" vsizetype="Minimum">
         <horstretch>0</horstretch>
         <verstretch>0</verstretch>
        </sizepolicy>
       </property>
       <property name="frameShape">
        <enum>QFrame::NoFrame</enum>
       </property>
       <property name="frameShadow">
        <enum>QFrame::Raised</enum>
       </property>
       <property name="lineWidth">
        <number>0</number>
       </property>
       <layout class="QGridLayout" name="gridLayout">
        <property name="topMargin">
         <number>0</number>
        </property>
        <property name="bottomMargin">
         <number>0</number>
        </property>
        <property name="verticalSpacing">
         <number>0</number>
        </property>
        <item row="0" column="0">
         <widget class="QComboBox" name="findTypeComboBox">
          <item>
           <property name="text">
            <string>Find</string>
           </property>
          </item>
          <item>
           <property name="text">
            <string>Replace</string>
           </property>
          </item>
         </widget>
        </item>
        <item row="0" column="1">
         <widget class="QWordSearchField" name="findInputField">
          <property name="placeholderText" stdset="0">
           <string>Search string</string>
          </property>
         </widget>
        </item>
        <item row="0" column="2">
         <widget class="QPushButton" name="findPrevButton">
          <property name="text">
           <string>Previous</string>
          </property>
         </widget>
        </item>
        <item row="0" column="3">
         <widget class="QPushButton" name="findNextButton">
          <property name="text">
           <string>Next</string>
          </property>
         </widget>
        </item>
        <item row="0" column="4">
         <widget class="QPushButton" name="cancelButton">
          <property name="text">
           <string>Done</string>
          </property>
         </widget>
        </item>
        <item row="1" column="1">
         <widget class="QLineEdit" name="replaceInputField">
          <property name="placeholderText">
           <string>Replacement string</string>
          </property>
         </widget>
        </item>
        <item row="1" column="2" colspan="2">
         <widget class="QPushButton" name="replaceButton">
          <property name="text">
           <string>Replace</string>
          </property>
         </widget>
        </item>
        <item row="1" column="4">
         <widget class="QPushButton" name="replaceAllButton">
          <property name="text">
           <string>All</string>
          </property>
         </widget>
        </item>
       </layout>
      </widget>
     </item>
    </layout>
   </widget>
   <addaction name="editActionRedo_2"/>
  </widget>
  <widget class="Dock" name="consoleDock">
   <attribute name="dockWidgetArea">
    <number>8</number>
   </attribute>
   <widget class="QWidget" name="consoleDockContents">
    <property name="focusPolicy">
     <enum>Qt::NoFocus</enum>
    </property>
    <layout class="QVBoxLayout" name="verticalLayout_5">
     <property name="leftMargin">
      <number>0</number>
     </property>
     <property name="topMargin">
      <number>0</number>
     </property>
     <property name="rightMargin">
      <number>0</number>
     </property>
     <property name="bottomMargin">
      <number>0</number>
     </property>
     <item>
      <widget class="Console" name="console">
       <property name="minimumSize">
        <size>
         <width>10</width>
         <height>10</height>
        </size>
       </property>
       <property name="focusPolicy">
        <enum>Qt::StrongFocus</enum>
       </property>
       <property name="readOnly">
        <bool>true</bool>
       </property>
      </widget>
     </item>
    </layout>
   </widget>
  </widget>
  <widget class="Dock" name="parameterDock">
   <property name="windowTitle">
    <string>Customizer Widget</string>
   </property>
   <attribute name="dockWidgetArea">
    <number>2</number>
   </attribute>
  </widget>
  <widget class="Dock" name="animateDock">
   <attribute name="dockWidgetArea">
    <number>8</number>
   </attribute>
   <widget class="QWidget" name="animateDockContents">
    <property name="focusPolicy">
     <enum>Qt::StrongFocus</enum>
    </property>
    <layout class="QVBoxLayout" name="verticalLayout_Animate">
     <property name="leftMargin">
      <number>0</number>
     </property>
     <property name="topMargin">
      <number>0</number>
     </property>
     <property name="rightMargin">
      <number>0</number>
     </property>
     <property name="bottomMargin">
      <number>0</number>
     </property>
     <item>
      <widget class="Animate" name="animateWidget" native="true"/>
     </item>
    </layout>
   </widget>
  </widget>
  <widget class="Dock" name="viewportControlDock">
   <attribute name="dockWidgetArea">
    <number>2</number>
   </attribute>
   <widget class="QWidget" name="viewportControlDockContents">
    <property name="focusPolicy">
     <enum>Qt::StrongFocus</enum>
    </property>
    <layout class="QVBoxLayout" name="verticalLayout_ViewportControl">
     <property name="leftMargin">
      <number>0</number>
     </property>
     <property name="topMargin">
      <number>0</number>
     </property>
     <property name="rightMargin">
      <number>0</number>
     </property>
     <property name="bottomMargin">
      <number>0</number>
     </property>
     <item>
      <widget class="ViewportControl" name="viewportControlWidget" native="true"/>
     </item>
    </layout>
   </widget>
  </widget>
  <widget class="Dock" name="errorLogDock">
   <attribute name="dockWidgetArea">
    <number>8</number>
   </attribute>
   <widget class="QWidget" name="errorLogDockContents">
    <property name="focusPolicy">
     <enum>Qt::StrongFocus</enum>
    </property>
    <layout class="QVBoxLayout" name="verticalLayout_6">
     <property name="leftMargin">
      <number>0</number>
     </property>
     <property name="topMargin">
      <number>0</number>
     </property>
     <property name="rightMargin">
      <number>0</number>
     </property>
     <property name="bottomMargin">
      <number>0</number>
     </property>
     <item>
      <widget class="ErrorLog" name="errorLogWidget" native="true">
       <property name="minimumSize">
        <size>
         <width>10</width>
         <height>10</height>
        </size>
       </property>
      </widget>
     </item>
    </layout>
   </widget>
  </widget>
  <widget class="Dock" name="fontListDock">
   <attribute name="dockWidgetArea">
    <number>8</number>
   </attribute>
   <widget class="QWidget" name="fontListDockContents">
    <layout class="QVBoxLayout" name="verticalLayout_4">
     <item>
      <widget class="FontList" name="fontListWidget" native="true"/>
     </item>
    </layout>
   </widget>
  </widget>
  <action name="fileActionNew">
   <property name="icon">
    <iconset theme="chokusen-new">
     <normaloff>.</normaloff>.</iconset>
   </property>
   <property name="text">
    <string>&amp;New File</string>
   </property>
   <property name="shortcut">
    <string>Ctrl+N</string>
   </property>
  </action>
  <action name="fileActionNewWindow">
   <property name="text">
    <string>New Window</string>
   </property>
  </action>
  <action name="fileActionOpen">
   <property name="icon">
    <iconset theme="chokusen-open">
     <normaloff>.</normaloff>.</iconset>
   </property>
   <property name="text">
    <string>&amp;Open File</string>
   </property>
   <property name="shortcut">
    <string>Ctrl+O</string>
   </property>
  </action>
  <action name="fileActionOpenWindow">
   <property name="text">
    <string>Open in New Window</string>
   </property>
  </action>
  <action name="fileActionSave">
   <property name="icon">
    <iconset theme="chokusen-save">
     <normaloff>.</normaloff>.</iconset>
   </property>
   <property name="text">
    <string>&amp;Save</string>
   </property>
   <property name="shortcut">
    <string>Ctrl+S</string>
   </property>
  </action>
  <action name="fileActionSaveAs">
   <property name="text">
    <string>Save &amp;As...</string>
   </property>
   <property name="shortcut">
    <string>Ctrl+Shift+S</string>
   </property>
  </action>
  <action name="fileActionSaveACopy">
   <property name="text">
    <string>Save a Copy</string>
   </property>
  </action>
  <action name="fileActionSaveAll">
   <property name="text">
    <string>Save All</string>
   </property>
  </action>
  <action name="fileActionReload">
   <property name="text">
    <string>&amp;Reload</string>
   </property>
   <property name="shortcut">
    <string>Ctrl+R</string>
   </property>
  </action>
  <action name="fileActionQuit">
   <property name="text">
    <string>&amp;Quit</string>
   </property>
   <property name="shortcut">
    <string>Ctrl+Q</string>
   </property>
   <property name="menuRole">
    <enum>QAction::QuitRole</enum>
   </property>
  </action>
  <action name="editActionUndo">
   <property name="enabled">
    <bool>false</bool>
   </property>
   <property name="icon">
    <iconset theme="chokusen-undo">
     <normaloff>.</normaloff>.</iconset>
   </property>
   <property name="text">
    <string>&amp;Undo</string>
   </property>
   <property name="shortcut">
    <string>Ctrl+Z</string>
   </property>
   <property name="shortcutContext">
    <enum>Qt::WidgetWithChildrenShortcut</enum>
   </property>
  </action>
  <action name="editActionRedo">
   <property name="icon">
    <iconset theme="chokusen-redo">
     <normaloff>.</normaloff>.</iconset>
   </property>
   <property name="text">
    <string>&amp;Redo</string>
   </property>
   <property name="shortcut">
    <string>Ctrl+Shift+Z</string>
   </property>
   <property name="shortcutContext">
    <enum>Qt::WidgetWithChildrenShortcut</enum>
   </property>
  </action>
  <action name="editActionRedo_2">
   <property name="shortcut">
    <string>Ctrl+Y</string>
   </property>
   <property name="shortcutContext">
    <enum>Qt::WidgetWithChildrenShortcut</enum>
   </property>
  </action>
  <action name="editActionCut">
   <property name="text">
    <string>Cu&amp;t</string>
   </property>
   <property name="shortcut">
    <string>Ctrl+X</string>
   </property>
   <property name="shortcutContext">
    <enum>Qt::WidgetWithChildrenShortcut</enum>
   </property>
  </action>
  <action name="editActionCopy">
   <property name="text">
    <string>&amp;Copy</string>
   </property>
   <property name="shortcut">
    <string>Ctrl+C</string>
   </property>
   <property name="shortcutContext">
    <enum>Qt::WidgetWithChildrenShortcut</enum>
   </property>
  </action>
  <action name="editActionPaste">
   <property name="text">
    <string>&amp;Paste</string>
   </property>
   <property name="shortcut">
    <string>Ctrl+V</string>
   </property>
   <property name="shortcutContext">
    <enum>Qt::WidgetWithChildrenShortcut</enum>
   </property>
  </action>
  <action name="editActionIndent">
   <property name="icon">
    <iconset theme="chokusen-indent">
     <normaloff>.</normaloff>.</iconset>
   </property>
   <property name="text">
    <string>&amp;Indent</string>
   </property>
   <property name="shortcut">
    <string>Ctrl+I</string>
   </property>
  </action>
  <action name="editActionComment">
   <property name="text">
    <string>C&amp;omment</string>
   </property>
   <property name="shortcut">
    <string>Ctrl+D</string>
   </property>
  </action>
  <action name="editActionUncomment">
   <property name="text">
    <string>Unco&amp;mment</string>
   </property>
   <property name="shortcut">
    <string>Ctrl+Shift+D</string>
   </property>
  </action>
  <action name="editActionNextTab">
   <property name="text">
    <string>Show Next Tab</string>
   </property>
   <property name="shortcut">
    <string>Ctrl+Tab</string>
   </property>
  </action>
  <action name="editActionPrevTab">
   <property name="text">
    <string>Show Previous Tab</string>
   </property>
   <property name="shortcut">
    <string>Ctrl+Shift+Tab</string>
   </property>
  </action>
  <action name="editActionCopyViewport">
   <property name="text">
    <string>Copy viewport ima&amp;ge</string>
   </property>
   <property name="shortcut">
    <string>Ctrl+Shift+C</string>
   </property>
  </action>
  <action name="editActionCopyVPT">
   <property name="text">
    <string>Copy viewport transl&amp;ation</string>
   </property>
   <property name="shortcut">
    <string>Ctrl+T</string>
   </property>
  </action>
  <action name="editActionCopyVPR">
   <property name="text">
    <string>Cop&amp;y viewport rotation</string>
   </property>
  </action>
  <action name="editActionCopyVPD">
   <property name="text">
    <string>Copy vie&amp;wport distance</string>
   </property>
  </action>
  <action name="editActionCopyVPF">
   <property name="text">
    <string>Copy vie&amp;wport fov</string>
   </property>
  </action>
  <action name="editActionZoomTextIn">
   <property name="icon">
    <iconset theme="chokusen-zoom-text-in">
     <normaloff>.</normaloff>.</iconset>
   </property>
   <property name="text">
    <string>Increase Font &amp;Size</string>
   </property>
   <property name="shortcut">
    <string>Ctrl++</string>
   </property>
  </action>
  <action name="editActionZoomTextOut">
   <property name="icon">
    <iconset theme="chokusen-zoom-text-out">
     <normaloff>.</normaloff>.</iconset>
   </property>
   <property name="text">
    <string>Decrease Font Si&amp;ze</string>
   </property>
   <property name="shortcut">
    <string>Ctrl+-</string>
   </property>
  </action>
  <action name="designActionReloadAndPreview">
   <property name="text">
    <string>&amp;Reload and Preview</string>
   </property>
   <property name="shortcut">
    <string>F4</string>
   </property>
  </action>
  <action name="designActionPreview">
   <property name="icon">
    <iconset theme="chokusen-preview">
     <normaloff>.</normaloff>.</iconset>
   </property>
   <property name="text">
    <string>&amp;Preview</string>
   </property>
   <property name="shortcut">
    <string>F5</string>
   </property>
  </action>
  <action name="designActionRender">
   <property name="icon">
    <iconset theme="chokusen-render">
     <normaloff>.</normaloff>.</iconset>
   </property>
   <property name="text">
    <string>R&amp;ender</string>
   </property>
   <property name="shortcut">
    <string>F6</string>
   </property>
  </action>
  <action name="designAction3DPrint">
   <property name="icon">
    <iconset theme="chokusen-send">
     <normaloff>.</normaloff>.</iconset>
   </property>
   <property name="text">
    <string>&amp;3D Print</string>
   </property>
   <property name="shortcut">
    <string>F8</string>
   </property>
  </action>
<<<<<<< HEAD
  <action name="designActionMeasureDistance">

=======
  <action name="designActionMeasureDist">
>>>>>>> cc47f06b
   <property name="checkable">
    <bool>true</bool>
   </property>
   <property name="icon">
    <iconset theme="chokusen-measure-distance">
     <normaloff>.</normaloff>.</iconset>
   </property>
   <property name="text">
    <string>Measure &amp;Distance</string>
   </property>
   <property name="shortcut">
    <string>D</string>
   </property>
  </action>
  <action name="designActionMeasureAngle">
   <property name="checkable">
    <bool>true</bool>
   </property>
   <property name="icon">
    <iconset theme="chokusen-measure-angle">
     <normaloff>.</normaloff>.</iconset>
   </property>
   <property name="text">
    <string>Measure &amp;Angle</string>
   </property>
   <property name="shortcut">
    <string>A</string>
   </property>
  </action>
  <action name="designActionFindHandle">
   <property name="checkable">
    <bool>true</bool>
   </property>
   <property name="icon">
    <iconset theme="chokusen-find-handle"/>
   </property>
   <property name="text">
    <string>Find Handle</string>
   </property>
  </action>
  <action name="designShareDesign">
   <property name="text">
    <string>&amp;Share Design</string>
   </property>
  </action>
 <action name="designLoadShareDesign">
   <property name="text">
    <string>&amp;Load shared Design</string>
   </property>
  </action>
  <action name="designCheckValidity">
   <property name="text">
    <string>&amp;Check Validity</string>
   </property>
  </action>
  <action name="designActionDisplayAST">
   <property name="text">
    <string>Display A&amp;ST...</string>
   </property>
  </action>
  <action name="designActionDisplayPython">
   <property name="text">
    <string>Display Python conversion</string>
   </property>
  </action>
  <action name="designActionDisplayCSGTree">
   <property name="text">
    <string>Display CSG &amp;Tree...</string>
   </property>
  </action>
  <action name="designActionDisplayCSGProducts">
   <property name="text">
    <string>Display CSG Pr&amp;oducts...</string>
   </property>
  </action>
  <action name="fileActionExportBinarySTL">
   <property name="icon">
    <iconset theme="chokusen-export-stl">
     <normaloff>.</normaloff>.</iconset>
   </property>
   <property name="text">
    <string>Export as &amp;STL (binary)...</string>
   </property>
  </action>
  <action name="fileActionExportAsciiSTL">
   <property name="icon">
    <iconset theme="chokusen-export-stl">
     <normaloff>.</normaloff>.</iconset>
   </property>
   <property name="text">
    <string>Export as &amp;STL (ascii)...</string>
   </property>
  </action>
  <action name="fileActionExportOBJ">
   <property name="icon">
    <iconset theme="chokusen-export-obj">
     <normaloff>.</normaloff>.</iconset>
   </property>
   <property name="text">
    <string>Export as &amp;OBJ...</string>
   </property>
  </action>
  <action name="fileActionExportPOV">
   <property name="icon">
    <iconset theme="chokusen-export-pov">
     <normaloff>.</normaloff>.</iconset>
   </property>
   <property name="text">
    <string>Export as &amp;POV...</string>
   </property>
  </action>
  <action name="fileActionExportOFF">
   <property name="icon">
    <iconset theme="chokusen-export-off">
     <normaloff>.</normaloff>.</iconset>
   </property>
   <property name="text">
    <string>Export as &amp;OFF...</string>
   </property>
  </action>
  <action name="fileActionExportWRL">
   <property name="icon">
    <iconset theme="chokusen-export-wrl">
     <normaloff>.</normaloff>.</iconset>
   </property>
   <property name="text">
    <string>Export as &amp;WRL...</string>
   </property>
  </action>
  <action name="fileActionExportFoldable">
   <property name="text">
    <string>Export as &amp;Foldable PS...</string>
   </property>
  </action>
  <action name="fileActionExportSTP">
   <property name="text">
    <string>Export as &amp;Step...</string>
   </property>
  </action>
  <action name="viewActionPreview">
   <property name="checkable">
    <bool>true</bool>
   </property>
   <property name="icon">
    <iconset theme="chokusen-surface">
     <normaloff>.</normaloff>.</iconset>
   </property>
   <property name="text">
    <string>Preview</string>
   </property>
   <property name="shortcut">
    <string>F9</string>
   </property>
  </action>
  <action name="viewActionThrownTogether">
   <property name="checkable">
    <bool>true</bool>
   </property>
   <property name="icon">
    <iconset theme="chokusen-throwntogether">
     <normaloff>.</normaloff>.</iconset>
   </property>
   <property name="text">
    <string>Thrown Together</string>
   </property>
   <property name="shortcut">
    <string>F12</string>
   </property>
  </action>
  <action name="viewActionShowEdges">
   <property name="checkable">
    <bool>true</bool>
   </property>
   <property name="icon">
    <iconset theme="chokusen-show-edges">
     <normaloff>.</normaloff>.</iconset>
   </property>
   <property name="text">
    <string>Show Edges</string>
   </property>
   <property name="shortcut">
    <string>Ctrl+1</string>
   </property>
  </action>
  <action name="viewActionShowAxes">
   <property name="checkable">
    <bool>true</bool>
   </property>
   <property name="icon">
    <iconset theme="chokusen-axes">
     <normaloff>.</normaloff>.</iconset>
   </property>
   <property name="text">
    <string>Show Axes</string>
   </property>
   <property name="shortcut">
    <string>Ctrl+2</string>
   </property>
  </action>
  <action name="viewActionShowCrosshairs">
   <property name="checkable">
    <bool>true</bool>
   </property>
   <property name="icon">
    <iconset theme="chokusen-crosshairs">
     <normaloff>.</normaloff>.</iconset>
   </property>
   <property name="text">
    <string>Show Crosshairs</string>
   </property>
   <property name="shortcut">
    <string>Ctrl+3</string>
   </property>
  </action>
  <action name="viewActionShowScaleProportional">
   <property name="checkable">
    <bool>true</bool>
   </property>
   <property name="icon">
    <iconset theme="chokusen-scalemarkers">
     <normaloff>.</normaloff>.</iconset>
   </property>
   <property name="text">
    <string>Show Scale Markers</string>
   </property>
  </action>
  <action name="viewActionTop">
   <property name="icon">
    <iconset theme="chokusen-view-top">
     <normaloff>.</normaloff>.</iconset>
   </property>
   <property name="text">
    <string>&amp;Top</string>
   </property>
   <property name="shortcut">
    <string>Ctrl+4</string>
   </property>
  </action>
  <action name="viewActionBottom">
   <property name="icon">
    <iconset theme="chokusen-view-bottom">
     <normaloff>.</normaloff>.</iconset>
   </property>
   <property name="text">
    <string>&amp;Bottom</string>
   </property>
   <property name="shortcut">
    <string>Ctrl+5</string>
   </property>
  </action>
  <action name="viewActionLeft">
   <property name="icon">
    <iconset theme="chokusen-view-left">
     <normaloff>.</normaloff>.</iconset>
   </property>
   <property name="text">
    <string>&amp;Left</string>
   </property>
   <property name="shortcut">
    <string>Ctrl+6</string>
   </property>
  </action>
  <action name="viewActionRight">
   <property name="icon">
    <iconset theme="chokusen-view-right">
     <normaloff>.</normaloff>.</iconset>
   </property>
   <property name="text">
    <string>&amp;Right</string>
   </property>
   <property name="shortcut">
    <string>Ctrl+7</string>
   </property>
  </action>
  <action name="viewActionFront">
   <property name="icon">
    <iconset theme="chokusen-view-front">
     <normaloff>.</normaloff>.</iconset>
   </property>
   <property name="text">
    <string>&amp;Front</string>
   </property>
   <property name="shortcut">
    <string>Ctrl+8</string>
   </property>
  </action>
  <action name="viewActionBack">
   <property name="icon">
    <iconset theme="chokusen-view-back">
     <normaloff>.</normaloff>.</iconset>
   </property>
   <property name="text">
    <string>Bac&amp;k</string>
   </property>
   <property name="shortcut">
    <string>Ctrl+9</string>
   </property>
  </action>
  <action name="viewActionDiagonal">
   <property name="text">
    <string>&amp;Diagonal</string>
   </property>
   <property name="shortcut">
    <string>Ctrl+0</string>
   </property>
  </action>
  <action name="viewActionCenter">
   <property name="text">
    <string>Ce&amp;nter</string>
   </property>
   <property name="shortcut">
    <string>Ctrl+Shift+0</string>
   </property>
  </action>
  <action name="viewActionPerspective">
   <property name="checkable">
    <bool>true</bool>
   </property>
   <property name="icon">
    <iconset theme="chokusen-perspective">
     <normaloff>.</normaloff>.</iconset>
   </property>
   <property name="text">
    <string>&amp;Perspective</string>
   </property>
  </action>
  <action name="viewActionOrthogonal">
   <property name="checkable">
    <bool>true</bool>
   </property>
   <property name="icon">
    <iconset theme="chokusen-orthogonal">
     <normaloff>.</normaloff>.</iconset>
   </property>
   <property name="text">
    <string>&amp;Orthogonal</string>
   </property>
  </action>
  <action name="helpActionAbout">
   <property name="enabled">
    <bool>true</bool>
   </property>
   <property name="text">
    <string>&amp;About</string>
   </property>
   <property name="menuRole">
    <enum>QAction::AboutRole</enum>
   </property>
  </action>
  <action name="helpActionManual">
   <property name="text">
    <string>&amp;Documentation</string>
   </property>
  </action>
  <action name="helpActionOfflineManual">
   <property name="text">
    <string>&amp;Offline Documentation</string>
   </property>
  </action>
  <action name="helpActionOfflineCheatSheet">
   <property name="text">
    <string>&amp;Offline Cheat Sheet</string>
   </property>
  </action>
  <action name="fileActionClearRecent">
   <property name="text">
    <string>Clear Recent</string>
   </property>
  </action>
  <action name="fileActionExportDXF">
   <property name="icon">
    <iconset theme="chokusen-export-dxf">
     <normaloff>.</normaloff>.</iconset>
   </property>
   <property name="text">
    <string>Export as &amp;DXF...</string>
   </property>
  </action>
  <action name="fileActionPythonRevoke">
   <property name="text">
    <string>Revoke Trusted Python Files</string>
   </property>
   <property name="toolTip">
    <string>Revoke Trusted Python Files</string>
   </property>
  </action>
  <action name="fileActionClose">
   <property name="text">
    <string>&amp;Close</string>
   </property>
   <property name="shortcut">
    <string>Ctrl+W</string>
   </property>
  </action>
  <action name="editActionPreferences">
   <property name="text">
    <string>&amp;Preferences</string>
   </property>
   <property name="menuRole">
    <enum>QAction::PreferencesRole</enum>
   </property>
  </action>
  <action name="editActionFind">
   <property name="text">
    <string>&amp;Find...</string>
   </property>
   <property name="shortcut">
    <string>Ctrl+F</string>
   </property>
  </action>
  <action name="editActionFindAndReplace">
   <property name="text">
    <string>Fin&amp;d and Replace...</string>
   </property>
   <property name="shortcut">
    <string>Ctrl+Alt+F</string>
   </property>
  </action>
  <action name="editActionFindNext">
   <property name="text">
    <string>Find Ne&amp;xt</string>
   </property>
   <property name="shortcut">
    <string>Ctrl+G</string>
   </property>
  </action>
  <action name="editActionFindPrevious">
   <property name="text">
    <string>Find Pre&amp;vious</string>
   </property>
   <property name="shortcut">
    <string>Ctrl+Shift+G</string>
   </property>
  </action>
  <action name="editActionUseSelectionForFind">
   <property name="text">
    <string>Use Se&amp;lection for Find</string>
   </property>
   <property name="shortcut">
    <string>Ctrl+E</string>
   </property>
  </action>
  <action name="editActionJumpToNextError">
   <property name="text">
    <string>Jump to next error</string>
   </property>
   <property name="shortcut">
    <string>Ctrl+Alt+E</string>
   </property>
  </action>
  <action name="designActionFlushCaches">
   <property name="text">
    <string>&amp;Flush Caches</string>
   </property>
  </action>
  <action name="helpActionHomepage">
   <property name="text">
    <string>&amp;OpenSCAD Homepage</string>
   </property>
  </action>
  <action name="designActionAutoReload">
   <property name="checkable">
    <bool>true</bool>
   </property>
   <property name="text">
    <string>&amp;Automatic Reload and Preview</string>
   </property>
  </action>
  <action name="fileActionExportImage">
   <property name="icon">
    <iconset theme="chokusen-export-png">
     <normaloff>.</normaloff>.</iconset>
   </property>
   <property name="text">
    <string>Export as &amp;Image...</string>
   </property>
  </action>
  <action name="fileActionExportCSG">
   <property name="icon">
    <iconset theme="chokusen-export-csg">
     <normaloff>.</normaloff>.</iconset>
   </property>
   <property name="text">
    <string>Export as &amp;CSG...</string>
   </property>
  </action>
  <action name="helpActionLibraryInfo">
   <property name="text">
    <string>&amp;Library info</string>
   </property>
  </action>
  <action name="fileShowLibraryFolder">
   <property name="text">
    <string>Show &amp;Library Folder...</string>
   </property>
  </action>
  <action name="fileShowBackupFiles">
   <property name="text">
    <string>Show Backup Files</string>
   </property>
  </action>
  <action name="viewActionResetView">
   <property name="icon">
    <iconset theme="chokusen-reset-view">
     <normaloff>.</normaloff>.</iconset>
   </property>
   <property name="text">
    <string>Reset View</string>
   </property>
  </action>
  <action name="helpActionFontInfo">
   <property name="text">
    <string>&amp;Font List</string>
   </property>
  </action>
  <action name="fileActionExportSVG">
   <property name="icon">
    <iconset theme="chokusen-export-svg">
     <normaloff>.</normaloff>.</iconset>
   </property>
   <property name="text">
    <string>Export as S&amp;VG...</string>
   </property>
  </action>
  <action name="fileActionExportAMF">
   <property name="icon">
    <iconset theme="chokusen-export-amf">
     <normaloff>.</normaloff>.</iconset>
   </property>
   <property name="text">
    <string>Export as &amp;AMF...</string>
   </property>
  </action>
  <action name="fileActionExport3MF">
   <property name="icon">
    <iconset theme="chokusen-export-3mf">
     <normaloff>.</normaloff>.</iconset>
   </property>
   <property name="text">
    <string>Export as &amp;3MF...</string>
   </property>
  </action>
  <action name="viewActionZoomIn">
   <property name="icon">
    <iconset theme="chokusen-zoom-in">
     <normaloff>.</normaloff>.</iconset>
   </property>
   <property name="text">
    <string>Zoom In</string>
   </property>
   <property name="shortcut">
    <string>Ctrl+]</string>
   </property>
  </action>
  <action name="viewActionZoomOut">
   <property name="icon">
    <iconset theme="chokusen-zoom-out">
     <normaloff>.</normaloff>.</iconset>
   </property>
   <property name="text">
    <string>Zoom Out</string>
   </property>
   <property name="shortcut">
    <string>Ctrl+[</string>
   </property>
  </action>
  <action name="viewActionViewAll">
   <property name="icon">
    <iconset theme="chokusen-zoom-all">
     <normaloff>.</normaloff>.</iconset>
   </property>
   <property name="text">
    <string>View All</string>
   </property>
   <property name="shortcut">
    <string>Ctrl+Shift+V</string>
   </property>
  </action>
  <action name="editActionConvertTabsToSpaces">
   <property name="text">
    <string>Conv&amp;ert Tabs to Spaces</string>
   </property>
  </action>
  <action name="editActionToggleBookmark">
   <property name="text">
    <string>Toggle Bookmark</string>
   </property>
   <property name="shortcut">
    <string>Ctrl+F2</string>
   </property>
  </action>
  <action name="editActionNextBookmark">
   <property name="text">
    <string>Jump to next bookmark</string>
   </property>
   <property name="shortcut">
    <string>F2</string>
   </property>
  </action>
  <action name="editActionPrevBookmark">
   <property name="text">
    <string>Jump to previous bookmark</string>
   </property>
   <property name="shortcut">
    <string>Shift+F2</string>
   </property>
  </action>
  <action name="viewActionHideEditorToolBar">
   <property name="checkable">
    <bool>true</bool>
   </property>
   <property name="text">
    <string>Hide Editor toolbar</string>
   </property>
  </action>
  <action name="editActionUnindent">
   <property name="icon">
    <iconset theme="chokusen-unindent">
     <normaloff>.</normaloff>.</iconset>
   </property>
   <property name="text">
    <string>U&amp;nindent</string>
   </property>
   <property name="shortcut">
    <string>Ctrl+Shift+I</string>
   </property>
  </action>
  <action name="helpActionCheatSheet">
   <property name="text">
    <string>&amp;Cheat Sheet</string>
   </property>
  </action>
  <action name="helpActionPythonCheatSheet">
   <property name="text">
    <string>&amp;Python Cheat Sheet</string>
   </property>
  </action>
  <action name="fileActionExportPDF">
   <property name="icon">
    <iconset theme="chokusen-export-pdf">
     <normaloff>.</normaloff>.</iconset>
   </property>
   <property name="text">
    <string>Export as PDF...</string>
   </property>
  </action>
  <action name="viewActionHide3DViewToolBar">
   <property name="checkable">
    <bool>true</bool>
   </property>
   <property name="text">
    <string>Hide 3D View toolbar</string>
   </property>
  </action>
  <action name="windowActionNextWindow">
   <property name="text">
    <string>&amp;Next Window	Ctrl+K</string>
   </property>
  </action>
  <action name="windowActionPreviousWindow">
   <property name="text">
    <string>&amp;Previous Window	Ctrl+H</string>
   </property>
  </action>
  <action name="editActionInsertTemplate">
   <property name="text">
    <string>Insert Template</string>
   </property>
   <property name="shortcut">
    <string>Alt+Ins</string>
   </property>
  </action>
  <action name="editActionFoldAll">
   <property name="text">
    <string>Fold/Unfoll All</string>
   </property>
  </action>
  <action name="windowActionJumpTo">
   <property name="text">
    <string>Jump To ...</string>
   </property>
   <property name="shortcut">
    <string>Ctrl+J</string>
   </property>
  </action>
  <action name="fileActionPythonCreateVenv">
   <property name="text">
    <string>Create Virtual Environment...</string>
   </property>
  </action>
  <action name="fileActionPythonSelectVenv">
   <property name="text">
    <string>Select Virtual Environment...</string>
   </property>
  </action>
 </widget>
 <customwidgets>
  <customwidget>
   <class>QGLView</class>
   <extends>QWidget</extends>
   <header>gui/QGLView.h</header>
   <container>1</container>
  </customwidget>
  <customwidget>
   <class>Dock</class>
   <extends>QDockWidget</extends>
   <header>gui/Dock.h</header>
   <container>1</container>
  </customwidget>
  <customwidget>
   <class>QWordSearchField</class>
   <extends>QFrame</extends>
   <header>gui/QWordSearchField.h</header>
   <container>1</container>
  </customwidget>
  <customwidget>
   <class>Console</class>
   <extends>QPlainTextEdit</extends>
   <header>gui/Console.h</header>
  </customwidget>
  <customwidget>
   <class>ErrorLog</class>
   <extends>QWidget</extends>
   <header>gui/ErrorLog.h</header>
   <container>1</container>
  </customwidget>
  <customwidget>
   <class>Animate</class>
   <extends>QWidget</extends>
   <header>gui/Animate.h</header>
   <container>1</container>
  </customwidget>
  <customwidget>
   <class>ViewportControl</class>
   <extends>QWidget</extends>
   <header>gui/ViewportControl.h</header>
   <container>1</container>
  </customwidget>
  <customwidget>
   <class>FontList</class>
   <extends>QWidget</extends>
   <header>gui/FontList.h</header>
   <container>1</container>
  </customwidget>
 </customwidgets>
 <resources>
  <include location="../../resources/common.qrc"/>
 </resources>
 <connections/>
</ui><|MERGE_RESOLUTION|>--- conflicted
+++ resolved
@@ -993,12 +993,8 @@
     <string>F8</string>
    </property>
   </action>
-<<<<<<< HEAD
+
   <action name="designActionMeasureDistance">
-
-=======
-  <action name="designActionMeasureDist">
->>>>>>> cc47f06b
    <property name="checkable">
     <bool>true</bool>
    </property>
