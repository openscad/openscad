/*
 *  OpenSCAD (www.openscad.org)
 *  Copyright (C) 2009-2011 Clifford Wolf <clifford@clifford.at> and
 *                          Marius Kintel <marius@kintel.net>
 *
 *  This program is free software; you can redistribute it and/or modify
 *  it under the terms of the GNU General Public License as published by
 *  the Free Software Foundation; either version 2 of the License, or
 *  (at your option) any later version.
 *
 *  As a special exception, you have permission to link this program
 *  with the CGAL library and distribute executables, as long as you
 *  follow the requirements of the GNU GPL in regard to all of the
 *  software in the executable aside from CGAL.
 *
 *  This program is distributed in the hope that it will be useful,
 *  but WITHOUT ANY WARRANTY; without even the implied warranty of
 *  MERCHANTABILITY or FITNESS FOR A PARTICULAR PURPOSE.  See the
 *  GNU General Public License for more details.
 *
 *  You should have received a copy of the GNU General Public License
 *  along with this program; if not, write to the Free Software
 *  Foundation, Inc., 59 Temple Place, Suite 330, Boston, MA  02111-1307  USA
 *
 */

#include "gui/Preferences.h"

#include <unordered_map>
#include <vector>
#include <QFont>
#include <QFontComboBox>
#include <QMainWindow>
#include <QObject>
#include <QDialog>
#include <QSizePolicy>
#include <QSpacerItem>
#include <QString>
#include <QStringList>
#include <QWidget>
#include <tuple>
#include <cassert>
#include <list>
#include <QMenu>
#include <QActionGroup>
#include <QMessageBox>
#include <QFontDatabase>
#include <QKeyEvent>
#include <QFileDialog>
#include <QRegularExpression>
#include <QRegularExpressionValidator>
#include <QStatusBar>
#include <QSettings>
#include <QTextDocument>
#include <QListWidget>
#include <QListWidgetItem>
#include <boost/algorithm/string.hpp>
#include "OctoPrintApiKeyDialog.h"
#include "geometry/GeometryCache.h"
#include "gui/AutoUpdater.h"
#include "Feature.h"
#include "core/Settings.h"
#include "utils/printutils.h"
#ifdef ENABLE_CGAL
#include "geometry/cgal/CGALCache.h"
#endif
#include "glview/ColorMap.h"
#include "glview/RenderSettings.h"
#include "gui/QSettingsCached.h"
#include "gui/SettingsWriter.h"
#include "gui/OctoPrint.h"
#include "gui/IgnoreWheelWhenNotFocused.h"
#include "gui/PrintService.h"

#include <string>


static const char* featurePropertyName="FeatureProperty";

using S = Settings::Settings;

Q_DECLARE_METATYPE(Feature *);

class SettingsReader : public Settings::SettingsVisitor
{
  QSettingsCached settings;

  void handle(Settings::SettingsEntryBase& entry) const override
  {
    if (settings.contains(QString::fromStdString(entry.key()))) {
      std::string value = settings.value(QString::fromStdString(entry.key())).toString().toStdString();
      PRINTDB("SettingsReader R: %s = '%s'", entry.key() % value);
      entry.set(value);
    }
  }
};

Preferences::Preferences(QWidget *parent) : QMainWindow(parent)
{
  setupUi(this);

  std::list<std::string> names = ColorMap::inst()->colorSchemeNames(true);
  QStringList renderColorSchemes;
  for (const auto& name : names) renderColorSchemes << name.c_str();

  syntaxHighlight->clear();
  colorSchemeChooser->clear();
  colorSchemeChooser->addItems(renderColorSchemes);
  init();
  AxisConfig->init();
  setupFeaturesPage();
  setup3DPrintPage();
  updateGUI();
}

void Preferences::init() {
  // Editor pane
  // Setup default font (Try to use a nice monospace font)
  const QFont font = QFontDatabase::systemFont(QFontDatabase::FixedFont);
  const QString found_family{QFontInfo{font}.family()};
  this->defaultmap["editor/fontfamily"] = found_family;
  this->defaultmap["editor/fontsize"] = 12;
  this->defaultmap["editor/syntaxhighlight"] = "For Light Background";

  // Leave Console font with default if user has not chosen another.
  const QFont font2 = QTextDocument().defaultFont();
  this->defaultmap["advanced/consoleFontFamily"] = font2.family();
  this->defaultmap["advanced/consoleFontSize"] = font2.pointSize();

  // Leave Customizer font with default if user has not chosen another.
  this->defaultmap["advanced/customizerFontFamily"] = font2.family();
  this->defaultmap["advanced/customizerFontSize"] = font2.pointSize();

#ifdef Q_OS_MACOS
  this->defaultmap["editor/ctrlmousewheelzoom"] = false;
#else
  this->defaultmap["editor/ctrlmousewheelzoom"] = true;
#endif
  this->defaultmap["editor/usegvim"] = false;

  createFontSizeMenu(fontSize, "editor/fontsize");
  createFontSizeMenu(consoleFontSize, "advanced/consoleFontSize");
  createFontSizeMenu(customizerFontSize, "advanced/customizerFontSize");

  // Setup default settings
  this->defaultmap["advanced/opencsg_show_warning"] = true;
  this->defaultmap["advanced/polysetCacheSize"] = qulonglong(GeometryCache::instance()->maxSizeMB()) * 1024ul * 1024ul;
  this->defaultmap["advanced/polysetCacheSizeMB"] = getValue("advanced/polysetCacheSize").toULongLong() / (1024ul * 1024ul); // carry over old settings if they exist
  this->defaultmap["advanced/cgalCacheSize"] = qulonglong(CGALCache::instance()->maxSizeMB()) * 1024ul * 1024ul;
  this->defaultmap["advanced/cgalCacheSizeMB"] = getValue("advanced/cgalCacheSize").toULongLong() / (1024ul * 1024ul); // carry over old settings if they exist
  this->defaultmap["advanced/openCSGLimit"] = RenderSettings::inst()->openCSGTermLimit;
  this->defaultmap["advanced/forceGoldfeather"] = false;
  this->defaultmap["advanced/undockableWindows"] = false;
  this->defaultmap["advanced/reorderWindows"] = true;
  this->defaultmap["advanced/renderBackend3D"] = QString::fromStdString(renderBackend3DToString(RenderSettings::inst()->backend3D));
  this->defaultmap["launcher/showOnStartup"] = true;
  this->defaultmap["advanced/localization"] = true;
  this->defaultmap["advanced/autoReloadRaise"] = false;
  this->defaultmap["advanced/enableSoundNotification"] = true;
  this->defaultmap["advanced/timeThresholdOnRenderCompleteSound"] = 0;
  this->defaultmap["advanced/consoleMaxLines"] = 5000;
  this->defaultmap["advanced/consoleAutoClear"] = false;
  this->defaultmap["advanced/enableHardwarnings"] = false;
  this->defaultmap["advanced/traceDepth"] = 12;
  this->defaultmap["advanced/enableTraceUsermoduleParameters"] = true;
  this->defaultmap["advanced/enableParameterCheck"] = true;
  this->defaultmap["advanced/enableParameterRangeCheck"] = false;
  this->defaultmap["view/hideConsole"] = false;
  this->defaultmap["view/hideEditor"] = false;
  this->defaultmap["view/hideErrorLog"] = false;
  this->defaultmap["view/hideAnimate"] = false;
  this->defaultmap["view/hideCustomizer"] = true;
  this->defaultmap["view/hideViewportControl"] = true;
  this->defaultmap["editor/enableAutocomplete"] = true;
  this->defaultmap["editor/characterThreshold"] = 1;
  this->defaultmap["editor/stepSize"] = 1;

  // Toolbar
  auto *group = new QActionGroup(this);
  addPrefPage(group, prefsAction3DView, page3DView);
  addPrefPage(group, prefsActionEditor, pageEditor);
#ifdef OPENSCAD_UPDATER
  addPrefPage(group, prefsActionUpdate, pageUpdate);
#else
  this->toolBar->removeAction(prefsActionUpdate);
#endif
  addPrefPage(group, prefsAction3DPrint, page3DPrint);
#ifdef ENABLE_EXPERIMENTAL
  addPrefPage(group, prefsActionFeatures, pageFeatures);
#else
  this->toolBar->removeAction(prefsActionFeatures);
#endif
  addPrefPage(group, prefsActionInput, pageInput);
  addPrefPage(group, prefsActionInputButton, pageInputButton);
  addPrefPage(group, prefsActionPython, pagePython);
  addPrefPage(group, prefsActionAdvanced, pageAdvanced);
  addPrefPage(group, prefsActionDialogs, pageDialogs);

  connect(group, &QActionGroup::triggered, this, &Preferences::actionTriggered);

  prefsAction3DView->setChecked(true);
  this->actionTriggered(this->prefsAction3DView);

  // 3D View pane
  this->defaultmap["3dview/colorscheme"] = "Cornfield";

  // Advanced pane
  const int absolute_max = (sizeof(void *) == 8) ? 1024 * 1024 : 2048; // 1TB for 64bit or 2GB for 32bit
  QValidator *memvalidator = new QIntValidator(1, absolute_max, this);
  auto *uintValidator = new QIntValidator(this);
  uintValidator->setBottom(0);
  QValidator *validator1 = new QRegularExpressionValidator(QRegularExpression("[1-9][0-9]{0,1}"), this); // range between 1-99 both inclusive
#ifdef ENABLE_CGAL
  this->cgalCacheSizeMBEdit->setValidator(memvalidator);
#endif
  this->polysetCacheSizeMBEdit->setValidator(memvalidator);
  this->opencsgLimitEdit->setValidator(uintValidator);
  this->timeThresholdOnRenderCompleteSoundEdit->setValidator(uintValidator);
  this->consoleMaxLinesEdit->setValidator(uintValidator);
  this->lineEditCharacterThreshold->setValidator(validator1);
  this->lineEditStepSize->setValidator(validator1);
  this->traceDepthEdit->setValidator(uintValidator);

  auto menu = new QMenu();
  menu->addAction(actionLocalAppParameterFile);
  menu->addAction(actionLocalAppParameterDir);
  menu->addAction(actionLocalAppParameterExtension);
  menu->addAction(actionLocalAppParameterSource);
  menu->addAction(actionLocalAppParameterSourceDir);
  toolButtonLocalAppParameterAddFile->setMenu(menu);

  Settings::Settings::visit(SettingsReader());

  initComboBox(this->comboBoxIndentUsing, Settings::Settings::indentStyle);
  initComboBox(this->comboBoxLineWrap, Settings::Settings::lineWrap);
  initComboBox(this->comboBoxLineWrapIndentationStyle, Settings::Settings::lineWrapIndentationStyle);
  initComboBox(this->comboBoxLineWrapVisualizationEnd, Settings::Settings::lineWrapVisualizationEnd);
  initComboBox(this->comboBoxLineWrapVisualizationStart, Settings::Settings::lineWrapVisualizationBegin);
  initComboBox(this->comboBoxShowWhitespace, Settings::Settings::showWhitespace);
  initComboBox(this->comboBoxModifierNumberScrollWheel, Settings::Settings::modifierNumberScrollWheel);
  initIntSpinBox(this->spinBoxIndentationWidth, Settings::Settings::indentationWidth);
  initIntSpinBox(this->spinBoxLineWrapIndentationIndent, Settings::Settings::lineWrapIndentation);
  initIntSpinBox(this->spinBoxShowWhitespaceSize, Settings::Settings::showWhitespaceSize);
  initIntSpinBox(this->spinBoxTabWidth, Settings::Settings::tabWidth);

  initComboBox(this->comboBoxOctoPrintFileFormat, Settings::Settings::octoPrintFileFormat);
  initComboBox(this->comboBoxOctoPrintAction, Settings::Settings::octoPrintAction);
  initComboBox(this->comboBoxLocalAppFileFormat, Settings::Settings::localAppFileFormat);
  initComboBox(this->comboBoxRenderBackend3D, Settings::Settings::renderBackend3D);
  initComboBox(this->comboBoxToolbarExport3D, Settings::Settings::toolbarExport3D);
  initComboBox(this->comboBoxToolbarExport2D, Settings::Settings::toolbarExport2D);

  initListBox(this->listWidgetLocalAppParams, Settings::Settings::localAppParameterList);
  connect(this->listWidgetLocalAppParams->model(), &QAbstractItemModel::dataChanged, this, &Preferences::listWidgetLocalAppParamsModelDataChanged);
  connect(this->listWidgetLocalAppParams->model(), &QAbstractItemModel::rowsInserted, this, &Preferences::listWidgetLocalAppParamsModelDataChanged);
  connect(this->listWidgetLocalAppParams->model(), &QAbstractItemModel::rowsRemoved, this, &Preferences::listWidgetLocalAppParamsModelDataChanged);

  installIgnoreWheelWhenNotFocused(this);

  const QString slicer = QString::fromStdString(Settings::Settings::octoPrintSlicerEngine.value());
  const QString slicerDesc = QString::fromStdString(Settings::Settings::octoPrintSlicerEngineDesc.value());
  const QString profile = QString::fromStdString(Settings::Settings::octoPrintSlicerProfile.value());
  const QString profileDesc = QString::fromStdString(Settings::Settings::octoPrintSlicerProfileDesc.value());
  BlockSignals<QLineEdit *>(this->lineEditLocalAppExecutable)->setText(QString::fromStdString(Settings::Settings::localAppExecutable.value()));
  BlockSignals<QLineEdit *>(this->lineEditLocalAppTempDir)->setText(QString::fromStdString(Settings::Settings::localAppTempDir.value()));
  BlockSignals<QTextEdit *>(this->textEditPythonImportList)->setText(QString::fromStdString(Settings::Settings::pythonNetworkImportList.value()));
  this->comboBoxOctoPrintSlicingEngine->clear();
  this->comboBoxOctoPrintSlicingEngine->addItem(_("<Default>"), QVariant{""});
  if (!slicer.isEmpty()) {
    this->comboBoxOctoPrintSlicingEngine->addItem(slicerDesc, QVariant{slicer});
  }
  this->comboBoxOctoPrintSlicingProfile->clear();
  this->comboBoxOctoPrintSlicingProfile->addItem(_("<Default>"), QVariant{""});
  if (!profile.isEmpty()) {
    this->comboBoxOctoPrintSlicingProfile->addItem(profileDesc, QVariant{profile});
  }

  emit editorConfigChanged();
}

Preferences::~Preferences()
{
  removeDefaultSettings();
}

void Preferences::update()
{
  this->checkBoxAlwaysShowExportPdfDialog->setChecked(Settings::SettingsExportPdf::exportPdfAlwaysShowDialog.value());
  this->checkBoxAlwaysShowExport3mfDialog->setChecked(Settings::SettingsExport3mf::export3mfAlwaysShowDialog.value());
  this->checkBoxAlwaysShowPrintServiceDialog->setChecked(Settings::Settings::printServiceAlwaysShowDialog.value());
}

/**
 * Add a page for the preferences GUI. This handles both the action grouping
 * and the registration of the widget for each action to have a generalized
 * callback to switch pages.
 *
 * @param group The action group for all page actions. This one will have the
 *              callback attached after creating all actions/pages.
 * @param action The action specific for the added page.
 * @param widget The widget that should be shown when the action is triggered.
 *               This must be a child page of the stackedWidget.
 */
void Preferences::addPrefPage(QActionGroup *group, QAction *action, QWidget *widget)
{
  group->addAction(action);
  prefPages[action] = widget;
}

/**
 * Callback to switch pages in the preferences GUI.
 *
 * @param action The action triggered by the user.
 */
void Preferences::actionTriggered(QAction *action)
{
  this->stackedWidget->setCurrentWidget(prefPages[action]);
}

/**
 * Called at least on showing / closing the Preferences dialog
 * and when switching tabs.
 */
void Preferences::hidePasswords()
{
  this->pushButtonOctoPrintApiKey->setChecked(false);
  this->lineEditOctoPrintApiKey->setEchoMode(QLineEdit::EchoMode::PasswordEchoOnEdit);
}

void Preferences::on_stackedWidget_currentChanged(int)
{
  hidePasswords();
  this->labelOctoPrintCheckConnection->setText("");
  this->AxisConfig->updateStates();
  this->ButtonConfig->updateStates();
}

/**
 * Callback for the dynamically created checkboxes on the features
 * page. The specific Feature object is associated as property with
 * the callback.
 *
 * @param state the state of the checkbox.
 */
void Preferences::featuresCheckBoxToggled(bool state)
{
  const QObject *sender = QObject::sender();
  if (sender == nullptr) {
    return;
  }
  QVariant v = sender->property(featurePropertyName);
  if (!v.isValid()) {
    return;
  }
  auto *feature = v.value<Feature *>();
  feature->enable(state);
  QSettingsCached settings;
  settings.setValue(QString("feature/%1").arg(QString::fromStdString(feature->get_name())), state);
  emit ExperimentalChanged();
}

/**
 * Setup feature GUI and synchronize the Qt settings with the feature values.
 *
 * When running in GUI mode, the feature setting that might have been set
 * from commandline is ignored. This always uses the value coming from the
 * QSettings.
 */
void Preferences::setupFeaturesPage()
{
  int row = 0;
  for (auto it = Feature::begin(); it != Feature::end(); ++it) {
    Feature *feature = *it;

    QString featurekey = QString("feature/%1").arg(QString::fromStdString(feature->get_name()));
    this->defaultmap[featurekey] = false;

    // spacer item between the features, just for some optical separation
    gridLayoutExperimentalFeatures->addItem(new QSpacerItem(1, 8, QSizePolicy::Expanding, QSizePolicy::Fixed), row, 1, 1, 1, Qt::AlignCenter);
    row++;

    auto *cb = new QCheckBox(QString::fromStdString(feature->get_name()), pageFeatures);
    QFont bold_font(cb->font());
    bold_font.setBold(true);
    cb->setFont(bold_font);
    // synchronize Qt settings with the feature settings
    bool value = getValue(featurekey).toBool();
    feature->enable(value);
    cb->setChecked(value);
    cb->setProperty(featurePropertyName, QVariant::fromValue<Feature *>(feature));
    connect(cb, &QCheckBox::toggled, this, &Preferences::featuresCheckBoxToggled);
    gridLayoutExperimentalFeatures->addWidget(cb, row, 0, 1, 2, Qt::AlignLeading);
    row++;

    auto *l = new QLabel(QString::fromStdString(feature->get_description()), pageFeatures);
    l->setTextFormat(Qt::RichText);
    gridLayoutExperimentalFeatures->addWidget(l, row, 1, 1, 1, Qt::AlignLeading);
    row++;
  }
  // Force fixed indentation, the checkboxes use column span of 2 so
  // first row is not constrained in size by the visible controls. The
  // fixed size space essentially gives the first row the width of the
  // spacer item itself.
  gridLayoutExperimentalFeatures->addItem(new QSpacerItem(20, 0, QSizePolicy::Fixed, QSizePolicy::Fixed), 1, 0, 1, 1, Qt::AlignLeading);
}

void Preferences::setup3DPrintPage()
{
  const auto& currentPrintService = Settings::Settings::defaultPrintService.value();
  const auto currentPrintServiceName = QString::fromStdString(Settings::Settings::printServiceName.value());
  checkBoxEnableRemotePrintServices->setChecked(Settings::Settings::enableRemotePrintServices.value());
  comboBoxDefaultPrintService->clear();
  const std::unordered_map<std::string, QString> services = {
      {"NONE", _("NONE")},
      {"OCTOPRINT", _("OctoPrint")},
      {"LOCAL_APPLICATION", _("Local Application")},
  };

  comboBoxDefaultPrintService->addItem(services.at("NONE"),
                                                 QStringList{"NONE", ""});
  for (const auto &printServiceItem : PrintService::getPrintServices()) {
    const auto &key = printServiceItem.first;
    const auto &printService = printServiceItem.second;
    const auto settingValue = QStringList{"PRINT_SERVICE", QString::fromStdString(key)};
    const auto displayName = QString(printService->getDisplayName());
    comboBoxDefaultPrintService->addItem(displayName, settingValue);
    if (key == currentPrintServiceName.toStdString()) {
      comboBoxDefaultPrintService->setCurrentText(
          QString(printService->getDisplayName()));
    }
  }
  comboBoxDefaultPrintService->addItem(services.at("OCTOPRINT"),
                                                 QStringList{"OCTOPRINT", ""});
  comboBoxDefaultPrintService->addItem(services.at("LOCAL_APPLICATION"),
                                                 QStringList{"LOCAL_APPLICATION", ""});

  auto it = services.find(currentPrintService);
  if (it != services.end()) {
    comboBoxDefaultPrintService->setCurrentText(it->second);
  }
}

void Preferences::on_colorSchemeChooser_itemSelectionChanged()
{
  QString scheme = this->colorSchemeChooser->currentItem()->text();
  QSettingsCached settings;
  settings.setValue("3dview/colorscheme", scheme);
  emit colorSchemeChanged(scheme);
}

void Preferences::on_fontChooser_currentFontChanged(const QFont& font)
{
  QSettingsCached settings;
  settings.setValue("editor/fontfamily", font.family());
  emit fontChanged(font.family(), getValue("editor/fontsize").toUInt());
}

void Preferences::on_fontSize_currentIndexChanged(int index)
{
  uint intsize = this->fontSize->itemText(index).toUInt();
  QSettingsCached settings;
  settings.setValue("editor/fontsize", intsize);
  emit fontChanged(getValue("editor/fontfamily").toString(), intsize);
}

void Preferences::on_syntaxHighlight_currentTextChanged(const QString& s)
{
  QSettingsCached settings;
  settings.setValue("editor/syntaxhighlight", s);
  emit syntaxHighlightChanged(s);
}

void unimplemented_msg()
{
  QMessageBox mbox;
  mbox.setText("Sorry, this feature is not implemented on your Operating System");
  mbox.exec();
}

void Preferences::on_updateCheckBox_toggled(bool on)
{
  if (AutoUpdater *updater = AutoUpdater::updater()) {
    updater->setAutomaticallyChecksForUpdates(on);
  } else {
    unimplemented_msg();
  }
}

void Preferences::on_snapshotCheckBox_toggled(bool on)
{
  if (AutoUpdater *updater = AutoUpdater::updater()) {
    updater->setEnableSnapshots(on);
  } else {
    unimplemented_msg();
  }
}

void Preferences::on_checkNowButton_clicked()
{
  if (AutoUpdater *updater = AutoUpdater::updater()) {
    updater->checkForUpdates();
  } else {
    unimplemented_msg();
  }
}

void
Preferences::on_reorderCheckBox_toggled(bool state)
{
  if (!state) {
    undockCheckBox->setChecked(false);
  }
  undockCheckBox->setEnabled(state);
  QSettingsCached settings;
  settings.setValue("advanced/reorderWindows", state);
  emit updateReorderMode(state);
}

void
Preferences::on_undockCheckBox_toggled(bool state)
{
  QSettingsCached settings;
  settings.setValue("advanced/undockableWindows", state);
  emit updateUndockMode(state);
}

void
Preferences::on_openCSGWarningBox_toggled(bool state)
{
  QSettingsCached settings;
  settings.setValue("advanced/opencsg_show_warning", state);
}

void Preferences::on_cgalCacheSizeMBEdit_textChanged(const QString& text)
{
  QSettingsCached settings;
  settings.setValue("advanced/cgalCacheSizeMB", text);
  CGALCache::instance()->setMaxSizeMB(text.toULong());
}

void Preferences::on_polysetCacheSizeMBEdit_textChanged(const QString& text)
{
  QSettingsCached settings;
  settings.setValue("advanced/polysetCacheSizeMB", text);
  GeometryCache::instance()->setMaxSizeMB(text.toULong());
}

void Preferences::on_opencsgLimitEdit_textChanged(const QString& text)
{
  QSettingsCached settings;
  settings.setValue("advanced/openCSGLimit", text);
  // FIXME: Set this globally?
}

void Preferences::on_localizationCheckBox_toggled(bool state)
{
  QSettingsCached settings;
  settings.setValue("advanced/localization", state);
}

void Preferences::on_autoReloadRaiseCheckBox_toggled(bool state)
{
  QSettingsCached settings;
  settings.setValue("advanced/autoReloadRaise", state);
}

void Preferences::on_forceGoldfeatherBox_toggled(bool state)
{
  QSettingsCached settings;
  settings.setValue("advanced/forceGoldfeather", state);
  emit openCSGSettingsChanged();
}

void Preferences::on_mouseWheelZoomBox_toggled(bool state)
{
  QSettingsCached settings;
  settings.setValue("editor/ctrlmousewheelzoom", state);
}

void Preferences::on_checkBoxUseGvim_toggled(bool state)
{
  QSettingsCached settings;
  settings.setValue("editor/usegvim", state);
}

void Preferences::on_launcherBox_toggled(bool state)
{
  QSettingsCached settings;
  settings.setValue("launcher/showOnStartup", state);
}

void Preferences::on_checkBoxShowWarningsIn3dView_toggled(bool val)
{
  Settings::Settings::showWarningsIn3dView.setValue(val);
  writeSettings();
}

void Preferences::on_checkBoxMouseCentricZoom_toggled(bool val)
{
  Settings::Settings::mouseCentricZoom.setValue(val);
  writeSettings();
  emit updateMouseCentricZoom(val);
}

void Preferences::on_checkBoxMouseSwapButtons_toggled(bool val)
{
  Settings::Settings::mouseSwapButtons.setValue(val);
  writeSettings();
  emit updateMouseSwapButtons(val);
}

void Preferences::on_spinBoxIndentationWidth_valueChanged(int val)
{
  Settings::Settings::indentationWidth.setValue(val);
  writeSettings();
}

void Preferences::on_spinBoxTabWidth_valueChanged(int val)
{
  Settings::Settings::tabWidth.setValue(val);
  writeSettings();
}

void Preferences::on_comboBoxLineWrap_activated(int val)
{
  applyComboBox(comboBoxLineWrap, val, Settings::Settings::lineWrap);
}

void Preferences::on_comboBoxLineWrapIndentationStyle_activated(int val)
{
  //Next Line disables the Indent Spin-Box when 'Same' or 'Indented' is chosen from LineWrapIndentationStyle Combo-Box.
  spinBoxLineWrapIndentationIndent->setDisabled(comboBoxLineWrapIndentationStyle->currentData() == "Same" || comboBoxLineWrapIndentationStyle->currentData() == "Indented");

  applyComboBox(comboBoxLineWrapIndentationStyle, val, Settings::Settings::lineWrapIndentationStyle);
}

void Preferences::on_spinBoxLineWrapIndentationIndent_valueChanged(int val)
{
  Settings::Settings::lineWrapIndentation.setValue(val);
  writeSettings();
}

void Preferences::on_comboBoxLineWrapVisualizationStart_activated(int val)
{
  applyComboBox(comboBoxLineWrapVisualizationStart, val, Settings::Settings::lineWrapVisualizationBegin);
}

void Preferences::on_comboBoxLineWrapVisualizationEnd_activated(int val)
{
  applyComboBox(comboBoxLineWrapVisualizationEnd, val, Settings::Settings::lineWrapVisualizationEnd);
}

void Preferences::on_comboBoxShowWhitespace_activated(int val)
{
  applyComboBox(comboBoxShowWhitespace, val, Settings::Settings::showWhitespace);
}

void Preferences::on_spinBoxShowWhitespaceSize_valueChanged(int val)
{
  Settings::Settings::showWhitespaceSize.setValue(val);
  writeSettings();
}

void Preferences::on_checkBoxAutoIndent_toggled(bool val)
{
  Settings::Settings::autoIndent.setValue(val);
  writeSettings();
}

void Preferences::on_checkBoxBackspaceUnindents_toggled(bool val)
{
  Settings::Settings::backspaceUnindents.setValue(val);
  writeSettings();
}

void Preferences::on_comboBoxIndentUsing_activated(int val)
{
  applyComboBox(comboBoxIndentUsing, val, Settings::Settings::indentStyle);
}

void Preferences::on_comboBoxTabKeyFunction_activated(int val)
{
  applyComboBox(comboBoxTabKeyFunction, val, Settings::Settings::tabKeyFunction);
}

void Preferences::on_checkBoxHighlightCurrentLine_toggled(bool val)
{
  Settings::Settings::highlightCurrentLine.setValue(val);
  writeSettings();
}

void Preferences::on_checkBoxEnableBraceMatching_toggled(bool val)
{
  Settings::Settings::enableBraceMatching.setValue(val);
  writeSettings();
}

void Preferences::on_checkBoxEnableLineNumbers_toggled(bool val)
{
  Settings::Settings::enableLineNumbers.setValue(val);
  writeSettings();
}

void Preferences::on_checkBoxEnableNumberScrollWheel_toggled(bool val)
{
  Settings::Settings::enableNumberScrollWheel.setValue(val);
  comboBoxModifierNumberScrollWheel->setDisabled(!val);
  writeSettings();
}

void Preferences::on_enableSoundOnRenderCompleteCheckBox_toggled(bool state)
{
  QSettingsCached settings;
  settings.setValue("advanced/enableSoundNotification", state);
  this->timeThresholdOnRenderCompleteSoundLabel->setEnabled(state);
  this->secLabelOnRenderCompleteSound->setEnabled(state);
  this->timeThresholdOnRenderCompleteSoundEdit->setEnabled(state);
}

void Preferences::on_timeThresholdOnRenderCompleteSoundEdit_textChanged(const QString& text)
{
  QSettingsCached settings;
  settings.setValue("advanced/timeThresholdOnRenderCompleteSound", text);
}

void Preferences::on_enableClearConsoleCheckBox_toggled(bool state)
{
  QSettingsCached settings;
  settings.setValue("advanced/consoleAutoClear", state);
}

void Preferences::on_consoleMaxLinesEdit_textChanged(const QString& text)
{
  QSettingsCached settings;
  settings.setValue("advanced/consoleMaxLines", text);
}

void Preferences::on_consoleFontChooser_currentFontChanged(const QFont& font)
{
  QSettingsCached settings;
  settings.setValue("advanced/consoleFontFamily", font.family());
  emit consoleFontChanged(font.family(), getValue("advanced/consoleFontSize").toUInt());
}

void Preferences::on_consoleFontSize_currentIndexChanged(int index)
{
  uint intsize = this->consoleFontSize->itemText(index).toUInt();
  QSettingsCached settings;
  settings.setValue("advanced/consoleFontSize", intsize);
  emit consoleFontChanged(getValue("advanced/consoleFontFamily").toString(), intsize);
}

void Preferences::on_customizerFontChooser_currentFontChanged(const QFont& font)
{
  QSettingsCached settings;
  settings.setValue("advanced/customizerFontFamily", font.family());
  emit customizerFontChanged(font.family(), getValue("advanced/customizerFontSize").toUInt());
}

void Preferences::on_customizerFontSize_currentIndexChanged(int index)
{
  uint intsize = this->customizerFontSize->itemText(index).toUInt();
  QSettingsCached settings;
  settings.setValue("advanced/customizerFontSize", intsize);
  emit customizerFontChanged(getValue("advanced/customizerFontFamily").toString(), intsize);
}

void Preferences::on_checkBoxEnableAutocomplete_toggled(bool state)
{
  QSettingsCached settings;
  settings.setValue("editor/enableAutocomplete", state);
  this->labelCharacterThreshold->setEnabled(state);
  this->lineEditCharacterThreshold->setEnabled(state);
  emit autocompleteChanged(state);
}

void Preferences::on_lineEditCharacterThreshold_textChanged(const QString& text)
{
  QSettingsCached settings;
  settings.setValue("editor/characterThreshold", text);
  emit characterThresholdChanged(text.toInt());
}

void Preferences::on_lineEditStepSize_textChanged(const QString& text)
{
  QSettingsCached settings;
  settings.setValue("editor/stepSize", text);
  emit stepSizeChanged(text.toInt());
}

void Preferences::on_comboBoxModifierNumberScrollWheel_activated(int val)
{
  applyComboBox(comboBoxModifierNumberScrollWheel, val, Settings::Settings::modifierNumberScrollWheel);
}

void Preferences::on_enableHardwarningsCheckBox_toggled(bool state)
{
  QSettingsCached settings;
  settings.setValue("advanced/enableHardwarnings", state);
}

void Preferences::on_traceDepthEdit_textChanged(const QString& text)
{
  QSettingsCached settings;
  settings.setValue("advanced/traceDepth", text);
}

void Preferences::on_enableTraceUsermoduleParametersCheckBox_toggled(bool state)
{
  QSettingsCached settings;
  settings.setValue("advanced/enableTraceUsermoduleParameters", state);
}

void Preferences::on_enableParameterCheckBox_toggled(bool state)
{
  QSettingsCached settings;
  settings.setValue("advanced/enableParameterCheck", state);
}

void Preferences::on_enableRangeCheckBox_toggled(bool state)
{
  QSettingsCached settings;
  settings.setValue("advanced/enableParameterRangeCheck", state);
}

void
Preferences::on_comboBoxRenderBackend3D_activated(int val)
{
  applyComboBox(this->comboBoxRenderBackend3D, val, Settings::Settings::renderBackend3D);
  RenderSettings::inst()->backend3D =
    renderBackend3DFromString(Settings::Settings::renderBackend3D.value());
}

void Preferences::on_comboBoxToolbarExport3D_activated(int val)
{
  applyComboBox(this->comboBoxToolbarExport3D, val, Settings::Settings::toolbarExport3D);
  emit toolbarExportChanged();
}

void Preferences::on_comboBoxToolbarExport2D_activated(int val)
{
  applyComboBox(this->comboBoxToolbarExport2D, val, Settings::Settings::toolbarExport2D);
  emit toolbarExportChanged();
}

void Preferences::on_checkBoxSummaryCamera_toggled(bool checked)
{
  Settings::Settings::summaryCamera.setValue(checked);
  writeSettings();
}

void Preferences::on_checkBoxSummaryArea_toggled(bool checked)
{
  Settings::Settings::summaryArea.setValue(checked);
  writeSettings();
}

void Preferences::on_checkBoxSummaryVolume_toggled(bool checked)
{
  Settings::Settings::summaryVolume.setValue(checked);
  writeSettings();
}

void Preferences::on_checkBoxSummaryBoundingBox_toggled(bool checked)
{
  Settings::Settings::summaryBoundingBox.setValue(checked);
  writeSettings();
}

void Preferences::on_enableHidapiTraceCheckBox_toggled(bool checked)
{
  Settings::Settings::inputEnableDriverHIDAPILog.setValue(checked);
  writeSettings();
}

void Preferences::on_checkBoxEnableRemotePrintServices_toggled(bool checked)
{
  S::enableRemotePrintServices.setValue(checked);
  writeSettings();
}

void Preferences::on_comboBoxDefaultPrintService_activated(int)
{
  QStringList currentPrintServiceList = comboBoxDefaultPrintService->currentData().toStringList();
  Settings::Settings::defaultPrintService.setValue(currentPrintServiceList[0].toStdString());
  Settings::Settings::printServiceName.setValue(currentPrintServiceList[1].toStdString());
  writeSettings();
}

void Preferences::on_comboBoxOctoPrintAction_activated(int val)
{
  applyComboBox(comboBoxOctoPrintAction, val, Settings::Settings::octoPrintAction);
}

void Preferences::on_lineEditOctoPrintURL_editingFinished()
{
  Settings::Settings::octoPrintUrl.setValue(this->lineEditOctoPrintURL->text().toStdString());
  writeSettings();
}

void Preferences::on_lineEditOctoPrintApiKey_editingFinished()
{
  Settings::Settings::octoPrintApiKey.setValue(this->lineEditOctoPrintApiKey->text().toStdString());
  writeSettings();
}

void Preferences::on_pushButtonOctoPrintApiKey_clicked()
{
  this->lineEditOctoPrintApiKey->setEchoMode(this->pushButtonOctoPrintApiKey->isChecked() ? QLineEdit::EchoMode::Normal : QLineEdit::EchoMode::PasswordEchoOnEdit);
}

void Preferences::on_pushButtonOctoPrintRequestApiKey_clicked()
{
  OctoPrintApiKeyDialog dialog;
  if (dialog.exec() == QDialog::Accepted) {
    const auto& apiKey = dialog.getApiKey();
    this->lineEditOctoPrintApiKey->setText(apiKey);
    S::octoPrintApiKey.setValue(apiKey.toStdString());
    writeSettings();
  }
}

void Preferences::on_comboBoxOctoPrintFileFormat_activated(int val)
{
  applyComboBox(this->comboBoxOctoPrintFileFormat, val, Settings::Settings::octoPrintFileFormat);
}

void Preferences::on_comboBoxLocalAppFileFormat_activated(int val)
{
  applyComboBox(this->comboBoxLocalAppFileFormat, val, Settings::Settings::localAppFileFormat);
  writeSettings();
}

void Preferences::on_lineEditLocalAppExecutable_editingFinished()
{
  Settings::Settings::localAppExecutable.setValue(this->lineEditLocalAppExecutable->text().toStdString());
  writeSettings();
}

void Preferences::on_toolButtonLocalAppSelectExecutable_clicked()
{
  const QString fileName = QFileDialog::getOpenFileName(this, "Select application");
  if (fileName.isEmpty()) {
    return;
  }

  this->lineEditLocalAppExecutable->setText(fileName);
  on_lineEditLocalAppExecutable_editingFinished();
}

void Preferences::on_lineEditLocalAppTempDir_editingFinished()
{
  Settings::Settings::localAppTempDir.setValue(this->lineEditLocalAppTempDir->text().toStdString());
  writeSettings();
}

void Preferences::on_toolButtonLocalAppSelectTempDir_clicked()
{
  const QString tempDir = QFileDialog::getExistingDirectory(this, "Select temporary directory");
  if (tempDir.isEmpty()) {
    return;
  }

  this->lineEditLocalAppTempDir->setText(tempDir);
  on_lineEditLocalAppTempDir_editingFinished();
}

void Preferences::moveListBoxRow(QListWidget *listBox, int offset)
{
  const auto& index = listBox->selectionModel()->currentIndex();
  int newRow = index.row() + offset;
  if (newRow >= 0 && newRow <= listBox->count()) {
    auto item = listBox->takeItem(index.row());
    listBox->insertItem(newRow, item);
    listBox->setCurrentRow(newRow);
  }
}

void Preferences::on_toolButtonLocalAppParameterUp_clicked()
{
  moveListBoxRow(this->listWidgetLocalAppParams, -1);
}

void Preferences::on_toolButtonLocalAppParameterDown_clicked()
{
  moveListBoxRow(this->listWidgetLocalAppParams, 1);
}

void Preferences::on_toolButtonLocalAppParameterRemove_clicked()
{
  const auto& index = this->listWidgetLocalAppParams->selectionModel()->currentIndex();
  if (index.row() >= 0) {
    auto item = this->listWidgetLocalAppParams->takeItem(index.row());
    delete item;
  }
}

void Preferences::insertListItem(QListWidget *listBox, QListWidgetItem *listItem) {
  const auto hasSelection = listBox->selectionModel()->hasSelection();
  const auto pos = hasSelection ? listBox->selectionModel()->currentIndex().row() + 1 : listBox->count();
  listBox->insertItem(pos, listItem);
  listBox->setCurrentRow(pos);
  listBox->editItem(listItem);
}

void Preferences::on_toolButtonLocalAppParameterAdd_clicked()
{
  auto listItem = createListItem(Settings::LocalAppParameterType(Settings::LocalAppParameterType::string), "", true);
  insertListItem(this->listWidgetLocalAppParams, listItem);
}

void Preferences::addLocalAppParameter(const Settings::LocalAppParameterType& type)
{
  auto listItem = createListItem(Settings::LocalAppParameterType(type));
  insertListItem(this->listWidgetLocalAppParams, listItem);
}

void Preferences::on_toolButtonLocalAppParameterAddFile_clicked()
{
  addLocalAppParameter(Settings::LocalAppParameterType::file);
}

void Preferences::on_listWidgetLocalAppParams_itemSelectionChanged()
{
  const auto hasSelection = this->listWidgetLocalAppParams->selectionModel()->hasSelection();
  const auto& index = this->listWidgetLocalAppParams->selectionModel()->currentIndex();
  this->toolButtonLocalAppParameterRemove->setEnabled(hasSelection);
  this->toolButtonLocalAppParameterUp->setEnabled(hasSelection && index.row() > 0);
  this->toolButtonLocalAppParameterDown->setEnabled(hasSelection && index.row() < this->listWidgetLocalAppParams->count() - 1);
}

void Preferences::updateLocalAppParams()
{
  std::vector<Settings::LocalAppParameter> items;
  for (int idx = 0;idx < this->listWidgetLocalAppParams->count();++idx) {
    const auto item = this->listWidgetLocalAppParams->item(idx);
    if (item->type() == static_cast<int>(QListWidgetItem::UserType) + static_cast<int>(Settings::LocalAppParameterType::string)) {
      items.emplace_back(Settings::LocalAppParameterType::string, item->text().toStdString());
    } else if (item->type() == static_cast<int>(QListWidgetItem::UserType) + static_cast<int>(Settings::LocalAppParameterType::file)) {
      items.emplace_back(Settings::LocalAppParameterType::file, std::string{});
    } else if (item->type() == static_cast<int>(QListWidgetItem::UserType) + static_cast<int>(Settings::LocalAppParameterType::dir)) {
      items.emplace_back(Settings::LocalAppParameterType::dir, std::string{});
    } else if (item->type() == static_cast<int>(QListWidgetItem::UserType) + static_cast<int>(Settings::LocalAppParameterType::extension)) {
      items.emplace_back(Settings::LocalAppParameterType::extension, std::string{});
    } else if (item->type() == static_cast<int>(QListWidgetItem::UserType) + static_cast<int>(Settings::LocalAppParameterType::source)) {
      items.emplace_back(Settings::LocalAppParameterType::source, std::string{});
    } else if (item->type() == static_cast<int>(QListWidgetItem::UserType) + static_cast<int>(Settings::LocalAppParameterType::sourcedir)) {
      items.emplace_back(Settings::LocalAppParameterType::sourcedir, std::string{});
    }
  }
  Settings::Settings::localAppParameterList.setValue(items);
  writeSettings();
}

void Preferences::on_textEditPythonImportList_textChanged()
{
  Settings::Settings::pythonNetworkImportList.setValue(this->textEditPythonImportList->document()->toPlainText().toStdString());
  writeSettings();
}

void Preferences::on_listWidgetLocalAppParams_itemChanged(QListWidgetItem *) {
  // called when parameter values are edited
  updateLocalAppParams();
}

void Preferences::listWidgetLocalAppParamsModelDataChanged()
{
  // called when rows are added or removed 
  updateLocalAppParams();
}

void Preferences::on_actionLocalAppParameterFile_triggered()
{
  addLocalAppParameter(Settings::LocalAppParameterType::file);
}

void Preferences::on_actionLocalAppParameterDir_triggered()
{
  addLocalAppParameter(Settings::LocalAppParameterType::dir);
}

void Preferences::on_actionLocalAppParameterExtension_triggered()
{
  addLocalAppParameter(Settings::LocalAppParameterType::extension);
}

void Preferences::on_actionLocalAppParameterSource_triggered()
{
  addLocalAppParameter(Settings::LocalAppParameterType::source);
}

void Preferences::on_actionLocalAppParameterSourceDir_triggered()
{
  addLocalAppParameter(Settings::LocalAppParameterType::sourcedir);
}

void Preferences::on_pushButtonOctoPrintCheckConnection_clicked()
{
  OctoPrint octoPrint;

  try {
    QString api_version;
    QString server_version;
    std::tie(api_version, server_version) = octoPrint.getVersion();
    this->labelOctoPrintCheckConnection->setText(QString{_("Success: Server Version = %2, API Version = %1")}.arg(api_version).arg(server_version));
  } catch (const NetworkException& e) {
    QMessageBox::critical(this, _("Error"), QString::fromStdString(e.getErrorMessage()), QMessageBox::Ok);
    this->labelOctoPrintCheckConnection->setText("");
  }
}

void Preferences::on_pushButtonOctoPrintSlicingEngine_clicked()
{
  OctoPrint octoPrint;

  const QString selection = this->comboBoxOctoPrintSlicingEngine->currentText();

  try {
    const auto slicers = octoPrint.getSlicers();
    this->comboBoxOctoPrintSlicingEngine->clear();
    this->comboBoxOctoPrintSlicingEngine->addItem(_("<Default>"), QVariant{""});
    for (const auto& entry : slicers) {
      this->comboBoxOctoPrintSlicingEngine->addItem(entry.second, QVariant{entry.first});
    }

    const int idx = this->comboBoxOctoPrintSlicingEngine->findText(selection);
    if (idx >= 0) {
      this->comboBoxOctoPrintSlicingEngine->setCurrentIndex(idx);
    }
  } catch (const NetworkException& e) {
    QMessageBox::critical(this, _("Error"), QString::fromStdString(e.getErrorMessage()), QMessageBox::Ok);
  }
}

void Preferences::on_comboBoxOctoPrintSlicingEngine_activated(int val)
{
  const QString text = this->comboBoxOctoPrintSlicingEngine->itemData(val).toString();
  const QString desc = text.isEmpty() ? QString{} : this->comboBoxOctoPrintSlicingEngine->itemText(val);
  Settings::Settings::octoPrintSlicerEngine.setValue(text.toStdString());
  Settings::Settings::octoPrintSlicerEngineDesc.setValue(desc.toStdString());
  Settings::Settings::octoPrintSlicerProfile.setValue("");
  Settings::Settings::octoPrintSlicerProfileDesc.setValue("");
  writeSettings();
  this->comboBoxOctoPrintSlicingProfile->setCurrentIndex(0);
}

void Preferences::on_pushButtonOctoPrintSlicingProfile_clicked()
{
  OctoPrint octoPrint;

  const QString selection = this->comboBoxOctoPrintSlicingProfile->currentText();
  const QString slicer = this->comboBoxOctoPrintSlicingEngine->itemData(this->comboBoxOctoPrintSlicingEngine->currentIndex()).toString();

  try {
    const auto profiles = octoPrint.getProfiles(slicer);
    this->comboBoxOctoPrintSlicingProfile->clear();
    this->comboBoxOctoPrintSlicingProfile->addItem(_("<Default>"), QVariant{""});
    for (const auto& entry : profiles) {
      this->comboBoxOctoPrintSlicingProfile->addItem(entry.second, QVariant{entry.first});
    }

    const int idx = this->comboBoxOctoPrintSlicingProfile->findText(selection);
    if (idx >= 0) {
      this->comboBoxOctoPrintSlicingProfile->setCurrentIndex(idx);
    }
  } catch (const NetworkException& e) {
    QMessageBox::critical(this, _("Error"), QString::fromStdString(e.getErrorMessage()), QMessageBox::Ok);
  }
}

void Preferences::on_comboBoxOctoPrintSlicingProfile_activated(int val)
{
  const QString text = this->comboBoxOctoPrintSlicingProfile->itemData(val).toString();
  const QString desc = text.isEmpty() ? QString{} : this->comboBoxOctoPrintSlicingProfile->itemText(val);
  Settings::Settings::octoPrintSlicerProfile.setValue(text.toStdString());
  Settings::Settings::octoPrintSlicerProfileDesc.setValue(desc.toStdString());
  writeSettings();
}

void Preferences::on_checkBoxAlwaysShowExportPdfDialog_toggled(bool state)
{
  Settings::SettingsExportPdf::exportPdfAlwaysShowDialog.setValue(state);
  writeSettings();
}

void Preferences::on_checkBoxAlwaysShowExport3mfDialog_toggled(bool state)
{
  Settings::SettingsExport3mf::export3mfAlwaysShowDialog.setValue(state);
  writeSettings();
}

void Preferences::on_checkBoxAlwaysShowPrintServiceDialog_toggled(bool state)
{
  Settings::Settings::printServiceAlwaysShowDialog.setValue(state);
  writeSettings();
}

void Preferences::writeSettings()
{
  Settings::Settings::visit(SettingsWriter());
  fireEditorConfigChanged();
}

void Preferences::fireEditorConfigChanged() const
{
  emit editorConfigChanged();
}

void Preferences::keyPressEvent(QKeyEvent *e)
{
#ifdef Q_OS_MACOS
  if (e->modifiers() == Qt::ControlModifier && e->key() == Qt::Key_Period) {
    close();
  } else
#endif
  if ((e->modifiers() == Qt::ControlModifier && e->key() == Qt::Key_W) ||
      e->key() == Qt::Key_Escape) {
    close();
  }
}

void Preferences::showEvent(QShowEvent *e)
{
  QMainWindow::showEvent(e);
  hidePasswords();
}

void Preferences::closeEvent(QCloseEvent *e)
{
  hidePasswords();
  QMainWindow::closeEvent(e);
}

/*!
   Removes settings that are the same as the default settings to avoid
   overwriting future changes to default settings.
 */
void Preferences::removeDefaultSettings()
{
  QSettingsCached settings;
  for (QSettings::SettingsMap::const_iterator iter = this->defaultmap.begin();
       iter != this->defaultmap.end();
       iter++) {
    if (settings.value(iter.key()) == iter.value()) {
      settings.remove(iter.key());
    }
  }
}

QVariant Preferences::getValue(const QString& key) const
{
  QSettingsCached settings;
  assert(settings.contains(key) || this->defaultmap.contains(key));
  return settings.value(key, this->defaultmap[key]);
}

void Preferences::updateGUI()
{
  const auto found = this->colorSchemeChooser->findItems(getValue("3dview/colorscheme").toString(), Qt::MatchExactly);
  if (!found.isEmpty()) BlockSignals<QListWidget *>(this->colorSchemeChooser)->setCurrentItem(found.first());

  updateGUIFontFamily(fontChooser, "editor/fontfamily");
  updateGUIFontSize(fontSize, "editor/fontsize");

  const auto shighlight = getValue("editor/syntaxhighlight").toString();
  const auto shidx = this->syntaxHighlight->findText(shighlight);
  const auto sheffidx = shidx >= 0 ? shidx : this->syntaxHighlight->findText("Off");
  if (sheffidx >= 0) {
    BlockSignals<QComboBox *>(this->syntaxHighlight)->setCurrentIndex(sheffidx);
  }

  BlockSignals<QCheckBox *>(this->mouseWheelZoomBox)->setChecked(getValue("editor/ctrlmousewheelzoom").toBool());
  BlockSignals<QCheckBox *>(this->checkBoxUseGvim)->setChecked(getValue("editor/usegvim").toBool());

  if (AutoUpdater *updater = AutoUpdater::updater()) {
    BlockSignals<QCheckBox *>(this->updateCheckBox)->setChecked(updater->automaticallyChecksForUpdates());
    BlockSignals<QCheckBox *>(this->snapshotCheckBox)->setChecked(updater->enableSnapshots());
    BlockSignals<QLabel *>(this->lastCheckedLabel)->setText(updater->lastUpdateCheckDate());
  }

  BlockSignals<QCheckBox *>(this->openCSGWarningBox)->setChecked(getValue("advanced/opencsg_show_warning").toBool());
  BlockSignals<QLineEdit *>(this->cgalCacheSizeMBEdit)->setText(getValue("advanced/cgalCacheSizeMB").toString());
  BlockSignals<QLineEdit *>(this->polysetCacheSizeMBEdit)->setText(getValue("advanced/polysetCacheSizeMB").toString());
  BlockSignals<QLineEdit *>(this->opencsgLimitEdit)->setText(getValue("advanced/openCSGLimit").toString());
  BlockSignals<QCheckBox *>(this->localizationCheckBox)->setChecked(getValue("advanced/localization").toBool());
  BlockSignals<QCheckBox *>(this->autoReloadRaiseCheckBox)->setChecked(getValue("advanced/autoReloadRaise").toBool());
  BlockSignals<QCheckBox *>(this->forceGoldfeatherBox)->setChecked(getValue("advanced/forceGoldfeather").toBool());
  BlockSignals<QCheckBox *>(this->reorderCheckBox)->setChecked(getValue("advanced/reorderWindows").toBool());
  BlockSignals<QCheckBox *>(this->undockCheckBox)->setChecked(getValue("advanced/undockableWindows").toBool());
  BlockSignals<QCheckBox *>(this->launcherBox)->setChecked(getValue("launcher/showOnStartup").toBool());
  BlockSignals<QCheckBox *>(this->enableSoundOnRenderCompleteCheckBox)->setChecked(getValue("advanced/enableSoundNotification").toBool());
  BlockSignals<QLineEdit *>(this->timeThresholdOnRenderCompleteSoundEdit)->setText(getValue("advanced/timeThresholdOnRenderCompleteSound").toString());
  BlockSignals<QCheckBox *>(this->enableClearConsoleCheckBox)->setChecked(getValue("advanced/consoleAutoClear").toBool());
  BlockSignals<QLineEdit *>(this->consoleMaxLinesEdit)->setText(getValue("advanced/consoleMaxLines").toString());

  updateGUIFontFamily(consoleFontChooser, "advanced/consoleFontFamily");
  updateGUIFontSize(consoleFontSize, "advanced/consoleFontSize");

  updateGUIFontFamily(customizerFontChooser, "advanced/customizerFontFamily");
  updateGUIFontSize(customizerFontSize, "advanced/customizerFontSize");

  BlockSignals<QCheckBox *>(this->enableHardwarningsCheckBox)->setChecked(getValue("advanced/enableHardwarnings").toBool());
  BlockSignals<QLineEdit *>(this->traceDepthEdit)->setText(getValue("advanced/traceDepth").toString());
  BlockSignals<QCheckBox *>(this->enableTraceUsermoduleParametersCheckBox)->setChecked(getValue("advanced/enableTraceUsermoduleParameters").toBool());
  BlockSignals<QCheckBox *>(this->enableParameterCheckBox)->setChecked(getValue("advanced/enableParameterCheck").toBool());
  BlockSignals<QCheckBox *>(this->enableRangeCheckBox)->setChecked(getValue("advanced/enableParameterRangeCheck").toBool());
  updateComboBox(this->comboBoxToolbarExport3D, Settings::Settings::toolbarExport3D);
  updateComboBox(this->comboBoxToolbarExport2D, Settings::Settings::toolbarExport2D);

  BlockSignals<QCheckBox *>(this->checkBoxSummaryCamera)->setChecked(Settings::Settings::summaryCamera.value());
  BlockSignals<QCheckBox *>(this->checkBoxSummaryArea)->setChecked(Settings::Settings::summaryArea.value());
  BlockSignals<QCheckBox *>(this->checkBoxSummaryVolume)->setChecked(Settings::Settings::summaryVolume.value());
  BlockSignals<QCheckBox *>(this->checkBoxSummaryBoundingBox)->setChecked(Settings::Settings::summaryBoundingBox.value());

  BlockSignals<QCheckBox *>(this->enableHidapiTraceCheckBox)->setChecked(Settings::Settings::inputEnableDriverHIDAPILog.value());
  BlockSignals<QCheckBox *>(this->checkBoxEnableAutocomplete)->setChecked(getValue("editor/enableAutocomplete").toBool());
  BlockSignals<QLineEdit *>(this->lineEditCharacterThreshold)->setText(getValue("editor/characterThreshold").toString());
  BlockSignals<QLineEdit *>(this->lineEditStepSize)->setText(getValue("editor/stepSize").toString());

  this->secLabelOnRenderCompleteSound->setEnabled(getValue("advanced/enableSoundNotification").toBool());
  this->undockCheckBox->setEnabled(this->reorderCheckBox->isChecked());
  this->timeThresholdOnRenderCompleteSoundLabel->setEnabled(getValue("advanced/enableSoundNotification").toBool());
  this->timeThresholdOnRenderCompleteSoundEdit->setEnabled(getValue("advanced/enableSoundNotification").toBool());
  this->labelCharacterThreshold->setEnabled(getValue("editor/enableAutocomplete").toBool());
  this->lineEditCharacterThreshold->setEnabled(getValue("editor/enableAutocomplete").toBool());
  this->lineEditStepSize->setEnabled(getValue("editor/stepSize").toBool());

  updateComboBox(this->comboBoxRenderBackend3D, Settings::Settings::renderBackend3D);
  updateComboBox(this->comboBoxLineWrap, Settings::Settings::lineWrap);
  updateComboBox(this->comboBoxLineWrapIndentationStyle, Settings::Settings::lineWrapIndentationStyle);
  updateComboBox(this->comboBoxLineWrapVisualizationStart, Settings::Settings::lineWrapVisualizationBegin);
  updateComboBox(this->comboBoxLineWrapVisualizationEnd, Settings::Settings::lineWrapVisualizationEnd);
  updateComboBox(this->comboBoxShowWhitespace, Settings::Settings::showWhitespace);
  updateComboBox(this->comboBoxIndentUsing, Settings::Settings::indentStyle);
  updateComboBox(this->comboBoxTabKeyFunction, Settings::Settings::tabKeyFunction);
  updateComboBox(this->comboBoxModifierNumberScrollWheel, Settings::Settings::modifierNumberScrollWheel);
  updateIntSpinBox(this->spinBoxIndentationWidth, Settings::Settings::indentationWidth);
  updateIntSpinBox(this->spinBoxTabWidth, Settings::Settings::tabWidth);
  updateIntSpinBox(this->spinBoxLineWrapIndentationIndent, Settings::Settings::lineWrapIndentation);
  updateIntSpinBox(this->spinBoxShowWhitespaceSize, Settings::Settings::showWhitespaceSize);
  initUpdateCheckBox(this->checkBoxAutoIndent, Settings::Settings::autoIndent);
  initUpdateCheckBox(this->checkBoxBackspaceUnindents, Settings::Settings::backspaceUnindents);
  initUpdateCheckBox(this->checkBoxHighlightCurrentLine, Settings::Settings::highlightCurrentLine);
  initUpdateCheckBox(this->checkBoxEnableBraceMatching, Settings::Settings::enableBraceMatching);
  initUpdateCheckBox(this->checkBoxEnableNumberScrollWheel, Settings::Settings::enableNumberScrollWheel);
  initUpdateCheckBox(this->checkBoxShowWarningsIn3dView, Settings::Settings::showWarningsIn3dView);
  initUpdateCheckBox(this->checkBoxMouseCentricZoom, Settings::Settings::mouseCentricZoom);
  initUpdateCheckBox(this->checkBoxMouseSwapButtons, Settings::Settings::mouseSwapButtons);
  initUpdateCheckBox(this->checkBoxEnableLineNumbers, Settings::Settings::enableLineNumbers);



  /* Next Line disables the Indent Spin-Box,for 'Same' and 'Indented' LineWrapStyle selection from LineWrapIndentationStyle Combo-box, just after launching the openscad application.
     Removing this line will cause misbehaviour, and will not disable the Indent spin-box until you interact with the LineWrapStyle Combo-Box first-time and choose a style for which disabling has been handled.
     For normal cases, a similar line, inside the function 'on_comboBoxLineWrapIndentationStyle_activated()' handles the disabling functionality.
   */
  this->spinBoxLineWrapIndentationIndent->setDisabled(comboBoxLineWrapIndentationStyle->currentData() == "Same" || comboBoxLineWrapIndentationStyle->currentData() == "Indented");
  this->comboBoxModifierNumberScrollWheel->setDisabled(!checkBoxEnableNumberScrollWheel->isChecked());
  BlockSignals<QLineEdit *>(this->lineEditOctoPrintURL)->setText(QString::fromStdString(Settings::Settings::octoPrintUrl.value()));
  BlockSignals<QLineEdit *>(this->lineEditOctoPrintApiKey)->setText(QString::fromStdString(Settings::Settings::octoPrintApiKey.value()));
  updateComboBox(this->comboBoxOctoPrintAction, Settings::Settings::octoPrintAction);
  updateComboBox(this->comboBoxOctoPrintSlicingEngine, Settings::Settings::octoPrintSlicerEngine.value());
  updateComboBox(this->comboBoxOctoPrintSlicingProfile, Settings::Settings::octoPrintSlicerProfile.value());
}

void Preferences::applyComboBox(QComboBox * /*comboBox*/, int val, Settings::SettingsEntryEnum<std::string>& entry)
{
  entry.setIndex(val);
  writeSettings();
}

void Preferences::apply_win() const
{
  emit requestRedraw();
  emit openCSGSettingsChanged();
}

bool Preferences::hasHighlightingColorScheme() const
{
<<<<<<< HEAD
//	int a=1/0;
  if (instance != nullptr) {
    return;
  }

  std::list<std::string> names = ColorMap::inst()->colorSchemeNames(true);
  QStringList renderColorSchemes;
  for (const auto& name : names) renderColorSchemes << name.c_str();

  instance = new Preferences();
  instance->syntaxHighlight->clear();
  BlockSignals<QComboBox *>(instance->syntaxHighlight)->addItems(colorSchemes);
  instance->colorSchemeChooser->clear();
  instance->colorSchemeChooser->addItems(renderColorSchemes);
  instance->init();
  instance->AxisConfig->init();
  instance->setupFeaturesPage();
  instance->setup3DPrintPage();
  instance->updateGUI();
=======
    return BlockSignals<QComboBox *>(syntaxHighlight)->count() != 0;
>>>>>>> 552ec7c1
}

void Preferences::setHighlightingColorSchemes(const QStringList& colorSchemes)
{
    auto combobox = BlockSignals<QComboBox *>(syntaxHighlight);
    combobox->clear();
    combobox->addItems(colorSchemes);
}

void Preferences::createFontSizeMenu(QComboBox *boxarg, const QString &setting)
{
  uint savedsize = getValue(setting).toUInt();
  const QFontDatabase db;
  BlockSignals<QComboBox *> box{boxarg};
  for (auto size : db.standardSizes()) {
    box->addItem(QString::number(size));
    if (static_cast<uint>(size) == savedsize) {
      box->setCurrentIndex(box->count() - 1);
    }
  }
  // reset GUI fontsize if fontSize->addItem emitted signals that changed it.
  box->setEditText(QString("%1").arg(savedsize) );
}

void Preferences::updateGUIFontFamily(QFontComboBox *ffSelector, const QString &setting)
{
    const auto fontfamily = getValue(setting).toString();
    const auto fidx = ffSelector->findText(fontfamily, Qt::MatchContains);
    if (fidx >= 0) {
      BlockSignals<QFontComboBox *>(ffSelector)->setCurrentIndex(fidx);
    }
}

void Preferences::updateGUIFontSize(QComboBox *fsSelector, const QString &setting)
{
  const auto fontsize = getValue(setting).toString();
  const auto sidx = fsSelector->findText(fontsize);
  if (sidx >= 0) {
    BlockSignals<QComboBox *>(fsSelector)->setCurrentIndex(sidx);
  } else {
    BlockSignals<QComboBox *>(fsSelector)->setEditText(fontsize);
  }
}

Preferences* GlobalPreferences::inst()
{
    static auto* instance = new Preferences();
    return instance;
};<|MERGE_RESOLUTION|>--- conflicted
+++ resolved
@@ -1377,29 +1377,25 @@
 
 bool Preferences::hasHighlightingColorScheme() const
 {
-<<<<<<< HEAD
-//	int a=1/0;
-  if (instance != nullptr) {
-    return;
-  }
+//  if (instance != nullptr) {
+//    return;
+//  }
 
   std::list<std::string> names = ColorMap::inst()->colorSchemeNames(true);
   QStringList renderColorSchemes;
   for (const auto& name : names) renderColorSchemes << name.c_str();
 
-  instance = new Preferences();
-  instance->syntaxHighlight->clear();
-  BlockSignals<QComboBox *>(instance->syntaxHighlight)->addItems(colorSchemes);
-  instance->colorSchemeChooser->clear();
-  instance->colorSchemeChooser->addItems(renderColorSchemes);
-  instance->init();
-  instance->AxisConfig->init();
-  instance->setupFeaturesPage();
-  instance->setup3DPrintPage();
-  instance->updateGUI();
-=======
+//  instance = new Preferences();
+//  instance->syntaxHighlight->clear();
+//  BlockSignals<QComboBox *>(instance->syntaxHighlight)->addItems(colorSchemes);
+//  instance->colorSchemeChooser->clear();
+//  instance->colorSchemeChooser->addItems(renderColorSchemes);
+//  instance->init();
+//  instance->AxisConfig->init();
+//  instance->setupFeaturesPage();
+//  instance->setup3DPrintPage();
+//  instance->updateGUI();
     return BlockSignals<QComboBox *>(syntaxHighlight)->count() != 0;
->>>>>>> 552ec7c1
 }
 
 void Preferences::setHighlightingColorSchemes(const QStringList& colorSchemes)
