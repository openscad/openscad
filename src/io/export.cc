--- conflicted
+++ resolved
@@ -150,13 +150,9 @@
     format == FileFormat::PDF;
 }
 
-<<<<<<< HEAD
+}  // namespace FileFormat
+
 void exportFile(const std::shared_ptr<const Geometry>& root_geom, const Camera *const camera, std::ostream& output, const ExportInfo& exportInfo)
-=======
-}  // namespace FileFormat
-
-void exportFile(const std::shared_ptr<const Geometry>& root_geom, std::ostream& output, const ExportInfo& exportInfo)
->>>>>>> 0ab2ba22
 {
   switch (exportInfo.format) {
   case FileFormat::ASCII_STL:
@@ -205,11 +201,7 @@
   }
 }
 
-<<<<<<< HEAD
-bool exportFileByNameStdout(const std::shared_ptr<const Geometry>& root_geom, const Camera *const camera, const ExportInfo& exportInfo)
-=======
-bool exportFileStdOut(const std::shared_ptr<const Geometry>& root_geom, const ExportInfo& exportInfo)
->>>>>>> 0ab2ba22
+bool exportFileStdOut(const std::shared_ptr<const Geometry>& root_geom, const Camera *const camera, const ExportInfo& exportInfo)
 {
 #ifdef _WIN32
   _setmode(_fileno(stdout), _O_BINARY);
@@ -218,11 +210,7 @@
   return true;
 }
 
-<<<<<<< HEAD
-bool exportFileByNameStream(const std::shared_ptr<const Geometry>& root_geom, const Camera *const camera, const ExportInfo& exportInfo)
-=======
-bool exportFileByName(const std::shared_ptr<const Geometry>& root_geom, const std::string& filename, const ExportInfo& exportInfo)
->>>>>>> 0ab2ba22
+bool exportFileByName(const std::shared_ptr<const Geometry>& root_geom, const Camera *const camera, const std::string& filename, const ExportInfo& exportInfo)
 {
   std::ios::openmode mode = std::ios::out | std::ios::trunc;
   if (exportInfo.format == FileFormat::_3MF || exportInfo.format == FileFormat::BINARY_STL || exportInfo.format == FileFormat::PDF) {
@@ -253,18 +241,6 @@
   }
 }
 
-<<<<<<< HEAD
-bool exportFileByName(const std::shared_ptr<const Geometry>& root_geom, const Camera *const camera, const ExportInfo& exportInfo)
-{
-  if (exportInfo.useStdOut) {
-    return exportFileByNameStdout(root_geom, camera, exportInfo);
-  } else {
-    return exportFileByNameStream(root_geom, camera, exportInfo);
-  }
-}
-
-=======
->>>>>>> 0ab2ba22
 namespace {
 
 double remove_negative_zero(double x) {
