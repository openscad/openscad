--- conflicted
+++ resolved
@@ -25,13 +25,8 @@
 
 #include "export.h"
 
-<<<<<<< HEAD
 #include "PolySet.h"
 #include "PolySetBuilder.h"
-
-=======
-#include "IndexedMesh.h"
->>>>>>> 3fba55c7
 
 void export_wrl(const shared_ptr<const Geometry>& geom, std::ostream& output)
 {
