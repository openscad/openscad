--- conflicted
+++ resolved
@@ -64,11 +64,7 @@
         int r, g, b, a;
         if (!color.getRgba(r, g, b, a)) {
           LOG(message_group::Error, "Invalid color in OFF export");
-<<<<<<< HEAD
-	  return;
-=======
           return;
->>>>>>> 92071afd
         }
         output << " " << r << " " << g << " " << b;
         // Alpha channel is read by apps like MeshLab.
