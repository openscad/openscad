/*
 *  OpenSCAD (www.openscad.org)
 *  Copyright (C) 2009-2024 Clifford Wolf <clifford@clifford.at> and
 *                          Marius Kintel <marius@kintel.net>
 *
 *  This program is free software; you can redistribute it and/or modify
 *  it under the terms of the GNU General Public License as published by
 *  the Free Software Foundation; either version 2 of the License, or
 *  (at your option) any later version.
 *
 *  As a special exception, you have permission to link this program
 *  with the CGAL library and distribute executables, as long as you
 *  follow the requirements of the GNU GPL in regard to all of the
 *  software in the executable aside from CGAL.
 *
 *  This program is distributed in the hope that it will be useful,
 *  but WITHOUT ANY WARRANTY; without even the implied warranty of
 *  MERCHANTABILITY or FITNESS FOR A PARTICULAR PURPOSE.  See the
 *  GNU General Public License for more details.
 *
 *  You should have received a copy of the GNU General Public License
 *  along with this program; if not, write to the Free Software
 *  Foundation, Inc., 59 Temple Place, Suite 330, Boston, MA  02111-1307  USA
 *
 */

#include "io/export.h"
 
#include <algorithm>
#include <cassert>
#include <cstdint>
#include <memory>
#include <ostream>
#include <string>
<<<<<<< HEAD
#include <algorithm>

void Export3mfPartInfo::writePropsFloat(void *pobj, const  char *name, float f) const
{
//	Lib3MF::PMeshObject  *obj = (Lib3MF::PMeshObject *) pobj;
//	printf("Writing %s: %f\n",name, f);
	//void SetObjectLevelProperty(const Lib3MF_uint32 nUniqueResourceID, const Lib3MF_uint32 nPropertyID);
}
void Export3mfPartInfo::writePropsLong(void *pobj, const  char *name, long l) const
{
//	printf("Writing %s: %d\n",name, l);
}
void Export3mfPartInfo::writePropsString(void *pobj, const  char *name, const char *val) const
{
//	printf("Writing %s: %s\n",name, val);
}


static uint32_t lib3mf_seek_callback_my(uint64_t pos, std::ostream *stream)
{
  stream->seekp(pos);
  return !(*stream);
}
=======
>>>>>>> 0c6295d9

#include <Common/Platform/NMR_WinTypes.h>
#include <Model/COM/NMR_DLLInterfaces.h>

#include "core/ColorUtil.h"
#include "export_enums.h"
#include "geometry/Geometry.h"
#include "geometry/linalg.h"
#include "geometry/PolySet.h"
#include "geometry/PolySetUtils.h"
#include "utils/printutils.h"

#ifdef ENABLE_MANIFOLD
#include "geometry/manifold/ManifoldGeometry.h"
#endif

#ifdef ENABLE_CGAL
#include "geometry/cgal/cgalutils.h"
#include "geometry/cgal/CGAL_Nef_polyhedron.h"
#endif

#undef BOOL
using namespace NMR;

using S = Settings::SettingsExport3mf;

namespace {

struct ExportContext {
  PLib3MFModel *model = nullptr;
  PLib3MFModelBaseMaterial *basematerial = nullptr;
  DWORD basematerialid = 0;
  bool usecolors = false;
  int modelcount = 0;
  Color4f defaultColor;
  DWORD defaultColorId = 0;
  std::vector<DWORD> materialids;
  const ExportInfo& info;
  const std::shared_ptr<const Export3mfOptions> options;
};

uint32_t lib3mf_write_callback(const char *data, uint32_t bytes, std::ostream *stream)
{
  stream->write(data, bytes);
  return !(*stream);
}

uint32_t lib3mf_seek_callback(uint64_t pos, std::ostream *stream)
{
  stream->seekp(pos);
  return !(*stream);
}

void export_3mf_error(std::string msg, PLib3MFModel *& model)
{
  LOG(message_group::Export_Error, std::move(msg));
  if (model) {
    lib3mf_release(model);
    model = nullptr;
  }
}

BYTE get_color_channel(const Color4f& col, int idx)
{
  return std::clamp(static_cast<int>(255.0 * col[idx]), 0, 255);
}

int count_mesh_objects(PLib3MFModel *& model) {
    PLib3MFModelResourceIterator *it;
    if (lib3mf_model_getmeshobjects(model, &it) != LIB3MF_OK) {
      return 0;
    }

    BOOL hasNext;
    int count = 0;
    while (true) {
      if (lib3mf_resourceiterator_movenext(it, &hasNext) != LIB3MF_OK) {
          return 0;
      }
      if (!hasNext) {
        break;
      }
       ++count;
    }

    return count;
}

bool handle_triangle_color(PLib3MFPropertyHandler *propertyhandler, const std::unique_ptr<PolySet>& ps, int triangle_index, int color_index, ExportContext& ctx)
{
  if (color_index < 0) {
    return true;
  }
  if (ps->colors.empty()) {
    return true;
  }
  if (!ctx.basematerial && !ctx.usecolors) {
    return true;
  }
  if (ctx.options->colorMode == Export3mfColorMode::selected_only) {
    return true;
  }

  if (ctx.basematerial) {
    if (lib3mf_propertyhandler_setbasematerial(propertyhandler, triangle_index, ctx.basematerialid, ctx.materialids[color_index]) != LIB3MF_OK) {
      export_3mf_error("Can't set triangle base material.", ctx.model);
      return false;
    }
  } else if (ctx.usecolors) {
    const auto& col = ps->colors[color_index];
    if (lib3mf_propertyhandler_setsinglecolorfloatrgba(propertyhandler, triangle_index, col.r(), col.g(), col.b(), col.a()) != LIB3MF_OK) {
      export_3mf_error("Can't set triangle color.", ctx.model);
      return false;
    }
  }

  return true;
}


/*
 * PolySet must be triangulated.
 */
bool append_polyset(const std::shared_ptr<const PolySet>& ps, ExportContext& ctx)
{
  PLib3MFModelMeshObject *mesh = nullptr;
  if (lib3mf_model_addmeshobject(ctx.model, &mesh) != LIB3MF_OK) {
    export_3mf_error("Can't add mesh to 3MF model.", ctx.model);
    return false;
  }

  std::string name = "OpenSCAD Model";
  std::string partname = "";

  if (ctx.modelcount > 1) {
    int mesh_count = count_mesh_objects(ctx.model);
    name += " " + std::to_string(mesh_count);
    partname += "Part " + std::to_string(mesh_count);
  }
  if (lib3mf_object_setnameutf8(mesh, name.c_str()) != LIB3MF_OK) {
    export_3mf_error("Can't set name for 3MF model.", ctx.model);
    return false;
  }

  auto vertexFunc = [&](const Vector3d& coords) -> bool {
    const auto f = coords.cast<float>();
    MODELMESHVERTEX v{f[0], f[1], f[2]};
    return lib3mf_meshobject_addvertex(mesh, &v, nullptr) == LIB3MF_OK;
  };

  auto triangleFunc = [&](const IndexedFace& indices) -> bool {
    MODELMESHTRIANGLE t{(DWORD)indices[0], (DWORD)indices[1], (DWORD)indices[2]};
    return lib3mf_meshobject_addtriangle(mesh, &t, nullptr) == LIB3MF_OK;
  };

  auto materialFunc = [&](int idx, const Color4f& col) -> DWORD {
    const auto colname = "Color " + std::to_string(idx);

    DWORD id = 0;
    lib3mf_basematerial_addmaterialutf8(ctx.basematerial,
      colname.c_str(),
      get_color_channel(col, 0),
      get_color_channel(col, 1),
      get_color_channel(col, 2),
      &id);
    return id;
  };

  auto sorted_ps = createSortedPolySet(*ps);

  for (const auto &v : sorted_ps->vertices) {
    if (!vertexFunc(v)) {
      export_3mf_error("Can't add vertex to 3MF model.", ctx.model);
      return false;
    }
  }

  for (const auto& poly : sorted_ps->indices) {
    if (!triangleFunc(poly)) {
      export_3mf_error("Can't add triangle to 3MF model.", ctx.model);
      return false;
    }
  }

  DWORD materials = 0;
  if (ctx.basematerial) {
    PLib3MFModelResourceIterator *it;
    if (lib3mf_model_getbasematerials(ctx.model, &it) == LIB3MF_OK) {
      while (true) {
        BOOL hasNext = false;
        if (lib3mf_resourceiterator_movenext(it, &hasNext) != LIB3MF_OK) {
          export_3mf_error("Can't move to next base material iterator value.", ctx.model);
          return false;
        }
        if (!hasNext) {
          break;
        }

        PLib3MFModelResource *resource = nullptr;
        if (lib3mf_resourceiterator_getcurrent(it, &resource) != LIB3MF_OK) {
          export_3mf_error("Can't get current value from base material iterator.", ctx.model);
          return false;
        } else {
          DWORD count = 0;
          lib3mf_basematerial_getcount(resource, &count);
          materials = count;
        }
      };
    }

    ctx.materialids.reserve(sorted_ps->colors.size());
    for (int i = 0;i < sorted_ps->colors.size();i++) {
      ctx.materialids.push_back(materialFunc(materials + i, sorted_ps->colors[i]));
    }
  }

  PLib3MFPropertyHandler *propertyhandler = nullptr;
	if (lib3mf_meshobject_createpropertyhandler(mesh, &propertyhandler) != LIB3MF_OK) {
    export_3mf_error("Can't create property handler for 3MF model.", ctx.model);
    return false;
  }

  for (int i = 0;i < sorted_ps->color_indices.size();++i) {
    const int32_t idx = sorted_ps->color_indices[i];
    if (!handle_triangle_color(propertyhandler, sorted_ps, i, idx, ctx)) {
      return false;
    }
  }

  lib3mf_release(propertyhandler);

  PLib3MFPropertyHandler *defaultpropertyhandler = nullptr;
	if (lib3mf_object_createdefaultpropertyhandler(mesh, &defaultpropertyhandler) != LIB3MF_OK) {
    export_3mf_error("Can't create default property handler for 3MF model.", ctx.model);
    return false;
  }

  if (ctx.basematerial) {
    lib3mf_defaultpropertyhandler_setbasematerial(defaultpropertyhandler, ctx.basematerialid, ctx.defaultColorId);
  } else if (ctx.usecolors) {
    lib3mf_defaultpropertyhandler_setcolorrgba(defaultpropertyhandler,
        get_color_channel(ctx.defaultColor, 0),
        get_color_channel(ctx.defaultColor, 1),
        get_color_channel(ctx.defaultColor, 2),
        get_color_channel(ctx.defaultColor, 3));
  }

  lib3mf_release(defaultpropertyhandler);

  PLib3MFModelBuildItem *builditem = nullptr;
  if (lib3mf_model_addbuilditem(ctx.model, mesh, nullptr, &builditem) != LIB3MF_OK) {
    export_3mf_error("Can't add build item to 3MF model.", ctx.model);
    return false;
  }
  if (!partname.empty() && lib3mf_builditem_setpartnumberutf8(builditem, partname.c_str()) != LIB3MF_OK) {
    export_3mf_error("Can't set part name of build item.", ctx.model);
    return false;
  }

  lib3mf_release(mesh);
  lib3mf_release(builditem);

  return true;
}

#ifdef ENABLE_CGAL
bool append_nef(const CGAL_Nef_polyhedron& root_N, ExportContext& ctx)
{
  if (!root_N.p3) {
    LOG(message_group::Export_Error, "Export failed, empty geometry.");
    return false;
  }

  if (!root_N.p3->is_simple()) {
    LOG(message_group::Export_Warning, "Exported object may not be a valid 2-manifold and may need repair");
  }


  if (std::shared_ptr<PolySet> ps = CGALUtils::createPolySetFromNefPolyhedron3(*root_N.p3)) {
    return append_polyset(ps, ctx);
  }

  export_3mf_error("Error converting NEF Polyhedron.", ctx.model);
  return false;
}
#endif

static bool append_3mf(const std::shared_ptr<const Geometry>& geom, ExportContext& ctx)
{
  if (const auto geomlist = std::dynamic_pointer_cast<const GeometryList>(geom)) {
    ctx.modelcount = geomlist->getChildren().size();
    for (const auto& item : geomlist->getChildren()) {
      if (!append_3mf(item.second, ctx)) return false;
    }
#ifdef ENABLE_CGAL
  } else if (const auto N = std::dynamic_pointer_cast<const CGAL_Nef_polyhedron>(geom)) {
    return append_nef(*N, ctx);
#endif
#ifdef ENABLE_MANIFOLD
  } else if (const auto mani = std::dynamic_pointer_cast<const ManifoldGeometry>(geom)) {
    return append_polyset(mani->toPolySet(), ctx);
#endif
  } else if (const auto ps = std::dynamic_pointer_cast<const PolySet>(geom)) {
    return append_polyset(PolySetUtils::tessellate_faces(*ps), ctx);
  } else if (std::dynamic_pointer_cast<const Polygon2d>(geom)) { // NOLINT(bugprone-branch-clone)
    assert(false && "Unsupported file format");
  } else { // NOLINT(bugprone-branch-clone)
    assert(false && "Not implemented");
  }

  return true;
}

void add_meta_data(PLib3MFModelMeshObject *& model, const std::string& name, const std::string& value, const std::string& value2 = "") {
  const std::string v = value.empty() ? value2 : value;
  if (v.empty()) {
    return;
  }

  lib3mf_model_addmetadatautf8(model, name.c_str(), v.c_str());
}

} // namespace

/*!
    Saves the current 3D Geometry as 3MF to the given file.
    The file must be open.
 */
void export_3mf(const std::vector<struct Export3mfPartInfo> & infos, std::ostream& output, const ExportInfo& exportInfo)
{
  DWORD interfaceVersionMajor, interfaceVersionMinor, interfaceVersionMicro;
  HRESULT result = lib3mf_getinterfaceversion(&interfaceVersionMajor, &interfaceVersionMinor, &interfaceVersionMicro);
  if (result != LIB3MF_OK) {
    LOG(message_group::Export_Error, "Error reading 3MF library version");
    return;
  }

  if ((interfaceVersionMajor != NMR_APIVERSION_INTERFACE_MAJOR)) {
    LOG(message_group::Export_Error, "Invalid 3MF library major version %1$d.%2$d.%3$d, expected %4$d.%5$d.%6$d", interfaceVersionMajor, interfaceVersionMinor, interfaceVersionMicro, NMR_APIVERSION_INTERFACE_MAJOR, NMR_APIVERSION_INTERFACE_MINOR, NMR_APIVERSION_INTERFACE_MICRO);
    return;
  }

  PLib3MFModel *model;
  result = lib3mf_createmodel(&model);
  if (result != LIB3MF_OK) {
    LOG(message_group::Export_Error, "Can't create 3MF model.");
    return;
  }

  const auto& options3mf = exportInfo.options3mf ? exportInfo.options3mf : std::make_shared<Export3mfOptions>();
  switch (options3mf->unit) {
    case Export3mfUnit::micron:
      lib3mf_model_setunit(model, eModelUnit::MODELUNIT_MICROMETER);
      break;
    case Export3mfUnit::centimeter:
      lib3mf_model_setunit(model, eModelUnit::MODELUNIT_CENTIMETER);
      break;
    case Export3mfUnit::meter:
      lib3mf_model_setunit(model, eModelUnit::MODELUNIT_METER);
      break;
    case Export3mfUnit::inch:
      lib3mf_model_setunit(model, eModelUnit::MODELUNIT_INCH);
      break;
    case Export3mfUnit::foot:
      lib3mf_model_setunit(model, eModelUnit::MODELUNIT_FOOT);
      break;
    default:
      lib3mf_model_setunit(model, eModelUnit::MODELUNIT_MILLIMETER);
      break;
  }

  Color4f defaultColor;
  DWORD defaultColorId = 0;
  const auto settingsColor = OpenSCAD::parse_hex_color(options3mf->color);

  bool usecolors = false;
  DWORD basematerialid = 0;
  PLib3MFModelBaseMaterial *basematerial = nullptr;
  if (options3mf->colorMode != Export3mfColorMode::none) {
    if (options3mf->colorMode == Export3mfColorMode::model) {
      // use default color that ultimately should come from the color scheme
      defaultColor = exportInfo.defaultColor;
    } else {
      if (!settingsColor) {
      // use color selected in the export dialog and stored in settings (if valid)
        LOG(message_group::Warning, "Default color in settings is invalid ('%1$s'), using default from model.", options3mf->color);
      }
      defaultColor = settingsColor.value_or(exportInfo.defaultColor);
    }
    if (options3mf->materialType == Export3mfMaterialType::basematerial) {
      if (lib3mf_model_addbasematerialgroup(model, &basematerial) != LIB3MF_OK) {
        export_3mf_error("Can't create base material group.", model);
        return;
      }
      if (lib3mf_resource_getresourceid(basematerial, &basematerialid) != LIB3MF_OK) {
        export_3mf_error("Can't get base material resource id.", model);
        return;
      }
      if (lib3mf_basematerial_addmaterialutf8(basematerial, "Default",
        get_color_channel(defaultColor, 0),
        get_color_channel(defaultColor, 1),
        get_color_channel(defaultColor, 2),
        &defaultColorId) != LIB3MF_OK) {
        export_3mf_error("Can't add default material color.", model);
        return;
      }
    } else if (options3mf->materialType == Export3mfMaterialType::color) {
      usecolors = true;
    }
  }

  if (options3mf->addMetaData) {
    add_meta_data(model, "Title", options3mf->metaDataTitle, exportInfo.title);
    add_meta_data(model, "Application", EXPORT_CREATOR);
    add_meta_data(model, "CreationDate", get_current_iso8601_date_time_utc());
    add_meta_data(model, "Designer", options3mf->metaDataDesigner);
    add_meta_data(model, "Description", options3mf->metaDataDescription);
    add_meta_data(model, "Copyright", options3mf->metaDataCopyright);
    add_meta_data(model, "LicenseTerms", options3mf->metaDataLicenseTerms);
    add_meta_data(model, "Rating", options3mf->metaDataRating);
  }

  ExportContext ctx{
    .model = model,
    .basematerial = basematerial,
    .basematerialid = basematerialid,
    .usecolors = usecolors,
    .modelcount = 1,
    .defaultColor = defaultColor,
    .defaultColorId = defaultColorId,
    .info = exportInfo,
    .options = options3mf
  };

  for(auto &info : infos) {
    if (!append_3mf(info.geom, ctx)) {
      if (model) lib3mf_release(model);
      return;
    }
  }  

  PLib3MFModelWriter *writer;
  if (lib3mf_model_querywriter(model, "3mf", &writer) != LIB3MF_OK) {
    export_3mf_error("Can't get writer for 3MF model.", model);
    return;
  }

  result = lib3mf_writer_writetocallback(writer, (void *)lib3mf_write_callback, (void *)lib3mf_seek_callback_my, &output);
  output.flush();
  lib3mf_release(writer);
  lib3mf_release(model);
  if (result != LIB3MF_OK) {
    LOG(message_group::Export_Error, "Error writing 3MF model.");
  }


}<|MERGE_RESOLUTION|>--- conflicted
+++ resolved
@@ -32,7 +32,6 @@
 #include <memory>
 #include <ostream>
 #include <string>
-<<<<<<< HEAD
 #include <algorithm>
 
 void Export3mfPartInfo::writePropsFloat(void *pobj, const  char *name, float f) const
@@ -56,8 +55,6 @@
   stream->seekp(pos);
   return !(*stream);
 }
-=======
->>>>>>> 0c6295d9
 
 #include <Common/Platform/NMR_WinTypes.h>
 #include <Model/COM/NMR_DLLInterfaces.h>
