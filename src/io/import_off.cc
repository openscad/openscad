#include "io/import.h"

#include <charconv>
#include <cstddef>
#include <cstdint>
#include <cstdio>
#include <fstream>
#include <locale>
#include <ios>
#include <sstream>
#include <map>
#include <memory>
#include <string>
#include <vector>

#include <boost/algorithm/string.hpp>
#include <boost/algorithm/string/split.hpp>
#include <boost/lexical_cast.hpp>
#include <boost/regex.hpp>

#include "core/AST.h"
#include "geometry/linalg.h"
#include "geometry/PolySet.h"
#include "utils/printutils.h"

// References:
// http://www.geomview.org/docs/html/OFF.html

std::unique_ptr<PolySet> import_off(const std::string& filename, const Location& loc)
{
  const boost::regex ex_magic(R"(^(ST)?(C)?(N)?(4)?(n)?OFF( BINARY)? *)");
  // XXX: are ST C N always in order?
  const boost::regex ex_cr(R"(\r$)");
  const boost::regex ex_comment(R"(\s*#.*$)");
  boost::smatch results;

  std::ifstream f(filename.c_str(), std::ios::in | std::ios::binary);

  int lineno = 0;
  std::string line;

  auto AsciiError = [&](const auto& errstr){
    LOG(message_group::Error, loc, "",
    "OFF File line %1$s, %2$s line '%3$s' importing file '%4$s'",
    lineno, errstr, line, filename);
  };

  auto getline_clean = [&](const auto& errstr){
    do {
      lineno++;
      std::getline(f, line);
      if (line.empty() && f.eof()) {
        AsciiError(errstr);
        return false;
      }
      // strip DOS line endings
      if (boost::regex_search(line, results, ex_cr)) {
        line = line.erase(results.position(), results[0].length());
      }
      // strip comments
      if (boost::regex_search(line, results, ex_comment)) {
        line = line.erase(results.position(), results[0].length());
      }
      boost::trim(line);
    } while (line.empty());

    return true;
  };

  auto getcolor = [&](const auto& word){
    int c;
    if (boost::contains(word, ".")) {
      float f;
#ifdef __cpp_lib_to_chars
      auto result = std::from_chars(word.data(), word.data() + word.length(), f);
      if (result.ec != std::errc{}) {
        AsciiError("Parse error");
        return 0;
      }
#else
      // fall back for pre C++17
      std::istringstream istr(word);
      istr.imbue(std::locale("C"));
      istr >> f;
      if (istr.peek() != EOF) {
        AsciiError("Parse error");
        return 0;
      }
#endif
      c = (int)(f * 255);
    } else {
      c = boost::lexical_cast<int>(word);
    }
    return c;
  };


  if (!f.good()) {
    AsciiError("File error");
    return PolySet::createEmpty();
  }

  // defaults
  bool has_normals = false;
  bool has_color = false;
  bool has_textures = false;
  bool has_ndim = false;
  bool is_binary = false;
  unsigned int dimension = 3;

  if (line.empty() && !getline_clean("bad header: end of file")) {
      return PolySet::createEmpty();
  }

  if (boost::regex_search(line, results, ex_magic) > 0) {
    // Remove the matched part, we might have numbers next.
    line = line.erase(0, results[0].length());
    has_normals = results[3].matched;
    has_color = results[2].matched;
    has_textures = results[1].matched;
    is_binary = results[6].matched;
    if (results[4].matched)
      dimension = 4;
    has_ndim = results[5].matched;
  }

  // TODO: handle binary format
  if (is_binary) {
    AsciiError("binary OFF format not supported");
    return PolySet::createEmpty();
  }

  std::vector<std::string> words;

  if (has_ndim) {
    if (line.empty() && !getline_clean("bad header: end of file")) {
        return PolySet::createEmpty();
    }
    boost::split(words, line, boost::is_any_of(" \t"), boost::token_compress_on);
    if (f.eof() || words.size() < 1) {
      AsciiError("bad header: missing Ndim");
      return PolySet::createEmpty();
    }
    line = line.erase(0, words[0].length() + ((words.size() > 1) ? 1 : 0));
    try {
      dimension = boost::lexical_cast<unsigned int>(words[0]) + dimension - 3;
    } catch (const boost::bad_lexical_cast& blc) {
      AsciiError("bad header: bad data for Ndim");
      return PolySet::createEmpty();
    }
  }

  PRINTDB("Header flags: N:%d C:%d ST:%d Ndim:%d B:%d", has_normals % has_color % has_textures % dimension % is_binary);

  if (dimension != 3) {
    AsciiError((boost::format("unhandled vertex dimensions (%d)") % dimension).str().c_str());
    return PolySet::createEmpty();
  }

  if (line.empty() && !getline_clean("bad header: end of file")) {
      return PolySet::createEmpty();
  }

  boost::split(words, line, boost::is_any_of(" \t"), boost::token_compress_on);
  if (f.eof() || words.size() < 3) {
    AsciiError("bad header: missing data");
    return PolySet::createEmpty();
  }

  unsigned long vertices_count;
  unsigned long faces_count;
  unsigned long edges_count;
  unsigned long vertex = 0;
  unsigned long face = 0;
  try {
    vertices_count = boost::lexical_cast<unsigned long>(words[0]);
    faces_count = boost::lexical_cast<unsigned long>(words[1]);
    edges_count = boost::lexical_cast<unsigned long>(words[2]);
    (void)edges_count; // ignored
  } catch (const boost::bad_lexical_cast& blc) {
    AsciiError("bad header: bad data");
    return PolySet::createEmpty();
  }

  if (f.eof() || vertices_count < 1 || faces_count < 1) {
    AsciiError("bad header: not enough data");
    return PolySet::createEmpty();
  }

  PRINTDB("%d vertices, %d faces, %d edges.", vertices_count % faces_count % edges_count);

  auto ps = PolySet::createEmpty();
  ps->vertices.reserve(vertices_count);
  ps->indices.reserve(faces_count);

  while ((!f.eof()) && (vertex++ < vertices_count)) {
    if (!getline_clean("reading vertices: end of file")) {
      return PolySet::createEmpty();
    }

    boost::split(words, line, boost::is_any_of(" \t"), boost::token_compress_on);
    if (words.size() < 3) {
      AsciiError("can't parse vertex: not enough data");
      return PolySet::createEmpty();
    }

    try {
      Vector3d v = {0, 0, 0};
      size_t i;
      for (i = 0; i < dimension; i++) {
        v[i]= boost::lexical_cast<double>(words[i]);
      }
      //PRINTDB("Vertex[%ld] = { %f, %f, %f }", vertex % v[0] % v[1] % v[2]);
      if (has_normals) {
        ; // TODO words[i++]
        i += 0;
      }
      if (has_color) {
        ; // TODO: Meshlab appends color there, probably to allow gradients
        i += 3; // 4?
      }
      if (has_textures) {
        ; // TODO words[i++]
      }
      ps->vertices.push_back(v);
    } catch (const boost::bad_lexical_cast& blc) {
      AsciiError("can't parse vertex: bad data");
      return PolySet::createEmpty();
    }
  }


  while (!f.eof() && (face++ < faces_count)) {
    if (!getline_clean("reading faces: end of file")) {
      return PolySet::createEmpty();
    }

    boost::split(words, line, boost::is_any_of(" \t"), boost::token_compress_on);
    if (words.size() < 1) {
      AsciiError("can't parse face: not enough data");
      return PolySet::createEmpty();
    }

    std::map<Color4f, int32_t> color_indices;
    try {
<<<<<<< HEAD
      unsigned long face_size=boost::lexical_cast<unsigned long>(words[0]);
      size_t i;
=======
      const auto face_size=boost::lexical_cast<unsigned long>(words[0]);
      unsigned long i;
>>>>>>> 0c6295d9
      if (words.size() - 1 < face_size) {
        AsciiError("can't parse face: missing indices");
        return PolySet::createEmpty();
      }
      const size_t face_idx = ps->indices.size();
      ps->indices.emplace_back().reserve(face_size);
      //PRINTDB("Index[%d] [%d] = { ", face % n);
      for (i = 0; i < face_size; i++) {
        size_t ind=boost::lexical_cast<int>(words[i+1]);
        //PRINTDB("%d, ", ind);
        if (ind >= 0 && ind < vertices_count) {
          ps->indices.back().push_back(ind);
        } else {
          AsciiError((boost::format("ignored bad face vertex index: %d") % ind).str().c_str());
        }
      }
      //PRINTD("}");
      if (words.size() >= face_size + 4) {
        i = face_size + 1;
        // handle optional color info (r g b [a])
        const int r=getcolor(words[i++]);
        const int g=getcolor(words[i++]);
        const int b=getcolor(words[i++]);
        const int a=i < words.size() ? getcolor(words[i++]) : 255;
        const Color4f color(r, g, b, a);

        auto iter_pair = color_indices.insert_or_assign(color, ps->colors.size());
        if (iter_pair.second) ps->colors.push_back(color); // inserted
        ps->color_indices.resize(face_idx, -1);
        ps->color_indices.push_back(iter_pair.first->second);
      }
    } catch (const boost::bad_lexical_cast& blc) {
      AsciiError("can't parse face: bad data");
      return PolySet::createEmpty();
    }
  }
  if (!ps->color_indices.empty()) {
    ps->color_indices.resize(ps->indices.size(), -1);
  }

  //PRINTDB("PS: %ld vertices, %ld indices", ps->vertices.size() % ps->indices.size());
  return ps;
}<|MERGE_RESOLUTION|>--- conflicted
+++ resolved
@@ -243,13 +243,8 @@
 
     std::map<Color4f, int32_t> color_indices;
     try {
-<<<<<<< HEAD
-      unsigned long face_size=boost::lexical_cast<unsigned long>(words[0]);
+      const unsigned long face_size=boost::lexical_cast<unsigned long>(words[0]);
       size_t i;
-=======
-      const auto face_size=boost::lexical_cast<unsigned long>(words[0]);
-      unsigned long i;
->>>>>>> 0c6295d9
       if (words.size() - 1 < face_size) {
         AsciiError("can't parse face: missing indices");
         return PolySet::createEmpty();
