--- conflicted
+++ resolved
@@ -255,11 +255,7 @@
 }
 
 #ifdef ENABLE_CGAL
-<<<<<<< HEAD
-bool append_nef(const CGAL_Nef_polyhedron& root_N, const Export3mfPartInfo &info, ExportContext& ctx)
-=======
-bool append_nef(const CGALNefGeometry& root_N, ExportContext& ctx)
->>>>>>> 12fe733b
+bool append_nef(const CGALNefGeometry& root_N,  const Export3mfPartInfo &info, ExportContext& ctx)
 {
   if (!root_N.p3) {
     LOG(message_group::Export_Error, "Export failed, empty geometry.");
@@ -286,13 +282,8 @@
       if (!append_3mf(item.second, info, ctx)) return false;
     }
 #ifdef ENABLE_CGAL
-<<<<<<< HEAD
-  } else if (const auto N = std::dynamic_pointer_cast<const CGAL_Nef_polyhedron>(geom)) {
+  } else if (const auto N = std::dynamic_pointer_cast<const CGALNefGeometry>(geom)) {
     return append_nef(*N, info, ctx);
-=======
-  } else if (const auto N = std::dynamic_pointer_cast<const CGALNefGeometry>(geom)) {
-    return append_nef(*N, ctx);
->>>>>>> 12fe733b
 #endif
 #ifdef ENABLE_MANIFOLD
   } else if (const auto mani = std::dynamic_pointer_cast<const ManifoldGeometry>(geom)) {
