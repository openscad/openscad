/*
 *  OpenSCAD (www.openscad.org)
 *  Copyright (C) 2009-2016 Clifford Wolf <clifford@clifford.at> and
 *                          Marius Kintel <marius@kintel.net>
 *
 *  This program is free software; you can redistribute it and/or modify
 *  it under the terms of the GNU General Public License as published by
 *  the Free Software Foundation; either version 2 of the License, or
 *  (at your option) any later version.
 *
 *  As a special exception, you have permission to link this program
 *  with the CGAL library and distribute executables, as long as you
 *  follow the requirements of the GNU GPL in regard to all of the
 *  software in the executable aside from CGAL.
 *
 *  This program is distributed in the hope that it will be useful,
 *  but WITHOUT ANY WARRANTY; without even the implied warranty of
 *  MERCHANTABILITY or FITNESS FOR A PARTICULAR PURPOSE.  See the
 *  GNU General Public License for more details.
 *
 *  You should have received a copy of the GNU General Public License
 *  along with this program; if not, write to the Free Software
 *  Foundation, Inc., 59 Temple Place, Suite 330, Boston, MA  02111-1307  USA
 *
 */

#include "GeometryUtils.h"
#include "export.h"
#include "ColorMap.h"
#include "src/glview/RenderSettings.h"
#include "PolySet.h"
#include "PolySetUtils.h"
#include "printutils.h"
#ifdef ENABLE_CGAL
#include "CGALHybridPolyhedron.h"
#endif
#ifdef ENABLE_MANIFOLD
#include "ManifoldGeometry.h"
#endif


static uint32_t lib3mf_write_callback(const char *data, uint32_t bytes, std::ostream *stream)
{
  stream->write(data, bytes);
  return !(*stream);
}

static uint32_t lib3mf_seek_callback(uint64_t pos, std::ostream *stream)
{
  stream->seekp(pos);
  return !(*stream);
}

#include "lib3mf_implicit.hpp"

#include <algorithm>

#ifdef ENABLE_CGAL
#include "cgal.h"
#include "cgalutils.h"
#include "CGAL_Nef_polyhedron.h"
#endif

static void export_3mf_error(std::string msg)
{
  LOG(message_group::Export_Error, std::move(msg));
}

/*
 * PolySet must be triangulated.
 */
static bool append_polyset(std::shared_ptr<const PolySet> ps, Lib3MF::PWrapper& wrapper, Lib3MF::PModel& model)
{
  try {
    auto mesh = model->AddMeshObject();
    if (!mesh) return false;
    mesh->SetName("OpenSCAD Model");

    auto vertexFunc = [&](const Vector3d& coords) -> bool {
      const auto f = coords.cast<float>();
      try {
        Lib3MF::sPosition v{f[0], f[1], f[2]};
        mesh->AddVertex(v);
      } catch (Lib3MF::ELib3MFException& e) {
        export_3mf_error(e.what());
        return false;
      }
      return true;
    };

<<<<<<< HEAD
    std::map<uint32_t, Lib3MF_uint32> color_index_to_property_id;
    auto materials = model->AddBaseMaterialGroup();
    std::map<Color4f, Lib3MF_uint32> color_to_property_id;
    for (size_t i = 0; i < ps->colors.size(); ++i) {
      const auto & color = ps->colors[i];
      auto it = color_to_property_id.find(color);
      Lib3MF_uint32 id;
      if (it == color_to_property_id.end()) {
        id = materials->AddMaterial("color", wrapper->FloatRGBAToColor(color[0], color[1], color[2], color[3]));
        color_to_property_id[color] = id;
      } else {
        id = it->second;
      }
      color_index_to_property_id[i] = id;
    }
    if (ps->colors.size() > 0) {
      mesh->SetObjectLevelProperty(materials->GetResourceID(), materials->GetCount() - 1);
    }
    
    auto triangleFunc = [&](const IndexedFace& indices, const uint32_t color_index) -> bool {
      try {
        Lib3MF::sTriangle t{(Lib3MF_uint32)indices[0], (Lib3MF_uint32)indices[1], (Lib3MF_uint32)indices[2]};
        mesh->AddTriangle(t);
        if (color_index >= 0) {
          auto p = color_index_to_property_id[color_index];
          mesh->SetTriangleProperties(mesh->GetTriangleCount() - 1, {materials->GetResourceID(), p, p, p });
=======
    auto colorsEnabled = Feature::ExperimentalRenderColors.is_enabled();
    Lib3MF_uint32 matGroupResId = 0;
    std::vector<Lib3MF_uint32> color_index_to_property_id;

    if (colorsEnabled) {  
      color_index_to_property_id.reserve(ps->colors.size());
      auto materialGroup = model->AddBaseMaterialGroup();
      matGroupResId = materialGroup->GetResourceID();

      auto addColorProperty = [&](const Color4f& color) -> Lib3MF_uint32 {
        return materialGroup->AddMaterial("", wrapper->FloatRGBAToColor(color[0], color[1], color[2], color[3]));
      };

      std::map<Color4f, Lib3MF_uint32> color_to_property_id;
      for (size_t i = 0; i < ps->colors.size(); ++i) {
        const auto & color = ps->colors[i];
        auto it = color_to_property_id.find(color);
        Lib3MF_uint32 id;
        if (it == color_to_property_id.end()) {
          id = addColorProperty(color);
          color_to_property_id[color] = id;
        } else {
          id = it->second;
        }
        color_index_to_property_id.push_back(id);
      }
      if (ps->colors.size() > 0) {
        auto colorScheme = ColorMap::inst()->findColorScheme(RenderSettings::inst()->colorscheme);
        mesh->SetObjectLevelProperty(
          matGroupResId,
          addColorProperty(ColorMap::getColor(*colorScheme, RenderColor::CGAL_FACE_FRONT_COLOR)));
      }
    }
    
    auto triangleFunc = [&](const IndexedFace& indices, const int32_t color_index) -> bool {
      try {
        Lib3MF::sTriangle t{(Lib3MF_uint32)indices[0], (Lib3MF_uint32)indices[1], (Lib3MF_uint32)indices[2]};
        mesh->AddTriangle(t);
        if (colorsEnabled && color_index >= 0 && color_index < (int)color_index_to_property_id.size()) {
          auto propId = color_index_to_property_id[color_index];
          mesh->SetTriangleProperties(mesh->GetTriangleCount() - 1, {matGroupResId, propId, propId, propId });
>>>>>>> 5c446aa6
        }
      } catch (Lib3MF::ELib3MFException& e) {
        export_3mf_error(e.what());
        return false;
      }
      return true;
    };

    std::shared_ptr<const PolySet> out_ps = ps;
    if (Feature::ExperimentalPredictibleOutput.is_enabled()) {
      out_ps = createSortedPolySet(*ps);
    }

    for (const auto &v : out_ps->vertices) {
      if (!vertexFunc(v)) {
        export_3mf_error("Can't add vertex to 3MF model.");
        return false;
      }
    }

<<<<<<< HEAD
    for (int i = 0, n = out_ps->indices.size(); i < n; ++i) {
      const auto color_index = i < out_ps->color_indices.size() ? out_ps->color_indices[i] : -1;
=======
    for (size_t i = 0, n = out_ps->indices.size(); i < n; ++i) {
      auto color_index = i < out_ps->color_indices.size() ? out_ps->color_indices[i] : -1;
>>>>>>> 5c446aa6
      if (!triangleFunc(out_ps->indices[i], color_index)) {
        export_3mf_error("Can't add triangle to 3MF model.");
        return false;
      }
    }

    Lib3MF::PBuildItem builditem;
    try {
      model->AddBuildItem(mesh.get(), wrapper->GetIdentityTransform());
    } catch (Lib3MF::ELib3MFException& e) {
      export_3mf_error(e.what());
    }
  } catch (Lib3MF::ELib3MFException& e) {
    export_3mf_error(e.what());
    return false;
  }
  return true;
}

#ifdef ENABLE_CGAL
static bool append_nef(const CGAL_Nef_polyhedron& root_N, Lib3MF::PWrapper& wrapper, Lib3MF::PModel& model)
{
  if (!root_N.p3) {
    LOG(message_group::Export_Error, "Export failed, empty geometry.");
    return false;
  }

  if (!root_N.p3->is_simple()) {
    LOG(message_group::Export_Warning, "Exported object may not be a valid 2-manifold and may need repair");
  }

  if (std::shared_ptr<PolySet> ps = CGALUtils::createPolySetFromNefPolyhedron3(*root_N.p3)) {
    return append_polyset(ps, wrapper, model);
  }
  export_3mf_error("Error converting NEF Polyhedron.");
  return false;
}
#endif

static bool append_3mf(const std::shared_ptr<const Geometry>& geom, Lib3MF::PWrapper& wrapper, Lib3MF::PModel& model)
{
  if (const auto geomlist = std::dynamic_pointer_cast<const GeometryList>(geom)) {
    for (const auto& item : geomlist->getChildren()) {
      if (!append_3mf(item.second, wrapper, model)) return false;
    }
#ifdef ENABLE_CGAL
  } else if (const auto N = std::dynamic_pointer_cast<const CGAL_Nef_polyhedron>(geom)) {
    return append_nef(*N, wrapper, model);
  } else if (const auto hybrid = std::dynamic_pointer_cast<const CGALHybridPolyhedron>(geom)) {
    return append_polyset(hybrid->toPolySet(), wrapper, model);
#endif
#ifdef ENABLE_MANIFOLD
  } else if (const auto mani = std::dynamic_pointer_cast<const ManifoldGeometry>(geom)) {
    return append_polyset(mani->toPolySet(), wrapper, model);
#endif
  } else if (const auto ps = std::dynamic_pointer_cast<const PolySet>(geom)) {
    return append_polyset(PolySetUtils::tessellate_faces(*ps), wrapper, model);
  } else if (std::dynamic_pointer_cast<const Polygon2d>(geom)) {
    assert(false && "Unsupported file format");
  } else {
    assert(false && "Not implemented");
  }

  return true;
}

/*!
    Saves the current 3D Geometry as 3MF to the given file.
    The file must be open.
 */

void export_3mf(const std::shared_ptr<const Geometry>& geom, std::ostream& output)
{
  Lib3MF_uint32 interfaceVersionMajor, interfaceVersionMinor, interfaceVersionMicro;
  Lib3MF::PWrapper wrapper;

  try {
    wrapper = Lib3MF::CWrapper::loadLibrary();
    wrapper->GetLibraryVersion(interfaceVersionMajor, interfaceVersionMinor, interfaceVersionMicro);
    if (interfaceVersionMajor != LIB3MF_VERSION_MAJOR) {
      LOG(message_group::Error, "Invalid 3MF library major version %1$d.%2$d.%3$d, expected %4$d.%5$d.%6$d",
          interfaceVersionMajor, interfaceVersionMinor, interfaceVersionMicro,
          LIB3MF_VERSION_MAJOR, LIB3MF_VERSION_MINOR, LIB3MF_VERSION_MICRO);
      return;
    }
  } catch (Lib3MF::ELib3MFException& e) {
    LOG(message_group::Export_Error, e.what());
    return;
  }

  if ((interfaceVersionMajor != LIB3MF_VERSION_MAJOR)) {
    LOG(message_group::Export_Error, "Invalid 3MF library major version %1$d.%2$d.%3$d, expected %4$d.%5$d.%6$d", interfaceVersionMajor, interfaceVersionMinor, interfaceVersionMicro, LIB3MF_VERSION_MAJOR, LIB3MF_VERSION_MINOR, LIB3MF_VERSION_MICRO);
    return;
  }

  Lib3MF::PModel model;
  try {
    model = wrapper->CreateModel();
    if (!model) {
      LOG(message_group::Export_Error, "Can't create 3MF model.");
      return;
    }
  } catch (Lib3MF::ELib3MFException& e) {
    LOG(message_group::Export_Error, e.what());
    return;
  }

  if (!append_3mf(geom, wrapper, model)) {
    return;
  }

  Lib3MF::PWriter writer;
  try {
    writer = model->QueryWriter("3mf");
    if (!writer) {
      export_3mf_error("Can't get writer for 3MF model.");
      return;
    }
  } catch (Lib3MF::ELib3MFException& e) {
    export_3mf_error("Can't get writer for 3MF model.");
    return;
  }

  try {
    writer->WriteToCallback((Lib3MF::WriteCallback)lib3mf_write_callback, (Lib3MF::SeekCallback)lib3mf_seek_callback, &output);
  } catch (Lib3MF::ELib3MFException& e) {
    LOG(message_group::Export_Error, e.what());
  }
  output.flush();
}<|MERGE_RESOLUTION|>--- conflicted
+++ resolved
@@ -88,34 +88,6 @@
       return true;
     };
 
-<<<<<<< HEAD
-    std::map<uint32_t, Lib3MF_uint32> color_index_to_property_id;
-    auto materials = model->AddBaseMaterialGroup();
-    std::map<Color4f, Lib3MF_uint32> color_to_property_id;
-    for (size_t i = 0; i < ps->colors.size(); ++i) {
-      const auto & color = ps->colors[i];
-      auto it = color_to_property_id.find(color);
-      Lib3MF_uint32 id;
-      if (it == color_to_property_id.end()) {
-        id = materials->AddMaterial("color", wrapper->FloatRGBAToColor(color[0], color[1], color[2], color[3]));
-        color_to_property_id[color] = id;
-      } else {
-        id = it->second;
-      }
-      color_index_to_property_id[i] = id;
-    }
-    if (ps->colors.size() > 0) {
-      mesh->SetObjectLevelProperty(materials->GetResourceID(), materials->GetCount() - 1);
-    }
-    
-    auto triangleFunc = [&](const IndexedFace& indices, const uint32_t color_index) -> bool {
-      try {
-        Lib3MF::sTriangle t{(Lib3MF_uint32)indices[0], (Lib3MF_uint32)indices[1], (Lib3MF_uint32)indices[2]};
-        mesh->AddTriangle(t);
-        if (color_index >= 0) {
-          auto p = color_index_to_property_id[color_index];
-          mesh->SetTriangleProperties(mesh->GetTriangleCount() - 1, {materials->GetResourceID(), p, p, p });
-=======
     auto colorsEnabled = Feature::ExperimentalRenderColors.is_enabled();
     Lib3MF_uint32 matGroupResId = 0;
     std::vector<Lib3MF_uint32> color_index_to_property_id;
@@ -157,7 +129,6 @@
         if (colorsEnabled && color_index >= 0 && color_index < (int)color_index_to_property_id.size()) {
           auto propId = color_index_to_property_id[color_index];
           mesh->SetTriangleProperties(mesh->GetTriangleCount() - 1, {matGroupResId, propId, propId, propId });
->>>>>>> 5c446aa6
         }
       } catch (Lib3MF::ELib3MFException& e) {
         export_3mf_error(e.what());
@@ -178,13 +149,8 @@
       }
     }
 
-<<<<<<< HEAD
-    for (int i = 0, n = out_ps->indices.size(); i < n; ++i) {
-      const auto color_index = i < out_ps->color_indices.size() ? out_ps->color_indices[i] : -1;
-=======
     for (size_t i = 0, n = out_ps->indices.size(); i < n; ++i) {
       auto color_index = i < out_ps->color_indices.size() ? out_ps->color_indices[i] : -1;
->>>>>>> 5c446aa6
       if (!triangleFunc(out_ps->indices[i], color_index)) {
         export_3mf_error("Can't add triangle to 3MF model.");
         return false;
