--- conflicted
+++ resolved
@@ -179,16 +179,10 @@
   try {
     auto mesh = ctx.model->AddMeshObject();
     if (!mesh) return false;
-<<<<<<< HEAD
 #ifdef ENABLE_PYTHON    
     info.writeProps((void *) &mesh);
 #endif    
     int mesh_count = count_mesh_objects(ctx.model);
-=======
-
-    const int mesh_count = count_mesh_objects(ctx.model);
-    const auto modelname = ctx.modelcount == 1 ? "OpenSCAD Model" : "OpenSCAD Model " + std::to_string(mesh_count);
->>>>>>> 0c6295d9
     const auto partname = ctx.modelcount == 1 ? "" : "Part " + std::to_string(mesh_count);
     mesh->SetName(info.name);
     if (ctx.basematerialgroup) {
@@ -272,13 +266,8 @@
     LOG(message_group::Export_Warning, "Exported object may not be a valid 2-manifold and may need repair");
   }
 
-<<<<<<< HEAD
   if (std::shared_ptr<PolySet> ps = CGALUtils::createPolySetFromNefPolyhedron3(*root_N.p3)) {
     return append_polyset(ps, info, ctx);
-=======
-  if (const std::shared_ptr<const PolySet> ps = CGALUtils::createPolySetFromNefPolyhedron3(*root_N.p3)) {
-    return append_polyset(ps, ctx);
->>>>>>> 0c6295d9
   }
   export_3mf_error("Error converting NEF Polyhedron.");
   return false;
