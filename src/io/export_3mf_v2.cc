--- conflicted
+++ resolved
@@ -1,6 +1,6 @@
 /*
  *  OpenSCAD (www.openscad.org)
- *  Copyright (C) 2009-2016 Clifford Wolf <clifford@clifford.at> and
+ *  Copyright (C) 2009-2025 Clifford Wolf <clifford@clifford.at> and
  *                          Marius Kintel <marius@kintel.net>
  *
  *  This program is free software; you can redistribute it and/or modify
@@ -25,11 +25,13 @@
  */
 
 #include <unordered_map>
+#include "export_enums.h"
 #include "geometry/GeometryUtils.h"
 #include "io/export.h"
 #include "geometry/PolySet.h"
 #include "geometry/PolySetUtils.h"
 #include "linalg.h"
+#include "core/ColorUtil.h"
 #include "utils/printutils.h"
 #ifdef ENABLE_CGAL
 #include "geometry/cgal/cgalutils.h"
@@ -47,27 +49,36 @@
 #include <string>
 #include <lib3mf_implicit.hpp>
 
-template<> struct std::hash<Color4f> {
-    std::size_t operator()(Color4f const& c) const noexcept {
-      std::size_t hash = 0;
-      for (int idx = 0;idx < 4;idx++) {
-        std::size_t h = std::hash<float>{}(c[idx]);
-        hash = h ^ (hash << 1);
-      }
-      return hash;
-    }
-};
-
-using ColorMap = std::unordered_map<Color4f, Lib3MF_uint32>;
+using ExportColorMap = std::unordered_map<Color4f, Lib3MF_uint32>;
+
+void Export3mfPartInfo::writePropsFloat(void *pobj, const  char *name, float f) const
+{
+	Lib3MF::PMeshObject  *obj = (Lib3MF::PMeshObject *) pobj;
+//	printf("Writing %s: %f\n",name, f);
+	//void SetObjectLevelProperty(const Lib3MF_uint32 nUniqueResourceID, const Lib3MF_uint32 nPropertyID);
+}
+void Export3mfPartInfo::writePropsLong(void *pobj, const  char *name, long l) const
+{
+//	printf("Writing %s: %d\n",name, l);
+}
+void Export3mfPartInfo::writePropsString(void *pobj, const  char *name, const char *val) const
+{
+//	printf("Writing %s: %s\n",name, val);
+}
+
 
 namespace {
 
 struct ExportContext {
   Lib3MF::PWrapper wrapper;
   Lib3MF::PModel model;
+  Lib3MF::PColorGroup colorgroup;
   Lib3MF::PBaseMaterialGroup basematerialgroup;
   int modelcount;
-  ColorMap colors;
+  ExportColorMap colors;
+  Color4f selectedColor;
+  const ExportInfo& info;
+  const std::shared_ptr<const Export3mfOptions> options;
 };
 
 uint32_t lib3mf_write_callback(const char *data, uint32_t bytes, std::ostream *stream)
@@ -99,47 +110,80 @@
     return count;
 }
 
+void handle_triangle_color(const std::shared_ptr<const PolySet>& ps, ExportContext& ctx, Lib3MF::PMeshObject& mesh, Lib3MF_uint32 triangle, int color_index) {
+  if (color_index < 0) {
+    return;
+  }
+  if (ps->colors.empty()) {
+    return;
+  }
+  if (!ctx.basematerialgroup && !ctx.colorgroup) {
+    return;
+  }
+  if (ctx.options->colorMode == Export3mfColorMode::selected_only) {
+    return;
+  }
+
+  const Color4f col = ps->colors[color_index];
+  const auto col_it = ctx.colors.find(col);
+
+  Lib3MF_uint32 col_idx = 0;
+  if (col_it == ctx.colors.end()) {
+    const Lib3MF::sColor materialcolor{
+      .m_Red = get_color_channel(col, 0),
+      .m_Green = get_color_channel(col, 1),
+      .m_Blue = get_color_channel(col, 2),
+      .m_Alpha = get_color_channel(col, 3)
+    };
+    if (ctx.basematerialgroup) {
+      col_idx = ctx.basematerialgroup->AddMaterial("Color " + std::to_string(ctx.basematerialgroup->GetCount()), materialcolor);
+    } else if (ctx.colorgroup) {
+      col_idx = ctx.colorgroup->AddColor(materialcolor);
+    }
+    ctx.colors[col] = col_idx;
+  } else {
+    col_idx = (*col_it).second;
+  }
+
+  Lib3MF_uint32 res_id = 0;
+  if (ctx.basematerialgroup) {
+    res_id = ctx.basematerialgroup->GetUniqueResourceID();
+  } else if (ctx.colorgroup) {
+    res_id = ctx.colorgroup->GetUniqueResourceID();
+  }
+
+  if (res_id > 0) {
+    mesh->SetTriangleProperties(triangle, {
+      res_id,
+      {
+        col_idx,
+        col_idx,
+        col_idx
+      }
+    });
+  }
+}
+
 /*
  * PolySet must be triangulated.
  */
-<<<<<<< HEAD
-void Export3mfInfo::writePropsFloat(void *pobj, const  char *name, float f) const
-{
-	Lib3MF::PMeshObject  *obj = (Lib3MF::PMeshObject *) pobj;
-//	printf("Writing %s: %f\n",name, f);
-	//void SetObjectLevelProperty(const Lib3MF_uint32 nUniqueResourceID, const Lib3MF_uint32 nPropertyID);
-}
-void Export3mfInfo::writePropsLong(void *pobj, const  char *name, long l) const
-{
-//	printf("Writing %s: %d\n",name, l);
-}
-void Export3mfInfo::writePropsString(void *pobj, const  char *name, const char *val) const
-{
-//	printf("Writing %s: %s\n",name, val);
-}
-
-static bool append_polyset(std::shared_ptr<const PolySet> ps, const Export3mfInfo info, Lib3MF::PWrapper& wrapper, Lib3MF::PModel& model)
-{
-  try {
-    Lib3MF::PMeshObject mesh = model->AddMeshObject();
+//=======
+bool append_polyset(const std::shared_ptr<const PolySet>& ps,  const Export3mfPartInfo info, ExportContext& ctx)
+{
+  try {
+    auto mesh = ctx.model->AddMeshObject();
     if (!mesh) return false;
-    mesh->SetName(info.name);
 #ifdef ENABLE_PYTHON    
     info.writeProps((void *) &mesh);
 #endif    
-=======
-static bool append_polyset(const std::shared_ptr<const PolySet> & ps, ExportContext& ctx)
-{
-  try {
-    auto mesh = ctx.model->AddMeshObject();
-    if (!mesh) return false;
-
     int mesh_count = count_mesh_objects(ctx.model);
-    const auto modelname = ctx.modelcount == 1 ? "OpenSCAD Model" : "OpenSCAD Model " + std::to_string(mesh_count);
     const auto partname = ctx.modelcount == 1 ? "" : "Part " + std::to_string(mesh_count);
-    mesh->SetName(modelname);
-    mesh->SetObjectLevelProperty(ctx.basematerialgroup->GetUniqueResourceID(), 1);
->>>>>>> 03edb5f8
+    mesh->SetName(info.name);
+    if (ctx.basematerialgroup) {
+      mesh->SetObjectLevelProperty(ctx.basematerialgroup->GetUniqueResourceID(), 1);
+    } else if (ctx.colorgroup) {
+      mesh->SetObjectLevelProperty(ctx.colorgroup->GetUniqueResourceID(), 1);
+    }
 
     auto vertexFunc = [&](const Vector3d& coords) -> bool {
       const auto f = coords.cast<float>();
@@ -161,31 +205,7 @@
           static_cast<Lib3MF_uint32>(indices[2])
         });
 
-        if (!ps->colors.empty()) {
-          const auto col = ps->colors[color_index];
-          const auto col_it = ctx.colors.find(col);
-          Lib3MF_uint32 col_idx;
-          if (col_it == ctx.colors.end()) {
-            const Lib3MF::sColor materialcolor{
-              .m_Red = get_color_channel(col, 0),
-              .m_Green = get_color_channel(col, 1),
-              .m_Blue = get_color_channel(col, 2),
-              .m_Alpha = get_color_channel(col, 3)
-            };
-            col_idx = ctx.basematerialgroup->AddMaterial("Color " + std::to_string(ctx.basematerialgroup->GetCount()), materialcolor);
-            ctx.colors[col] = col_idx;
-          } else {
-            col_idx = (*col_it).second;
-          }
-          mesh->SetTriangleProperties(triangle, {
-            ctx.basematerialgroup->GetUniqueResourceID(),
-            {
-              col_idx,
-              col_idx,
-              col_idx
-            }
-          });
-        }
+        handle_triangle_color(ps, ctx, mesh, triangle, color_index);
       } catch (Lib3MF::ELib3MFException& e) {
         export_3mf_error(e.what());
         return false;
@@ -230,11 +250,7 @@
 }
 
 #ifdef ENABLE_CGAL
-<<<<<<< HEAD
-static bool append_nef(const CGAL_Nef_polyhedron& root_N, const Export3mfInfo &info, Lib3MF::PWrapper& wrapper, Lib3MF::PModel& model)
-=======
-static bool append_nef(const CGAL_Nef_polyhedron& root_N, ExportContext& ctx)
->>>>>>> 03edb5f8
+bool append_nef(const CGAL_Nef_polyhedron& root_N, const Export3mfPartInfo &info, ExportContext& ctx)
 {
   if (!root_N.p3) {
     LOG(message_group::Export_Error, "Export failed, empty geometry.");
@@ -246,53 +262,30 @@
   }
 
   if (std::shared_ptr<PolySet> ps = CGALUtils::createPolySetFromNefPolyhedron3(*root_N.p3)) {
-<<<<<<< HEAD
-    return append_polyset(ps, info, wrapper, model);
-=======
-    return append_polyset(ps, ctx);
->>>>>>> 03edb5f8
+    return append_polyset(ps, info, ctx);
   }
   export_3mf_error("Error converting NEF Polyhedron.");
   return false;
 }
 #endif
 
-<<<<<<< HEAD
-static bool append_3mf(const std::shared_ptr<const Geometry>& geom, const Export3mfInfo &info, Lib3MF::PWrapper& wrapper, Lib3MF::PModel& model)
-=======
-static bool append_3mf(const std::shared_ptr<const Geometry>& geom, ExportContext& ctx)
->>>>>>> 03edb5f8
+bool append_3mf(const std::shared_ptr<const Geometry>& geom, const Export3mfPartInfo info, ExportContext& ctx)
 {
   if (const auto geomlist = std::dynamic_pointer_cast<const GeometryList>(geom)) {
     ctx.modelcount = geomlist->getChildren().size();
     for (const auto& item : geomlist->getChildren()) {
-<<<<<<< HEAD
-      if (!append_3mf(item.second, info, wrapper, model)) return false;
+      if (!append_3mf(item.second, info, ctx)) return false;
     }
 #ifdef ENABLE_CGAL
   } else if (const auto N = std::dynamic_pointer_cast<const CGAL_Nef_polyhedron>(geom)) {
-    return append_nef(*N, info, wrapper, model);
+    return append_nef(*N, info, ctx);
 #endif
 #ifdef ENABLE_MANIFOLD
   } else if (const auto mani = std::dynamic_pointer_cast<const ManifoldGeometry>(geom)) {
-    return append_polyset(mani->toPolySet(), info, wrapper, model);
+    return append_polyset(mani->toPolySet(), info, ctx);
 #endif
   } else if (const auto ps = std::dynamic_pointer_cast<const PolySet>(geom)) {
-    return append_polyset(PolySetUtils::tessellate_faces(*ps), info, wrapper, model);
-=======
-      if (!append_3mf(item.second, ctx)) return false;
-    }
-#ifdef ENABLE_CGAL
-  } else if (const auto N = std::dynamic_pointer_cast<const CGAL_Nef_polyhedron>(geom)) {
-    return append_nef(*N, ctx);
-#endif
-#ifdef ENABLE_MANIFOLD
-  } else if (const auto mani = std::dynamic_pointer_cast<const ManifoldGeometry>(geom)) {
-    return append_polyset(mani->toPolySet(), ctx);
-#endif
-  } else if (const auto ps = std::dynamic_pointer_cast<const PolySet>(geom)) {
-    return append_polyset(PolySetUtils::tessellate_faces(*ps), ctx);
->>>>>>> 03edb5f8
+    return append_polyset(PolySetUtils::tessellate_faces(*ps), info, ctx);
   } else if (std::dynamic_pointer_cast<const Polygon2d>(geom)) {
     assert(false && "Unsupported file format");
   } else {
@@ -302,18 +295,22 @@
   return true;
 }
 
+void add_meta_data(Lib3MF::PMetaDataGroup& metadatagroup, const std::string& name, const std::string& value, const std::string& value2 = "") {
+  const std::string v = value.empty() ? value2 : value;
+  if (v.empty()) {
+    return;
+  }
+
+  metadatagroup->AddMetaData("", name, v, "xs:string", true);
+}
+
 } // namespace
 
 /*!
     Saves the current 3D Geometry as 3MF to the given file.
     The file must be open.
  */
-<<<<<<< HEAD
-
-void export_3mf(const std::vector<struct Export3mfInfo> & infos, std::ostream& output) 
-=======
-void export_3mf(const std::shared_ptr<const Geometry>& geom, std::ostream& output, const ExportInfo& exportInfo)
->>>>>>> 03edb5f8
+void export_3mf(const std::vector<struct Export3mfPartInfo> & infos, std::ostream& output, const ExportInfo& exportInfo) 
 {
   Lib3MF_uint32 interfaceVersionMajor, interfaceVersionMinor, interfaceVersionMicro;
   Lib3MF::PWrapper wrapper;
@@ -349,32 +346,91 @@
     return;
   }
 
-<<<<<<< HEAD
+  const auto& options3mf = exportInfo.options3mf ? exportInfo.options3mf : std::make_shared<Export3mfOptions>();
+  switch (options3mf->unit) {
+  case Export3mfUnit::micron:
+    model->SetUnit(Lib3MF::eModelUnit::MicroMeter);
+    break;
+  case Export3mfUnit::centimeter:
+    model->SetUnit(Lib3MF::eModelUnit::CentiMeter);
+    break;
+  case Export3mfUnit::meter:
+    model->SetUnit(Lib3MF::eModelUnit::Meter);
+    break;
+  case Export3mfUnit::inch:
+    model->SetUnit(Lib3MF::eModelUnit::Inch);
+    break;
+  case Export3mfUnit::foot:
+    model->SetUnit(Lib3MF::eModelUnit::Foot);
+    break;
+  default:
+    model->SetUnit(Lib3MF::eModelUnit::MilliMeter);
+    break;
+  }
+
+  const auto settingsColor = OpenSCAD::parse_hex_color(options3mf->color);
+
+  Lib3MF::PColorGroup colorgroup;
+  Lib3MF::PBaseMaterialGroup basematerialgroup;
+  if (options3mf->colorMode != Export3mfColorMode::none) {
+    Color4f color;
+    if (options3mf->colorMode == Export3mfColorMode::model) {
+      // use default color that ultimately should come from the color scheme
+      color = exportInfo.defaultColor;
+    } else {
+      // use color selected in the export dialog and stored in settings (if valid)
+      if (!settingsColor) {
+        LOG(message_group::Warning, "Default color in settings is invalid ('%1$s'), using default from model.", options3mf->color);
+      }
+      color = settingsColor.value_or(exportInfo.defaultColor);
+    }
+    if (options3mf->materialType == Export3mfMaterialType::basematerial) {
+      basematerialgroup = model->AddBaseMaterialGroup();
+      basematerialgroup->AddMaterial("Default", {
+        .m_Red = get_color_channel(color, 0),
+        .m_Green = get_color_channel(color, 1),
+        .m_Blue = get_color_channel(color, 2),
+        .m_Alpha = 0xff
+      });
+    } else if (options3mf->materialType == Export3mfMaterialType::color) {
+      colorgroup = model->AddColorGroup();
+      colorgroup->AddColor({
+        .m_Red = get_color_channel(color, 0),
+        .m_Green = get_color_channel(color, 1),
+        .m_Blue = get_color_channel(color, 2),
+        .m_Alpha = get_color_channel(color, 3)
+      });
+    }
+  }
+
+  if (options3mf->addMetaData) {
+    auto metadatagroup = model->GetMetaDataGroup();
+    add_meta_data(metadatagroup, "Title", options3mf->metaDataTitle, exportInfo.title);
+    add_meta_data(metadatagroup, "Application", EXPORT_CREATOR);
+    add_meta_data(metadatagroup, "CreationDate", get_current_iso8601_date_time_utc());
+    add_meta_data(metadatagroup, "Designer", options3mf->metaDataDesigner);
+    add_meta_data(metadatagroup, "Description", options3mf->metaDataDescription);
+    add_meta_data(metadatagroup, "Copyright", options3mf->metaDataCopyright);
+    add_meta_data(metadatagroup, "LicenseTerms", options3mf->metaDataLicenseTerms);
+    add_meta_data(metadatagroup, "Rating", options3mf->metaDataRating);
+  }
+
+  ExportContext ctx{
+    .wrapper = wrapper,
+    .model = model,
+    .colorgroup = colorgroup,
+    .basematerialgroup = basematerialgroup,
+    .modelcount = 1,
+    .selectedColor = settingsColor.value_or(exportInfo.defaultColor),
+    .info = exportInfo,
+    .options = options3mf
+  };
+
   for(int i=0;i<infos.size();i++) {
-    if (!append_3mf(infos[i].geom, infos[i], wrapper, model)) {
+    if (!append_3mf(infos[i].geom, infos[i], ctx)) {
       return;
     }
   }  
-=======
-  auto basematerialgroup = model->AddBaseMaterialGroup();
-  basematerialgroup->AddMaterial("Default", {
-    .m_Red = get_color_channel(exportInfo.defaultColor, 0),
-    .m_Green = get_color_channel(exportInfo.defaultColor, 1),
-    .m_Blue = get_color_channel(exportInfo.defaultColor, 2),
-    .m_Alpha = 0xff
-  });
-
-  const auto metadatagroup = model->GetMetaDataGroup();
-  metadatagroup->AddMetaData("", "Title", exportInfo.title, "xs:string", true);
-  metadatagroup->AddMetaData("", "Application", EXPORT_CREATOR, "xs:string", true);
-  metadatagroup->AddMetaData("", "CreationDate", get_current_iso8601_date_time_utc(), "xs:string", true);
-
-  ExportContext ctx{wrapper, model, basematerialgroup, 1};
-
-  if (!append_3mf(geom, ctx)) {
-    return;
-  }
->>>>>>> 03edb5f8
 
   Lib3MF::PWriter writer;
   try {
@@ -389,6 +445,12 @@
   }
 
   try {
+    writer->SetDecimalPrecision(ctx.options->decimalPrecision);
+  } catch (Lib3MF::ELib3MFException& e) {
+    LOG(message_group::Export_Error, "Error setting decimal precision for export: %1$s", e.what());
+  }
+
+  try {
     writer->WriteToCallback((Lib3MF::WriteCallback)lib3mf_write_callback, (Lib3MF::SeekCallback)lib3mf_seek_callback, &output);
   } catch (Lib3MF::ELib3MFException& e) {
     LOG(message_group::Export_Error, e.what());
