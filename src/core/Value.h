#pragma once
/*
Copyright (C) Andy Little (kwikius@yahoo.com) 10/10/2022  add module_reference value type
https://github.com/openscad/openscad/blob/master/COPYING
*/

#include <vector>
#include <string>
#include <algorithm>
#include <cstdint>
#include <limits>
#include <iostream>
#include <memory>
#include <variant>

#include <glib.h>

#include "Assignment.h"
#include "memory.h"
#include "ValuePtr.h"
#include "ModuleReference.h"

class tostring_visitor;
class tostream_visitor;
class Context;
class Expression;
class Value;

class QuotedString : public std::string
{
public:
  QuotedString() : std::string() {}
  QuotedString(const std::string& s) : std::string(s) {}
};
std::ostream& operator<<(std::ostream& stream, const QuotedString& s);

class Filename : public QuotedString
{
public:
  Filename() : QuotedString() {}
  Filename(const std::string& f) : QuotedString(f) {}
};
std::ostream& operator<<(std::ostream& stream, const Filename& filename);

class RangeType
{
private:
  double begin_val;
  double step_val;
  double end_val;

public:
  static constexpr uint32_t MAX_RANGE_STEPS = 10000;
  static const RangeType EMPTY;

  enum class type_t { RANGE_TYPE_BEGIN, RANGE_TYPE_RUNNING, RANGE_TYPE_END };

  class iterator
  {
public:
    // iterator_traits required types:
    using iterator_category = std::forward_iterator_tag;
    using value_type = double;
    using difference_type = void; // type used by operator-(iterator), not implemented for forward iterator
    using reference = value_type; // type used by operator*(), not actually a reference
    using pointer = void;     // type used by operator->(), not implemented
    iterator(const RangeType& range, type_t type);
    iterator& operator++();
    reference operator*();
    bool operator==(const iterator& other) const;
    bool operator!=(const iterator& other) const;
private:
    const RangeType& range;
    double val;
    type_t type;
    const uint32_t num_values;
    uint32_t i_step;
    void update_type();
  };

  RangeType(const RangeType&) = delete;       // never copy, move instead
  RangeType& operator=(const RangeType&) = delete; // never copy, move instead
  RangeType(RangeType&&) = default;
  RangeType& operator=(RangeType&&) = default;

  explicit RangeType(double begin, double end)
    : begin_val(begin), step_val(1.0), end_val(end) {}

  explicit RangeType(double begin, double step, double end)
    : begin_val(begin), step_val(step), end_val(end) {}

  bool operator==(const RangeType& other) const {
    auto n1 = this->numValues();
    auto n2 = other.numValues();
    if (n1 == 0) return n2 == 0;
    if (n2 == 0) return false;
    return this == &other ||
           (this->begin_val == other.begin_val &&
            this->step_val == other.step_val &&
            n1 == n2);
  }

  bool operator!=(const RangeType& other) const {
    return !(*this == other);
  }

  bool operator<(const RangeType& other) const {
    auto n1 = this->numValues();
    auto n2 = other.numValues();
    if (n1 == 0) return 0 < n2;
    if (n2 == 0) return false;
    return this->begin_val < other.begin_val ||
           (this->begin_val == other.begin_val &&
            (this->step_val < other.step_val || (this->step_val == other.step_val && n1 < n2))
           );
  }

  bool operator<=(const RangeType& other) const {
    auto n1 = this->numValues();
    auto n2 = other.numValues();
    if (n1 == 0) return true; // (0 <= n2) is always true
    if (n2 == 0) return false;
    return this->begin_val < other.begin_val ||
           (this->begin_val == other.begin_val &&
            (this->step_val < other.step_val || (this->step_val == other.step_val && n1 <= n2))
           );
  }

  bool operator>(const RangeType& other) const {
    auto n1 = this->numValues();
    auto n2 = other.numValues();
    if (n2 == 0) return n1 > 0;
    if (n1 == 0) return false;
    return this->begin_val > other.begin_val ||
           (this->begin_val == other.begin_val &&
            (this->step_val > other.step_val || (this->step_val == other.step_val && n1 > n2))
           );
  }

  bool operator>=(const RangeType& other) const {
    auto n1 = this->numValues();
    auto n2 = other.numValues();
    if (n2 == 0) return true; // (n1 >= 0) is always true
    if (n1 == 0) return false;
    return this->begin_val > other.begin_val ||
           (this->begin_val == other.begin_val &&
            (this->step_val > other.step_val || (this->step_val == other.step_val && n1 >= n2))
           );
  }

  double begin_value() const { return begin_val; }
  double step_value() const { return step_val; }
  double end_value() const { return end_val; }

  iterator begin() const { return iterator(*this, type_t::RANGE_TYPE_BEGIN); }
  iterator end() const { return iterator(*this, type_t::RANGE_TYPE_END); }

  /// return number of values, max uint32_t value if step is 0 or range is infinite
  uint32_t numValues() const;
};
std::ostream& operator<<(std::ostream& stream, const RangeType& r);

using RangePtr = ValuePtr<RangeType>;

class str_utf8_wrapper
{
private:
  // store the cached length in glong, paired with its string
  struct str_utf8_t {
    static constexpr glong LENGTH_UNKNOWN = -1;
    str_utf8_t() : u8str(), u8len(0) { }
    str_utf8_t(const std::string& s) : u8str(s) { }
    str_utf8_t(const char *cstr) : u8str(cstr) { }
    str_utf8_t(const char *cstr, size_t size, glong u8len) : u8str(cstr, size), u8len(u8len) { }
    const std::string u8str;
    glong u8len = LENGTH_UNKNOWN;
  };
  // private constructor for copying members
  explicit str_utf8_wrapper(const shared_ptr<str_utf8_t>& str_in) : str_ptr(str_in) { }

public:
  class iterator
  {
public:
    // iterator_traits required types:
    using iterator_category = std::forward_iterator_tag;
    using value_type = str_utf8_wrapper;
    using difference_type = void;
    using reference = value_type; // type used by operator*(), not actually a reference
    using pointer = void;
    iterator() : ptr(&nullterm) {} // DefaultConstructible
    iterator(const str_utf8_wrapper& str) : ptr(str.c_str()), len(char_len()) { }
    iterator(const str_utf8_wrapper& str, bool /*end*/) : ptr(str.c_str() + str.size()) { }

    iterator& operator++() { ptr += len; len = char_len(); return *this; }
    reference operator*() { return {ptr, len}; } // Note: returns a new str_utf8_wrapper **by value**, representing a single UTF8 character.
    bool operator==(const iterator& other) const { return ptr == other.ptr; }
    bool operator!=(const iterator& other) const { return ptr != other.ptr; }
private:
    size_t char_len();
    static const char nullterm = '\0';
    const char *ptr;
    size_t len = 0;
  };

  iterator begin() const { return iterator(*this); }
  iterator end() const { return iterator(*this, true); }
  str_utf8_wrapper() : str_ptr(make_shared<str_utf8_t>()) { }
  str_utf8_wrapper(const std::string& s) : str_ptr(make_shared<str_utf8_t>(s)) { }
  str_utf8_wrapper(const char *cstr) : str_ptr(make_shared<str_utf8_t>(cstr)) { }
  // for enumerating single utf8 chars from iterator
  str_utf8_wrapper(const char *cstr, size_t clen) : str_ptr(make_shared<str_utf8_t>(cstr, clen, 1)) { }
  str_utf8_wrapper(const str_utf8_wrapper&) = delete; // never copy, move instead
  str_utf8_wrapper& operator=(const str_utf8_wrapper&) = delete; // never copy, move instead
  str_utf8_wrapper(str_utf8_wrapper&&) = default;
  str_utf8_wrapper& operator=(str_utf8_wrapper&&) = default;
  str_utf8_wrapper clone() const { return str_utf8_wrapper(this->str_ptr); } // makes a copy of shared_ptr

  bool operator==(const str_utf8_wrapper& rhs) const { return this->str_ptr->u8str == rhs.str_ptr->u8str; }
  bool operator!=(const str_utf8_wrapper& rhs) const { return this->str_ptr->u8str != rhs.str_ptr->u8str; }
  bool operator<(const str_utf8_wrapper& rhs) const { return this->str_ptr->u8str < rhs.str_ptr->u8str; }
  bool operator>(const str_utf8_wrapper& rhs) const { return this->str_ptr->u8str > rhs.str_ptr->u8str; }
  bool operator<=(const str_utf8_wrapper& rhs) const { return this->str_ptr->u8str <= rhs.str_ptr->u8str; }
  bool operator>=(const str_utf8_wrapper& rhs) const { return this->str_ptr->u8str >= rhs.str_ptr->u8str; }
  bool empty() const { return this->str_ptr->u8str.empty(); }
  const char *c_str() const { return this->str_ptr->u8str.c_str(); }
  const std::string& toString() const { return this->str_ptr->u8str; }
  size_t size() const { return this->str_ptr->u8str.size(); }

  glong get_utf8_strlen() const {
    if (str_ptr->u8len == str_utf8_t::LENGTH_UNKNOWN) {
      str_ptr->u8len = g_utf8_strlen(str_ptr->u8str.c_str(), str_ptr->u8str.size());
    }
    return str_ptr->u8len;
  }

private:
  shared_ptr<str_utf8_t> str_ptr;
};

class FunctionType
{
public:
  FunctionType(std::shared_ptr<const Context> context, std::shared_ptr<Expression> expr, std::shared_ptr<AssignmentList> parameters)
    : context(context), expr(expr), parameters(parameters) { }
  Value operator==(const FunctionType& other) const;
  Value operator!=(const FunctionType& other) const;
  Value operator<(const FunctionType& other) const;
  Value operator>(const FunctionType& other) const;
  Value operator<=(const FunctionType& other) const;
  Value operator>=(const FunctionType& other) const;

  const std::shared_ptr<const Context>& getContext() const { return context; }
  const std::shared_ptr<Expression>& getExpr() const { return expr; }
  const std::shared_ptr<AssignmentList>& getParameters() const { return parameters; }
private:
  std::shared_ptr<const Context> context;
  std::shared_ptr<Expression> expr;
  std::shared_ptr<AssignmentList> parameters;
};

using FunctionPtr = ValuePtr<FunctionType>;

std::ostream& operator<<(std::ostream& stream, const FunctionType& f);




/*
   Require a reason why (string), any time an undefined value is created/returned.
   This allows for passing of "exception" information from low level functions (i.e. from value.cc)
   up to Expression::evaluate() or other functions where a proper "WARNING: ..."
   with ASTNode Location info (source file, line number) can be included.
 */
class UndefType
{
public:
  // TODO: eventually deprecate undef creation without a reason.
  UndefType() : reasons{std::make_unique<std::vector<std::string>>()} { }
  explicit UndefType(const std::string& why) : reasons{std::make_unique<std::vector<std::string>>(std::initializer_list<std::string>({why}))} { }

  // Append another reason in case a chain of undefined operations are made before handling
  const UndefType& append(const std::string& why) const { reasons->push_back(why); return *this; }

  Value operator<(const UndefType& other) const;
  Value operator>(const UndefType& other) const;
  Value operator<=(const UndefType& other) const;
  Value operator>=(const UndefType& other) const;
  friend std::ostream& operator<<(std::ostream& stream, const ValuePtr<UndefType>& u);

  std::string toString() const;
  bool empty() const { return reasons->empty(); }
private:
  // using unique_ptr to keep the size small enough that the variant of
  // all value types does not exceed the 24 bytes.
  // mutable to allow clearing reasons, which should avoid duplication of warnings that have already been displayed.
  mutable std::unique_ptr<std::vector<std::string>> reasons;
};

std::ostream& operator<<(std::ostream& stream, const UndefType& u);

/**
 *  Value class encapsulates a std::variant value which can represent any of the
 *  value types existing in the SCAD language.
 * -- As part of a refactoring effort which began as PR #2881 and continued as PR #3102,
 *    Value and its constituent types have been made (nominally) "move only".
 * -- In some cases a copy of a Value is necessary or unavoidable, in which case Value::clone() can be used.
 * -- Value::clone() is used instead of automatic copy construction/assignment so this action is
 *    made deliberate and explicit (and discouraged).
 * -- Recommended to make use of RVO (Return Value Optimization) wherever possible:
 *       https://en.cppreference.com/w/cpp/language/copy_elision
 * -- Classes which cache Values such as Context or dxf_dim_cache(see dxfdim.cc), when queried
 *    should return either a const reference or a clone of the cached value if returning by-value.
 *    NEVER return a non-const reference!
 */
class Value
{
public:
  enum class Type {
    UNDEFINED,
    BOOL,
    NUMBER,
    STRING,
    VECTOR,
    EMBEDDED_VECTOR,
    RANGE,
    FUNCTION,
    OBJECT,
    MODULE
  };
  // FIXME: eventually remove this in favor of specific messages for each undef usage
  static const Value undefined;

  /**
   * VectorType is the underlying "BoundedType" of std::variant for OpenSCAD vectors.
   * It holds only a shared_ptr to its VectorObject type, and provides a convenient
   * interface for various operations needed on the vector.
   *
   * EmbeddedVectorType class derives from VectorType and enables O(1) concatenation of vectors
   * by treating their elements as elements of their parent, traversable via VectorType's custom iterator.
   * -- An embedded vector should never exist "in the wild", only as a pseudo-element of a parent vector.
   *    Eg "Lc*" Expressions return Embedded Vectors but they are necessarily child expressions of a Vector expression.
   * -- Any VectorType containing embedded elements will be forced to "flatten" upon usage of operator[],
   *    which is the only case of random-access.
   * -- Any loops through VectorTypes should prefer automatic range-based for loops  eg: for(const auto& value : vec) { ... }
   *    which make use of begin() and end() iterators of VectorType.  https://en.cppreference.com/w/cpp/language/range-for
   * -- Moving a temporary Value of type VectorType or EmbeddedVectorType is always safe,
   *    since it just moves the shared_ptr in its possession (which might be a copy but that doesn't matter).
   *    Additionally any VectorType can be converted to an EmbeddedVectorType by moving it into
   *    EmbeddedVectorType's converting constructor (or vice-versa).
   * -- HOWEVER, moving elements out of a [Embedded]VectorType is potentially DANGEROUS unless it can be
   *    verified that ( ptr.use_count() == 1 ) for that outermost [Embedded]VectorType
   *    AND recursively any EmbeddedVectorTypes which led to that element.
   *    Therefore elements are currently cloned rather than making any attempt to move.
   *    Performing such use_count checks may be an area for further optimization.
   */
  class EmbeddedVectorType;
  class VectorType
  {

protected:
    // The object type which VectorType's shared_ptr points to.
    struct VectorObject {
      using vec_t = std::vector<Value>;
      using size_type = vec_t::size_type;
      vec_t vec;
      size_type embed_excess = 0; // Keep count of the number of embedded elements *excess of* vec.size()
      class EvaluationSession *evaluation_session = nullptr; // Used for heap size bookkeeping. May be null for vectors of known small maximum size.
      size_type size() const { return vec.size() + embed_excess;  }
    };
    using vec_t = VectorObject::vec_t;
public:
    shared_ptr<VectorObject> ptr;
protected:

    // A Deleter is used on the shared_ptrs to avoid stack overflow in cases
    // of destructing a very large list of nested embedded vectors, such as from a
    // recursive function which concats one element at a time.
    // (A similar solution can also be seen with CSGNode.h:CSGOperationDeleter).
    struct VectorObjectDeleter {
      void operator()(VectorObject *vec);
    };
    void flatten() const; // flatten replaces VectorObject::vec with a new vector
                          // where any embedded elements are copied directly into the top level vec,
                          // leaving only true elements for straightforward indexing by operator[].
    explicit VectorType(const shared_ptr<VectorObject>& copy) : ptr(copy) { } // called by clone()
public:
    using size_type = VectorObject::size_type;
    static const VectorType EMPTY;
    // EmbeddedVectorType-aware iterator, manages its own stack of begin/end vec_t::const_iterators
    // such that calling code will only receive references to "true" elements (i.e. NOT EmbeddedVectorTypes).
    // Also tracks the overall element index. In case flattening occurs during iteration, it can continue based on that index. (Issue #3541)
    class iterator
    {
private:
      const VectorObject *vo;
      std::vector<std::pair<vec_t::const_iterator, vec_t::const_iterator>> it_stack;
      vec_t::const_iterator it, end;
      size_t index;

      // Recursively push stack while current (pseudo)element is an EmbeddedVector
      //  - Depends on the fact that VectorType::emplace_back(EmbeddedVectorType&& mbed)
      //    will not embed an empty vector, which ensures iterator will arrive at an actual element,
      //    unless already at end of parent VectorType.
      void check_and_push()
      {
        if (it != end) {
          while (it->type() == Type::EMBEDDED_VECTOR) {
            const vec_t& cur = it->toEmbeddedVector().ptr->vec;
            it_stack.emplace_back(it, end);
            it = cur.begin();
            end = cur.end();
          }
        }
      }
public:
      using iterator_category = std::forward_iterator_tag;
      using value_type = Value;
      using difference_type = void;
      using reference = const value_type&;
      using pointer = const value_type *;

      iterator() : vo(EMPTY.ptr.get()), it_stack(), it(EMPTY.ptr->vec.begin()), end(EMPTY.ptr->vec.end()), index(0) {}
      iterator(const VectorObject *v) : vo(v), it(v->vec.begin()), end(v->vec.end()), index(0) {
        if (vo->embed_excess) check_and_push();
      }
      iterator(const VectorObject *v, bool /*end*/) : vo(v), index(v->size()) { }
      iterator& operator++() {
        ++index;
        if (vo->embed_excess) {
          // recursively increment and pop stack while at the end of EmbeddedVector(s)
          while (++it == end && !it_stack.empty()) {
            const auto& up = it_stack.back();
            it = up.first;
            end = up.second;
            it_stack.pop_back();
          }
          check_and_push();
        } else { // vo->vec is flat
          it = vo->vec.begin() + index;
        }
        return *this;
      }
      reference operator*() const { return *it; }
      pointer operator->() const { return &*it; }
      bool operator==(const iterator& other) const { return this->vo == other.vo && this->index == other.index; }
      bool operator!=(const iterator& other) const { return this->vo != other.vo || this->index != other.index; }
    };
    using const_iterator = const iterator;
    VectorType(class EvaluationSession *session); // : ptr(shared_ptr<VectorObject>(new VectorObject(), VectorObjectDeleter() )) {}
    VectorType(class EvaluationSession *session, double x, double y, double z);
    VectorType(const VectorType&) = delete; // never copy, move instead
    VectorType& operator=(const VectorType&) = delete; // never copy, move instead
    VectorType(VectorType&&) = default;
    VectorType& operator=(VectorType&&) = default;
    VectorType clone() const { return VectorType(this->ptr); } // Copy explicitly only when necessary
    static Value Empty() { return VectorType(nullptr); }

    const_iterator begin() const { return iterator(ptr.get()); }
    const_iterator   end() const { return iterator(ptr.get(), true); }
    size_type size() const { return ptr->size(); }
    bool empty() const { return ptr->vec.empty(); }
    // const accesses to VectorObject require .clone to be move-able
    const Value& operator[](size_t idx) const {
      if (idx < this->size()) {
        if (ptr->embed_excess) flatten();
        return ptr->vec[idx];
      } else {
        return Value::undefined;
      }
    }
    Value operator==(const VectorType& v) const;
    Value operator<(const VectorType& v) const;
    Value operator>(const VectorType& v) const;
    Value operator!=(const VectorType& v) const;
    Value operator<=(const VectorType& v) const;
    Value operator>=(const VectorType& v) const;
    class EvaluationSession *evaluation_session() const { return ptr->evaluation_session; }

    void emplace_back(Value&& val);
    void emplace_back(EmbeddedVectorType&& mbed);
    template <typename ... Args> void emplace_back(Args&&... args) { emplace_back(Value(std::forward<Args>(args)...)); }
  };

  class EmbeddedVectorType : public VectorType
  {
private:
    explicit EmbeddedVectorType(const shared_ptr<VectorObject>& copy) : VectorType(copy) { } // called by clone()
public:
    EmbeddedVectorType(class EvaluationSession *session) : VectorType(session) {}
    EmbeddedVectorType(const EmbeddedVectorType&) = delete;
    EmbeddedVectorType& operator=(const EmbeddedVectorType&) = delete;
    EmbeddedVectorType(EmbeddedVectorType&&) = default;
    EmbeddedVectorType& operator=(EmbeddedVectorType&&) = default;

    EmbeddedVectorType(VectorType&& v) : VectorType(std::move(v)) {} // converting constructor
    EmbeddedVectorType clone() const { return EmbeddedVectorType(this->ptr); }
    static Value Empty() { return EmbeddedVectorType(nullptr); }
  };

  class ObjectType
  {
protected:
    struct ObjectObject;
    struct ObjectObjectDeleter {
      void operator()(ObjectObject *obj);
    };

private:
    explicit ObjectType(const shared_ptr<ObjectObject>& copy);

public:
    shared_ptr<ObjectObject> ptr;
    ObjectType(class EvaluationSession *session);
    ObjectType clone() const;
    const Value& get(const std::string& key) const;
    void set(const std::string& key, Value&& value);
    Value operator==(const ObjectType& v) const;
    Value operator<(const ObjectType& v) const;
    Value operator>(const ObjectType& v) const;
    Value operator!=(const ObjectType& v) const;
    Value operator<=(const ObjectType& v) const;
    Value operator>=(const ObjectType& v) const;
    const Value& operator[](const str_utf8_wrapper& v) const;
    const std::vector<std::string>& keys() const;
  };

private:
  Value() : value(UndefType()) { } // Don't default construct empty Values.  If "undefined" needed, use reference to Value::undefined, or call Value::undef() for return by value
public:
  Value(const Value&) = delete; // never copy, move instead
  Value& operator=(const Value& v) = delete; // never copy, move instead
  Value(Value&&) = default;
  Value& operator=(Value&&) = default;
  Value clone() const; // Use sparingly to explicitly copy a Value

  Value(int v) : value(double(v)) { }
  Value(const char *v) : value(str_utf8_wrapper(v)) { } // prevent insane implicit conversion to bool!
  Value(char *v) : value(str_utf8_wrapper(v)) { } // prevent insane implicit conversion to bool!
                                                  // http://www.open-std.org/jtc1/sc22/wg21/docs/papers/2018/p0608r3.html
  template <class T> Value(T&& val) : value(std::forward<T>(val)) { }

  static Value undef(const std::string& why); // creation of undef requires a reason!

  const std::string typeName() const;
  static std::string typeName(Type type);
  Type type() const { return static_cast<Type>(this->value.index()); }
  bool isDefinedAs(const Type type) const { return this->type() == type; }
  bool isDefined()   const { return this->type() != Type::UNDEFINED; }
  bool isUndefined() const { return this->type() == Type::UNDEFINED; }
  bool isUncheckedUndef() const;

  // Conversion to std::variant "BoundedType"s. const ref where appropriate.
  bool toBool() const;
  double toDouble() const;
  const str_utf8_wrapper& toStrUtf8Wrapper() const;
  const VectorType& toVector() const;
  const EmbeddedVectorType& toEmbeddedVector() const;
  VectorType& toVectorNonConst();
  EmbeddedVectorType& toEmbeddedVectorNonConst();
  const RangeType& toRange() const;
  const FunctionType& toFunction() const;
  const ObjectType& toObject() const;
  const ModuleReference& toModuleReference() const;

  // Other conversion utility functions
  bool getDouble(double& v) const;
  bool getFiniteDouble(double& v) const;
  bool getUnsignedInt(unsigned int& v) const;
  bool getPositiveInt(unsigned int& v) const;
  std::string toString() const;
  std::string toEchoString() const;
  std::string toEchoStringNoThrow() const; //use this for warnings
  const UndefType& toUndef();
  std::string toUndefString() const;
  std::string chrString() const;
  bool getVec2(double& x, double& y, bool ignoreInfinite = false) const;
  bool getVec3(double& x, double& y, double& z) const;
  bool getVec3(double& x, double& y, double& z, double defaultval) const;

  // Common Operators
  operator bool() const = delete;
  Value operator==(const Value& v) const;
  Value operator!=(const Value& v) const;
  Value operator<(const Value& v) const;
  Value operator<=(const Value& v) const;
  Value operator>=(const Value& v) const;
  Value operator>(const Value& v) const;
  Value operator-() const;
  Value operator[](size_t idx) const;
  Value operator[](const Value& v) const;
  Value operator+(const Value& v) const;
  Value operator-(const Value& v) const;
  Value operator*(const Value& v) const;
  Value operator/(const Value& v) const;
  Value operator%(const Value& v) const;
  Value operator^(const Value& v) const;

  static bool cmp_less(const Value& v1, const Value& v2);

  friend std::ostream& operator<<(std::ostream& stream, const Value& value) {
    if (value.type() == Value::Type::STRING) stream << QuotedString(value.toString());
    else stream << value.toString();
    return stream;
  }

<<<<<<< HEAD
  typedef boost::variant<UndefType, bool, double, str_utf8_wrapper,
    VectorType, EmbeddedVectorType, RangePtr, FunctionPtr, ObjectType,
    ModuleReferencePtr
  > Variant;
=======
  typedef std::variant<UndefType, bool, double, str_utf8_wrapper, VectorType, EmbeddedVectorType, RangePtr, FunctionPtr, ObjectType> Variant;

>>>>>>> 7dc5214c

  static_assert(sizeof(Value::Variant) <= 24, "Memory size of Value too big");
  const Variant& getVariant() const { return value; }

private:
  Variant value;
};

// The object type which ObjectType's shared_ptr points to.
struct Value::ObjectType::ObjectObject {
  using obj_t = std::unordered_map<std::string, Value>;
  obj_t map;
  class EvaluationSession *evaluation_session = nullptr;
  std::vector<std::string> keys;
  std::vector<Value> values;
};

std::ostream& operator<<(std::ostream& stream, const Value::ObjectType& u);

using VectorType = Value::VectorType;
using EmbeddedVectorType = Value::EmbeddedVectorType;
using ObjectType = Value::ObjectType;<|MERGE_RESOLUTION|>--- conflicted
+++ resolved
@@ -604,15 +604,10 @@
     return stream;
   }
 
-<<<<<<< HEAD
-  typedef boost::variant<UndefType, bool, double, str_utf8_wrapper,
+  typedef std::variant<UndefType, bool, double, str_utf8_wrapper,
     VectorType, EmbeddedVectorType, RangePtr, FunctionPtr, ObjectType,
     ModuleReferencePtr
-  > Variant;
-=======
-  typedef std::variant<UndefType, bool, double, str_utf8_wrapper, VectorType, EmbeddedVectorType, RangePtr, FunctionPtr, ObjectType> Variant;
-
->>>>>>> 7dc5214c
+   > Variant;
 
   static_assert(sizeof(Value::Variant) <= 24, "Memory size of Value too big");
   const Variant& getVariant() const { return value; }
