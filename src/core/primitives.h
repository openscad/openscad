/*
 *  OpenSCAD (www.openscad.org)
 *  Copyright (C) 2009-2011 Clifford Wolf <clifford@clifford.at> and
 *                          Marius Kintel <marius@kintel.net>
 *
 *  This program is free software; you can redistribute it and/or modify
 *  it under the terms of the GNU General Public License as published by
 *  the Free Software Foundation; either version 2 of the License, or
 *  (at your option) any later version.
 *
 *  As a special exception, you have permission to link this program
 *  with the CGAL library and distribute executables, as long as you
 *  follow the requirements of the GNU GPL in regard to all of the
 *  software in the executable aside from CGAL.
 *
 *  This program is distributed in the hope that it will be useful,
 *  but WITHOUT ANY WARRANTY; without even the implied warranty of
 *  MERCHANTABILITY or FITNESS FOR A PARTICULAR PURPOSE.  See the
 *  GNU General Public License for more details.
 *
 *  You should have received a copy of the GNU General Public License
 *  along with this program; if not, write to the Free Software
 *  Foundation, Inc., 59 Temple Place, Suite 330, Boston, MA  02111-1307  USA
 *
 */

<<<<<<< HEAD
#pragma once
#include "GeometryUtils.h"
#include "linalg.h"
#include "node.h"
#include <sstream>
=======
#include "geometry/GeometryUtils.h"
#include "geometry/linalg.h"
#include "core/node.h"
>>>>>>> 4e4543d8

#include <memory>
#include <cstddef>
#include <sstream>
#include <string>
#include <vector>

class CubeNode : public LeafNode
{
public:
  CubeNode(const ModuleInstantiation *mi) : LeafNode(mi) {}
  std::string toString() const override
  {
    std::ostringstream stream;
    stream << "cube(size = ["
           << x << ", "
           << y << ", "
           << z << "], center = "
           << (center ? "true" : "false") << ")";
    return stream.str();
  }
  std::string name() const override { return "cube"; }
  std::unique_ptr<const Geometry> createGeometry() const override;

  double x = 1, y = 1, z = 1;
  bool center = false;
};


class SphereNode : public LeafNode
{
public:
  SphereNode(const ModuleInstantiation *mi) : LeafNode(mi) {}
  std::string toString() const override
  {
    std::ostringstream stream;
    stream << "sphere"
           << "($fn = " << fn
           << ", $fa = " << fa
           << ", $fs = " << fs
           << ", r = " << r
           << ")";
    return stream.str();
  }
  std::string name() const override { return "sphere"; }
  std::unique_ptr<const Geometry> createGeometry() const override;

  double fn, fs, fa;
  double r = 1;
};


class CylinderNode : public LeafNode
{
public:
  CylinderNode(const ModuleInstantiation *mi) : LeafNode(mi) {}
  std::string toString() const override
  {
    std::ostringstream stream;
    stream << "cylinder"
           << "($fn = " << fn
           << ", $fa = " << fa
           << ", $fs = " << fs
           << ", h = " << h
           << ", r1 = " << r1
           << ", r2 = " << r2
           << ", center = " << (center ? "true" : "false")
           << ")";
    return stream.str();
  }
  std::string name() const override { return "cylinder"; }
  std::unique_ptr<const Geometry> createGeometry() const override;

  double fn, fs, fa;
  double r1 = 1, r2 = 1, h = 1;
  bool center = false;
};


class PolyhedronNode : public LeafNode
{
public:
  PolyhedronNode (const ModuleInstantiation *mi) : LeafNode(mi) {}
  std::string toString() const override;
  std::string name() const override { return "polyhedron"; }
  std::unique_ptr<const Geometry> createGeometry() const override;

  std::vector<Vector3d> points;
  std::vector<IndexedFace> faces;
  int convexity = 1;
};


class SquareNode : public LeafNode
{
public:
  SquareNode(const ModuleInstantiation *mi) : LeafNode(mi) {}
  std::string toString() const override
  {
    std::ostringstream stream;
    stream << "square(size = ["
           << x << ", "
           << y << "], center = "
           << (center ? "true" : "false") << ")";
    return stream.str();
  }
  std::string name() const override { return "square"; }
  std::unique_ptr<const Geometry> createGeometry() const override;

  double x = 1, y = 1;
  bool center = false;
};


class CircleNode : public LeafNode
{
public:
  CircleNode(const ModuleInstantiation *mi) : LeafNode(mi) {}
  std::string toString() const override
  {
    std::ostringstream stream;
    stream << "circle"
           << "($fn = " << fn
           << ", $fa = " << fa
           << ", $fs = " << fs
           << ", r = " << r
           << ")";
    return stream.str();
  }
  std::string name() const override { return "circle"; }
  std::unique_ptr<const Geometry> createGeometry() const override;

  double fn, fs, fa;
  double r = 1;
};


class PolygonNode : public LeafNode
{
public:
  PolygonNode (const ModuleInstantiation *mi) : LeafNode(mi) {}
  std::string toString() const override;
  std::string name() const override { return "polygon"; }
  std::unique_ptr<const Geometry> createGeometry() const override;

  std::vector<Vector2d> points;
  std::vector<std::vector<size_t>> paths;
  int convexity = 1;
};<|MERGE_RESOLUTION|>--- conflicted
+++ resolved
@@ -24,17 +24,9 @@
  *
  */
 
-<<<<<<< HEAD
-#pragma once
-#include "GeometryUtils.h"
-#include "linalg.h"
-#include "node.h"
-#include <sstream>
-=======
 #include "geometry/GeometryUtils.h"
 #include "geometry/linalg.h"
 #include "core/node.h"
->>>>>>> 4e4543d8
 
 #include <memory>
 #include <cstddef>
