--- conflicted
+++ resolved
@@ -1380,13 +1380,7 @@
 
 std::ostream& operator<<(std::ostream& stream, const PythonClassType& r)
 {
-<<<<<<< HEAD
-  return stream << "["
-                << "pythonclass"
-                << "]";
-=======
   return stream << "[" << "pythonclass" << "]";
->>>>>>> 92071afd
 }
 
 // called by clone()
