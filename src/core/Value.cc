--- conflicted
+++ resolved
@@ -1195,7 +1195,6 @@
 
 void ObjectType::set(const std::string& key, Value&& value)
 {
-<<<<<<< HEAD
   if (ptr->map.find(key) == ptr->map.end()) {
     ptr->map.emplace(key, std::move(value));
     ptr->keys.emplace_back(key);
@@ -1236,11 +1235,6 @@
 bool ObjectType::empty() const
 {
   return ptr->map.empty();
-=======
-  ptr->map.emplace(key, value.clone());
-  ptr->keys.emplace_back(key);
-  ptr->values.emplace_back(std::move(value));
->>>>>>> f41aefc3
 }
 
 const std::vector<std::string>& ObjectType::keys() const
