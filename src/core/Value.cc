/*
 *  OpenSCAD (www.openscad.org)
 *  Copyright (C) 2009-2011 Clifford Wolf <clifford@clifford.at> and
 *                          Marius Kintel <marius@kintel.net>
 *
 *  This program is free software; you can redistribute it and/or modify
 *  it under the terms of the GNU General Public License as published by
 *  the Free Software Foundation; either version 2 of the License, or
 *  (at your option) any later version.
 *
 *  As a special exception, you have permission to link this program
 *  with the CGAL library and distribute executables, as long as you
 *  follow the requirements of the GNU GPL in regard to all of the
 *  software in the executable aside from CGAL.
 *
 *  This program is distributed in the hope that it will be useful,
 *  but WITHOUT ANY WARRANTY; without even the implied warranty of
 *  MERCHANTABILITY or FITNESS FOR A PARTICULAR PURPOSE.  See the
 *  GNU General Public License for more details.
 *
 *  You should have received a copy of the GNU General Public License
 *  along with this program; if not, write to the Free Software
 *  Foundation, Inc., 59 Temple Place, Suite 330, Boston, MA  02111-1307  USA
 *
 */
/*
Copyright (C) Andy Little (kwikius@yahoo.com) 10/10/2022  add module_reference value type
https://github.com/openscad/openscad/blob/master/COPYING
*/

#include <cassert>
#include <cmath>
#include <memory>
#include <numeric>
#include <sstream>
/*Unicode support for string lengths and array accesses*/
#include <glib.h>
#include <boost/lexical_cast.hpp>

#include "Value.h"
#include "Context.h"
#include "Expression.h"
#include "EvaluationSession.h"
#include "printutils.h"
#include "StackCheck.h"
#include "boost-utils.h"
#include "double-conversion/double-conversion.h"
#include "double-conversion/utils.h"
#include "double-conversion/ieee.h"

namespace fs = boost::filesystem;

const Value Value::undefined;
const VectorType VectorType::EMPTY(nullptr);
const RangeType RangeType::EMPTY{0, 0, 0};

/* Define values for double-conversion library. */
#define DC_BUFFER_SIZE (128)
#define DC_FLAGS (double_conversion::DoubleToStringConverter::UNIQUE_ZERO | double_conversion::DoubleToStringConverter::EMIT_POSITIVE_EXPONENT_SIGN)
#define DC_INF "inf"
#define DC_NAN "nan"
#define DC_EXP 'e'
#define DC_DECIMAL_LOW_EXP (-6)
#define DC_DECIMAL_HIGH_EXP (21)
#define DC_MAX_LEADING_ZEROES (5)
#define DC_MAX_TRAILING_ZEROES (0)

/* WARNING: using values > 8 will significantly slow double to string
 * conversion, defeating the purpose of using double-conversion library */
#define DC_PRECISION_REQUESTED (6)

//private definitions used by trimTrailingZeroesHelper
#define TRIM_TRAILINGZEROES_DONE (0)
#define TRIM_TRAILINGZEROES_CONTINUE (1)

//process parameter buffer from the end to start to find out where the zeroes are located (if any).
//parameter pos shall be the pos in buffer where '\0' is located.
//parameter currentpos shall be set to end of buffer (where '\0' is located).
//set parameters exppos and decimalpos when needed.
//leave parameter zeropos as is.
inline int trimTrailingZeroesHelper(char *buffer, const int pos, char *currentpos = nullptr, char *exppos = nullptr, char *decimalpos = nullptr, char *zeropos = nullptr) {

  int cont = TRIM_TRAILINGZEROES_CONTINUE;

  //we have exhausted all positions from end to start
  if (currentpos <= buffer) return TRIM_TRAILINGZEROES_DONE;

  //we do no need to process the terminator of string
  if (*currentpos == '\0') {
    currentpos--;
    cont = trimTrailingZeroesHelper(buffer, pos, currentpos, exppos, decimalpos, zeropos);
  }

  //we have an exponent and jumps to the position before the exponent - no need to process the characters belonging to the exponent
  if (cont && exppos && currentpos >= exppos) {
    currentpos = exppos;
    currentpos--;
    cont = trimTrailingZeroesHelper(buffer, pos, currentpos, exppos, decimalpos, zeropos);
  }

  //we are still on the right side of the decimal and still counting zeroes (keep track of) from the back to start
  if (cont && currentpos && decimalpos < currentpos && *currentpos == '0') {
    zeropos = currentpos;
    currentpos--;
    cont = trimTrailingZeroesHelper(buffer, pos, currentpos, exppos, decimalpos, zeropos);
  }

  //we have found the first occurrence of not a zero and have zeroes and exponent to take care of (move exponent to either the position of the zero or the decimal)
  if (cont && zeropos && exppos) {
    int count = &buffer[pos] - exppos + 1;
    memmove(zeropos - 1 == decimalpos ? decimalpos : zeropos, exppos, count);
    return TRIM_TRAILINGZEROES_DONE;
  }

  //we have found a zero and need to take care of (truncate the string to the position of either the zero or the decimal)
  if (cont && zeropos) {
    zeropos - 1 == decimalpos ? *decimalpos = '\0' : *zeropos = '\0';
    return TRIM_TRAILINGZEROES_DONE;
  }

  //we have just another character (other than a zero) and are done
  if (cont && !zeropos) return TRIM_TRAILINGZEROES_DONE;

  return TRIM_TRAILINGZEROES_DONE;
}

inline void trimTrailingZeroes(char *buffer, const int pos) {
  char *decimal = strchr(buffer, '.');
  if (decimal) {
    char *exppos = strchr(buffer, DC_EXP);
    trimTrailingZeroesHelper(buffer, pos, &buffer[pos], exppos, decimal, nullptr);
  }
}

inline bool HandleSpecialValues(const double& value, double_conversion::StringBuilder& builder) {
  double_conversion::Double double_inspect(value);
  if (double_inspect.IsInfinite()) {
    if (value < 0) {
      builder.AddCharacter('-');
    }
    builder.AddString(DC_INF);
    return true;
  }
  if (double_inspect.IsNan()) {
    builder.AddString(DC_NAN);
    return true;
  }
  return false;
}

inline std::string DoubleConvert(const double& value, char *buffer,
                                 double_conversion::StringBuilder& builder, const double_conversion::DoubleToStringConverter& dc) {
  builder.Reset();
  if (double_conversion::Double(value).IsSpecial()) {
    HandleSpecialValues(value, builder);
    builder.Finalize();
    return buffer;
  }
  dc.ToPrecision(value, DC_PRECISION_REQUESTED, &builder);
  int pos = builder.position(); // get position before Finalize destroys it
  builder.Finalize();
  trimTrailingZeroes(buffer, pos);
  return buffer;
}

static uint32_t convert_to_uint32(const double d)
{
  auto ret = std::numeric_limits<uint32_t>::max();
  if (std::isfinite(d)) {
    try {
      ret = boost::numeric_cast<uint32_t>(d);
    } catch (boost::bad_numeric_cast&) {
      // ignore, leaving the default max() value
    }
  }
  return ret;
}

std::ostream& operator<<(std::ostream& stream, const Filename& filename)
{
  fs::path fnpath{static_cast<std::string>(filename)}; // gcc-4.6
  auto fpath = boostfs_uncomplete(fnpath, fs::current_path());
  stream << QuotedString(fpath.generic_string());
  return stream;
}

// FIXME: This could probably be done more elegantly using boost::regex
std::ostream& operator<<(std::ostream& stream, const QuotedString& s)
{
  stream << '"';
  for (char c : s) {
    switch (c) {
    case '\t': stream << "\\t"; break;
    case '\n': stream << "\\n"; break;
    case '\r': stream << "\\r"; break;
    case '"':  stream << "\\\""; break;
    case '\\': stream << "\\\\"; break;
    default:   stream << c;
    }
  }
  return stream << '"';
}

Value Value::clone() const {
  switch (this->type()) {
  case Type::UNDEFINED: return {};
  case Type::BOOL:      return std::get<bool>(this->value);
  case Type::NUMBER:    return std::get<double>(this->value);
  case Type::STRING:    return std::get<str_utf8_wrapper>(this->value).clone();
  case Type::RANGE:     return std::get<RangePtr>(this->value).clone();
  case Type::VECTOR:    return std::get<VectorType>(this->value).clone();
  case Type::OBJECT:    return std::get<ObjectType>(this->value).clone();
  case Type::FUNCTION:  return std::get<FunctionPtr>(this->value).clone();
<<<<<<< HEAD
  case Type::MODULE :   return std::get<ModuleReferencePtr>(this->value).clone();

  default: assert(false && "unknown Value variant type"); return Value();
=======
  default: assert(false && "unknown Value variant type"); return {};
>>>>>>> edbfe4eb
  }
}

Value Value::undef(const std::string& why)
{
  return Value{UndefType{why}};
}

std::string Value::typeName(Type type)
{
  switch (type) {
  case Type::UNDEFINED: return "undefined";
  case Type::BOOL:      return "bool";
  case Type::NUMBER:    return "number";
  case Type::STRING:    return "string";
  case Type::VECTOR:    return "vector";
  case Type::RANGE:     return "range";
  case Type::OBJECT:    return "object";
  case Type::FUNCTION:  return "function";
  case Type::MODULE:    return "module";
  default: assert(false && "unknown Value variant type"); return "<unknown>";
  }
}

const std::string Value::typeName() const
{
  return typeName(this->type());
}

// free functions for use by static_visitor templated functions in creating undef messages.
std::string getTypeName(const UndefType&) { return "undefined"; }
std::string getTypeName(bool) { return "bool"; }
std::string getTypeName(double) { return "number"; }
std::string getTypeName(const str_utf8_wrapper&) { return "string"; }
std::string getTypeName(const VectorType&) { return "vector"; }
std::string getTypeName(const ObjectType&) { return "object"; }
std::string getTypeName(const RangePtr&) { return "range"; }
std::string getTypeName(const FunctionPtr&) { return "function"; }
std::string getTypeName(const ModuleReferencePtr&) { return "module"; }

bool Value::toBool() const
{
  // NOLINTBEGIN(bugprone-branch-clone)
  switch (this->type()) {
  case Type::UNDEFINED: return false;
  case Type::BOOL:      return std::get<bool>(this->value);
  case Type::NUMBER:    return std::get<double>(this->value) != 0;
  case Type::STRING:    return !std::get<str_utf8_wrapper>(this->value).empty();
  case Type::VECTOR:    return !std::get<VectorType>(this->value).empty();
  case Type::RANGE:     return true;
  case Type::OBJECT:    return true;
  case Type::FUNCTION:  return true;
  case Type::MODULE:  return true;
  default: assert(false && "unknown Value variant type"); return false;
  }
  // NOLINTEND(bugprone-branch-clone)
}

double Value::toDouble() const
{
  const double *d = std::get_if<double>(&this->value);
  return d ? *d : 0.0;
}

bool Value::getDouble(double& v) const
{
  const double *d = std::get_if<double>(&this->value);
  if (d) {
    v = *d;
    return true;
  }
  return false;
}

bool Value::getFiniteDouble(double& v) const
{
  double result;
  if (getDouble(result) && std::isfinite(result)) {
    v = result;
    return true;
  }
  return false;
}

bool Value::getUnsignedInt(unsigned int& v) const
{
  double result;
  if (getFiniteDouble(result) &&
      result >= 0.0 && result <= std::numeric_limits<unsigned int>::max()) {
    v = result;
    return true;
  }
  return false;
}

bool Value::getPositiveInt(unsigned int& v) const
{
  double result;
  if (getFiniteDouble(result) &&
      result >= 1 && result <= std::numeric_limits<unsigned int>::max()) {
    v = result;
    return true;
  }
  return false;
}

const str_utf8_wrapper& Value::toStrUtf8Wrapper() const {
  return std::get<str_utf8_wrapper>(this->value);
}

// Optimization to avoid multiple stream instantiations and copies to str for long vectors.
// Functions identically to "class tostring_visitor", except outputting to stream and not returning strings
class tostream_visitor
{
public:
  std::ostringstream& stream;
  mutable char buffer[DC_BUFFER_SIZE];
  mutable double_conversion::StringBuilder builder;
  double_conversion::DoubleToStringConverter dc;

  tostream_visitor(std::ostringstream& stream)
    : stream(stream), builder(buffer, DC_BUFFER_SIZE),
    dc(DC_FLAGS, DC_INF, DC_NAN, DC_EXP, DC_DECIMAL_LOW_EXP, DC_DECIMAL_HIGH_EXP, DC_MAX_LEADING_ZEROES, DC_MAX_TRAILING_ZEROES)
  {}

  template <typename T> void operator()(const T& op1) const {
    //std::cout << "[generic tostream_visitor]\n";
    stream << boost::lexical_cast<std::string>(op1);
  }

  void operator()(const double& op1) const {
    stream << DoubleConvert(op1, buffer, builder, dc);
  }

  void operator()(const UndefType&) const {
    stream << "undef";
  }

  void operator()(const bool& v) const {
    stream << (v ? "true" : "false");
  }

  void operator()(const EmbeddedVectorType&) const {
    assert(false && "Error: unexpected visit to EmbeddedVectorType!");
  }

  void operator()(const VectorType& v) const {
    if (StackCheck::inst().check()) {
      throw VectorEchoStringException::create();
    }
    stream << '[';
    if (!v.empty()) {
      auto it = v.begin();
      std::visit(*this, it->getVariant());
      for (++it; it != v.end(); ++it) {
        stream << ", ";
        std::visit(*this, it->getVariant());
      }
    }
    stream << ']';
  }

  void operator()(const str_utf8_wrapper& v) const {
    stream << '"' << v.toString() << '"';
  }

  void operator()(const RangePtr& v) const {
    stream << *v;
  }

  void operator()(const FunctionPtr& v) const {
    stream << *v;
  }

  void operator()(const ModuleReferencePtr& v) const {
    stream << *v;
  }
};

class tostring_visitor
{
public:
  template <typename T> std::string operator()(const T& op1) const {
    assert(false && "unhandled tostring_visitor type");
    return STR(op1);
  }

  std::string operator()(const str_utf8_wrapper& op1) const {
    return op1.toString();
  }

  std::string operator()(const double& op1) const {
    char buffer[DC_BUFFER_SIZE];
    double_conversion::StringBuilder builder(buffer, DC_BUFFER_SIZE);
    double_conversion::DoubleToStringConverter dc(DC_FLAGS, DC_INF, DC_NAN, DC_EXP,
                                                  DC_DECIMAL_LOW_EXP, DC_DECIMAL_HIGH_EXP, DC_MAX_LEADING_ZEROES, DC_MAX_TRAILING_ZEROES);
    return DoubleConvert(op1, buffer, builder, dc);
  }

  std::string operator()(const UndefType&) const {
    return "undef";
  }

  std::string operator()(const bool& v) const {
    return v ? "true" : "false";
  }

  std::string operator()(const EmbeddedVectorType&) const {
    assert(false && "Error: unexpected visit to EmbeddedVectorType!");
    return "";
  }

  std::string operator()(const VectorType& v) const {
    // Create a single stream and pass reference to it for list elements for optimization.
    std::ostringstream stream;
    try {
      (tostream_visitor(stream))(v);
    } catch (EvaluationException& e) {
      LOG(message_group::Error, Location::NONE, "", e.what());
      throw;
    }
    return stream.str();
  }

  std::string operator()(const ObjectType& v) const {
    return STR(v);
  }

  std::string operator()(const RangePtr& v) const {
    return STR(*v);
  }

  std::string operator()(const FunctionPtr& v) const {
    return STR(*v);
  }

  std::string operator()(const ModuleReferencePtr& v) const {
    return STR(*v);
  }
};

std::string Value::toString() const
{
  return std::visit(tostring_visitor(), this->value);
}

std::string Value::toEchoString() const
{
  if (type() == Value::Type::STRING) {
    return std::string("\"") + toString() + '"';
  } else {
    return toString();
  }
}

std::string Value::toEchoStringNoThrow() const
{
  std::string ret;
  try{
    ret = toEchoString();
  } catch (EvaluationException& e) {
    ret = "...";
  }
  return ret;
}

std::string UndefType::toString() const {
  std::ostringstream stream;
  if (!reasons->empty()) {
    auto it = reasons->begin();
    stream << *it;
    for (++it; it != reasons->end(); ++it) {
      stream << "\n\t" << *it;
    }
  }
  // clear reasons so multiple same warnings are not given on the same value
  reasons->clear();
  return stream.str();
}

const UndefType& Value::toUndef() const
{
  return std::get<UndefType>(this->value);
}

std::string Value::toUndefString() const
{
  return std::get<UndefType>(this->value).toString();
}

std::ostream& operator<<(std::ostream& stream, const UndefType& /*u*/)
{
  stream << "undef";
  return stream;
}

class chr_visitor
{
public:
  template <typename S> std::string operator()(const S&) const
  {
    return "";
  }

  std::string operator()(const double& v) const
  {
    char buf[8];
    memset(buf, 0, 8);
    if (v > 0) {
      const gunichar c = v;
      if (g_unichar_validate(c) && (c != 0)) {
        g_unichar_to_utf8(c, buf);
      }
    }
    return {buf};
  }

  std::string operator()(const VectorType& v) const
  {
    std::ostringstream stream;
    for (auto& val : v) {
      stream << val.chrString();
    }
    return stream.str();
  }

  std::string operator()(const RangePtr& v) const
  {
    const uint32_t steps = v->numValues();
    if (steps >= RangeType::MAX_RANGE_STEPS) {
      LOG(message_group::Warning, Location::NONE, "", "Bad range parameter in for statement: too many elements (%1$lu).", steps);
      return "";
    }

    std::ostringstream stream;
    for (double d : *v) stream << Value(d).chrString();
    return stream.str();
  }
};

std::string Value::chrString() const
{
  return std::visit(chr_visitor(), this->value);
}

VectorType::VectorType(EvaluationSession *session) :
  ptr(shared_ptr<VectorObject>(new VectorObject(), VectorObjectDeleter() ))
{
  ptr->evaluation_session = session;
}

VectorType::VectorType(class EvaluationSession *session, double x, double y, double z) :
  ptr(shared_ptr<VectorObject>(new VectorObject(), VectorObjectDeleter() ))
{
  ptr->evaluation_session = session;
  emplace_back(x);
  emplace_back(y);
  emplace_back(z);
}

void VectorType::emplace_back(Value&& val)
{
  if (val.type() == Value::Type::EMBEDDED_VECTOR) {
    emplace_back(std::move(val.toEmbeddedVectorNonConst()));
  } else {
    ptr->vec.push_back(std::move(val));
    if (ptr->evaluation_session) {
      ptr->evaluation_session->accounting().addVectorElement(1);
    }
  }
}

// Specialized handler for EmbeddedVectorTypes
void VectorType::emplace_back(EmbeddedVectorType&& mbed)
{
  if (mbed.size() > 1) {
    // embed_excess represents how many to add to vec.size() to get the total elements after flattening,
    // the embedded vector itself already counts towards an element in the parent's size, so subtract 1 from its size.
    ptr->embed_excess += mbed.size() - 1;
    ptr->vec.emplace_back(std::move(mbed));
    if (ptr->evaluation_session) {
      ptr->evaluation_session->accounting().addVectorElement(1);
    }
  } else if (mbed.size() == 1) {
    // If embedded vector contains only one value, then insert a copy of that element
    // Due to the above mentioned "-1" count, putting it in directaly as an EmbeddedVector
    // would not change embed_excess, which is needed to check if flatten is required.
    emplace_back(mbed.ptr->vec[0].clone());
  }
  // else mbed.size() == 0, do nothing
}

void VectorType::flatten() const
{
  vec_t ret;
  ret.reserve(this->size());
  // VectorType::iterator already handles the tricky recursive navigation of embedded vectors,
  // so just build up our new vector from that.
  for (const auto& el : *this) ret.emplace_back(el.clone());
  assert(ret.size() == this->size());
  ptr->embed_excess = 0;
  if (ptr->evaluation_session) {
    ptr->evaluation_session->accounting().addVectorElement(ret.size());
    ptr->evaluation_session->accounting().removeVectorElement(ptr->vec.size());
  }
  ptr->vec = std::move(ret);
}

void VectorType::VectorObjectDeleter::operator()(VectorObject *v)
{
  if (v->evaluation_session) {
    v->evaluation_session->accounting().removeVectorElement(v->vec.size());
  }

  VectorObject *orig = v;
  shared_ptr<VectorObject> curr;
  std::vector<shared_ptr<VectorObject>> purge;
  while (true) {
    if (v && v->embed_excess) {
      for (Value& val : v->vec) {
        auto type = val.type();
        if (type == Value::Type::EMBEDDED_VECTOR) {
          shared_ptr<VectorObject>& temp = std::get<EmbeddedVectorType>(val.value).ptr;
          if (temp.use_count() <= 1) purge.emplace_back(std::move(temp));
        } else if (type == Value::Type::VECTOR) {
          shared_ptr<VectorObject>& temp = std::get<VectorType>(val.value).ptr;
          if (temp.use_count() <= 1) purge.emplace_back(std::move(temp));
        }
      }
    }
    if (purge.empty()) break;
    curr = std::move(purge.back()); // this should cause destruction of the *previous value* for curr
    v = curr.get();
    purge.pop_back();
  }
  delete orig;
}

const VectorType& Value::toVector() const
{
  static const VectorType empty(nullptr);
  const VectorType *v = std::get_if<VectorType>(&this->value);
  return v ? *v : empty;
}

VectorType& Value::toVectorNonConst()
{
  return std::get<VectorType>(this->value);
}

const ObjectType& Value::toObject() const
{
  static const ObjectType empty(nullptr);
  const ObjectType *v = std::get_if<ObjectType>(&this->value);
  return v ? *v : empty;
}

EmbeddedVectorType& Value::toEmbeddedVectorNonConst()
{
  return std::get<EmbeddedVectorType>(this->value);
}

const EmbeddedVectorType& Value::toEmbeddedVector() const
{
  return std::get<EmbeddedVectorType>(this->value);
}

bool Value::getVec2(double& x, double& y, bool ignoreInfinite) const
{
  if (this->type() != Type::VECTOR) return false;
  const auto& v = this->toVector();
  if (v.size() != 2) return false;
  double rx, ry;
  bool valid = ignoreInfinite
    ? v[0].getFiniteDouble(rx) && v[1].getFiniteDouble(ry)
    : v[0].getDouble(rx) && v[1].getDouble(ry);
  if (valid) {
    x = rx;
    y = ry;
  }
  return valid;
}

bool Value::getVec3(double& x, double& y, double& z) const
{
  if (this->type() != Type::VECTOR) return false;
  const VectorType& v = this->toVector();
  if (v.size() != 3) return false;
  return (v[0].getDouble(x) && v[1].getDouble(y) && v[2].getDouble(z));
}

bool Value::getVec3(double& x, double& y, double& z, double defaultval) const
{
  if (this->type() != Type::VECTOR) return false;
  const VectorType& v = toVector();
  if (v.size() == 2) {
    getVec2(x, y);
    z = defaultval;
    return true;
  } else {
    if (v.size() != 3) return false;
  }
  return (v[0].getDouble(x) && v[1].getDouble(y) && v[2].getDouble(z));
}

const RangeType& Value::toRange() const
{
  const RangePtr *val = std::get_if<RangePtr>(&this->value);
  if (val) {
    return **val;
  } else return RangeType::EMPTY;
}

const FunctionType& Value::toFunction() const
{
  return *std::get<FunctionPtr>(this->value);
}

bool Value::isUncheckedUndef() const
{
  return this->type() == Type::UNDEFINED && !std::get<UndefType>(this->value).empty();
}

Value FunctionType::operator==(const FunctionType& other) const {
  return this == &other;
}
Value FunctionType::operator!=(const FunctionType& other) const {
  return this != &other;
}
Value FunctionType::operator<(const FunctionType& /*other*/) const {
  return Value::undef("operation undefined (function < function)");
}
Value FunctionType::operator>(const FunctionType& /*other*/) const {
  return Value::undef("operation undefined (function > function)");
}
Value FunctionType::operator<=(const FunctionType& /*other*/) const {
  return Value::undef("operation undefined (function <= function)");
}
Value FunctionType::operator>=(const FunctionType& /*other*/) const {
  return Value::undef("operation undefined (function >= function)");
}

Value UndefType::operator<(const UndefType& /*other*/) const {
  return Value::undef("operation undefined (undefined < undefined)");
}
Value UndefType::operator>(const UndefType& /*other*/) const {
  return Value::undef("operation undefined (undefined > undefined)");
}
Value UndefType::operator<=(const UndefType& /*other*/) const {
  return Value::undef("operation undefined (undefined <= undefined)");
}
Value UndefType::operator>=(const UndefType& /*other*/) const {
  return Value::undef("operation undefined (undefined >= undefined)");
}

Value ObjectType::operator==(const ObjectType& /*other*/) const {
  return Value::undef("operation undefined (object == object)");
}
Value ObjectType::operator!=(const ObjectType& /*other*/) const {
  return Value::undef("operation undefined (object != object)");
}
Value ObjectType::operator<(const ObjectType& /*other*/) const {
  return Value::undef("operation undefined (object < object)");
}
Value ObjectType::operator>(const ObjectType& /*other*/) const {
  return Value::undef("operation undefined (object > object)");
}
Value ObjectType::operator<=(const ObjectType& /*other*/) const {
  return Value::undef("operation undefined (object <= object)");
}
Value ObjectType::operator>=(const ObjectType& /*other*/) const {
  return Value::undef("operation undefined (object >= object)");
}

Value VectorType::operator==(const VectorType& v) const {
  size_t i = 0;
  auto first1 = this->begin(), last1 = this->end(), first2 = v.begin(), last2 = v.end();
  for ( ; (first1 != last1) && (first2 != last2); ++first1, ++first2, ++i) {
    Value temp = *first1 == *first2;
    if (temp.isUndefined()) {
      temp.toUndef().append(STR("in vector comparison at index ", i));
      return temp;
    }
    if (!temp.toBool()) return false;
  }
  return (first1 == last1) && (first2 == last2);
}

Value VectorType::operator!=(const VectorType& v) const {
  Value temp = this->VectorType::operator==(v);
  if (temp.isUndefined()) return temp;
  return !temp.toBool();
}

// lexicographical compare with possible undef result
Value VectorType::operator<(const VectorType& v) const {
  auto first1 = this->begin(), last1 = this->end(), first2 = v.begin(), last2 = v.end();
  size_t i = 0;
  for ( ; (first1 != last1) && (first2 != last2); ++first1, ++first2, ++i) {
    Value temp = *first1 < *first2;
    if (temp.isUndefined()) {
      temp.toUndef().append(STR("in vector comparison at index ", i));
      return temp;
    }
    if (temp.toBool()) return true;
    if ((*first2 < *first1).toBool()) return false;
  }
  return (first1 == last1) && (first2 != last2);
}

Value VectorType::operator>(const VectorType& v) const {
  return v.VectorType::operator<(*this);
}

Value VectorType::operator<=(const VectorType& v) const {
  Value temp = this->VectorType::operator>(v);
  if (temp.isUndefined()) return temp;
  return !temp.toBool();
}

Value VectorType::operator>=(const VectorType& v) const {
  Value temp = this->VectorType::operator<(v);
  if (temp.isUndefined()) return temp;
  return !temp.toBool();
}

class notequal_visitor
{
public:
  template <typename T, typename U> Value operator()(const T& /*op1*/, const U& /*op2*/) const { return true; }
  template <typename T> Value operator()(const T& op1, const T& op2) const { return op1 != op2; }
  Value operator()(const UndefType&, const UndefType&) const { return false; }
  template <typename T> Value operator()(const ValuePtr<T>& op1, const ValuePtr<T>& op2) const { return *op1 != *op2; }
};

class equals_visitor
{
public:
  template <typename T, typename U> Value operator()(const T& /*op1*/, const U& /*op2*/) const { return false; }
  template <typename T> Value operator()(const T& op1, const T& op2) const { return op1 == op2; }
  Value operator()(const UndefType&, const UndefType&) const { return true; }
  template <typename T> Value operator()(const ValuePtr<T>& op1, const ValuePtr<T>& op2) const { return *op1 == *op2; }
};

class less_visitor
{
public:
  template <typename T, typename U> Value operator()(const T& op1, const U& op2) const {
    return Value::undef(STR("undefined operation (", getTypeName(op1), " < ", getTypeName(op2), ")"));
  }
  template <typename T> Value operator()(const T& op1, const T& op2) const { return op1 < op2; }
  template <typename T> Value operator()(const ValuePtr<T>& op1, const ValuePtr<T>& op2) const { return *op1 < *op2; }
};

class greater_visitor
{
public:
  template <typename T, typename U> Value operator()(const T& op1, const U& op2) const {
    return Value::undef(STR("undefined operation (", getTypeName(op1), " > ", getTypeName(op2), ")"));
  }
  template <typename T> Value operator()(const T& op1, const T& op2) const { return op1 > op2; }
  template <typename T> Value operator()(const ValuePtr<T>& op1, const ValuePtr<T>& op2) const { return *op1 > *op2; }
};

class lessequal_visitor
{
public:
  template <typename T, typename U> Value operator()(const T& op1, const U& op2) const {
    return Value::undef(STR("undefined operation (", getTypeName(op1), " <= ", getTypeName(op2), ")"));
  }
  template <typename T> Value operator()(const T& op1, const T& op2) const { return op1 <= op2; }
  template <typename T> Value operator()(const ValuePtr<T>& op1, const ValuePtr<T>& op2) const { return *op1 <= *op2; }
};

class greaterequal_visitor
{
public:
  template <typename T, typename U> Value operator()(const T& op1, const U& op2) const {
    return Value::undef(STR("undefined operation (", getTypeName(op1), " >= ", getTypeName(op2), ")"));
  }
  template <typename T> Value operator()(const T& op1, const T& op2) const { return op1 >= op2; }
  template <typename T> Value operator()(const ValuePtr<T>& op1, const ValuePtr<T>& op2) const { return *op1 >= *op2; }
};

Value Value::operator==(const Value& v) const
{
  return std::visit(equals_visitor(), this->value, v.value);
}

Value Value::operator!=(const Value& v) const
{
  return std::visit(notequal_visitor(), this->value, v.value);
}

Value Value::operator<(const Value& v) const
{
  return std::visit(less_visitor(), this->value, v.value);
}

Value Value::operator>=(const Value& v) const
{
  return std::visit(greaterequal_visitor(), this->value, v.value);
}

Value Value::operator>(const Value& v) const
{
  return std::visit(greater_visitor(), this->value, v.value);
}

Value Value::operator<=(const Value& v) const
{
  return std::visit(lessequal_visitor(), this->value, v.value);
}

bool Value::cmp_less(const Value& v1, const Value& v2) {
  return v1.operator<(v2).toBool();
}

class plus_visitor
{
public:
  template <typename T, typename U> Value operator()(const T& op1, const U& op2) const {
    return Value::undef(STR("undefined operation (", getTypeName(op1), " + ", getTypeName(op2), ")"));
  }

  Value operator()(const double& op1, const double& op2) const {
    return op1 + op2;
  }

  Value operator()(const VectorType& op1, const VectorType& op2) const {
    VectorType sum(op1.evaluation_session());
    // FIXME: should we really truncate to shortest vector here?
    //   Maybe better to either "add zeroes" and return longest
    //   and/or issue an warning/error about length mismatch.
    for (auto it1 = op1.begin(), end1 = op1.end(), it2 = op2.begin(), end2 = op2.end();
         it1 != end1 && it2 != end2;
         ++it1, ++it2) {
      sum.emplace_back(*it1 + *it2);
    }
    return std::move(sum);
  }
};

Value Value::operator+(const Value& v) const
{
  return std::visit(plus_visitor(), this->value, v.value);
}

class minus_visitor
{
public:
  template <typename T, typename U> Value operator()(const T& op1, const U& op2) const {
    return Value::undef(STR("undefined operation (", getTypeName(op1), " - ", getTypeName(op2), ")"));
  }

  Value operator()(const double& op1, const double& op2) const {
    return op1 - op2;
  }

  Value operator()(const VectorType& op1, const VectorType& op2) const {
    VectorType sum(op1.evaluation_session());
    for (size_t i = 0; i < op1.size() && i < op2.size(); ++i) {
      sum.emplace_back(op1[i] - op2[i]);
    }
    return std::move(sum);
  }
};

Value Value::operator-(const Value& v) const
{
  return std::visit(minus_visitor(), this->value, v.value);
}

Value multvecnum(const VectorType& vecval, const Value& numval)
{
  // Vector * Number
  VectorType dstv(vecval.evaluation_session());
  for (const auto& val : vecval) {
    dstv.emplace_back(val * numval);
  }
  return std::move(dstv);
}

Value multmatvec(const VectorType& matrixvec, const VectorType& vectorvec)
{
  // Matrix * Vector
  VectorType dstv(matrixvec.evaluation_session());
  for (size_t i = 0; i < matrixvec.size(); ++i) {
    if (matrixvec[i].type() != Value::Type::VECTOR ||
        matrixvec[i].toVector().size() != vectorvec.size()) {
      return Value::undef(STR("Matrix must be rectangular. Problem at row ", i));
    }
    double r_e = 0.0;
    for (size_t j = 0; j < matrixvec[i].toVector().size(); ++j) {
      if (matrixvec[i].toVector()[j].type() != Value::Type::NUMBER) {
        return Value::undef(STR("Matrix must contain only numbers. Problem at row ", i, ", col ", j));
      }
      if (vectorvec[j].type() != Value::Type::NUMBER) {
        return Value::undef(STR("Vector must contain only numbers. Problem at index ", j));
      }
      r_e += matrixvec[i].toVector()[j].toDouble() * vectorvec[j].toDouble();
    }
    dstv.emplace_back(Value(r_e));
  }
  return std::move(dstv);
}

Value multvecmat(const VectorType& vectorvec, const VectorType& matrixvec)
{
  assert(vectorvec.size() == matrixvec.size());
  // Vector * Matrix
  VectorType dstv(matrixvec[0].toVector().evaluation_session());
  size_t firstRowSize = matrixvec[0].toVector().size();
  for (size_t i = 0; i < firstRowSize; ++i) {
    double r_e = 0.0;
    for (size_t j = 0; j < vectorvec.size(); ++j) {
      if (matrixvec[j].type() != Value::Type::VECTOR ||
          matrixvec[j].toVector().size() != firstRowSize) {
        LOG(message_group::Warning, Location::NONE, "", "Matrix must be rectangular. Problem at row %1$lu", j);
        return Value::undef(STR("Matrix must be rectangular. Problem at row ", j));
      }
      if (vectorvec[j].type() != Value::Type::NUMBER) {
        LOG(message_group::Warning, Location::NONE, "", "Vector must contain only numbers. Problem at index %1$lu", j);
        return Value::undef(STR("Vector must contain only numbers. Problem at index ", j));
      }
      if (matrixvec[j].toVector()[i].type() != Value::Type::NUMBER) {
        LOG(message_group::Warning, Location::NONE, "", "Matrix must contain only numbers. Problem at row %1$lu, col %2$lu", j, i);
        return Value::undef(STR("Matrix must contain only numbers. Problem at row ", j, ", col ", i));
      }
      r_e += vectorvec[j].toDouble() * matrixvec[j].toVector()[i].toDouble();
    }
    dstv.emplace_back(r_e);
  }
  return {std::move(dstv)};
}

Value multvecvec(const VectorType& vec1, const VectorType& vec2) {
  // Vector dot product.
  auto r = 0.0;
  for (size_t i = 0; i < vec1.size(); i++) {
    if (vec1[i].type() != Value::Type::NUMBER || vec2[i].type() != Value::Type::NUMBER) {
      return Value::undef(STR("undefined operation (", vec1[i].typeName(), " * ", vec2[i].typeName(), ")"));
    }
    r += vec1[i].toDouble() * vec2[i].toDouble();
  }
  return {r};
}

class multiply_visitor
{
public:
  template <typename T, typename U> Value operator()(const T& op1, const U& op2) const {
    return Value::undef(STR("undefined operation (", getTypeName(op1), " * ", getTypeName(op2), ")"));
  }
  Value operator()(const double& op1, const double& op2) const { return op1 * op2; }
  Value operator()(const double& op1, const VectorType& op2) const { return multvecnum(op2, op1); }
  Value operator()(const VectorType& op1, const double& op2) const { return multvecnum(op1, op2); }

  Value operator()(const VectorType& op1, const VectorType& op2) const {
    if (op1.empty() || op2.empty()) return Value::undef("Multiplication is undefined on empty vectors");
    auto first1 = op1.begin(), first2 = op2.begin();
    auto eltype1 = (*first1).type(), eltype2 = (*first2).type();
    if (eltype1 == Value::Type::NUMBER) {
      if (eltype2 == Value::Type::NUMBER) {
        if (op1.size() == op2.size()) return multvecvec(op1, op2);
        else return Value::undef(STR("vector*vector requires matching lengths (", op1.size(), " != ", op2.size(), ')'));
      } else if (eltype2 == Value::Type::VECTOR) {
        if (op1.size() == op2.size()) return multvecmat(op1, op2);
        else return Value::undef(STR("vector*matrix requires vector length to match matrix row count (", op1.size(), " != ", op2.size(), ')'));
      }
    } else if (eltype1 == Value::Type::VECTOR) {
      if (eltype2 == Value::Type::NUMBER) {
        if ((*first1).toVector().size() == op2.size()) return multmatvec(op1, op2);
        else return Value::undef(STR("matrix*vector requires matrix column count to match vector length (", (*first1).toVector().size(), " != ", op2.size(), ')'));
      } else if (eltype2 == Value::Type::VECTOR) {
        if ((*first1).toVector().size() == op2.size()) {
          // Matrix * Matrix
          VectorType dstv(op1.evaluation_session());
          size_t i = 0;
          for (const auto& srcrow : op1) {
            const auto& srcrowvec = srcrow.toVector();
            if (srcrowvec.size() != op2.size()) return Value::undef(STR("matrix*matrix left operand row length does not match right operand row count (", srcrowvec.size(), " != ", op2.size(), ") at row ", i));
            auto temp = multvecmat(srcrowvec, op2);
            if (temp.isUndefined()) {
              temp.toUndef().append(STR("while processing left operand at row ", i));
              return temp;
            } else {
              dstv.emplace_back(std::move(temp));
            }
            ++i;
          }
          return {std::move(dstv)};
        } else {
          return Value::undef(STR("matrix*matrix requires left operand column count to match right operand row count (", (*first1).toVector().size(), " != ", op2.size(), ')'));
        }
      }
    }
    return Value::undef(STR("undefined vector*vector multiplication where first elements are types ", (*first1).typeName(), " and ", (*first2).typeName() ));
  }
};

Value Value::operator*(const Value& v) const
{
  return std::visit(multiply_visitor(), this->value, v.value);
}

Value Value::operator/(const Value& v) const
{
  if (this->type() == Type::NUMBER && v.type() == Type::NUMBER) {
    return this->toDouble() / v.toDouble();
  } else if (this->type() == Type::VECTOR && v.type() == Type::NUMBER) {
    VectorType dstv(this->toVector().evaluation_session());
    for (const auto& vecval : this->toVector()) {
      dstv.emplace_back(vecval / v);
    }
    return std::move(dstv);
  } else if (this->type() == Type::NUMBER && v.type() == Type::VECTOR) {
    VectorType dstv(v.toVector().evaluation_session());
    for (const auto& vecval : v.toVector()) {
      dstv.emplace_back(*this / vecval);
    }
    return std::move(dstv);
  }
  return Value::undef(STR("undefined operation (", this->typeName(), " / ", v.typeName(), ")"));
}

Value Value::operator%(const Value& v) const
{
  if (this->type() == Type::NUMBER && v.type() == Type::NUMBER) {
    return fmod(std::get<double>(this->value), std::get<double>(v.value));
  }
  return Value::undef(STR("undefined operation (", this->typeName(), " % ", v.typeName(), ")"));
}

Value Value::operator-() const
{
  if (this->type() == Type::NUMBER) {
    return {-this->toDouble()};
  } else if (this->type() == Type::VECTOR) {
    VectorType dstv(this->toVector().evaluation_session());
    for (const auto& vecval : this->toVector()) {
      dstv.emplace_back(-vecval);
    }
    return std::move(dstv);
  }
  return Value::undef(STR("undefined operation (-", this->typeName(), ")"));
}

Value Value::operator^(const Value& v) const
{
  if (this->type() == Type::NUMBER && v.type() == Type::NUMBER) {
    return {pow(std::get<double>(this->value), std::get<double>(v.value))};
  }
  return Value::undef(STR("undefined operation (", this->typeName(), " ^ ", v.typeName(), ")"));
}

/*
 * bracket operation [] detecting multi-byte unicode.
 * If the string is multi-byte unicode then the index will offset to the character (2 or 4 byte) and not to the byte.
 * A 'normal' string with byte chars are a subset of unicode and still work.
 */
class bracket_visitor
{
public:
  Value operator()(const str_utf8_wrapper& str, const double& idx) const {
    const auto i = convert_to_uint32(idx);
    if (i < str.size()) {
      // Ensure character (not byte) index is inside the character/glyph array
      if (glong(i) < str.get_utf8_strlen()) {
        gchar utf8_of_cp[6] = ""; //A buffer for a single unicode character to be copied into
        auto ptr = g_utf8_offset_to_pointer(str.c_str(), i);
        if (ptr) {
          g_utf8_strncpy(utf8_of_cp, ptr, 1);
        }
        return std::string(utf8_of_cp);
      }
    }
    return Value::undefined.clone();
  }

  Value operator()(const VectorType& vec, const double& idx) const {
    const auto i = convert_to_uint32(idx);
    if (i < vec.size()) return vec[i].clone();
    return Value::undef(STR("index ", i, " out of bounds for vector of size ", vec.size()));
  }

  Value operator()(const ObjectType& obj, const str_utf8_wrapper& key) const {
    return obj[key].clone();
  }

  Value operator()(const RangePtr& range, const double& idx) const {
    const auto i = convert_to_uint32(idx);
    switch (i) {
    case 0: return range->begin_value();
    case 1: return range->step_value();
    case 2: return range->end_value();
    }
    return Value::undef("subscript operator only defined for indices 0-2 on range (begin,step,end)");
  }

  template <typename T, typename U> Value operator()(const T& op1, const U& op2) const {
    //std::cout << "generic bracket_visitor " << getTypeName(op1) << " " << getTypeName(op2) << "\n";
    return Value::undef(STR("undefined operation ", getTypeName(op1), "[", getTypeName(op2), "]"));
  }
};

Value Value::operator[](const Value& v) const
{
  return std::visit(bracket_visitor(), this->value, v.value);
}

Value Value::operator[](size_t idx) const
{
  Value v{(double)idx};
  return std::visit(bracket_visitor(), this->value, v.value);
}

size_t str_utf8_wrapper::iterator::char_len()
{
  return g_utf8_next_char(ptr) - ptr;
}

uint32_t RangeType::numValues() const
{
  if (std::isnan(begin_val) || std::isnan(end_val) || std::isnan(step_val)) {
    return 0;
  }
  if (step_val < 0) {
    if (begin_val < end_val) return 0;
  } else {
    if (begin_val > end_val) return 0;
  }
  if ((begin_val == end_val) || std::isinf(step_val)) {
    return 1;
  }
  if (std::isinf(begin_val) || std::isinf(end_val) || step_val == 0) {
    return std::numeric_limits<uint32_t>::max();
  }
  // Use nextafter to compensate for possible floating point inaccurary where result is just below a whole number.
  const uint32_t max = std::numeric_limits<uint32_t>::max();
  uint32_t num_steps = std::nextafter((end_val - begin_val) / step_val, max);
  return (num_steps == max) ? max : num_steps + 1;
}

RangeType::iterator::iterator(const RangeType& range, iter_state state) : range(range), val(range.begin_val), state(state),
  num_values(range.numValues()), i_step(state == iter_state::RANGE_END ? num_values : 0)
{
  if (std::isnan(range.begin_val) || std::isnan(range.end_val) ||
      std::isnan(range.step_val) || range.step_val == 0) {
    i_step = num_values;
  }
  update_state();
}

void RangeType::iterator::update_state()
{
  if (i_step >= num_values) {
    state = iter_state::RANGE_END;
  }
}

RangeType::iterator::reference RangeType::iterator::operator*()
{
  return val;
}

RangeType::iterator& RangeType::iterator::operator++()
{
  val = range.begin_val + range.step_val * ++i_step;
  update_state();
  return *this;
}

bool RangeType::iterator::operator==(const iterator& other) const
{
  return (val == other.val || state != iter_state::RANGE_RUNNING) &&
         state == other.state && range == other.range;
}

bool RangeType::iterator::operator!=(const iterator& other) const
{
  return !(*this == other);
}

std::ostream& operator<<(std::ostream& stream, const RangeType& r)
{
  char buffer[DC_BUFFER_SIZE];
  double_conversion::StringBuilder builder(buffer, DC_BUFFER_SIZE);
  double_conversion::DoubleToStringConverter dc(DC_FLAGS, DC_INF,
                                                DC_NAN, DC_EXP, DC_DECIMAL_LOW_EXP, DC_DECIMAL_HIGH_EXP,
                                                DC_MAX_LEADING_ZEROES, DC_MAX_TRAILING_ZEROES);
  return stream << "["
                << DoubleConvert(r.begin_value(), buffer, builder, dc) << " : "
                << DoubleConvert(r.step_value(), buffer, builder, dc) << " : "
                << DoubleConvert(r.end_value(),   buffer, builder, dc) << "]";
}

std::ostream& operator<<(std::ostream& stream, const FunctionType& f)
{
  stream << "function(";
  bool first = true;
  for (const auto& parameter : *(f.getParameters())) {
    stream << (first ? "" : ", ") << parameter->getName();
    if (parameter->getExpr()) {
      stream << " = " << *parameter->getExpr();
    }
    first = false;
  }
  stream << ") " << *f.getExpr();
  return stream;
}

// called by clone()
ObjectType::ObjectType(const shared_ptr<ObjectObject>& copy)
  : ptr(copy)
{
}

ObjectType::ObjectType(EvaluationSession *session) :
  ptr(std::make_shared<ObjectObject>())
{
  ptr->evaluation_session = session;
}

const Value& ObjectType::get(const std::string& key) const
{
  auto result = ptr->map.find(key);
  // NEEDSWORK it would be nice to have a "cause" for the undef, but Value::undef(...)
  // does not appear compatible with Value&.
  return result == ptr->map.end() ? Value::undefined : result->second;
}

void ObjectType::set(const std::string& key, Value&& value)
{
  ptr->map.emplace(key, value.clone());
  ptr->keys.emplace_back(key);
  ptr->values.emplace_back(std::move(value));
}

const std::vector<std::string>& ObjectType::keys() const
{
  return ptr->keys;
}

const Value& ObjectType::operator[](const str_utf8_wrapper& v) const
{
  return this->get(v.toString());
}

// Copy explicitly only when necessary
ObjectType ObjectType::clone() const
{
  return ObjectType(this->ptr);
}

std::ostream& operator<<(std::ostream& stream, const ObjectType& v)
{
  stream << "{ ";
  auto iter = v.ptr->keys.begin();
  if (iter != v.ptr->keys.end()) {
    str_utf8_wrapper k(*iter);
    for (; iter != v.ptr->keys.end(); ++iter) {
      str_utf8_wrapper k2(*iter);
      stream << k2.toString() << " = " << v[k2] << "; ";
    }
  }
  stream << "}";
  return stream;
}<|MERGE_RESOLUTION|>--- conflicted
+++ resolved
@@ -211,13 +211,8 @@
   case Type::VECTOR:    return std::get<VectorType>(this->value).clone();
   case Type::OBJECT:    return std::get<ObjectType>(this->value).clone();
   case Type::FUNCTION:  return std::get<FunctionPtr>(this->value).clone();
-<<<<<<< HEAD
   case Type::MODULE :   return std::get<ModuleReferencePtr>(this->value).clone();
-
-  default: assert(false && "unknown Value variant type"); return Value();
-=======
   default: assert(false && "unknown Value variant type"); return {};
->>>>>>> edbfe4eb
   }
 }
 
