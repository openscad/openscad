/*
 *  OpenSCAD (www.openscad.org)
 *  Copyright (C) 2009-2011 Clifford Wolf <clifford@clifford.at> and
 *                          Marius Kintel <marius@kintel.net>
 *
 *  This program is free software; you can redistribute it and/or modify
 *  it under the terms of the GNU General Public License as published by
 *  the Free Software Foundation; either version 2 of the License, or
 *  (at your option) any later version.
 *
 *  As a special exception, you have permission to link this program
 *  with the CGAL library and distribute executables, as long as you
 *  follow the requirements of the GNU GPL in regard to all of the
 *  software in the executable aside from CGAL.
 *
 *  This program is distributed in the hope that it will be useful,
 *  but WITHOUT ANY WARRANTY; without even the implied warranty of
 *  MERCHANTABILITY or FITNESS FOR A PARTICULAR PURPOSE.  See the
 *  GNU General Public License for more details.
 *
 *  You should have received a copy of the GNU General Public License
 *  along with this program; if not, write to the Free Software
 *  Foundation, Inc., 59 Temple Place, Suite 330, Boston, MA  02111-1307  USA
 *
 */
/*
Copyright (C) Andy Little (kwikius@yahoo.com) 10/10/2022  add module_reference value type
https://github.com/openscad/openscad/blob/master/COPYING
*/

#include <cassert>
#include <cmath>
#include <numeric>
#include <sstream>
/*Unicode support for string lengths and array accesses*/
#include <glib.h>
#include <boost/lexical_cast.hpp>

#include "Value.h"
#include "Context.h"
#include "Expression.h"
#include "EvaluationSession.h"
#include "printutils.h"
#include "StackCheck.h"
#include "boost-utils.h"
#include "double-conversion/double-conversion.h"
#include "double-conversion/utils.h"
#include "double-conversion/ieee.h"

namespace fs = boost::filesystem;

const Value Value::undefined;
const VectorType VectorType::EMPTY(nullptr);
const RangeType RangeType::EMPTY{0, 0, 0};

/* Define values for double-conversion library. */
#define DC_BUFFER_SIZE 128
#define DC_FLAGS (double_conversion::DoubleToStringConverter::UNIQUE_ZERO | double_conversion::DoubleToStringConverter::EMIT_POSITIVE_EXPONENT_SIGN)
#define DC_INF "inf"
#define DC_NAN "nan"
#define DC_EXP 'e'
#define DC_DECIMAL_LOW_EXP -6
#define DC_DECIMAL_HIGH_EXP 21
#define DC_MAX_LEADING_ZEROES 5
#define DC_MAX_TRAILING_ZEROES 0

/* WARNING: using values > 8 will significantly slow double to string
 * conversion, defeating the purpose of using double-conversion library */
#define DC_PRECISION_REQUESTED 6

//private definitions used by trimTrailingZeroesHelper
#define TRIM_TRAILINGZEROES_DONE 0
#define TRIM_TRAILINGZEROES_CONTINUE 1

//process parameter buffer from the end to start to find out where the zeroes are located (if any).
//parameter pos shall be the pos in buffer where '\0' is located.
//parameter currentpos shall be set to end of buffer (where '\0' is located).
//set parameters exppos and decimalpos when needed.
//leave parameter zeropos as is.
inline int trimTrailingZeroesHelper(char *buffer, const int pos, char *currentpos = nullptr, char *exppos = nullptr, char *decimalpos = nullptr, char *zeropos = nullptr) {

  int cont = TRIM_TRAILINGZEROES_CONTINUE;

  //we have exhausted all positions from end to start
  if (currentpos <= buffer) return TRIM_TRAILINGZEROES_DONE;

  //we do no need to process the terminator of string
  if (*currentpos == '\0') {
    currentpos--;
    cont = trimTrailingZeroesHelper(buffer, pos, currentpos, exppos, decimalpos, zeropos);
  }

  //we have an exponent and jumps to the position before the exponent - no need to process the characters belonging to the exponent
  if (cont && exppos && currentpos >= exppos) {
    currentpos = exppos;
    currentpos--;
    cont = trimTrailingZeroesHelper(buffer, pos, currentpos, exppos, decimalpos, zeropos);
  }

  //we are still on the right side of the decimal and still counting zeroes (keep track of) from the back to start
  if (cont && currentpos && decimalpos < currentpos && *currentpos == '0') {
    zeropos = currentpos;
    currentpos--;
    cont = trimTrailingZeroesHelper(buffer, pos, currentpos, exppos, decimalpos, zeropos);
  }

  //we have found the first occurrence of not a zero and have zeroes and exponent to take care of (move exponent to either the position of the zero or the decimal)
  if (cont && zeropos && exppos) {
    int count = &buffer[pos] - exppos + 1;
    memmove(zeropos - 1 == decimalpos ? decimalpos : zeropos, exppos, count);
    return TRIM_TRAILINGZEROES_DONE;
  }

  //we have found a zero and need to take care of (truncate the string to the position of either the zero or the decimal)
  if (cont && zeropos) {
    zeropos - 1 == decimalpos ? *decimalpos = '\0' : *zeropos = '\0';
    return TRIM_TRAILINGZEROES_DONE;
  }

  //we have just another character (other than a zero) and are done
  if (cont && !zeropos) return TRIM_TRAILINGZEROES_DONE;

  return TRIM_TRAILINGZEROES_DONE;
}

inline void trimTrailingZeroes(char *buffer, const int pos) {
  char *decimal = strchr(buffer, '.');
  if (decimal) {
    char *exppos = strchr(buffer, DC_EXP);
    trimTrailingZeroesHelper(buffer, pos, &buffer[pos], exppos, decimal, nullptr);
  }
}

inline bool HandleSpecialValues(const double& value, double_conversion::StringBuilder& builder) {
  double_conversion::Double double_inspect(value);
  if (double_inspect.IsInfinite()) {
    if (value < 0) {
      builder.AddCharacter('-');
    }
    builder.AddString(DC_INF);
    return true;
  }
  if (double_inspect.IsNan()) {
    builder.AddString(DC_NAN);
    return true;
  }
  return false;
}

inline std::string DoubleConvert(const double& value, char *buffer,
                                 double_conversion::StringBuilder& builder, const double_conversion::DoubleToStringConverter& dc) {
  builder.Reset();
  if (double_conversion::Double(value).IsSpecial()) {
    HandleSpecialValues(value, builder);
    builder.Finalize();
    return buffer;
  }
  dc.ToPrecision(value, DC_PRECISION_REQUESTED, &builder);
  int pos = builder.position(); // get position before Finalize destroys it
  builder.Finalize();
  trimTrailingZeroes(buffer, pos);
  return buffer;
}

static uint32_t convert_to_uint32(const double d)
{
  auto ret = std::numeric_limits<uint32_t>::max();
  if (std::isfinite(d)) {
    try {
      ret = boost::numeric_cast<uint32_t>(d);
    } catch (boost::bad_numeric_cast&) {
      // ignore, leaving the default max() value
    }
  }
  return ret;
}

std::ostream& operator<<(std::ostream& stream, const Filename& filename)
{
  fs::path fnpath{static_cast<std::string>(filename)}; // gcc-4.6
  auto fpath = boostfs_uncomplete(fnpath, fs::current_path());
  stream << QuotedString(fpath.generic_string());
  return stream;
}

// FIXME: This could probably be done more elegantly using boost::regex
std::ostream& operator<<(std::ostream& stream, const QuotedString& s)
{
  stream << '"';
  for (char c : s) {
    switch (c) {
    case '\t': stream << "\\t"; break;
    case '\n': stream << "\\n"; break;
    case '\r': stream << "\\r"; break;
    case '"':  stream << "\\\""; break;
    case '\\': stream << "\\\\"; break;
    default:   stream << c;
    }
  }
  return stream << '"';
}

Value Value::clone() const {
  switch (this->type()) {
  case Type::UNDEFINED: return Value();
<<<<<<< HEAD
  case Type::BOOL:      return boost::get<bool>(this->value);
  case Type::NUMBER:    return boost::get<double>(this->value);
  case Type::STRING:    return boost::get<str_utf8_wrapper>(this->value).clone();
  case Type::RANGE:     return boost::get<RangePtr>(this->value).clone();
  case Type::VECTOR:    return boost::get<VectorType>(this->value).clone();
  case Type::OBJECT:    return boost::get<ObjectType>(this->value).clone();
  case Type::FUNCTION:  return boost::get<FunctionPtr>(this->value).clone();
  case Type::MODULE :   return boost::get<ModuleReferencePtr>(this->value).clone();
=======
  case Type::BOOL:      return std::get<bool>(this->value);
  case Type::NUMBER:    return std::get<double>(this->value);
  case Type::STRING:    return std::get<str_utf8_wrapper>(this->value).clone();
  case Type::RANGE:     return std::get<RangePtr>(this->value).clone();
  case Type::VECTOR:    return std::get<VectorType>(this->value).clone();
  case Type::OBJECT:    return std::get<ObjectType>(this->value).clone();
  case Type::FUNCTION:  return std::get<FunctionPtr>(this->value).clone();
>>>>>>> 7dc5214c
  default: assert(false && "unknown Value variant type"); return Value();
  }
}

Value Value::undef(const std::string& why)
{
  return Value{UndefType{why}};
}

std::string Value::typeName(Type type)
{
  switch (type) {
  case Type::UNDEFINED: return "undefined";
  case Type::BOOL:      return "bool";
  case Type::NUMBER:    return "number";
  case Type::STRING:    return "string";
  case Type::VECTOR:    return "vector";
  case Type::RANGE:     return "range";
  case Type::OBJECT:    return "object";
  case Type::FUNCTION:  return "function";
  case Type::MODULE:    return "module";
  default: assert(false && "unknown Value variant type"); return "<unknown>";
  }
}

const std::string Value::typeName() const
{
  return typeName(this->type());
}

// free functions for use by static_visitor templated functions in creating undef messages.
std::string getTypeName(const UndefType&) { return "undefined"; }
std::string getTypeName(bool) { return "bool"; }
std::string getTypeName(double) { return "number"; }
std::string getTypeName(const str_utf8_wrapper&) { return "string"; }
std::string getTypeName(const VectorType&) { return "vector"; }
std::string getTypeName(const ObjectType&) { return "object"; }
std::string getTypeName(const RangePtr&) { return "range"; }
std::string getTypeName(const FunctionPtr&) { return "function"; }
std::string getTypeName(const ModuleReferencePtr&) { return "module"; }

bool Value::toBool() const
{
  switch (this->type()) {
  case Type::UNDEFINED: return false;
  case Type::BOOL:      return std::get<bool>(this->value);
  case Type::NUMBER:    return std::get<double>(this->value) != 0;
  case Type::STRING:    return !std::get<str_utf8_wrapper>(this->value).empty();
  case Type::VECTOR:    return !std::get<VectorType>(this->value).empty();
  case Type::RANGE:     return true;
  case Type::OBJECT:    return true;
  case Type::FUNCTION:  return true;
  case Type::MODULE:  return true;
  default: assert(false && "unknown Value variant type"); return false;
  }
}

double Value::toDouble() const
{
  const double *d = std::get_if<double>(&this->value);
  return d ? *d : 0.0;
}

bool Value::getDouble(double& v) const
{
  const double *d = std::get_if<double>(&this->value);
  if (d) {
    v = *d;
    return true;
  }
  return false;
}

bool Value::getFiniteDouble(double& v) const
{
  double result;
  if (getDouble(result) && std::isfinite(result)) {
    v = result;
    return true;
  }
  return false;
}

bool Value::getUnsignedInt(unsigned int& v) const
{
  double result;
  if (getFiniteDouble(result) &&
      result >= 0.0 && result <= std::numeric_limits<unsigned int>::max())
  {
    v = result;
    return true;
  }
  return false;
}

bool Value::getPositiveInt(unsigned int& v) const
{
  double result;
  if (getFiniteDouble(result) &&
      result >= 1 && result <= std::numeric_limits<unsigned int>::max())
  {
    v = result;
    return true;
  }
  return false;
}

const str_utf8_wrapper& Value::toStrUtf8Wrapper() const {
  return std::get<str_utf8_wrapper>(this->value);
}

// Optimization to avoid multiple stream instantiations and copies to str for long vectors.
// Functions identically to "class tostring_visitor", except outputting to stream and not returning strings
class tostream_visitor
{
public:
  std::ostringstream& stream;
  mutable char buffer[DC_BUFFER_SIZE];
  mutable double_conversion::StringBuilder builder;
  double_conversion::DoubleToStringConverter dc;

  tostream_visitor(std::ostringstream& stream)
    : stream(stream), builder(buffer, DC_BUFFER_SIZE),
    dc(DC_FLAGS, DC_INF, DC_NAN, DC_EXP, DC_DECIMAL_LOW_EXP, DC_DECIMAL_HIGH_EXP, DC_MAX_LEADING_ZEROES, DC_MAX_TRAILING_ZEROES)
  {}

  template <typename T> void operator()(const T& op1) const {
    //std::cout << "[generic tostream_visitor]\n";
    stream << boost::lexical_cast<std::string>(op1);
  }

  void operator()(const double& op1) const {
    stream << DoubleConvert(op1, buffer, builder, dc);
  }

  void operator()(const UndefType&) const {
    stream << "undef";
  }

  void operator()(const bool& v) const {
    stream << (v ? "true" : "false");
  }

  void operator()(const EmbeddedVectorType&) const {
    assert(false && "Error: unexpected visit to EmbeddedVectorType!");
  }

  void operator()(const VectorType& v) const {
    if (StackCheck::inst().check()) {
      throw VectorEchoStringException::create();
    }
    stream << '[';
    if (!v.empty()) {
      auto it = v.begin();
      std::visit(*this, it->getVariant());
      for (++it; it != v.end(); ++it) {
        stream << ", ";
        std::visit(*this, it->getVariant());
      }
    }
    stream << ']';
  }

  void operator()(const str_utf8_wrapper& v) const {
    stream << '"' << v.toString() << '"';
  }

  void operator()(const RangePtr& v) const {
    stream << *v;
  }

  void operator()(const FunctionPtr& v) const {
    stream << *v;
  }

  void operator()(const ModuleReferencePtr& v) const {
    stream << *v;
  }
};

class tostring_visitor
{
public:
  template <typename T> std::string operator()(const T& op1) const {
    assert(false && "unhandled tostring_visitor type");
    return STR(op1);
  }

  std::string operator()(const str_utf8_wrapper& op1) const {
    return op1.toString();
  }

  std::string operator()(const double& op1) const {
    char buffer[DC_BUFFER_SIZE];
    double_conversion::StringBuilder builder(buffer, DC_BUFFER_SIZE);
    double_conversion::DoubleToStringConverter dc(DC_FLAGS, DC_INF, DC_NAN, DC_EXP,
                                                  DC_DECIMAL_LOW_EXP, DC_DECIMAL_HIGH_EXP, DC_MAX_LEADING_ZEROES, DC_MAX_TRAILING_ZEROES);
    return DoubleConvert(op1, buffer, builder, dc);
  }

  std::string operator()(const UndefType&) const {
    return "undef";
  }

  std::string operator()(const bool& v) const {
    return v ? "true" : "false";
  }

  std::string operator()(const EmbeddedVectorType&) const {
    assert(false && "Error: unexpected visit to EmbeddedVectorType!");
    return "";
  }

  std::string operator()(const VectorType& v) const {
    // Create a single stream and pass reference to it for list elements for optimization.
    std::ostringstream stream;
    try {
      (tostream_visitor(stream))(v);
    } catch (EvaluationException& e) {
      LOG(message_group::Error, Location::NONE, "", e.what());
      throw;
    }
    return stream.str();
  }

  std::string operator()(const ObjectType& v) const {
    return STR(v);
  }

  std::string operator()(const RangePtr& v) const {
    return STR(*v);
  }

  std::string operator()(const FunctionPtr& v) const {
    return STR(*v);
  }

  std::string operator()(const ModuleReferencePtr& v) const {
    return STR(*v);
  }
};

std::string Value::toString() const
{
  return std::visit(tostring_visitor(), this->value);
}

std::string Value::toEchoString() const
{
  if (type() == Value::Type::STRING) {
    return std::string("\"") + toString() + '"';
  } else {
    return toString();
  }
}

std::string Value::toEchoStringNoThrow() const
{
  std::string ret;
  try{
    ret = toEchoString();
  } catch (EvaluationException& e) {
     ret = "...";
  }
  return ret;
}

std::string UndefType::toString() const {
  std::ostringstream stream;
  if (!reasons->empty()) {
    auto it = reasons->begin();
    stream << *it;
    for (++it; it != reasons->end(); ++it) {
      stream << "\n\t" << *it;
    }
  }
  // clear reasons so multiple same warnings are not given on the same value
  reasons->clear();
  return stream.str();
}

const UndefType& Value::toUndef()
{
  return std::get<UndefType>(this->value);
}

std::string Value::toUndefString() const
{
  return std::get<UndefType>(this->value).toString();
}

std::ostream& operator<<(std::ostream& stream, const UndefType& u)
{
  stream << "undef";
  return stream;
}

class chr_visitor
{
public:
  template <typename S> std::string operator()(const S&) const
  {
    return "";
  }

  std::string operator()(const double& v) const
  {
    char buf[8];
    memset(buf, 0, 8);
    if (v > 0) {
      const gunichar c = v;
      if (g_unichar_validate(c) && (c != 0)) {
        g_unichar_to_utf8(c, buf);
      }
    }
    return std::string(buf);
  }

  std::string operator()(const VectorType& v) const
  {
    std::ostringstream stream;
    for (auto& val : v) {
      stream << val.chrString();
    }
    return stream.str();
  }

  std::string operator()(const RangePtr& v) const
  {
    const uint32_t steps = v->numValues();
    if (steps >= RangeType::MAX_RANGE_STEPS) {
      LOG(message_group::Warning, Location::NONE, "", "Bad range parameter in for statement: too many elements (%1$lu).", steps);
      return "";
    }

    std::ostringstream stream;
    for (double d : *v) stream << Value(d).chrString();
    return stream.str();
  }
};

std::string Value::chrString() const
{
  return std::visit(chr_visitor(), this->value);
}

VectorType::VectorType(EvaluationSession *session) :
  ptr(shared_ptr<VectorObject>(new VectorObject(), VectorObjectDeleter() ))
{
  ptr->evaluation_session = session;
}

VectorType::VectorType(class EvaluationSession *session, double x, double y, double z) :
  ptr(shared_ptr<VectorObject>(new VectorObject(), VectorObjectDeleter() ))
{
  ptr->evaluation_session = session;
  emplace_back(x);
  emplace_back(y);
  emplace_back(z);
}

void VectorType::emplace_back(Value&& val)
{
  if (val.type() == Value::Type::EMBEDDED_VECTOR) {
    emplace_back(std::move(val.toEmbeddedVectorNonConst()));
  } else {
    ptr->vec.push_back(std::move(val));
    if (ptr->evaluation_session) {
      ptr->evaluation_session->accounting().addVectorElement(1);
    }
  }
}

// Specialized handler for EmbeddedVectorTypes
void VectorType::emplace_back(EmbeddedVectorType&& mbed)
{
  if (mbed.size() > 1) {
    // embed_excess represents how many to add to vec.size() to get the total elements after flattening,
    // the embedded vector itself already counts towards an element in the parent's size, so subtract 1 from its size.
    ptr->embed_excess += mbed.size() - 1;
    ptr->vec.emplace_back(std::move(mbed));
    if (ptr->evaluation_session) {
      ptr->evaluation_session->accounting().addVectorElement(1);
    }
  } else if (mbed.size() == 1) {
    // If embedded vector contains only one value, then insert a copy of that element
    // Due to the above mentioned "-1" count, putting it in directaly as an EmbeddedVector
    // would not change embed_excess, which is needed to check if flatten is required.
    emplace_back(mbed.ptr->vec[0].clone());
  }
  // else mbed.size() == 0, do nothing
}

void VectorType::flatten() const
{
  vec_t ret;
  ret.reserve(this->size());
  // VectorType::iterator already handles the tricky recursive navigation of embedded vectors,
  // so just build up our new vector from that.
  for (const auto& el : *this) ret.emplace_back(el.clone());
  assert(ret.size() == this->size());
  ptr->embed_excess = 0;
  if (ptr->evaluation_session) {
    ptr->evaluation_session->accounting().addVectorElement(ret.size());
    ptr->evaluation_session->accounting().removeVectorElement(ptr->vec.size());
  }
  ptr->vec = std::move(ret);
}

void VectorType::VectorObjectDeleter::operator()(VectorObject *v)
{
  if (v->evaluation_session) {
    v->evaluation_session->accounting().removeVectorElement(v->vec.size());
  }

  VectorObject *orig = v;
  shared_ptr<VectorObject> curr;
  std::vector<shared_ptr<VectorObject>> purge;
  while (true) {
    if (v && v->embed_excess) {
      for (Value& val : v->vec) {
        auto type = val.type();
        if (type == Value::Type::EMBEDDED_VECTOR) {
          shared_ptr<VectorObject>& temp = std::get<EmbeddedVectorType>(val.value).ptr;
          if (temp.use_count() <= 1) purge.emplace_back(std::move(temp));
        } else if (type == Value::Type::VECTOR) {
          shared_ptr<VectorObject>& temp = std::get<VectorType>(val.value).ptr;
          if (temp.use_count() <= 1) purge.emplace_back(std::move(temp));
        }
      }
    }
    if (purge.empty()) break;
    curr = std::move(purge.back()); // this should cause destruction of the *previous value* for curr
    v = curr.get();
    purge.pop_back();
  }
  delete orig;
}

const VectorType& Value::toVector() const
{
  static const VectorType empty(nullptr);
  const VectorType *v = std::get_if<VectorType>(&this->value);
  return v ? *v : empty;
}

VectorType& Value::toVectorNonConst()
{
  return std::get<VectorType>(this->value);
}

const ObjectType& Value::toObject() const
{
  static const ObjectType empty(nullptr);
  const ObjectType *v = std::get_if<ObjectType>(&this->value);
  return v ? *v : empty;
}

EmbeddedVectorType& Value::toEmbeddedVectorNonConst()
{
  return std::get<EmbeddedVectorType>(this->value);
}

const EmbeddedVectorType& Value::toEmbeddedVector() const
{
  return std::get<EmbeddedVectorType>(this->value);
}

bool Value::getVec2(double& x, double& y, bool ignoreInfinite) const
{
  if (this->type() != Type::VECTOR) return false;
  const auto& v = this->toVector();
  if (v.size() != 2) return false;
  double rx, ry;
  bool valid = ignoreInfinite
    ? v[0].getFiniteDouble(rx) && v[1].getFiniteDouble(ry)
    : v[0].getDouble(rx) && v[1].getDouble(ry);
  if (valid) {
    x = rx;
    y = ry;
  }
  return valid;
}

bool Value::getVec3(double& x, double& y, double& z) const
{
  if (this->type() != Type::VECTOR) return false;
  const VectorType& v = this->toVector();
  if (v.size() != 3) return false;
  return (v[0].getDouble(x) && v[1].getDouble(y) && v[2].getDouble(z));
}

bool Value::getVec3(double& x, double& y, double& z, double defaultval) const
{
  if (this->type() != Type::VECTOR) return false;
  const VectorType& v = toVector();
  if (v.size() == 2) {
    getVec2(x, y);
    z = defaultval;
    return true;
  } else {
    if (v.size() != 3) return false;
  }
  return (v[0].getDouble(x) && v[1].getDouble(y) && v[2].getDouble(z));
}

const RangeType& Value::toRange() const
{
  const RangePtr *val = std::get_if<RangePtr>(&this->value);
  if (val) {
    return **val;
  } else return RangeType::EMPTY;
}

const FunctionType& Value::toFunction() const
{
  return *std::get<FunctionPtr>(this->value);
}

bool Value::isUncheckedUndef() const
{
  return this->type() == Type::UNDEFINED && !std::get<UndefType>(this->value).empty();
}

Value FunctionType::operator==(const FunctionType& other) const {
  return this == &other;
}
Value FunctionType::operator!=(const FunctionType& other) const {
  return this != &other;
}
Value FunctionType::operator<(const FunctionType& other) const {
  return Value::undef("operation undefined (function < function)");
}
Value FunctionType::operator>(const FunctionType& other) const {
  return Value::undef("operation undefined (function > function)");
}
Value FunctionType::operator<=(const FunctionType& other) const {
  return Value::undef("operation undefined (function <= function)");
}
Value FunctionType::operator>=(const FunctionType& other) const {
  return Value::undef("operation undefined (function >= function)");
}

Value UndefType::operator<(const UndefType& other) const {
  return Value::undef("operation undefined (undefined < undefined)");
}
Value UndefType::operator>(const UndefType& other) const {
  return Value::undef("operation undefined (undefined > undefined)");
}
Value UndefType::operator<=(const UndefType& other) const {
  return Value::undef("operation undefined (undefined <= undefined)");
}
Value UndefType::operator>=(const UndefType& other) const {
  return Value::undef("operation undefined (undefined >= undefined)");
}

Value ObjectType::operator==(const ObjectType& other) const {
  return Value::undef("operation undefined (object == object)");
}
Value ObjectType::operator!=(const ObjectType& other) const {
  return Value::undef("operation undefined (object != object)");
}
Value ObjectType::operator<(const ObjectType& other) const {
  return Value::undef("operation undefined (object < object)");
}
Value ObjectType::operator>(const ObjectType& other) const {
  return Value::undef("operation undefined (object > object)");
}
Value ObjectType::operator<=(const ObjectType& other) const {
  return Value::undef("operation undefined (object <= object)");
}
Value ObjectType::operator>=(const ObjectType& other) const {
  return Value::undef("operation undefined (object >= object)");
}

Value VectorType::operator==(const VectorType& v) const {
  size_t i = 0;
  auto first1 = this->begin(), last1 = this->end(), first2 = v.begin(), last2 = v.end();
  for ( ; (first1 != last1) && (first2 != last2); ++first1, ++first2, ++i) {
    Value temp = *first1 == *first2;
    if (temp.isUndefined()) {
      temp.toUndef().append(STR("in vector comparison at index ", i));
      return temp;
    }
    if (!temp.toBool()) return false;
  }
  return (first1 == last1) && (first2 == last2);
}

Value VectorType::operator!=(const VectorType& v) const {
  Value temp = this->VectorType::operator==(v);
  if (temp.isUndefined()) return temp;
  return !temp.toBool();
}

// lexicographical compare with possible undef result
Value VectorType::operator<(const VectorType& v) const {
  auto first1 = this->begin(), last1 = this->end(), first2 = v.begin(), last2 = v.end();
  size_t i = 0;
  for ( ; (first1 != last1) && (first2 != last2); ++first1, ++first2, ++i) {
    Value temp = *first1 < *first2;
    if (temp.isUndefined()) {
      temp.toUndef().append(STR("in vector comparison at index ", i));
      return temp;
    }
    if (temp.toBool()) return true;
    if ((*first2 < *first1).toBool()) return false;
  }
  return (first1 == last1) && (first2 != last2);
}

Value VectorType::operator>(const VectorType& v) const {
  return v.VectorType::operator<(*this);
}

Value VectorType::operator<=(const VectorType& v) const {
  Value temp = this->VectorType::operator>(v);
  if (temp.isUndefined()) return temp;
  return !temp.toBool();
}

Value VectorType::operator>=(const VectorType& v) const {
  Value temp = this->VectorType::operator<(v);
  if (temp.isUndefined()) return temp;
  return !temp.toBool();
}

class notequal_visitor
{
public:
  template <typename T, typename U> Value operator()(const T& op1, const U& op2) const { return true; }
  template <typename T> Value operator()(const T& op1, const T& op2) const { return op1 != op2; }
  Value operator()(const UndefType&, const UndefType&) const { return false; }
  template <typename T> Value operator()(const ValuePtr<T>& op1, const ValuePtr<T>& op2) const { return *op1 != *op2; }
};

class equals_visitor
{
public:
  template <typename T, typename U> Value operator()(const T& op1, const U& op2) const { return false; }
  template <typename T> Value operator()(const T& op1, const T& op2) const { return op1 == op2; }
  Value operator()(const UndefType&, const UndefType&) const { return true; }
  template <typename T> Value operator()(const ValuePtr<T>& op1, const ValuePtr<T>& op2) const { return *op1 == *op2; }
};

class less_visitor
{
public:
  template <typename T, typename U> Value operator()(const T& op1, const U& op2) const {
    return Value::undef(STR("undefined operation (", getTypeName(op1), " < ", getTypeName(op2), ")"));
  }
  template <typename T> Value operator()(const T& op1, const T& op2) const { return op1 < op2; }
  template <typename T> Value operator()(const ValuePtr<T>& op1, const ValuePtr<T>& op2) const { return *op1 < *op2; }
};

class greater_visitor
{
public:
  template <typename T, typename U> Value operator()(const T& op1, const U& op2) const {
    return Value::undef(STR("undefined operation (", getTypeName(op1), " > ", getTypeName(op2), ")"));
  }
  template <typename T> Value operator()(const T& op1, const T& op2) const { return op1 > op2; }
  template <typename T> Value operator()(const ValuePtr<T>& op1, const ValuePtr<T>& op2) const { return *op1 > *op2; }
};

class lessequal_visitor
{
public:
  template <typename T, typename U> Value operator()(const T& op1, const U& op2) const {
    return Value::undef(STR("undefined operation (", getTypeName(op1), " <= ", getTypeName(op2), ")"));
  }
  template <typename T> Value operator()(const T& op1, const T& op2) const { return op1 <= op2; }
  template <typename T> Value operator()(const ValuePtr<T>& op1, const ValuePtr<T>& op2) const { return *op1 <= *op2; }
};

class greaterequal_visitor
{
public:
  template <typename T, typename U> Value operator()(const T& op1, const U& op2) const {
    return Value::undef(STR("undefined operation (", getTypeName(op1), " >= ", getTypeName(op2), ")"));
  }
  template <typename T> Value operator()(const T& op1, const T& op2) const { return op1 >= op2; }
  template <typename T> Value operator()(const ValuePtr<T>& op1, const ValuePtr<T>& op2) const { return *op1 >= *op2; }
};

Value Value::operator==(const Value& v) const
{
  return std::visit(equals_visitor(), this->value, v.value);
}

Value Value::operator!=(const Value& v) const
{
  return std::visit(notequal_visitor(), this->value, v.value);
}

Value Value::operator<(const Value& v) const
{
  return std::visit(less_visitor(), this->value, v.value);
}

Value Value::operator>=(const Value& v) const
{
  return std::visit(greaterequal_visitor(), this->value, v.value);
}

Value Value::operator>(const Value& v) const
{
  return std::visit(greater_visitor(), this->value, v.value);
}

Value Value::operator<=(const Value& v) const
{
  return std::visit(lessequal_visitor(), this->value, v.value);
}

bool Value::cmp_less(const Value& v1, const Value& v2) {
  return v1.operator<(v2).toBool();
}

class plus_visitor
{
public:
  template <typename T, typename U> Value operator()(const T& op1, const U& op2) const {
    return Value::undef(STR("undefined operation (", getTypeName(op1), " + ", getTypeName(op2), ")"));
  }

  Value operator()(const double& op1, const double& op2) const {
    return op1 + op2;
  }

  Value operator()(const VectorType& op1, const VectorType& op2) const {
    VectorType sum(op1.evaluation_session());
    // FIXME: should we really truncate to shortest vector here?
    //   Maybe better to either "add zeroes" and return longest
    //   and/or issue an warning/error about length mismatch.
    for (auto it1 = op1.begin(), end1 = op1.end(), it2 = op2.begin(), end2 = op2.end();
         it1 != end1 && it2 != end2;
         ++it1, ++it2) {
      sum.emplace_back(*it1 + *it2);
    }
    return std::move(sum);
  }
};

Value Value::operator+(const Value& v) const
{
  return std::visit(plus_visitor(), this->value, v.value);
}

class minus_visitor
{
public:
  template <typename T, typename U> Value operator()(const T& op1, const U& op2) const {
    return Value::undef(STR("undefined operation (", getTypeName(op1), " - ", getTypeName(op2), ")"));
  }

  Value operator()(const double& op1, const double& op2) const {
    return op1 - op2;
  }

  Value operator()(const VectorType& op1, const VectorType& op2) const {
    VectorType sum(op1.evaluation_session());
    for (size_t i = 0; i < op1.size() && i < op2.size(); ++i) {
      sum.emplace_back(op1[i] - op2[i]);
    }
    return std::move(sum);
  }
};

Value Value::operator-(const Value& v) const
{
  return std::visit(minus_visitor(), this->value, v.value);
}

Value multvecnum(const VectorType& vecval, const Value& numval)
{
  // Vector * Number
  VectorType dstv(vecval.evaluation_session());
  for (const auto& val : vecval) {
    dstv.emplace_back(val * numval);
  }
  return std::move(dstv);
}

Value multmatvec(const VectorType& matrixvec, const VectorType& vectorvec)
{
  // Matrix * Vector
  VectorType dstv(matrixvec.evaluation_session());
  for (size_t i = 0; i < matrixvec.size(); ++i) {
    if (matrixvec[i].type() != Value::Type::VECTOR ||
        matrixvec[i].toVector().size() != vectorvec.size()) {
      return Value::undef(STR("Matrix must be rectangular. Problem at row ", i));
    }
    double r_e = 0.0;
    for (size_t j = 0; j < matrixvec[i].toVector().size(); ++j) {
      if (matrixvec[i].toVector()[j].type() != Value::Type::NUMBER) {
        return Value::undef(STR("Matrix must contain only numbers. Problem at row ", i, ", col ", j));
      }
      if (vectorvec[j].type() != Value::Type::NUMBER) {
        return Value::undef(STR("Vector must contain only numbers. Problem at index ", j));
      }
      r_e += matrixvec[i].toVector()[j].toDouble() * vectorvec[j].toDouble();
    }
    dstv.emplace_back(Value(r_e));
  }
  return std::move(dstv);
}

Value multvecmat(const VectorType& vectorvec, const VectorType& matrixvec)
{
  assert(vectorvec.size() == matrixvec.size());
  // Vector * Matrix
  VectorType dstv(matrixvec[0].toVector().evaluation_session());
  size_t firstRowSize = matrixvec[0].toVector().size();
  for (size_t i = 0; i < firstRowSize; ++i) {
    double r_e = 0.0;
    for (size_t j = 0; j < vectorvec.size(); ++j) {
      if (matrixvec[j].type() != Value::Type::VECTOR ||
          matrixvec[j].toVector().size() != firstRowSize) {
        LOG(message_group::Warning, Location::NONE, "", "Matrix must be rectangular. Problem at row %1$lu", j);
        return Value::undef(STR("Matrix must be rectangular. Problem at row ", j));
      }
      if (vectorvec[j].type() != Value::Type::NUMBER) {
        LOG(message_group::Warning, Location::NONE, "", "Vector must contain only numbers. Problem at index %1$lu", j);
        return Value::undef(STR("Vector must contain only numbers. Problem at index ", j));
      }
      if (matrixvec[j].toVector()[i].type() != Value::Type::NUMBER) {
        LOG(message_group::Warning, Location::NONE, "", "Matrix must contain only numbers. Problem at row %1$lu, col %2$lu", j, i);
        return Value::undef(STR("Matrix must contain only numbers. Problem at row ", j, ", col ", i));
      }
      r_e += vectorvec[j].toDouble() * matrixvec[j].toVector()[i].toDouble();
    }
    dstv.emplace_back(r_e);
  }
  return Value(std::move(dstv));
}

Value multvecvec(const VectorType& vec1, const VectorType& vec2) {
  // Vector dot product.
  auto r = 0.0;
  for (size_t i = 0; i < vec1.size(); i++) {
    if (vec1[i].type() != Value::Type::NUMBER || vec2[i].type() != Value::Type::NUMBER) {
      return Value::undef(STR("undefined operation (", vec1[i].typeName(), " * ", vec2[i].typeName(), ")"));
    }
    r += vec1[i].toDouble() * vec2[i].toDouble();
  }
  return Value(r);
}

class multiply_visitor
{
public:
  template <typename T, typename U> Value operator()(const T& op1, const U& op2) const {
    return Value::undef(STR("undefined operation (", getTypeName(op1), " * ", getTypeName(op2), ")"));
  }
  Value operator()(const double& op1, const double& op2) const { return op1 * op2; }
  Value operator()(const double& op1, const VectorType& op2) const { return multvecnum(op2, op1); }
  Value operator()(const VectorType& op1, const double& op2) const { return multvecnum(op1, op2); }

  Value operator()(const VectorType& op1, const VectorType& op2) const {
    if (op1.empty() || op2.empty()) return Value::undef("Multiplication is undefined on empty vectors");
    auto first1 = op1.begin(), first2 = op2.begin();
    auto eltype1 = (*first1).type(), eltype2 = (*first2).type();
    if (eltype1 == Value::Type::NUMBER) {
      if (eltype2 == Value::Type::NUMBER) {
        if (op1.size() == op2.size()) return multvecvec(op1, op2);
        else return Value::undef(STR("vector*vector requires matching lengths (", op1.size(), " != ", op2.size(), ')'));
      } else if (eltype2 == Value::Type::VECTOR) {
        if (op1.size() == op2.size()) return multvecmat(op1, op2);
        else return Value::undef(STR("vector*matrix requires vector length to match matrix row count (", op1.size(), " != ", op2.size(), ')'));
      }
    } else if (eltype1 == Value::Type::VECTOR) {
      if (eltype2 == Value::Type::NUMBER) {
        if ((*first1).toVector().size() == op2.size()) return multmatvec(op1, op2);
        else return Value::undef(STR("matrix*vector requires matrix column count to match vector length (", (*first1).toVector().size(), " != ", op2.size(), ')'));
      } else if (eltype2 == Value::Type::VECTOR) {
        if ((*first1).toVector().size() == op2.size()) {
          // Matrix * Matrix
          VectorType dstv(op1.evaluation_session());
          size_t i = 0;
          for (const auto& srcrow : op1) {
            const auto& srcrowvec = srcrow.toVector();
            if (srcrowvec.size() != op2.size()) return Value::undef(STR("matrix*matrix left operand row length does not match right operand row count (", srcrowvec.size(), " != ", op2.size(), ") at row ", i));
            auto temp = multvecmat(srcrowvec, op2);
            if (temp.isUndefined()) {
              temp.toUndef().append(STR("while processing left operand at row ", i));
              return temp;
            } else {
              dstv.emplace_back(std::move(temp));
            }
            ++i;
          }
          return Value(std::move(dstv));
        } else {
          return Value::undef(STR("matrix*matrix requires left operand column count to match right operand row count (", (*first1).toVector().size(), " != ", op2.size(), ')'));
        }
      }
    }
    return Value::undef(STR("undefined vector*vector multiplication where first elements are types ", (*first1).typeName(), " and ", (*first2).typeName() ));
  }
};

Value Value::operator*(const Value& v) const
{
  return std::visit(multiply_visitor(), this->value, v.value);
}

Value Value::operator/(const Value& v) const
{
  if (this->type() == Type::NUMBER && v.type() == Type::NUMBER) {
    return this->toDouble() / v.toDouble();
  } else if (this->type() == Type::VECTOR && v.type() == Type::NUMBER) {
    VectorType dstv(this->toVector().evaluation_session());
    for (const auto& vecval : this->toVector()) {
      dstv.emplace_back(vecval / v);
    }
    return std::move(dstv);
  } else if (this->type() == Type::NUMBER && v.type() == Type::VECTOR) {
    VectorType dstv(v.toVector().evaluation_session());
    for (const auto& vecval : v.toVector()) {
      dstv.emplace_back(*this / vecval);
    }
    return std::move(dstv);
  }
  return Value::undef(STR("undefined operation (", this->typeName(), " / ", v.typeName(), ")"));
}

Value Value::operator%(const Value& v) const
{
  if (this->type() == Type::NUMBER && v.type() == Type::NUMBER) {
    return fmod(std::get<double>(this->value), std::get<double>(v.value));
  }
  return Value::undef(STR("undefined operation (", this->typeName(), " % ", v.typeName(), ")"));
}

Value Value::operator-() const
{
  if (this->type() == Type::NUMBER) {
    return Value(-this->toDouble());
  } else if (this->type() == Type::VECTOR) {
    VectorType dstv(this->toVector().evaluation_session());
    for (const auto& vecval : this->toVector()) {
      dstv.emplace_back(-vecval);
    }
    return std::move(dstv);
  }
  return Value::undef(STR("undefined operation (-", this->typeName(), ")"));
}

Value Value::operator^(const Value& v) const
{
  if (this->type() == Type::NUMBER && v.type() == Type::NUMBER) {
    return {pow(std::get<double>(this->value), std::get<double>(v.value))};
  }
  return Value::undef(STR("undefined operation (", this->typeName(), " ^ ", v.typeName(), ")"));
}

/*
 * bracket operation [] detecting multi-byte unicode.
 * If the string is multi-byte unicode then the index will offset to the character (2 or 4 byte) and not to the byte.
 * A 'normal' string with byte chars are a subset of unicode and still work.
 */
class bracket_visitor
{
public:
  Value operator()(const str_utf8_wrapper& str, const double& idx) const {
    const auto i = convert_to_uint32(idx);
    if (i < str.size()) {
      // Ensure character (not byte) index is inside the character/glyph array
      if (glong(i) < str.get_utf8_strlen()) {
        gchar utf8_of_cp[6] = ""; //A buffer for a single unicode character to be copied into
        auto ptr = g_utf8_offset_to_pointer(str.c_str(), i);
        if (ptr) {
          g_utf8_strncpy(utf8_of_cp, ptr, 1);
        }
        return std::string(utf8_of_cp);
      }
    }
    return Value::undefined.clone();
  }

  Value operator()(const VectorType& vec, const double& idx) const {
    const auto i = convert_to_uint32(idx);
    if (i < vec.size()) return vec[i].clone();
    return Value::undef(STR("index ", i, " out of bounds for vector of size ", vec.size()));
  }

  Value operator()(const ObjectType& obj, const str_utf8_wrapper& key) const {
    return obj[key].clone();
  }

  Value operator()(const RangePtr& range, const double& idx) const {
    const auto i = convert_to_uint32(idx);
    switch (i) {
    case 0: return range->begin_value();
    case 1: return range->step_value();
    case 2: return range->end_value();
    }
    return Value::undef("subscript operator only defined for indices 0-2 on range (begin,step,end)");
  }

  template <typename T, typename U> Value operator()(const T& op1, const U& op2) const {
    //std::cout << "generic bracket_visitor " << getTypeName(op1) << " " << getTypeName(op2) << "\n";
    return Value::undef(STR("undefined operation ", getTypeName(op1), "[", getTypeName(op2), "]"));
  }
};

Value Value::operator[](const Value& v) const
{
  return std::visit(bracket_visitor(), this->value, v.value);
}

Value Value::operator[](size_t idx) const
{
  Value v{(double)idx};
  return std::visit(bracket_visitor(), this->value, v.value);
}

size_t str_utf8_wrapper::iterator::char_len()
{
  return g_utf8_next_char(ptr) - ptr;
}

uint32_t RangeType::numValues() const
{
  if (std::isnan(begin_val) || std::isnan(end_val) || std::isnan(step_val)) {
    return 0;
  }
  if (step_val < 0) {
    if (begin_val < end_val) return 0;
  } else {
    if (begin_val > end_val) return 0;
  }
  if ((begin_val == end_val) || std::isinf(step_val)) {
    return 1;
  }
  if (std::isinf(begin_val) || std::isinf(end_val) || step_val == 0) {
    return std::numeric_limits<uint32_t>::max();
  }
  // Use nextafter to compensate for possible floating point inaccurary where result is just below a whole number.
  const uint32_t max = std::numeric_limits<uint32_t>::max();
  uint32_t num_steps = std::nextafter((end_val - begin_val) / step_val, max);
  return (num_steps == max) ? max : num_steps + 1;
}

RangeType::iterator::iterator(const RangeType& range, type_t type) : range(range), val(range.begin_val), type(type),
  num_values(range.numValues()), i_step(type == type_t::RANGE_TYPE_END ? num_values : 0)
{
  update_type();
}

void RangeType::iterator::update_type()
{
  if (range.step_val == 0) {
    type = type_t::RANGE_TYPE_END;
  } else if (range.step_val < 0) {
    if (i_step >= num_values) {
      type = type_t::RANGE_TYPE_END;
    }
  } else {
    if (i_step >= num_values) {
      type = type_t::RANGE_TYPE_END;
    }
  }

  if (std::isnan(range.begin_val) || std::isnan(range.end_val) || std::isnan(range.step_val)) {
    type = type_t::RANGE_TYPE_END;
    i_step = num_values;
  }
}

RangeType::iterator::reference RangeType::iterator::operator*()
{
  return val;
}

RangeType::iterator& RangeType::iterator::operator++()
{
  val = range.begin_val + range.step_val * ++i_step;
  update_type();
  return *this;
}

bool RangeType::iterator::operator==(const iterator& other) const
{
  if (type == type_t::RANGE_TYPE_RUNNING) {
    return (type == other.type) && (val == other.val) && (range == other.range);
  } else {
    return (type == other.type) && (range == other.range);
  }
}

bool RangeType::iterator::operator!=(const iterator& other) const
{
  return !(*this == other);
}

std::ostream& operator<<(std::ostream& stream, const RangeType& r)
{
  char buffer[DC_BUFFER_SIZE];
  double_conversion::StringBuilder builder(buffer, DC_BUFFER_SIZE);
  double_conversion::DoubleToStringConverter dc(DC_FLAGS, DC_INF,
                                                DC_NAN, DC_EXP, DC_DECIMAL_LOW_EXP, DC_DECIMAL_HIGH_EXP,
                                                DC_MAX_LEADING_ZEROES, DC_MAX_TRAILING_ZEROES);
  return stream << "["
                << DoubleConvert(r.begin_value(), buffer, builder, dc) << " : "
                << DoubleConvert(r.step_value(),  buffer, builder, dc) << " : "
                << DoubleConvert(r.end_value(),   buffer, builder, dc) << "]";
}

std::ostream& operator<<(std::ostream& stream, const FunctionType& f)
{
  stream << "function(";
  bool first = true;
  for (const auto& parameter : *(f.getParameters())) {
    stream << (first ? "" : ", ") << parameter->getName();
    if (parameter->getExpr()) {
      stream << " = " << *parameter->getExpr();
    }
    first = false;
  }
  stream << ") " << *f.getExpr();
  return stream;
}

// called by clone()
ObjectType::ObjectType(const shared_ptr<ObjectObject>& copy)
  : ptr(copy)
{
}

ObjectType::ObjectType(EvaluationSession *session) :
  ptr(shared_ptr<ObjectObject>(new ObjectObject()))
{
  ptr->evaluation_session = session;
}

const Value& ObjectType::get(const std::string& key) const
{
  auto result = ptr->map.find(key);
  // NEEDSWORK it would be nice to have a "cause" for the undef, but Value::undef(...)
  // does not appear compatible with Value&.
  return result == ptr->map.end() ? Value::undefined : result->second;
}

void ObjectType::set(const std::string& key, Value&& value)
{
  ptr->map.emplace(key, std::move(value));
  ptr->keys.emplace_back(key);
  ptr->values.emplace_back(std::move(value));
}

const std::vector<std::string>& ObjectType::keys() const
{
  return ptr->keys;
}

const Value& ObjectType::operator[](const str_utf8_wrapper& v) const
{
  return this->get(v.toString());
}

// Copy explicitly only when necessary
ObjectType ObjectType::clone() const
{
  return ObjectType(this->ptr);
}

std::ostream& operator<<(std::ostream& stream, const ObjectType& v)
{
  stream << "{ ";
  auto iter = v.ptr->keys.begin();
  if (iter != v.ptr->keys.end()) {
    str_utf8_wrapper k(*iter);
    for (; iter != v.ptr->keys.end(); ++iter) {
      str_utf8_wrapper k2(*iter);
      stream << k2.toString() << " = " << v[k2] << "; ";
    }
  }
  stream << "}";
  return stream;
}<|MERGE_RESOLUTION|>--- conflicted
+++ resolved
@@ -203,16 +203,6 @@
 Value Value::clone() const {
   switch (this->type()) {
   case Type::UNDEFINED: return Value();
-<<<<<<< HEAD
-  case Type::BOOL:      return boost::get<bool>(this->value);
-  case Type::NUMBER:    return boost::get<double>(this->value);
-  case Type::STRING:    return boost::get<str_utf8_wrapper>(this->value).clone();
-  case Type::RANGE:     return boost::get<RangePtr>(this->value).clone();
-  case Type::VECTOR:    return boost::get<VectorType>(this->value).clone();
-  case Type::OBJECT:    return boost::get<ObjectType>(this->value).clone();
-  case Type::FUNCTION:  return boost::get<FunctionPtr>(this->value).clone();
-  case Type::MODULE :   return boost::get<ModuleReferencePtr>(this->value).clone();
-=======
   case Type::BOOL:      return std::get<bool>(this->value);
   case Type::NUMBER:    return std::get<double>(this->value);
   case Type::STRING:    return std::get<str_utf8_wrapper>(this->value).clone();
@@ -220,7 +210,8 @@
   case Type::VECTOR:    return std::get<VectorType>(this->value).clone();
   case Type::OBJECT:    return std::get<ObjectType>(this->value).clone();
   case Type::FUNCTION:  return std::get<FunctionPtr>(this->value).clone();
->>>>>>> 7dc5214c
+  case Type::MODULE :   return std::get<ModuleReferencePtr>(this->value).clone();
+
   default: assert(false && "unknown Value variant type"); return Value();
   }
 }
