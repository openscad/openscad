/*
 *  OpenSCAD (www.openscad.org)
 *  Copyright (C) 2009-2011 Clifford Wolf <clifford@clifford.at> and
 *                          Marius Kintel <marius@kintel.net>
 *
 *  This program is free software; you can redistribute it and/or modify
 *  it under the terms of the GNU General Public License as published by
 *  the Free Software Foundation; either version 2 of the License, or
 *  (at your option) any later version.
 *
 *  As a special exception, you have permission to link this program
 *  with the CGAL library and distribute executables, as long as you
 *  follow the requirements of the GNU GPL in regard to all of the
 *  software in the executable aside from CGAL.
 *
 *  This program is distributed in the hope that it will be useful,
 *  but WITHOUT ANY WARRANTY; without even the implied warranty of
 *  MERCHANTABILITY or FITNESS FOR A PARTICULAR PURPOSE.  See the
 *  GNU General Public License for more details.
 *
 *  You should have received a copy of the GNU General Public License
 *  along with this program; if not, write to the Free Software
 *  Foundation, Inc., 59 Temple Place, Suite 330, Boston, MA  02111-1307  USA
 *
 */

#include "UserModule.h"
#include "ModuleInstantiation.h"
#include "node.h"
#include "exceptions.h"
#include "StackCheck.h"
#include "ScopeContext.h"
#include "Expression.h"
#include "printutils.h"
#include "compiler_specific.h"
#include <sstream>

std::vector<std::string> StaticModuleNameStack::stack;

static void NOINLINE print_err(std::string name, const Location& loc, const std::shared_ptr<const Context>& context){
  LOG(message_group::Error, loc, context->documentRoot(), "Recursion detected calling module '%1$s'", name);
}

<<<<<<< HEAD
static void NOINLINE print_trace(const UserModule *mod,std::shared_ptr<const UserModuleContext> context, const AssignmentList& parameters){
  scad::ostringstream stream;
  if (parameters.size() == 0){
      //nothing to do
  } else if (StackCheck::inst().check()) { 
=======
static void NOINLINE print_trace(const UserModule *mod, const std::shared_ptr<const UserModuleContext>& context, const AssignmentList& parameters){
  std::stringstream stream;
  if (parameters.size() == 0) {
    //nothing to do
  } else if (StackCheck::inst().check()) {
>>>>>>> 3241bf88
    stream << "...";
  } else {
    bool first = true;
    for (const auto& assignment : parameters) {
      if (first) {
        first = false;
      } else {
        stream << ", ";
      }
      if (!assignment->getName().empty()) {
        stream << assignment->getName();
        stream << " = ";
      }
      try {
        stream << context->lookup_variable(assignment->getName(), Location::NONE);
      } catch (EvaluationException& e) {
        stream << "...";
      }
    }
  }
  LOG(message_group::Trace, mod->location(), context->documentRoot(), "call of '%1$s(%2$s)'",
      mod->name, stream.str()
      );
}

std::shared_ptr<AbstractNode> UserModule::instantiate(const std::shared_ptr<const Context>& defining_context, const ModuleInstantiation *inst, const std::shared_ptr<const Context>& context) const
{
  if (StackCheck::inst().check()) {
    print_err(inst->name(), loc, context);
    throw RecursionException::create("module", inst->name(), loc);
    return nullptr;
  }

  StaticModuleNameStack name{inst->name()}; // push on static stack, pop at end of method!
  ContextHandle<UserModuleContext> module_context{Context::create<UserModuleContext>(
                                                    defining_context,
                                                    this,
                                                    inst->location(),
                                                    Arguments(inst->arguments, context),
                                                    Children(&inst->scope, context)
                                                    )};
#if 0 && DEBUG
  PRINTDB("UserModuleContext for module %s(%s):\n", this->name % STR(this->parameters));
  PRINTDB("%s", module_context->dump());
#endif

  std::shared_ptr<AbstractNode> ret;
  try{
    ret = this->body.instantiateModules(*module_context, std::make_shared<GroupNode>(inst, std::string("module ") + this->name));
  } catch (EvaluationException& e) {
    if (OpenSCAD::traceUsermoduleParameters && e.traceDepth > 0) {
      print_trace(this, *module_context, this->parameters);
      e.traceDepth--;
    }
    throw;
  }
  return ret;
}

void UserModule::print(scad::ostringstream& stream, const std::string& indent) const
{
  std::string tab;
  if (!this->name.empty()) {
    stream << indent << "module " << this->name << "(";
    for (size_t i = 0; i < this->parameters.size(); ++i) {
      const auto& parameter = this->parameters[i];
      if (i > 0) stream << ", ";
      stream << parameter->getName();
      if (parameter->getExpr()) stream << " = " << *parameter->getExpr();
    }
    stream << ") {\n";
    tab = "\t";
  }
  body.print(stream, indent + tab);
  if (!this->name.empty()) {
    stream << indent << "}\n";
  }
}<|MERGE_RESOLUTION|>--- conflicted
+++ resolved
@@ -32,8 +32,8 @@
 #include "ScopeContext.h"
 #include "Expression.h"
 #include "printutils.h"
+#include "scadstream.h"
 #include "compiler_specific.h"
-#include <sstream>
 
 std::vector<std::string> StaticModuleNameStack::stack;
 
@@ -41,19 +41,11 @@
   LOG(message_group::Error, loc, context->documentRoot(), "Recursion detected calling module '%1$s'", name);
 }
 
-<<<<<<< HEAD
-static void NOINLINE print_trace(const UserModule *mod,std::shared_ptr<const UserModuleContext> context, const AssignmentList& parameters){
+static void NOINLINE print_trace(const UserModule *mod, const std::shared_ptr<const UserModuleContext>& context, const AssignmentList& parameters){
   scad::ostringstream stream;
-  if (parameters.size() == 0){
-      //nothing to do
-  } else if (StackCheck::inst().check()) { 
-=======
-static void NOINLINE print_trace(const UserModule *mod, const std::shared_ptr<const UserModuleContext>& context, const AssignmentList& parameters){
-  std::stringstream stream;
   if (parameters.size() == 0) {
     //nothing to do
   } else if (StackCheck::inst().check()) {
->>>>>>> 3241bf88
     stream << "...";
   } else {
     bool first = true;
