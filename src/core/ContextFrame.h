#pragma once

#include "EvaluationSession.h"
#include "ValueMap.h"

class ContextFrame
{
public:
  ContextFrame(EvaluationSession *session);
  virtual ~ContextFrame() = default;

  ContextFrame(ContextFrame&& other) = default;

  virtual boost::optional<const Value&> lookup_local_variable(const Identifier& name) const;
  virtual boost::optional<CallableFunction> lookup_local_function(const Identifier& name, const Location& loc) const;
  virtual boost::optional<InstantiableModule> lookup_local_module(const Identifier& name, const Location& loc) const;

  virtual std::vector<const Value *> list_embedded_values() const;
  virtual size_t clear();

<<<<<<< HEAD
  virtual bool set_variable(const Identifier& name, Value&& value);
=======
  // Before calling this method repeatedly, one should reserve extra capacity for the relevant maps.
  virtual bool set_variable(const std::string& name, Value&& value);
>>>>>>> 1c58c7b3

  // All of the apply_*variables methods reserve extra capacity in the relevant maps.
  void apply_variables(const ValueMap& variables);
  void apply_lexical_variables(const ContextFrame& other);
  void apply_config_variables(const ContextFrame& other);
  void apply_variables(const ContextFrame& other) {
    apply_lexical_variables(other);
    apply_config_variables(other);
  }

  void apply_variables(ValueMap&& variables);
  void apply_lexical_variables(ContextFrame&& other);
  void apply_config_variables(ContextFrame&& other);
  void apply_variables(ContextFrame&& other);

  EvaluationSession *session() const { return evaluation_session; }
  const std::string& documentRoot() const { return evaluation_session->documentRoot(); }

  void reserve_additional_lexical_variables(size_t count) { lexical_variables.reserve(lexical_variables.size() + count); }
  void reserve_additional_config_variables(size_t count) { config_variables.reserve(config_variables.size() + count); }

protected:

  ValueMap lexical_variables;
  ValueMap config_variables;
  EvaluationSession *evaluation_session;

public:
#ifdef DEBUG
  virtual std::string dumpFrame() const;
#endif
};

/*
 * A ContextFrameHandle stores a reference to a ContextFrame, and keeps it on
 * the special variable stack for the lifetime of the handle.
 */
class ContextFrameHandle
{
public:
  ContextFrameHandle(ContextFrame *frame) :
    session(frame->session())
  {
    frame_index = session->push_frame(frame);
  }
  ~ContextFrameHandle()
  {
    release();
  }

  ContextFrameHandle(const ContextFrameHandle&) = delete;
  ContextFrameHandle& operator=(const ContextFrameHandle&) = delete;
  ContextFrameHandle& operator=(ContextFrameHandle&&) = delete;

  ContextFrameHandle(ContextFrameHandle&& other) noexcept :
    session(other.session),
    frame_index(other.frame_index)
  {
    other.session = nullptr;
  }

  ContextFrameHandle& operator=(ContextFrame *frame)
  {
    assert(session == frame->session());
    session->replace_frame(frame_index, frame);
    return *this;
  }

  // Valid only if handle is on the top of the stack.
  void release()
  {
    if (session) {
      session->pop_frame(frame_index);
      session = nullptr;
    }
  }

protected:
  EvaluationSession *session;
  size_t frame_index;
};<|MERGE_RESOLUTION|>--- conflicted
+++ resolved
@@ -18,12 +18,8 @@
   virtual std::vector<const Value *> list_embedded_values() const;
   virtual size_t clear();
 
-<<<<<<< HEAD
+  // Before calling this method repeatedly, one should reserve extra capacity for the relevant maps.
   virtual bool set_variable(const Identifier& name, Value&& value);
-=======
-  // Before calling this method repeatedly, one should reserve extra capacity for the relevant maps.
-  virtual bool set_variable(const std::string& name, Value&& value);
->>>>>>> 1c58c7b3
 
   // All of the apply_*variables methods reserve extra capacity in the relevant maps.
   void apply_variables(const ValueMap& variables);
