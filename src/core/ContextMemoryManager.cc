--- conflicted
+++ resolved
@@ -56,16 +56,6 @@
 
 struct IdentifierVisitor
 {
-<<<<<<< HEAD
-  ValueIdentifier operator()(const UndefType&) const { return nullptr; }
-  ValueIdentifier operator()(bool) const { return nullptr; }
-  ValueIdentifier operator()(double) const { return nullptr; }
-  ValueIdentifier operator()(const str_utf8_wrapper&) const { return nullptr; }
-  ValueIdentifier operator()(const RangePtr&) const { return nullptr; }
-  ValueIdentifier operator()(const PythonClassPtr&) const { return nullptr; }
-
-=======
->>>>>>> 03bd7f1e
   ValueIdentifier operator()(const VectorType& value) const { return value.ptr.get(); }
   ValueIdentifier operator()(const EmbeddedVectorType& value) const { return value.ptr.get(); }
   ValueIdentifier operator()(const ObjectType& value) const { return value.ptr.get(); }
@@ -79,18 +69,7 @@
 
 struct UseCountVisitor
 {
-<<<<<<< HEAD
-  int operator()(const UndefType&) const { return 0; }
-  int operator()(bool) const { return 0; }
-  int operator()(double) const { return 0; }
-  int operator()(const str_utf8_wrapper&) const { return 0; }
-  int operator()(const RangePtr&) const { return 0; }
-  int operator()(const PythonClassPtr&) const { return 0; }
-
-  int operator()(const VectorType& value) const { return value.ptr.use_count(); }
-=======
   int operator()(const VectorType& value) const         { return value.ptr.use_count(); }
->>>>>>> 03bd7f1e
   int operator()(const EmbeddedVectorType& value) const { return value.ptr.use_count(); }
   int operator()(const ObjectType& value) const         { return value.ptr.use_count(); }
   int operator()(const FunctionPtr& value) const        { return value.get().use_count(); }
@@ -101,21 +80,6 @@
   }
 };
 
-<<<<<<< HEAD
-struct EmbeddedValuesVisitor
-{
-  const std::vector<Value> *operator()(const UndefType&) const { return nullptr; }
-  const std::vector<Value> *operator()(bool) const { return nullptr; }
-  const std::vector<Value> *operator()(double) const { return nullptr; }
-  const std::vector<Value> *operator()(const str_utf8_wrapper&) const { return nullptr; }
-  const std::vector<Value> *operator()(const RangePtr&) const { return nullptr; }
-  const std::vector<Value> *operator()(const PythonClassPtr&) const { return nullptr; }
-
-  const std::vector<Value> *operator()(const VectorType& value) const { return &value.ptr->vec; }
-  const std::vector<Value> *operator()(const EmbeddedVectorType& value) const { return &value.ptr->vec; }
-  const std::vector<Value> *operator()(const ObjectType& value) const { return &value.ptr->values; }
-  const std::vector<Value> *operator()(const FunctionPtr&) const { return nullptr; }
-=======
 template <typename F>
 struct EmbeddedValuesVisitor {
   const F&& func;
@@ -134,24 +98,10 @@
         func(member);
       }
   }
->>>>>>> 03bd7f1e
 };
 
 struct ReferencedContextVisitor
 {
-<<<<<<< HEAD
-  const std::shared_ptr<const Context> *operator()(const UndefType&) const { return nullptr; }
-  const std::shared_ptr<const Context> *operator()(bool) const { return nullptr; }
-  const std::shared_ptr<const Context> *operator()(double) const { return nullptr; }
-  const std::shared_ptr<const Context> *operator()(const str_utf8_wrapper&) const { return nullptr; }
-  const std::shared_ptr<const Context> *operator()(const RangePtr&) const { return nullptr; }
-  const std::shared_ptr<const Context> *operator()(const PythonClassPtr&) const { return nullptr; }
-
-  const std::shared_ptr<const Context> *operator()(const VectorType&) const { return nullptr; }
-  const std::shared_ptr<const Context> *operator()(const EmbeddedVectorType&) const { return nullptr; }
-  const std::shared_ptr<const Context> *operator()(const ObjectType&) const { return nullptr; }
-=======
->>>>>>> 03bd7f1e
   const std::shared_ptr<const Context> *operator()(const FunctionPtr& value) const { return &value->getContext(); }
 
   // unused types
