--- conflicted
+++ resolved
@@ -7,15 +7,9 @@
 {
 public:
   VISITABLE();
-<<<<<<< HEAD
-  RenderNode(const ModuleInstantiation *mi) : AbstractNode(mi), convexity(1) { }
+  RenderNode(const ModuleInstantiation *mi) : AbstractNode(mi) { }
   void print(scad::ostringstream& stream) const override final;
   std::string name() const override final { return "render"; }
-=======
-  RenderNode(const ModuleInstantiation *mi) : AbstractNode(mi) { }
-  std::string toString() const override;
-  std::string name() const override { return "render"; }
->>>>>>> 3241bf88
 
   int convexity{1};
 };