--- conflicted
+++ resolved
@@ -81,15 +81,9 @@
 {
 public:
   VISITABLE();
-<<<<<<< HEAD
-  SurfaceNode(const ModuleInstantiation *mi) : LeafNode(mi), center(false), invert(false), convexity(1) { }
+  SurfaceNode(const ModuleInstantiation *mi) : LeafNode(mi) { }
   void print(scad::ostringstream& stream) const override final;
   std::string name() const override final { return "surface"; }
-=======
-  SurfaceNode(const ModuleInstantiation *mi) : LeafNode(mi) { }
-  std::string toString() const override;
-  std::string name() const override { return "surface"; }
->>>>>>> 3241bf88
 
   Filename filename;
   bool center{false};
