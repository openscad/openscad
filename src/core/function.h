#pragma once

#include "core/AST.h"
#include "core/Assignment.h"
#include "Feature.h"
#include "core/Value.h"

#include <ostream>
#include <memory>
#include <functional>
#include <string>
#include <variant>

class Arguments;
class FunctionCall;

class BuiltinFunction
{
public:
  std::function<Value(const std::shared_ptr<const Context>&, const FunctionCall *)> evaluate;

private:
  const Feature *feature;

public:
  BuiltinFunction(Value (*f)(const std::shared_ptr<const Context>&, const FunctionCall *),
                  const Feature *feature = nullptr);
  BuiltinFunction(Value (*f)(Arguments, const Location&), const Feature *feature = nullptr);

  [[nodiscard]] bool is_experimental() const { return feature != nullptr; }
  [[nodiscard]] bool is_enabled() const { return (feature == nullptr) || feature->is_enabled(); }
};

class UserFunction : public ASTNode
{
public:
  std::string name;
  AssignmentList parameters;
  std::shared_ptr<Expression> expr;

  UserFunction(const char *name, AssignmentList& parameters, std::shared_ptr<Expression> expr,
               const Location& loc);

  void print(std::ostream& stream, const std::string& indent) const override;
<<<<<<< HEAD
  void print_python(std::ostream& stream, std::ostream& stream_def,
                    const std::string& indent) const override;
};

struct CallableUserFunction {
  std::shared_ptr<const Context> defining_context;
  const UserFunction *function;
};
using CallableFunction =
  std::variant<const BuiltinFunction *, CallableUserFunction, Value, const Value *>;
=======
};
>>>>>>> 03be5e4b
<|MERGE_RESOLUTION|>--- conflicted
+++ resolved
@@ -42,17 +42,6 @@
                const Location& loc);
 
   void print(std::ostream& stream, const std::string& indent) const override;
-<<<<<<< HEAD
   void print_python(std::ostream& stream, std::ostream& stream_def,
                     const std::string& indent) const override;
-};
-
-struct CallableUserFunction {
-  std::shared_ptr<const Context> defining_context;
-  const UserFunction *function;
-};
-using CallableFunction =
-  std::variant<const BuiltinFunction *, CallableUserFunction, Value, const Value *>;
-=======
-};
->>>>>>> 03be5e4b
+};