/*
 *  OpenSCAD (www.openscad.org)
 *  Copyright (C) 2009-2011 Clifford Wolf <clifford@clifford.at> and
 *                          Marius Kintel <marius@kintel.net>
 *
 *  This program is free software; you can redistribute it and/or modify
 *  it under the terms of the GNU General Public License as published by
 *  the Free Software Foundation; either version 2 of the License, or
 *  (at your option) any later version.
 *
 *  As a special exception, you have permission to link this program
 *  with the CGAL library and distribute executables, as long as you
 *  follow the requirements of the GNU GPL in regard to all of the
 *  software in the executable aside from CGAL.
 *
 *  This program is distributed in the hope that it will be useful,
 *  but WITHOUT ANY WARRANTY; without even the implied warranty of
 *  MERCHANTABILITY or FITNESS FOR A PARTICULAR PURPOSE.  See the
 *  GNU General Public License for more details.
 *
 *  You should have received a copy of the GNU General Public License
 *  along with this program; if not, write to the Free Software
 *  Foundation, Inc., 59 Temple Place, Suite 330, Boston, MA  02111-1307  USA
 *
 */
#include "core/Expression.h"

#include <set>
#include <functional>
#include <ostream>
#include <cstdint>
#include <cmath>
#include <cassert>
#include <cstddef>
#include <memory>
#include <sstream>
#include <algorithm>
#include <typeinfo>
#include <utility>
#include <variant>

#include "core/Context.h"
#include "core/EvaluationSession.h"
#include "core/function.h"
#include "core/Parameters.h"
#include "core/Value.h"

#include "utils/compiler_specific.h"
#include "utils/printutils.h"
#include "utils/StackCheck.h"
#include "utils/exceptions.h"
#include "utils/printutils.h"
#include "utils/boost-utils.h"
#include <boost/regex.hpp>
#include <boost/assign/std/vector.hpp>
#ifdef ENABLE_PYTHON
#include "python/python_public.h"
#endif
using namespace boost::assign;  // bring 'operator+=()' into scope

Value Expression::checkUndef(Value&& val, const std::shared_ptr<const Context>& context) const
{
  if (val.isUncheckedUndef())
    LOG(message_group::Warning, loc, context->documentRoot(), "%1$s", val.toUndefString());
  return std::move(val);
}

bool Expression::isLiteral() const { return false; }

UnaryOp::UnaryOp(UnaryOp::Op op, Expression *expr, const Location& loc)
  : Expression(loc), op(op), expr(expr)
{
}

Value UnaryOp::evaluate(const std::shared_ptr<const Context>& context) const
{
  switch (this->op) {
  case (Op::Not):       return !this->expr->evaluate(context).toBool();
  case (Op::Negate):    return checkUndef(-this->expr->evaluate(context), context);
  case (Op::BinaryNot): return checkUndef(~this->expr->evaluate(context), context);
  default:
    assert(false && "Non-existent unary operator!");
    throw EvaluationException("Non-existent unary operator!");
  }
}

const char *UnaryOp::opString() const
{
  switch (this->op) {
  case Op::Not:       return "!";
  case Op::Negate:    return "-";
  case Op::BinaryNot: return "~";
  default:
    assert(false && "Non-existent unary operator!");
    throw EvaluationException("Non-existent unary operator!");
  }
}

bool UnaryOp::isLiteral() const { return this->expr->isLiteral(); }

void UnaryOp::print(std::ostream& stream, const std::string&) const
{
  stream << opString() << *this->expr;
}

void UnaryOp::print_python(std::ostream& stream, std::ostream& stream_def, const std::string&) const
{
  stream << opString() << *this->expr;
}

BinaryOp::BinaryOp(Expression *left, BinaryOp::Op op, Expression *right, const Location& loc)
  : Expression(loc), op(op), left(left), right(right)
{
}

Value BinaryOp::evaluate(const std::shared_ptr<const Context>& context) const
{
  switch (this->op) {
  case Op::LogicalAnd:
    return this->left->evaluate(context).toBool() && this->right->evaluate(context).toBool();
  case Op::LogicalOr:
    return this->left->evaluate(context).toBool() || this->right->evaluate(context).toBool();
  case Op::Exponent:
    return checkUndef(this->left->evaluate(context) ^ this->right->evaluate(context), context);
  case Op::Multiply:
    return checkUndef(this->left->evaluate(context) * this->right->evaluate(context), context);
  case Op::Divide:
    return checkUndef(this->left->evaluate(context) / this->right->evaluate(context), context);
  case Op::Modulo:
    return checkUndef(this->left->evaluate(context) % this->right->evaluate(context), context);
  case Op::Plus:
    return checkUndef(this->left->evaluate(context) + this->right->evaluate(context), context);
  case Op::Minus:
    return checkUndef(this->left->evaluate(context) - this->right->evaluate(context), context);
  case Op::ShiftLeft:
    return checkUndef(this->left->evaluate(context) << this->right->evaluate(context), context);
  case Op::ShiftRight:
    return checkUndef(this->left->evaluate(context) >> this->right->evaluate(context), context);
  case Op::BinaryAnd:
    return checkUndef(this->left->evaluate(context) & this->right->evaluate(context), context);
  case Op::BinaryOr:
    return checkUndef(this->left->evaluate(context) | this->right->evaluate(context), context);
  case Op::Less:
    return checkUndef(this->left->evaluate(context) < this->right->evaluate(context), context);
  case Op::LessEqual:
    return checkUndef(this->left->evaluate(context) <= this->right->evaluate(context), context);
  case Op::Greater:
    return checkUndef(this->left->evaluate(context) > this->right->evaluate(context), context);
  case Op::GreaterEqual:
    return checkUndef(this->left->evaluate(context) >= this->right->evaluate(context), context);
  case Op::Equal:
    return checkUndef(this->left->evaluate(context) == this->right->evaluate(context), context);
  case Op::NotEqual:
    return checkUndef(this->left->evaluate(context) != this->right->evaluate(context), context);
  default:
    assert(false && "Non-existent binary operator!");
    throw EvaluationException("Non-existent binary operator!");
  }
}

const char *BinaryOp::opString() const
{
  switch (this->op) {
  case Op::LogicalAnd:   return "&&";
  case Op::LogicalOr:    return "||";
  case Op::Exponent:     return "^";
  case Op::Multiply:     return "*";
  case Op::Divide:       return "/";
  case Op::Modulo:       return "%";
  case Op::Plus:         return "+";
  case Op::Minus:        return "-";
  case Op::Less:         return "<";
  case Op::LessEqual:    return "<=";
  case Op::Greater:      return ">";
  case Op::GreaterEqual: return ">=";
  case Op::Equal:        return "==";
  case Op::NotEqual:     return "!=";
  case Op::BinaryOr:     return "|";
  case Op::BinaryAnd:    return "&";
  case Op::ShiftLeft:    return "<<";
  case Op::ShiftRight:   return ">>";
  default:
    assert(false && "Non-existent binary operator!");
    throw EvaluationException("Non-existent binary operator!");
  }
}

void BinaryOp::print(std::ostream& stream, const std::string&) const
{
  stream << "(" << *this->left << " " << opString() << " " << *this->right << ")";
}

void BinaryOp::print_python(std::ostream& stream, std::ostream& stream_def, const std::string&) const
{
  stream << "(" << *this->left << " " << opString() << " " << *this->right << ")";
}

TernaryOp::TernaryOp(Expression *cond, Expression *ifexpr, Expression *elseexpr, const Location& loc)
  : Expression(loc), cond(cond), ifexpr(ifexpr), elseexpr(elseexpr)
{
}

const Expression *TernaryOp::evaluateStep(const std::shared_ptr<const Context>& context) const
{
  return this->cond->evaluate(context).toBool() ? this->ifexpr.get() : this->elseexpr.get();
}

Value TernaryOp::evaluate(const std::shared_ptr<const Context>& context) const
{
  return evaluateStep(context)->evaluate(context);
}

void TernaryOp::print(std::ostream& stream, const std::string&) const
{
  stream << "(" << *this->cond << " ? " << *this->ifexpr << " : " << *this->elseexpr << ")";
}

void TernaryOp::print_python(std::ostream& stream, std::ostream& stream_def, const std::string&) const
{
  stream << "(" << *this->cond << " ? " << *this->ifexpr << " : " << *this->elseexpr << ")";
}

ArrayLookup::ArrayLookup(Expression *array, Expression *index, const Location& loc)
  : Expression(loc), array(array), index(index)
{
}

Value ArrayLookup::evaluate(const std::shared_ptr<const Context>& context) const
{
  return this->array->evaluate(context)[this->index->evaluate(context)];
}

void ArrayLookup::print(std::ostream& stream, const std::string&) const
{
  stream << *array << "[" << *index << "]";
}

void ArrayLookup::print_python(std::ostream& stream, std::ostream& stream_def, const std::string&) const
{
  stream << *array << "[" << *index << "]";
}

Value Literal::evaluate(const std::shared_ptr<const Context>&) const { return value.clone(); }

void Literal::print(std::ostream& stream, const std::string&) const { stream << value; }

void Literal::print_python(std::ostream& stream, std::ostream& stream_def, const std::string&) const
{
  stream << value;
}

Range::Range(Expression *begin, Expression *end, const Location& loc)
  : Expression(loc), begin(begin), end(end)
{
}

Range::Range(Expression *begin, Expression *step, Expression *end, const Location& loc)
  : Expression(loc), begin(begin), step(step), end(end)
{
}

/**
 * This is separated because PRINT uses quite a lot of stack space and
 * the method using it, evaluate(), is called often when recursive functions
 * are evaluated.
 * noinline is required, as we here specifically optimize for stack usage
 * during normal operating, not runtime during error handling.
 */
static void NOINLINE print_range_err(const std::string& begin, const std::string& step,
                                     const Location& loc, const std::shared_ptr<const Context>& context)
{
  LOG(message_group::Warning, loc, context->documentRoot(), "begin %1$s than the end, but step %2$s",
      begin, step);
}

Value Range::evaluate(const std::shared_ptr<const Context>& context) const
{
  double begin_val;
  double end_val;
  if (!this->begin->evaluate(context).getDouble(begin_val) ||
      !this->end->evaluate(context).getDouble(end_val)) {
    return Value::undefined.clone();
  }

  double step_val = 1.0;
  if (this->step) {
    if (!this->step->evaluate(context).getDouble(step_val)) {
      return Value::undefined.clone();
    }
  }
  if (this->isLiteral()) {
    if ((step_val > 0) && (end_val < begin_val)) {
      print_range_err("is greater", "is positive", loc, context);
    } else if ((step_val < 0) && (end_val > begin_val)) {
      print_range_err("is smaller", "is negative", loc, context);
    }
  }
  return RangeType(begin_val, step_val, end_val);
}

void Range::print(std::ostream& stream, const std::string&) const
{
  stream << "[" << *this->begin;
  if (this->step) stream << " : " << *this->step;
  stream << " : " << *this->end;
  stream << "]";
}

void Range::print_python(std::ostream& stream, std::ostream& stream_def, const std::string&) const
{
  stream << "[" << *this->begin;
  if (this->step) stream << " : " << *this->step;
  stream << " : " << *this->end;
  stream << "]";
}

bool Range::isLiteral() const
{
  return this->step ? begin->isLiteral() && end->isLiteral() && step->isLiteral()
                    : begin->isLiteral() && end->isLiteral();
}

Vector::Vector(const Location& loc) : Expression(loc), literal_flag(unknown) {}

bool Vector::isLiteral() const
{
  if (unknown(literal_flag)) {
    for (const auto& e : this->children) {
      if (!e->isLiteral()) {
        literal_flag = false;
        return false;
      }
    }
    literal_flag = true;
    return true;
  } else {
    return bool(literal_flag);
  }
}

void Vector::emplace_back(Expression *expr) { this->children.emplace_back(expr); }

Value Vector::evaluate(const std::shared_ptr<const Context>& context) const
{
  if (children.size() == 1) {
    Value val = children.front()->evaluate(context);
    // If only 1 EmbeddedVectorType, convert to plain VectorType
    if (val.type() == Value::Type::EMBEDDED_VECTOR) {
      return VectorType(std::move(val.toEmbeddedVectorNonConst()));
    } else {
      VectorType vec(context->session());
      vec.emplace_back(std::move(val));
      return std::move(vec);
    }
  } else {
    VectorType vec(context->session());
    vec.reserve(this->children.size());
    for (const auto& e : this->children) vec.emplace_back(e->evaluate(context));
    return std::move(vec);
  }
}

void Vector::print(std::ostream& stream, const std::string&) const
{
  stream << "[";
  for (size_t i = 0; i < this->children.size(); ++i) {
    if (i > 0) stream << ", ";
    stream << *this->children[i];
  }
  stream << "]";
}

void Vector::print_python(std::ostream& stream, std::ostream& stream_def, const std::string&) const
{
  stream << "[";
  for (size_t i = 0; i < this->children.size(); ++i) {
    if (i > 0) stream << ", ";
    stream << *this->children[i];
  }
  stream << "]";
}

Lookup::Lookup(std::string name, const Location& loc) : Expression(loc), name(std::move(name)) {}

Value Lookup::evaluate(const std::shared_ptr<const Context>& context) const
{
  return context->lookup_variable(this->name, loc).clone();
}

void Lookup::print(std::ostream& stream, const std::string&) const { stream << this->name; }

void Lookup::print_python(std::ostream& stream, std::ostream& stream_def, const std::string&) const
{
  stream << this->name;
}

MemberLookup::MemberLookup(Expression *expr, std::string member, const Location& loc)
  : Expression(loc), expr(expr), member(std::move(member))
{
}

Value MemberLookup::evaluate(const std::shared_ptr<const Context>& context) const
{
  const Value& v = this->expr->evaluate(context);
  static const boost::regex re_swizzle_validation("^([xyzw]{1,4}|[rgba]{1,4})$");

  switch (v.type()) {
  case Value::Type::VECTOR:
    if (this->member.length() > 1 && boost::regex_match(this->member, re_swizzle_validation)) {
      VectorType ret(context->session());
      ret.reserve(this->member.length());
      for (const char& ch : this->member) switch (ch) {
        case 'r':
        case 'x': ret.emplace_back(v[0]); break;
        case 'g':
        case 'y': ret.emplace_back(v[1]); break;
        case 'b':
        case 'z': ret.emplace_back(v[2]); break;
        case 'a':
        case 'w': ret.emplace_back(v[3]); break;
        }
      return {std::move(ret)};
    }
    if (this->member == "x") return v[0];
    if (this->member == "y") return v[1];
    if (this->member == "z") return v[2];
    if (this->member == "w") return v[3];
    if (this->member == "r") return v[0];
    if (this->member == "g") return v[1];
    if (this->member == "b") return v[2];
    if (this->member == "a") return v[3];
    break;
  case Value::Type::RANGE:
    if (this->member == "begin") return v[0];
    if (this->member == "step") return v[1];
    if (this->member == "end") return v[2];
    break;
  case Value::Type::OBJECT: return v[this->member];
  default:                  break;
  }
  return Value::undefined.clone();
}

void MemberLookup::print(std::ostream& stream, const std::string&) const
{
  stream << *this->expr << "." << this->member;
}

void MemberLookup::print_python(std::ostream& stream, std::ostream& stream_def, const std::string&) const
{
  stream << *this->expr << "." << this->member;
}

FunctionDefinition::FunctionDefinition(Expression *expr, AssignmentList parameters, const Location& loc)
  : Expression(loc), context(nullptr), parameters(std::move(parameters)), expr(expr)
{
}

Value FunctionDefinition::evaluate(const std::shared_ptr<const Context>& context) const
{
  return FunctionPtr{FunctionType{context, expr, std::make_unique<AssignmentList>(parameters)}};
}

void FunctionDefinition::print(std::ostream& stream, const std::string& indent) const
{
  stream << indent << "function(";
  bool first = true;
  for (const auto& parameter : parameters) {
    stream << (first ? "" : ", ") << parameter->getName();
    if (parameter->getExpr()) {
      stream << " = " << *parameter->getExpr();
    }
    first = false;
  }
  stream << ") " << *this->expr;
}

void FunctionDefinition::print_python(std::ostream& stream, std::ostream& stream_def,
                                      const std::string& indent) const
{
  stream << indent << "def(";
  bool first = true;
  for (const auto& parameter : parameters) {
    stream << (first ? "" : ", ") << parameter->getName();
    if (parameter->getExpr()) {
      stream << " = " << *parameter->getExpr();
    }
    first = false;
  }
  stream << ") " << *this->expr;
}

/**
 * This is separated because PRINTB uses quite a lot of stack space
 * and the method using it evaluate()
 * is called often when recursive functions are evaluated.
 * noinline is required, as we here specifically optimize for stack usage
 * during normal operating, not runtime during error handling.
 */
static void NOINLINE print_err(const char *name, const Location& loc,
                               const std::shared_ptr<const Context>& context)
{
  LOG(message_group::Error, loc, context->documentRoot(), "Recursion detected calling function '%1$s'",
      name);
}

/**
 * This is separated because PRINTB uses quite a lot of stack space
 * and the method using it evaluate()
 * is called often when recursive functions are evaluated.
 * noinline is required, as we here specifically optimize for stack usage
 * during normal operating, not runtime during error handling.
 */
static void NOINLINE print_trace(const FunctionCall *val, const std::shared_ptr<const Context>& context)
{
  LOG(message_group::Trace, val->location(), context->documentRoot(), "called by '%1$s'",
      val->get_name());
}

FunctionCall::FunctionCall(Expression *expr, AssignmentList args, const Location& loc)
  : Expression(loc), expr(expr), arguments(std::move(args))
{
  if (typeid(*expr) == typeid(Lookup)) {
    isLookup = true;
    const Lookup *lookup = static_cast<Lookup *>(expr);
    name = lookup->get_name();
  } else {
    isLookup = false;
    std::ostringstream s;
    s << "(";
    expr->print(s, "");
    s << ")";
    name = s.str();
  }
}

boost::optional<CallableFunction> FunctionCall::evaluate_function_expression(
  const std::shared_ptr<const Context>& context) const
{
  if (isLookup) {
    return context->lookup_function(name, location());
  } else {
    auto member_expr = std::dynamic_pointer_cast<MemberLookup>(expr);
    auto v = expr->evaluate(context);
    if (v.type() == Value::Type::FUNCTION) {
      return CallableFunction{std::move(v)};
    } else if (member_expr != nullptr) {
    } else {
      LOG(message_group::Warning, loc, context->documentRoot(), "Can't call function on %1$s",
          v.typeName());
      return boost::none;
    }
  }
  return boost::none;
}

struct SimplifiedExpression {
  const Expression *expression;
  boost::optional<ContextHandle<Context>> new_context = boost::none;
  boost::optional<const FunctionCall *> new_active_function_call = boost::none;
};
using SimplificationResult = std::variant<SimplifiedExpression, Value>;

static SimplificationResult simplify_function_body(const Expression *expression,
                                                   const std::shared_ptr<const Context>& context)
{
  if (!expression) {
    return Value::undefined.clone();
  } else {
    const auto& type = typeid(*expression);
    if (type == typeid(TernaryOp)) {
      const auto *ternary = static_cast<const TernaryOp *>(expression);
      return SimplifiedExpression{ternary->evaluateStep(context)};
    } else if (type == typeid(Assert)) {
      const auto *assertion = static_cast<const Assert *>(expression);
      return SimplifiedExpression{assertion->evaluateStep(context)};
    } else if (type == typeid(Echo)) {
      const Echo *echo = static_cast<const Echo *>(expression);
      return SimplifiedExpression{echo->evaluateStep(context)};
    } else if (type == typeid(Let)) {
      const Let *let = static_cast<const Let *>(expression);
      ContextHandle<Context> let_context{Context::create<Context>(context)};
      let_context->apply_config_variables(*context);
      return SimplifiedExpression{let->evaluateStep(let_context), std::move(let_context)};
    } else if (type == typeid(FunctionCall)) {
      const auto *call = static_cast<const FunctionCall *>(expression);

      const Expression *function_body;
      const AssignmentList *required_parameters;
      std::shared_ptr<const Context> defining_context;

      auto f = call->evaluate_function_expression(context);
#ifdef ENABLE_PYTHON
      if (f == boost::none) {
        int error = 0;
        Value v = python_functionfunc(call, context, error);
        if (!error) return v;
      }
#endif
      if (!f) {
        LOG(message_group::Warning, call->location(), context->documentRoot(),
            "Ignoring unknown function '%1$s'", call->name);
        return Value::undefined.clone();
      } else {
        auto index = f->index();
        if (index == 0) {
          return std::get<const BuiltinFunction *>(*f)->evaluate(context, call);
        } else if (index == 1) {
          CallableUserFunction callable = std::get<CallableUserFunction>(*f);
          function_body = callable.function->expr.get();
          required_parameters = &callable.function->parameters;
          defining_context = callable.defining_context;
        } else {
<<<<<<< HEAD
          const FunctionType *function=nullptr;
=======
          const FunctionType *function = nullptr;
>>>>>>> 92071afd
          if (index == 2) {
            function = &std::get<Value>(*f).toFunction();
          } else if (index == 3) {
            function = &std::get<const Value *>(*f)->toFunction();
          } else {
            assert(false);
          }
          function_body = function->getExpr().get();
          required_parameters = function->getParameters().get();
          defining_context = function->getContext();
        }
      }
      ContextHandle<Context> body_context{Context::create<Context>(defining_context)};
      body_context->apply_config_variables(*context);
      Arguments arguments{call->arguments, context};
      Parameters parameters = Parameters::parse(std::move(arguments), call->location(),
                                                *required_parameters, defining_context);
      body_context->apply_variables(std::move(parameters).to_context_frame());

      return SimplifiedExpression{function_body, std::move(body_context), call};
    } else {
      return expression->evaluate(context);
    }
  }
}

Value FunctionCall::evaluate(const std::shared_ptr<const Context>& context) const
{
  const auto& name = get_name();
  if (StackCheck::inst().check()) {
    print_err(name.c_str(), loc, context);
    throw RecursionException::create("function", name, this->loc);
  }

  // Repeatedly simplify expr until it reduces to either a tail call,
  // or an expression that cannot be simplified in-place. If the latter,
  // recurse. If the former, substitute the function body for expr,
  // thereby implementing tail recursion optimization.
  unsigned int recursion_depth = 0;
  const FunctionCall *current_call = this;

  ContextHandle<Context> expression_context{Context::create<Context>(context)};
  const Expression *expression = this;
  while (true) {
    try {
      auto result = simplify_function_body(expression, *expression_context);
      if (Value *value = std::get_if<Value>(&result)) {
        return std::move(*value);
      }

      SimplifiedExpression *simplified_expression = std::get_if<SimplifiedExpression>(&result);
      assert(simplified_expression);

      expression = simplified_expression->expression;
      if (simplified_expression->new_context) {
        expression_context = std::move(*simplified_expression->new_context);
      }
      if (simplified_expression->new_active_function_call) {
        current_call = *simplified_expression->new_active_function_call;
        if (recursion_depth++ == 1000000) {
          LOG(message_group::Error, expression->location(), expression_context->documentRoot(),
              "Recursion detected calling function '%1$s'", current_call->name);
          throw RecursionException::create("function", current_call->name, current_call->location());
        }
      }
    } catch (EvaluationException& e) {
      if (e.traceDepth > 0) {
        print_trace(current_call, *expression_context);
        e.traceDepth--;
      }
      throw;
    }
  }
}

void FunctionCall::print(std::ostream& stream, const std::string&) const
{
  stream << this->get_name() << "(" << this->arguments << ")";
}

void FunctionCall::print_python(std::ostream& stream, std::ostream& stream_def, const std::string&) const
{
  stream << this->get_name() << "(" << this->arguments << ")";
}

Expression *FunctionCall::create(const std::string& funcname, const AssignmentList& arglist,
                                 Expression *expr, const Location& loc)
{
  if (funcname == "assert") {
    return new Assert(arglist, expr, loc);
  } else if (funcname == "echo") {
    return new Echo(arglist, expr, loc);
  } else if (funcname == "texture") {
    return new Texture(arglist, expr, loc);
  } else if (funcname == "let") {
    return new Let(arglist, expr, loc);
  }
  return nullptr;
  // TODO: Generate error/warning if expr != 0?
  // return new FunctionCall(funcname, arglist, loc);
}

Assert::Assert(AssignmentList args, Expression *expr, const Location& loc)
  : Expression(loc), arguments(std::move(args)), expr(expr)
{
}

void Assert::performAssert(const AssignmentList& arguments, const Location& location,
                           const std::shared_ptr<const Context>& context)
{
  Parameters parameters =
    Parameters::parse(Arguments(arguments, context), location, {"condition"}, {"message"});
  const Expression *conditionExpression = nullptr;
  for (const auto& argument : arguments) {
    if (argument->getName() == "" || argument->getName() == "condition") {
      conditionExpression = argument->getExpr().get();
      break;
    }
  }

  if (!parameters["condition"].toBool()) {
    std::string conditionString = conditionExpression ? STR(" '", *conditionExpression, "'") : "";
    std::string messageString =
      parameters.contains("message") ? (": " + parameters["message"].toEchoStringNoThrow()) : "";
    LOG(message_group::Error, location, context->documentRoot(), "Assertion%1$s failed%2$s",
        conditionString, messageString);
    throw AssertionFailedException("Assertion Failed", location);
  }
}

const Expression *Assert::evaluateStep(const std::shared_ptr<const Context>& context) const
{
  performAssert(this->arguments, this->loc, context);
  return expr.get();
}

Value Assert::evaluate(const std::shared_ptr<const Context>& context) const
{
  const Expression *nextexpr = evaluateStep(context);
  return nextexpr ? nextexpr->evaluate(context) : Value::undefined.clone();
}

void Assert::print(std::ostream& stream, const std::string&) const
{
  stream << "assert(" << this->arguments << ")";
  if (this->expr) stream << " " << *this->expr;
}

void Assert::print_python(std::ostream& stream, std::ostream& stream_def, const std::string&) const
{
  stream << "assert(" << this->arguments << ")";
  if (this->expr) stream << " " << *this->expr;
}

Echo::Echo(AssignmentList args, Expression *expr, const Location& loc)
  : Expression(loc), arguments(std::move(args)), expr(expr)
{
}

const Expression *Echo::evaluateStep(const std::shared_ptr<const Context>& context) const
{
  Arguments arguments{this->arguments, context};
  LOG(message_group::Echo, "%1$s", STR(arguments));
  return expr.get();
}

Value Echo::evaluate(const std::shared_ptr<const Context>& context) const
{
  const Expression *nextexpr = evaluateStep(context);
  return nextexpr ? nextexpr->evaluate(context) : Value::undefined.clone();
}

void Echo::print(std::ostream& stream, const std::string&) const
{
  stream << "echo(" << this->arguments << ")";
  if (this->expr) stream << " " << *this->expr;
}

void Echo::print_python(std::ostream& stream, std::ostream& stream_def, const std::string&) const
{
  stream << "print(" << this->arguments << ")";
  if (this->expr) stream << " " << *this->expr;
}

const Expression *Texture::evaluateStep(const std::shared_ptr<const Context>& context) const
{
  Arguments arguments{this->arguments, context};
  //  LOG(message_group::Echo, Location::NONE, "", "%1$s", STR(arguments));
  return expr.get();
}

Texture::Texture(AssignmentList args, Expression *expr, const Location& loc)
  : Expression(loc), arguments(std::move(args)), expr(expr)
{
}
Value Texture::evaluate(const std::shared_ptr<const Context>& context) const
{
  const Expression *nextexpr = evaluateStep(context);
  return nextexpr ? nextexpr->evaluate(context) : Value::undefined.clone();
}

void Texture::print(std::ostream& stream, const std::string&) const
{
  stream << "tex2(" << this->arguments << ")";
  if (this->expr) stream << " " << *this->expr;
}

void Texture::print_python(std::ostream& stream, std::ostream& stream_def, const std::string&) const
{
  stream << "tex2(" << this->arguments << ")";
  if (this->expr) stream << " " << *this->expr;
}

Let::Let(AssignmentList args, Expression *expr, const Location& loc)
  : Expression(loc), arguments(std::move(args)), expr(expr)
{
}

void Let::doSequentialAssignment(const AssignmentList& assignments, const Location& location,
                                 ContextHandle<Context>& targetContext)
{
  std::set<std::string> seen;
  for (const auto& assignment : assignments) {
    Value value = assignment->getExpr()->evaluate(*targetContext);
    if (assignment->getName().empty()) {
      LOG(message_group::Warning, location, targetContext->documentRoot(),
          "Assignment without variable name %1$s", value.toEchoStringNoThrow());
    } else if (seen.find(assignment->getName()) != seen.end()) {
      // TODO Should maybe quote the entire assignment with a new quoteExpr() or quoteStmt().
      LOG(message_group::Warning, location, targetContext->documentRoot(),
          "Ignoring duplicate variable assignment %1$s = %2$s", quoteVar(assignment->getName()),
          value.toEchoStringNoThrow());
    } else {
      targetContext->set_variable(assignment->getName(), std::move(value));
      seen.insert(assignment->getName());
    }
  }
}

ContextHandle<Context> Let::sequentialAssignmentContext(const AssignmentList& assignments,
                                                        const Location& location,
                                                        const std::shared_ptr<const Context>& context)
{
  ContextHandle<Context> letContext{Context::create<Context>(context)};
  doSequentialAssignment(assignments, location, letContext);
  return letContext;
}

const Expression *Let::evaluateStep(ContextHandle<Context>& targetContext) const
{
  doSequentialAssignment(this->arguments, this->location(), targetContext);
  return this->expr.get();
}

Value Let::evaluate(const std::shared_ptr<const Context>& context) const
{
  ContextHandle<Context> letContext{Context::create<Context>(context)};
  return evaluateStep(letContext)->evaluate(*letContext);
}

void Let::print(std::ostream& stream, const std::string&) const
{
  stream << "let(" << this->arguments << ") " << *expr;
}

void Let::print_python(std::ostream& stream, std::ostream& stream_def, const std::string&) const
{
  stream << "let(" << this->arguments << ") " << *expr;
}

ListComprehension::ListComprehension(const Location& loc) : Expression(loc) {}

LcIf::LcIf(Expression *cond, Expression *ifexpr, Expression *elseexpr, const Location& loc)
  : ListComprehension(loc), cond(cond), ifexpr(ifexpr), elseexpr(elseexpr)
{
}

Value LcIf::evaluate(const std::shared_ptr<const Context>& context) const
{
  const std::shared_ptr<Expression>& expr =
    this->cond->evaluate(context).toBool() ? this->ifexpr : this->elseexpr;
  if (expr) {
    return expr->evaluate(context);
  } else {
    return EmbeddedVectorType::Empty();
  }
}

void LcIf::print(std::ostream& stream, const std::string&) const
{
  stream << "if(" << *this->cond << ") (" << *this->ifexpr << ")";
  if (this->elseexpr) {
    stream << " else (" << *this->elseexpr << ")";
  }
}

void LcIf::print_python(std::ostream& stream, std::ostream& stream_def, const std::string&) const
{
  stream << "if(" << *this->cond << ") (" << *this->ifexpr << ")";
  if (this->elseexpr) {
    stream << " else (" << *this->elseexpr << ")";
  }
}

LcEach::LcEach(Expression *expr, const Location& loc) : ListComprehension(loc), expr(expr) {}

// Need this for recurring into already embedded vectors, and performing "each" on their elements
//    Context is only passed along for the possible use in Range warning.
Value LcEach::evalRecur(Value&& v, const std::shared_ptr<const Context>& context) const
{
  if (v.type() == Value::Type::RANGE) {
    const RangeType& range = v.toRange();
    uint32_t steps = range.numValues();
    if (steps >= 1000000) {
      LOG(message_group::Warning, loc, context->documentRoot(),
          "Bad range parameter in for statement: too many elements (%1$lu)", steps);
    } else {
      EmbeddedVectorType vec(context->session());
      vec.reserve(range.numValues());
      for (double d : range) vec.emplace_back(d);
      return {std::move(vec)};
    }
  } else if (v.type() == Value::Type::VECTOR) {
    // Safe to move the overall vector ptr since we have a temporary value (could be a copy, or
    // constructed just for us, doesn't matter)
    auto vec = EmbeddedVectorType(std::move(v.toVectorNonConst()));
    return {std::move(vec)};
  } else if (v.type() == Value::Type::EMBEDDED_VECTOR) {
    EmbeddedVectorType vec(context->session());
    vec.reserve(v.toEmbeddedVector().size());
    // Not safe to move values out of a vector, since it's shared_ptr maye be shared with another Value,
    // which should remain constant
    for (const auto& val : v.toEmbeddedVector()) vec.emplace_back(evalRecur(val.clone(), context));
    return {std::move(vec)};
  } else if (v.type() == Value::Type::STRING) {
    EmbeddedVectorType vec(context->session());
    auto& wrapper = v.toStrUtf8Wrapper();
    vec.reserve(wrapper.size());
    for (auto ch : wrapper) vec.emplace_back(std::move(ch));
    return {std::move(vec)};
  } else if (v.type() != Value::Type::UNDEFINED) {
    return std::move(v);
  }
  return EmbeddedVectorType::Empty();
}

Value LcEach::evaluate(const std::shared_ptr<const Context>& context) const
{
  return evalRecur(this->expr->evaluate(context), context);
}

void LcEach::print(std::ostream& stream, const std::string&) const
{
  stream << "each (" << *this->expr << ")";
}

void LcEach::print_python(std::ostream& stream, std::ostream& stream_def, const std::string&) const
{
  stream << "each (" << *this->expr << ")";
}

LcFor::LcFor(AssignmentList args, Expression *expr, const Location& loc)
  : ListComprehension(loc), arguments(std::move(args)), expr(expr)
{
}

static inline ContextHandle<Context> forContext(const std::shared_ptr<const Context>& context,
                                                const std::string& name, Value value)
{
  ContextHandle<Context> innerContext{Context::create<Context>(context)};
  innerContext->set_variable(name, std::move(value));
  return innerContext;
}

static void doForEach(const AssignmentList& assignments, const Location& location,
                      const std::function<void(const std::shared_ptr<const Context>&)>& operation,
                      size_t assignment_index, const std::shared_ptr<const Context>& context,
                      const std::function<void(size_t)> *pReserve = nullptr)
{
  if (assignment_index >= assignments.size()) {
    operation(context);
    return;
  }

  const std::string& variable_name = assignments[assignment_index]->getName();
  Value variable_values = assignments[assignment_index]->getExpr()->evaluate(context);

  if (variable_values.type() == Value::Type::RANGE) {
    const RangeType& range = variable_values.toRange();
    uint32_t steps = range.numValues();
    if (steps >= 1000000) {
      LOG(message_group::Warning, location, context->documentRoot(),
          "Bad range parameter in for statement: too many elements (%1$lu)", steps);
    } else {
      if (pReserve) {
        (*pReserve)(steps);
      }
      for (double value : range) {
        doForEach(assignments, location, operation, assignment_index + 1,
                  *forContext(context, variable_name, value));
      }
    }
  } else if (variable_values.type() == Value::Type::VECTOR) {
    auto& vec = variable_values.toVector();
    if (pReserve) {
      (*pReserve)(vec.size());
    }
    for (const auto& value : vec) {
      doForEach(assignments, location, operation, assignment_index + 1,
                *forContext(context, variable_name, value.clone()));
    }
  } else if (variable_values.type() == Value::Type::OBJECT) {
    auto& keys = variable_values.toObject().keys();
    if (pReserve) {
      (*pReserve)(keys.size());
    }
    for (auto key : keys) {
      doForEach(assignments, location, operation, assignment_index + 1,
                *forContext(context, variable_name, key));
    }
  } else if (variable_values.type() == Value::Type::STRING) {
    auto& wrapper = variable_values.toStrUtf8Wrapper();
    if (pReserve) {
      (*pReserve)(wrapper.size());
    }
    for (auto value : wrapper) {
      doForEach(assignments, location, operation, assignment_index + 1,
                *forContext(context, variable_name, Value(std::move(value))));
    }
  } else if (variable_values.type() != Value::Type::UNDEFINED) {
    doForEach(assignments, location, operation, assignment_index + 1,
              *forContext(context, variable_name, std::move(variable_values)));
  }
}

void LcFor::forEach(const AssignmentList& assignments, const Location& loc,
                    const std::shared_ptr<const Context>& context,
                    const std::function<void(const std::shared_ptr<const Context>&)>& operation,
                    const std::function<void(size_t)> *pReserve)
{
  doForEach(assignments, loc, operation, 0, context, pReserve);
}

Value LcFor::evaluate(const std::shared_ptr<const Context>& context) const
{
  EmbeddedVectorType vec(context->session());
  std::function<void(size_t)> reserve = [&vec](size_t capacity) { vec.reserve(capacity); };
  forEach(
    this->arguments, this->loc, context,
    [&vec, expression = expr.get()](const std::shared_ptr<const Context>& iterationContext) {
      vec.emplace_back(expression->evaluate(iterationContext));
    },
    &reserve);
  return {std::move(vec)};
}

void LcFor::print(std::ostream& stream, const std::string&) const
{
  stream << "for(" << this->arguments << ") (" << *this->expr << ")";
}

void LcFor::print_python(std::ostream& stream, std::ostream& stream_def, const std::string&) const
{
  stream << "for(" << this->arguments << ") (" << *this->expr << ")";
}

LcForC::LcForC(AssignmentList args, AssignmentList incrargs, Expression *cond, Expression *expr,
               const Location& loc)
  : ListComprehension(loc),
    arguments(std::move(args)),
    incr_arguments(std::move(incrargs)),
    cond(cond),
    expr(expr)
{
}

Value LcForC::evaluate(const std::shared_ptr<const Context>& context) const
{
  EmbeddedVectorType output(context->session());

  ContextHandle<Context> initialContext{
    Let::sequentialAssignmentContext(this->arguments, this->location(), context)};
  ContextHandle<Context> currentContext{Context::create<Context>(*initialContext)};

  unsigned int counter = 0;
  while (this->cond->evaluate(*currentContext).toBool()) {
    output.emplace_back(this->expr->evaluate(*currentContext));

    if (counter++ == 1000000) {
      LOG(message_group::Error, loc, context->documentRoot(), "For loop counter exceeded limit");
      throw LoopCntException::create("for", loc);
    }

    /*
     * The next context should be evaluated in the current context,
     * and replace the current context; but there is no reason for
     * it to _parent_ the current context, for the next context
     * replaces every variable in it. Keeping the next context
     * parented to the current context would keep the current in
     * memory unnecessarily, and greatly slow down variable lookup.
     * However, we can't just use apply_variables(), as this breaks
     * captured context references in lambda functions.
     * So, we reparent the next context to the initial context.
     */
    ContextHandle<Context> nextContext{
      Let::sequentialAssignmentContext(this->incr_arguments, this->location(), *currentContext)};
    currentContext = std::move(nextContext);
    currentContext->setParent(*initialContext);
  }
  return {std::move(output)};
}

void LcForC::print(std::ostream& stream, const std::string&) const
{
  stream << "for(" << this->arguments << ";" << *this->cond << ";" << this->incr_arguments << ") "
         << *this->expr;
}

void LcForC::print_python(std::ostream& stream, std::ostream& stream_def, const std::string&) const
{
  stream << "for(" << this->arguments << ";" << *this->cond << ";" << this->incr_arguments << ") "
         << *this->expr;
}

LcLet::LcLet(AssignmentList args, Expression *expr, const Location& loc)
  : ListComprehension(loc), arguments(std::move(args)), expr(expr)
{
}

Value LcLet::evaluate(const std::shared_ptr<const Context>& context) const
{
  return this->expr->evaluate(
    *Let::sequentialAssignmentContext(this->arguments, this->location(), context));
}

void LcLet::print(std::ostream& stream, const std::string&) const
{
  stream << "let(" << this->arguments << ") (" << *this->expr << ")";
}

void LcLet::print_python(std::ostream& stream, std::ostream& stream_def, const std::string&) const
{
  stream << "let(" << this->arguments << ") (" << *this->expr << ")";
}<|MERGE_RESOLUTION|>--- conflicted
+++ resolved
@@ -611,11 +611,7 @@
           required_parameters = &callable.function->parameters;
           defining_context = callable.defining_context;
         } else {
-<<<<<<< HEAD
-          const FunctionType *function=nullptr;
-=======
           const FunctionType *function = nullptr;
->>>>>>> 92071afd
           if (index == 2) {
             function = &std::get<Value>(*f).toFunction();
           } else if (index == 3) {
