--- conflicted
+++ resolved
@@ -347,63 +347,8 @@
   stream << this->name;
 }
 
-<<<<<<< HEAD
-FunctionDefinition::FunctionDefinition(Expression *expr, const AssignmentList& parameters, const Location& loc)
-  : Expression(loc), context(nullptr), parameters(parameters), expr(expr)
-=======
-MemberLookup::MemberLookup(Expression *expr, std::string member, const Location& loc)
-  : Expression(loc), expr(expr), member(std::move(member))
-{
-}
-
-Value MemberLookup::evaluate(const std::shared_ptr<const Context>& context) const
-{
-  const Value& v = this->expr->evaluate(context);
-  static const boost::regex re_swizzle_validation("^([xyzw]{1,4}|[rgba]{1,4})$");
-
-  switch (v.type()) {
-  case Value::Type::VECTOR:
-    if (this->member.length() > 1 && boost::regex_match(this->member, re_swizzle_validation)) {
-      VectorType ret(context->session());
-      for (const char& ch : this->member)
-        switch (ch) {
-        case 'r': case 'x': ret.emplace_back(v[0]); break;
-        case 'g': case 'y': ret.emplace_back(v[1]); break;
-        case 'b': case 'z': ret.emplace_back(v[2]); break;
-        case 'a': case 'w': ret.emplace_back(v[3]); break;
-        }
-      return {std::move(ret)};
-    }
-    if (this->member == "x") return v[0];
-    if (this->member == "y") return v[1];
-    if (this->member == "z") return v[2];
-    if (this->member == "w") return v[3];
-    if (this->member == "r") return v[0];
-    if (this->member == "g") return v[1];
-    if (this->member == "b") return v[2];
-    if (this->member == "a") return v[3];
-    break;
-  case Value::Type::RANGE:
-    if (this->member == "begin") return v[0];
-    if (this->member == "step") return v[1];
-    if (this->member == "end") return v[2];
-    break;
-  case Value::Type::OBJECT:
-    return v[this->member];
-  default:
-    break;
-  }
-  return Value::undefined.clone();
-}
-
-void MemberLookup::print(std::ostream& stream, const std::string&) const
-{
-  stream << *this->expr << "." << this->member;
-}
-
 FunctionDefinition::FunctionDefinition(Expression *expr, AssignmentList parameters, const Location& loc)
   : Expression(loc), context(nullptr), parameters(std::move(parameters)), expr(expr)
->>>>>>> edbfe4eb
 {
 }
 
@@ -411,8 +356,6 @@
 {
   return FunctionPtr{FunctionType{context, expr, std::make_unique<AssignmentList>(parameters)}};
 }
-
-
 
 void FunctionDefinition::print(std::ostream& stream, const std::string& indent) const
 {
