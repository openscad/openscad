#pragma once

#include <string>
#include <vector>
#include <unordered_map>
#include "memory.h"
#include "scadstream.h"

class Annotation
{
public:
  Annotation(std::string name, shared_ptr<class Expression> expr);

<<<<<<< HEAD
  void print(scad::ostringstream& stream, const std::string& indent) const;
  const std::string& getName() const { return name; }
  const shared_ptr<Expression>& getExpr() const { return expr; }
=======
  void print(std::ostream& stream, const std::string& indent) const;
  [[nodiscard]] const std::string& getName() const { return name; }
  [[nodiscard]] const shared_ptr<Expression>& getExpr() const { return expr; }
>>>>>>> 3241bf88

private:
  std::string name;
  shared_ptr<Expression> expr;
};

using AnnotationList = std::vector<Annotation>;
using AnnotationMap = std::unordered_map<std::string, Annotation *>;<|MERGE_RESOLUTION|>--- conflicted
+++ resolved
@@ -4,22 +4,19 @@
 #include <vector>
 #include <unordered_map>
 #include "memory.h"
-#include "scadstream.h"
+
+namespace scad {
+  class ostringstream;
+}
 
 class Annotation
 {
 public:
   Annotation(std::string name, shared_ptr<class Expression> expr);
 
-<<<<<<< HEAD
   void print(scad::ostringstream& stream, const std::string& indent) const;
-  const std::string& getName() const { return name; }
-  const shared_ptr<Expression>& getExpr() const { return expr; }
-=======
-  void print(std::ostream& stream, const std::string& indent) const;
   [[nodiscard]] const std::string& getName() const { return name; }
   [[nodiscard]] const shared_ptr<Expression>& getExpr() const { return expr; }
->>>>>>> 3241bf88
 
 private:
   std::string name;
