--- conflicted
+++ resolved
@@ -8,12 +8,9 @@
 #include <variant>
 #include <vector>
 
-<<<<<<< HEAD
-#include "ParameterSet.h"
-#include "Identifier.h"
-=======
+#include "core/Identifier.h"
 #include "core/customizer/ParameterSet.h"
->>>>>>> 28c54050
+
 using json = nlohmann::json;
 
 class SourceFile;
