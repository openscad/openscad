/*
 *  OpenSCAD (www.openscad.org)
 *  Copyright (C) 2009-2011 Clifford Wolf <clifford@clifford.at> and
 *                          Marius Kintel <marius@kintel.net>
 *
 *  This program is free software; you can redistribute it and/or modify
 *  it under the terms of the GNU General Public License as published by
 *  the Free Software Foundation; either version 2 of the License, or
 *  (at your option) any later version.
 *
 *  As a special exception, you have permission to link this program
 *  with the CGAL library and distribute executables, as long as you
 *  follow the requirements of the GNU GPL in regard to all of the
 *  software in the executable aside from CGAL.
 *
 *  This program is distributed in the hope that it will be useful,
 *  but WITHOUT ANY WARRANTY; without even the implied warranty of
 *  MERCHANTABILITY or FITNESS FOR A PARTICULAR PURPOSE.  See the
 *  GNU General Public License for more details.
 *
 *  You should have received a copy of the GNU General Public License
 *  along with this program; if not, write to the Free Software
 *  Foundation, Inc., 59 Temple Place, Suite 330, Boston, MA  02111-1307  USA
 *
 */

%option prefix="lexer"
%option nounput
%option noinput

%{

#include "handle_dep.h"
#include "core/str_utf8_wrapper.h"
#include "utils/printutils.h"
#include "core/parsersettings.h"
#include "core/Assignment.h"
#include "parser.hxx"
#include "core/SourceFile.h"
#include <assert.h>
#include <boost/lexical_cast.hpp>
#include <filesystem>
namespace fs = std::filesystem;

<<<<<<< HEAD
// Windows: get correct declarations from headers; avoid redeclaring _isatty.
#if defined(_WIN32)
#  include <io.h>
#  ifdef _MSC_VER
#    define isatty  _isatty
#    define strdup  _strdup
#    define fileno  _fileno
#  endif
#else
#  include <unistd.h> // isatty on POSIX
#endif

=======
>>>>>>> 450ec6ab
std::string stringcontents;
int lexerget_lineno(void);
extern const char *parser_input_buffer;
extern SourceFile *rootfile;

#define YY_INPUT(buf,result,max_size) {   \
  if (yyin && yyin != stdin) {            \
    int c = fgetc(yyin);                  \
    if (c >= 0) {                         \
      result = 1;                         \
      buf[0] = c;                         \
    } else {                              \
      result = YY_NULL;                   \
    }                                     \
  } else {                                \
    if (*parser_input_buffer) {           \
      result = 1;                         \
      buf[0] = *(parser_input_buffer++);  \
      parser_error_pos++;                 \
    } else {                              \
      result = YY_NULL;                   \
    }                                     \
  }                                       \
}

/*
  Handle locations.
  Since flex doesn't handle column numbers, we deal with those manually.
  See "Advanced Use of Flex" / "Advanced Use of Bison"
*/
extern YYLTYPE parserlloc;

#define LOCATION(loc) Location(loc.first_line, loc.first_column, loc.last_line, loc.last_column, sourcefile())
#define LOCATION_INIT(loc) do { (loc).first_line = (loc).first_column = (loc).last_line = (loc).last_column = yylineno = 1; } while (0)
#define LOCATION_NEXT(loc) do { (loc).first_column = (loc).last_column; (loc).first_line = (loc).last_line; } while (0)
#define LOCATION_ADD_LINES(loc, cnt) do { (loc).last_column = 1; (loc).last_line += cnt; LOCATION_NEXT(loc); } while (0)

#define LOCATION_COUNT_LINES(loc, text) \
    for(int i = 0; (text[i]) != '\0'; i++) { \
        if((text[i]) == '\n') { \
            (loc).last_line++; \
            (loc).last_column = 1; \
        } \
    } 

#define YY_USER_ACTION parserlloc.last_column += yyleng;

extern void parsererror(char const *s);
void to_utf8(const char *, char *);
void includefile(const Location& loc);
std::shared_ptr<fs::path> sourcefile();
std::shared_ptr<fs::path> parser_sourcefile;
std::vector<std::shared_ptr<fs::path>> filename_stack;
std::vector<YYLTYPE> loc_stack;
std::vector<FILE*> openfiles;
std::vector<std::string> openfilenames;

std::string filename;
std::string filepath;
%}

%option yylineno
%option noyywrap

%x cond_comment cond_lcomment cond_string
%x cond_include
%x cond_use

D [0-9]
E [Ee][+-]?{D}+
H [0-9a-fA-F]

U       [\x80-\xbf]
U2      [\xc2-\xdf]
U3      [\xe0-\xef]
U4      [\xf0-\xf4]
UNICODE {U2}{U}|{U3}{U}{U}|{U4}{U}{U}{U}

IDSTART [a-zA-Z_$]
IDREST  [a-zA-Z0-9_]

%%

%{
LOCATION_NEXT(parserlloc);
%}

include[ \t\r\n]*"<"    { BEGIN(cond_include); filepath = filename = ""; LOCATION_COUNT_LINES(parserlloc, yytext); }
<cond_include>{
[\n\r]                  {
                            LOCATION_ADD_LINES(parserlloc, yyleng);
                            // see merge request #4221
                            LOG(message_group::Warning,LOCATION(parserlloc),"","new lines in 'include<>'-statement is not defined - behavior may change in the future");
}
[^\t\r\n>]*"/"          { filepath = yytext; }
[^\t\r\n>/]+            { filename = yytext; }
">"                     { BEGIN(INITIAL); includefile(LOCATION(parserlloc));  }
<<EOF>>                 { parsererror("Unterminated include statement"); return TOK_ERROR; }
}


use[ \t\r\n]*"<"        { BEGIN(cond_use); LOCATION_COUNT_LINES(parserlloc, yytext); }
<cond_use>{
[\n\r]                  {
                            LOCATION_ADD_LINES(parserlloc, yyleng);
                            // see merge request #4221
                            LOG(message_group::Warning,LOCATION(parserlloc),"","new lines 'use<>'-statement is not defined - behavior may change in the future");
}
[^\t\r\n>]+             { filename = yytext; }
 ">"                    {
                            BEGIN(INITIAL);
                            fs::path fullpath = find_valid_path(sourcefile()->parent_path(), fs::path(filename), &openfilenames);
                            if (fullpath.empty()) {
                            LOG(message_group::Warning,LOCATION(parserlloc),"","Can't open library '%1$s'.",filename);
                                parserlval.text = strdup(filename.c_str());
                            } else {
                                handle_dep(fullpath.generic_string());
                                parserlval.text = strdup(fullpath.string().c_str());
                            }
                            return TOK_USE;
                        }
<<EOF>>                 { parsererror("Unterminated use statement"); return TOK_ERROR; }
}

\"                      { BEGIN(cond_string); stringcontents.clear(); }
<cond_string>{
%{/* Termination */%}
\"                      { BEGIN(INITIAL); parserlval.text = strdup(stringcontents.c_str()); return TOK_STRING; }
<<EOF>>                 { parsererror("Unterminated string"); return TOK_ERROR; }

%{/* Escape sequences */%}
\\n                     { stringcontents += '\n'; }
\\t                     { stringcontents += '\t'; }
\\r                     { stringcontents += '\r'; }
\\\\                    { stringcontents += '\\'; }
\\\"                    { stringcontents += '"'; }
\\x[0-7]{H}             { unsigned long i = strtoul(lexertext + 2, NULL, 16); stringcontents += (i == 0 ? ' ' : (unsigned char)(i & 0xff)); }
\\u{H}{4}|\\U{H}{6}     { const auto c = strtoul(lexertext + 2, NULL, 16); stringcontents += str_utf8_wrapper(c).toString(); }
\\                      { LOG(message_group::Warning, LOCATION(parserlloc), "", "Undefined escape sequence"); }

%{/* Special characters */%}
\n                      { LOCATION_ADD_LINES(parserlloc, yyleng); }

%{/* Everything else */%}
{UNICODE}               { /* parser_error_pos -= strlen(lexertext) - 1; */ stringcontents += lexertext; }
.                       { stringcontents += lexertext; }

}

[\t ]                   { LOCATION_NEXT(parserlloc); }
[\n\r]                  { LOCATION_ADD_LINES(parserlloc, yyleng); }

\/\/                    { BEGIN(cond_lcomment); }
<cond_lcomment>{
\n                      { BEGIN(INITIAL); LOCATION_ADD_LINES(parserlloc, yyleng); }
{UNICODE}               { /* parser_error_pos -= strlen(lexertext) - 1; */ }
[^\n]
}

"/*"                    BEGIN(cond_comment);
<cond_comment>{
"*/"                    { BEGIN(INITIAL); }
{UNICODE}               { /* parser_error_pos -= strlen(lexertext) - 1; */ }
.
[\n]                    { LOCATION_ADD_LINES(parserlloc, yyleng); }
<<EOF>>                 { parsererror("Unterminated comment"); return TOK_ERROR; }
}

<<EOF>> {
    if (!filename_stack.empty()) filename_stack.pop_back();
    if (!loc_stack.empty()) {
        parserlloc = loc_stack.back();
        yylineno = parserlloc.first_line;
        loc_stack.pop_back();
    }
    if (yyin && yyin != stdin) {
        assert(!openfiles.empty());
        fclose(openfiles.back());
        openfiles.pop_back();
        openfilenames.pop_back();
    }
    yypop_buffer_state();
    if (!YY_CURRENT_BUFFER)
        yyterminate();
}

"\x03"                  return TOK_EOT;

"module"                return TOK_MODULE;
"function"              return TOK_FUNCTION;
"if"                    return TOK_IF;
"else"                  return TOK_ELSE;
"let"                   return TOK_LET;
"assert"                return TOK_ASSERT;
"echo"                  return TOK_ECHO;
"for"                   return TOK_FOR;
"each"                  return TOK_EACH;

"true"                  return TOK_TRUE;
"false"                 return TOK_FALSE;
"undef"                 return TOK_UNDEF;

%{/*
 U+00A0 (UTF-8 encoded: C2A0) is no-break space. We support it since Qt's QTextEdit
 automatically converts these to spaces and we want to be able to process the same
 files on the cmd-line as in the editor.
*/%}

[\xc2\xa0]+

{UNICODE}+              { parser_error_pos -= strlen(yytext); return TOK_ERROR; }

0x{H}+                  {
                            errno = 0;  // strtoxxx have crummy error semantics
                            unsigned long long ull = strtoull(yytext + 2, NULL, 16);
                            parserlval.number = ull;
                            if (errno != 0) {
                                LOG(message_group::Warning, LOCATION(parserlloc), "",
                                    "Hexadecimal constant \"%1$s\" too large", yytext);
                            } else if ((unsigned long long)parserlval.number != ull) {
                                LOG(message_group::Warning, LOCATION(parserlloc), "",
                                    "Integer \"%1$s\" cannot be represented precisely",
                                    yytext);
                            }
                            return TOK_NUMBER;
                        }
{D}+{E} |
{D}*\.{D}+{E}? |
{D}+\.{D}*{E}?          {
                            try {
                                parserlval.number = boost::lexical_cast<double>(yytext);
                                return TOK_NUMBER;
                            } catch (boost::bad_lexical_cast&) {}
                        }
{D}+                    {
                            errno = 0;  // strtoxxx have crummy error semantics
                            unsigned long long ull = strtoull(yytext, NULL, 10);
                            parserlval.number = ull;
                            if (errno != 0 || (unsigned long long)parserlval.number != ull) {
                                LOG(message_group::Warning, LOCATION(parserlloc), "",
                                    "Integer \"%1$s\" cannot be represented precisely",
                                    yytext);
                                try {
                                    parserlval.number = boost::lexical_cast<double>(yytext);
                                } catch (boost::bad_lexical_cast&) {}
                            }
                            return TOK_NUMBER;
                        }

{IDSTART}{IDREST}*      { parserlval.text = strdup(yytext); return TOK_ID; }
{D}{IDREST}*            {
                            LOG(message_group::Deprecated, LOCATION(parserlloc), "",
                                "Variable names starting with digits (%1$s)"
                                " will be removed in future releases.", quoteVar(yytext));
                            parserlval.text = strdup(yytext); return TOK_ID;
                        }

"<="                    return LE;
">="                    return GE;
"=="                    return EQ;
"!="                    return NEQ;
"&&"                    return AND;
"||"                    return OR;
"<<"                    return LSH;
">>"                    return RSH;

.                       { return yytext[0]; }

%%

void lexer_set_parser_sourcefile(const fs::path& path)
{
    parser_sourcefile = std::make_shared<fs::path>(path);
}

// Filename of the source file currently being lexed.
std::shared_ptr<fs::path> sourcefile()
{
  if (!filename_stack.empty()) return filename_stack.back();

  return parser_sourcefile;
}

bool lexer_is_main_file()
{
  return loc_stack.empty();
}

/*
  Rules for include <path/file>
  1) include <sourcepath/path/file>
  2) include <librarydir/path/file>

  Globals used: filepath, sourcefile, filename
 */
void includefile(const Location& loc)
{
  fs::path localpath = fs::path(filepath) / filename;
  fs::path fullpath = find_valid_path(sourcefile()->parent_path(), localpath, &openfilenames);
  if (!fullpath.empty()) {
    rootfile->registerInclude(localpath.generic_string(), fullpath.generic_string(), lexer_is_main_file() ? loc : Location::NONE);
  }
  else {
    rootfile->registerInclude(localpath.generic_string(), localpath.generic_string(), Location::NONE);
    LOG(message_group::Warning,LOCATION(parserlloc),"","Can't open include file '%1$s'.",localpath.generic_string());
    return;
  };

  std::string fullname = fullpath.generic_string();

  filepath.clear();
  filename_stack.push_back(std::make_shared<fs::path>(fullpath));

  handle_dep(fullname);

  yyin = fopen(fullname.c_str(), "r");
  if (!yyin) {
    LOG(message_group::Warning,LOCATION(parserlloc),"","Can't open include file '%1$s'.",localpath.generic_string());
    filename_stack.pop_back();
    return;
  }

  loc_stack.push_back(parserlloc);
  LOCATION_INIT(parserlloc);  
  openfiles.push_back(yyin);
  openfilenames.push_back(fullname);
  filename.clear();

  yypush_buffer_state(yy_create_buffer(yyin, YY_BUF_SIZE));
}

/*!
  In case of an error, this will make sure we clean up our custom data structures
  and close all files.
*/
void lexerdestroy()
{
    for (auto f : openfiles) fclose(f);
    openfiles.clear();
    openfilenames.clear();
    filename_stack.clear();
    loc_stack.clear();
}<|MERGE_RESOLUTION|>--- conflicted
+++ resolved
@@ -42,21 +42,6 @@
 #include <filesystem>
 namespace fs = std::filesystem;
 
-<<<<<<< HEAD
-// Windows: get correct declarations from headers; avoid redeclaring _isatty.
-#if defined(_WIN32)
-#  include <io.h>
-#  ifdef _MSC_VER
-#    define isatty  _isatty
-#    define strdup  _strdup
-#    define fileno  _fileno
-#  endif
-#else
-#  include <unistd.h> // isatty on POSIX
-#endif
-
-=======
->>>>>>> 450ec6ab
 std::string stringcontents;
 int lexerget_lineno(void);
 extern const char *parser_input_buffer;
