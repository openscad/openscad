/*
 *  OpenSCAD (www.openscad.org)
 *  Copyright (C) 2009-2011 Clifford Wolf <clifford@clifford.at> and
 *                          Marius Kintel <marius@kintel.net>
 *
 *  This program is free software; you can redistribute it and/or modify
 *  it under the terms of the GNU General Public License as published by
 *  the Free Software Foundation; either version 2 of the License, or
 *  (at your option) any later version.
 *
 *  As a special exception, you have permission to link this program
 *  with the CGAL library and distribute executables, as long as you
 *  follow the requirements of the GNU GPL in regard to all of the
 *  software in the executable aside from CGAL.
 *
 *  This program is distributed in the hope that it will be useful,
 *  but WITHOUT ANY WARRANTY; without even the implied warranty of
 *  MERCHANTABILITY or FITNESS FOR A PARTICULAR PURPOSE.  See the
 *  GNU General Public License for more details.
 *
 *  You should have received a copy of the GNU General Public License
 *  along with this program; if not, write to the Free Software
 *  Foundation, Inc., 59 Temple Place, Suite 330, Boston, MA  02111-1307  USA
 *
 */

%option prefix="lexer"
%option nounput
%option noinput

%{

#include "handle_dep.h"
#include "core/str_utf8_wrapper.h"
#include "utils/printutils.h"
#include "core/parsersettings.h"
#include "core/Assignment.h"
#include "parser.hxx"
#include "core/SourceFile.h"
#include <assert.h>
#include <boost/lexical_cast.hpp>
#include <filesystem>
namespace fs = std::filesystem;

//isatty for visual c++ and mingw-cross-env
#if defined __WIN32__ && ! defined _MSC_VER
#include "unistd.h"
#endif
#if defined __WIN32__ || defined _MSC_VER
extern "C" int __cdecl _isatty(int _FileHandle);
#define isatty _isatty
#define strdup _strdup
#define fileno _fileno
#endif

std::string stringcontents;
int lexerget_lineno(void);
extern const char *parser_input_buffer;
extern SourceFile *rootfile;

#define YY_INPUT(buf,result,max_size) {   \
  if (yyin && yyin != stdin) {            \
    int c = fgetc(yyin);                  \
    if (c >= 0) {                         \
      result = 1;                         \
      buf[0] = c;                         \
    } else {                              \
      result = YY_NULL;                   \
    }                                     \
  } else {                                \
    if (*parser_input_buffer) {           \
      result = 1;                         \
      buf[0] = *(parser_input_buffer++);  \
      parser_error_pos++;                 \
    } else {                              \
      result = YY_NULL;                   \
    }                                     \
  }                                       \
}

/*
  Handle locations.
  Since flex doesn't handle column numbers, we deal with those manually.
  See "Advanced Use of Flex" / "Advanced Use of Bison"
*/
extern YYLTYPE parserlloc;

#define LOCATION(loc) Location(loc.first_line, loc.first_column, loc.last_line, loc.last_column, sourcefile())
#define LOCATION_INIT(loc) do { (loc).first_line = (loc).first_column = (loc).last_line = (loc).last_column = yylineno = 1; } while (0)
#define LOCATION_NEXT(loc) do { (loc).first_column = (loc).last_column; (loc).first_line = (loc).last_line; } while (0)
#define LOCATION_ADD_LINES(loc, cnt) do { (loc).last_column = 1; (loc).last_line += cnt; LOCATION_NEXT(loc); } while (0)

#define LOCATION_COUNT_LINES(loc, text) \
    for(int i = 0; (text[i]) != '\0'; i++) { \
        if((text[i]) == '\n') { \
            (loc).last_line++; \
            (loc).last_column = 1; \
        } \
    } 

#define YY_USER_ACTION parserlloc.last_column += yyleng;

extern void parsererror(char const *s);
void to_utf8(const char *, char *);
void includefile(const Location& loc);
std::shared_ptr<fs::path> sourcefile();
std::shared_ptr<fs::path> parser_sourcefile;
std::vector<std::shared_ptr<fs::path>> filename_stack;
std::vector<YYLTYPE> loc_stack;
std::vector<FILE*> openfiles;
std::vector<std::string> openfilenames;

std::string filename;
std::string filepath;
%}

%option yylineno
%option noyywrap

%x cond_comment cond_lcomment cond_string
%x cond_include
%x cond_use

D [0-9]
E [Ee][+-]?{D}+
H [0-9a-fA-F]

U       [\x80-\xbf]
U2      [\xc2-\xdf]
U3      [\xe0-\xef]
U4      [\xf0-\xf4]
UNICODE {U2}{U}|{U3}{U}{U}|{U4}{U}{U}{U}

IDSTART [a-zA-Z_$]
IDREST  [a-zA-Z0-9_]

%%

%{
LOCATION_NEXT(parserlloc);
%}

include[ \t\r\n]*"<"    { BEGIN(cond_include); filepath = filename = ""; LOCATION_COUNT_LINES(parserlloc, yytext); }
<cond_include>{
[\n\r]                  {
                            LOCATION_ADD_LINES(parserlloc, yyleng);
                            // see merge request #4221
                            LOG(message_group::Warning,LOCATION(parserlloc),"","new lines in 'include<>'-statement is not defined - behavior may change in the future");
}
[^\t\r\n>]*"/"          { filepath = yytext; }
[^\t\r\n>/]+            { filename = yytext; }
">"                     { BEGIN(INITIAL); includefile(LOCATION(parserlloc));  }
<<EOF>>                 { parsererror("Unterminated include statement"); return TOK_ERROR; }
}


use[ \t\r\n]*"<"        { BEGIN(cond_use); LOCATION_COUNT_LINES(parserlloc, yytext); }
<cond_use>{
[\n\r]                  {
                            LOCATION_ADD_LINES(parserlloc, yyleng);
                            // see merge request #4221
                            LOG(message_group::Warning,LOCATION(parserlloc),"","new lines 'use<>'-statement is not defined - behavior may change in the future");
}
[^\t\r\n>]+             { filename = yytext; }
 ">"                    {
                            BEGIN(INITIAL);
                            fs::path fullpath = find_valid_path(sourcefile()->parent_path(), fs::path(filename), &openfilenames);
                            if (fullpath.empty()) {
                            LOG(message_group::Warning,LOCATION(parserlloc),"","Can't open library '%1$s'.",filename);
                                parserlval.text = strdup(filename.c_str());
                            } else {
                                handle_dep(fullpath.generic_string());
                                parserlval.text = strdup(fullpath.string().c_str());
                            }
                            return TOK_USE;
                        }
<<EOF>>                 { parsererror("Unterminated use statement"); return TOK_ERROR; }
}

\"                      { BEGIN(cond_string); stringcontents.clear(); }
<cond_string>{
%{/* Termination */%}
\"                      { BEGIN(INITIAL); parserlval.text = strdup(stringcontents.c_str()); return TOK_STRING; }
<<EOF>>                 { parsererror("Unterminated string"); return TOK_ERROR; }

%{/* Escape sequences */%}
\\n                     { stringcontents += '\n'; }
\\t                     { stringcontents += '\t'; }
\\r                     { stringcontents += '\r'; }
\\\\                    { stringcontents += '\\'; }
\\\"                    { stringcontents += '"'; }
\\x[0-7]{H}             { unsigned long i = strtoul(lexertext + 2, NULL, 16); stringcontents += (i == 0 ? ' ' : (unsigned char)(i & 0xff)); }
\\u{H}{4}|\\U{H}{6}     { const auto c = strtoul(lexertext + 2, NULL, 16); stringcontents += str_utf8_wrapper(c).toString(); }
<<<<<<< HEAD
[^\\\n\"]               { stringcontents += lexertext; }
[\n]                    { LOCATION_ADD_LINES(parserlloc, yyleng); }
\"                      { BEGIN(INITIAL); parserlval.text = strdup(stringcontents.c_str()); return TOK_STRING; }
<<EOF>>                 { parsererror("Unterminated string"); return TOK_ERROR; }
=======
\\                      { LOG(message_group::Warning, LOCATION(parserlloc), "", "Undefined escape sequence"); }

%{/* Special characters */%}
\n                      { LOCATION_ADD_LINES(parserlloc, yyleng); }

%{/* Everything else */%}
{UNICODE}               { /* parser_error_pos -= strlen(lexertext) - 1; */ stringcontents += lexertext; }
.                       { stringcontents += lexertext; }

>>>>>>> 905dd437
}

[\t ]                   { LOCATION_NEXT(parserlloc); }
[\n]                    { LOCATION_ADD_LINES(parserlloc, yyleng); }
[\r]                    ;

\/\/                    { BEGIN(cond_lcomment); }
<cond_lcomment>{
\n                      { BEGIN(INITIAL); LOCATION_ADD_LINES(parserlloc, yyleng); }
{UNICODE}               { /* parser_error_pos -= strlen(lexertext) - 1; */ }
[^\n]
}

"/*"                    BEGIN(cond_comment);
<cond_comment>{
"*/"                    { BEGIN(INITIAL); }
{UNICODE}               { /* parser_error_pos -= strlen(lexertext) - 1; */ }
.
[\n]                    { LOCATION_ADD_LINES(parserlloc, yyleng); }
<<EOF>>                 { parsererror("Unterminated comment"); return TOK_ERROR; }
}

<<EOF>> {
    if (!filename_stack.empty()) filename_stack.pop_back();
    if (!loc_stack.empty()) {
        parserlloc = loc_stack.back();
        yylineno = parserlloc.first_line;
        loc_stack.pop_back();
    }
    if (yyin && yyin != stdin) {
        assert(!openfiles.empty());
        fclose(openfiles.back());
        openfiles.pop_back();
        openfilenames.pop_back();
    }
    yypop_buffer_state();
    if (!YY_CURRENT_BUFFER)
        yyterminate();
}

"\x03"                  return TOK_EOT;

"module"                return TOK_MODULE;
"function"              return TOK_FUNCTION;
"if"                    return TOK_IF;
"else"                  return TOK_ELSE;
"let"                   return TOK_LET;
"assert"                return TOK_ASSERT;
"echo"                  return TOK_ECHO;
"for"                   return TOK_FOR;
"each"                  return TOK_EACH;

"true"                  return TOK_TRUE;
"false"                 return TOK_FALSE;
"undef"                 return TOK_UNDEF;

%{/*
 U+00A0 (UTF-8 encoded: C2A0) is no-break space. We support it since Qt's QTextEdit
 automatically converts these to spaces and we want to be able to process the same
 files on the cmd-line as in the editor.
*/%}

[\xc2\xa0]+

{UNICODE}+              { parser_error_pos -= strlen(yytext); return TOK_ERROR; }

0x{H}+                  {
                            errno = 0;  // strtoxxx have crummy error semantics
                            unsigned long long ull = strtoull(yytext + 2, NULL, 16);
                            parserlval.number = ull;
                            if (errno != 0) {
                                LOG(message_group::Warning, LOCATION(parserlloc), "",
                                    "Hexadecimal constant \"%1$s\" too large", yytext);
                            } else if ((unsigned long long)parserlval.number != ull) {
                                LOG(message_group::Warning, LOCATION(parserlloc), "",
                                    "Integer \"%1$s\" cannot be represented precisely",
                                    yytext);
                            }
                            return TOK_NUMBER;
                        }
{D}+{E} |
{D}*\.{D}+{E}? |
{D}+\.{D}*{E}?          {
                            try {
                                parserlval.number = boost::lexical_cast<double>(yytext);
                                return TOK_NUMBER;
                            } catch (boost::bad_lexical_cast&) {}
                        }
{D}+                    {
                            errno = 0;  // strtoxxx have crummy error semantics
                            unsigned long long ull = strtoull(yytext, NULL, 10);
                            parserlval.number = ull;
                            if (errno != 0 || (unsigned long long)parserlval.number != ull) {
                                LOG(message_group::Warning, LOCATION(parserlloc), "",
                                    "Integer \"%1$s\" cannot be represented precisely",
                                    yytext);
                                try {
                                    parserlval.number = boost::lexical_cast<double>(yytext);
                                } catch (boost::bad_lexical_cast&) {}
                            }
                            return TOK_NUMBER;
                        }

{IDSTART}{IDREST}*      { parserlval.text = strdup(yytext); return TOK_ID; }
{D}{IDREST}*            {
                            LOG(message_group::Deprecated, LOCATION(parserlloc), "",
                                "Variable names starting with digits (%1$s)"
                                " will be removed in future releases.", quoteVar(yytext));
                            parserlval.text = strdup(yytext); return TOK_ID;
                        }

"<="                    return LE;
">="                    return GE;
"=="                    return EQ;
"!="                    return NEQ;
"&&"                    return AND;
"||"                    return OR;
"<<"                    return LSH;
">>"                    return RSH;

.                       { return yytext[0]; }

%%

void lexer_set_parser_sourcefile(const fs::path& path)
{
    parser_sourcefile = std::make_shared<fs::path>(path);
}

// Filename of the source file currently being lexed.
std::shared_ptr<fs::path> sourcefile()
{
  if (!filename_stack.empty()) return filename_stack.back();

  return parser_sourcefile;
}

bool lexer_is_main_file()
{
  return loc_stack.empty();
}

/*
  Rules for include <path/file>
  1) include <sourcepath/path/file>
  2) include <librarydir/path/file>

  Globals used: filepath, sourcefile, filename
 */
void includefile(const Location& loc)
{
  fs::path localpath = fs::path(filepath) / filename;
  fs::path fullpath = find_valid_path(sourcefile()->parent_path(), localpath, &openfilenames);
  if (!fullpath.empty()) {
    rootfile->registerInclude(localpath.generic_string(), fullpath.generic_string(), lexer_is_main_file() ? loc : Location::NONE);
  }
  else {
    rootfile->registerInclude(localpath.generic_string(), localpath.generic_string(), Location::NONE);
    LOG(message_group::Warning,LOCATION(parserlloc),"","Can't open include file '%1$s'.",localpath.generic_string());
    return;
  };

  std::string fullname = fullpath.generic_string();

  filepath.clear();
  filename_stack.push_back(std::make_shared<fs::path>(fullpath));

  handle_dep(fullname);

  yyin = fopen(fullname.c_str(), "r");
  if (!yyin) {
    LOG(message_group::Warning,LOCATION(parserlloc),"","Can't open include file '%1$s'.",localpath.generic_string());
    filename_stack.pop_back();
    return;
  }

  loc_stack.push_back(parserlloc);
  LOCATION_INIT(parserlloc);  
  openfiles.push_back(yyin);
  openfilenames.push_back(fullname);
  filename.clear();

  yypush_buffer_state(yy_create_buffer(yyin, YY_BUF_SIZE));
}

/*!
  In case of an error, this will make sure we clean up our custom data structures
  and close all files.
*/
void lexerdestroy()
{
    for (auto f : openfiles) fclose(f);
    openfiles.clear();
    openfilenames.clear();
    filename_stack.clear();
    loc_stack.clear();
}<|MERGE_RESOLUTION|>--- conflicted
+++ resolved
@@ -191,12 +191,6 @@
 \\\"                    { stringcontents += '"'; }
 \\x[0-7]{H}             { unsigned long i = strtoul(lexertext + 2, NULL, 16); stringcontents += (i == 0 ? ' ' : (unsigned char)(i & 0xff)); }
 \\u{H}{4}|\\U{H}{6}     { const auto c = strtoul(lexertext + 2, NULL, 16); stringcontents += str_utf8_wrapper(c).toString(); }
-<<<<<<< HEAD
-[^\\\n\"]               { stringcontents += lexertext; }
-[\n]                    { LOCATION_ADD_LINES(parserlloc, yyleng); }
-\"                      { BEGIN(INITIAL); parserlval.text = strdup(stringcontents.c_str()); return TOK_STRING; }
-<<EOF>>                 { parsererror("Unterminated string"); return TOK_ERROR; }
-=======
 \\                      { LOG(message_group::Warning, LOCATION(parserlloc), "", "Undefined escape sequence"); }
 
 %{/* Special characters */%}
@@ -206,7 +200,6 @@
 {UNICODE}               { /* parser_error_pos -= strlen(lexertext) - 1; */ stringcontents += lexertext; }
 .                       { stringcontents += lexertext; }
 
->>>>>>> 905dd437
 }
 
 [\t ]                   { LOCATION_NEXT(parserlloc); }
