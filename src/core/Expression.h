#pragma once

#include <functional>
#include <string>
#include <variant>
#include <vector>
#include <boost/logic/tribool.hpp>
#include "Assignment.h"
#include "function.h"
#include "memory.h"
<<<<<<< HEAD
#include "scadstream.h"
=======
#include "Value.h"
>>>>>>> 3241bf88

template <class T> class ContextHandle;

class Expression : public ASTNode
{
public:
  Expression(const Location& loc) : ASTNode(loc) {}
  [[nodiscard]] virtual bool isLiteral() const;
  [[nodiscard]] virtual Value evaluate(const std::shared_ptr<const Context>& context) const = 0;
  Value checkUndef(Value&& val, const std::shared_ptr<const Context>& context) const;
};

inline scad::ostringstream& operator<<(scad::ostringstream& stream, const Expression& expr)
{
  expr.print(stream, "");
  return stream;
}

class UnaryOp : public Expression
{
public:
  enum class Op {
    Not,
    Negate
  };
  [[nodiscard]] bool isLiteral() const override;
  UnaryOp(Op op, Expression *expr, const Location& loc);
<<<<<<< HEAD
  Value evaluate(const std::shared_ptr<const Context>& context) const override;
  void print(scad::ostringstream& stream, const std::string& indent) const override;
=======
  [[nodiscard]] Value evaluate(const std::shared_ptr<const Context>& context) const override;
  void print(std::ostream& stream, const std::string& indent) const override;
>>>>>>> 3241bf88

private:
  [[nodiscard]] const char *opString() const;

  Op op;
  shared_ptr<Expression> expr;
};

class BinaryOp : public Expression
{
public:
  enum class Op {
    LogicalAnd,
    LogicalOr,
    Exponent,
    Multiply,
    Divide,
    Modulo,
    Plus,
    Minus,
    Less,
    LessEqual,
    Greater,
    GreaterEqual,
    Equal,
    NotEqual
  };

  BinaryOp(Expression *left, Op op, Expression *right, const Location& loc);
<<<<<<< HEAD
  Value evaluate(const std::shared_ptr<const Context>& context) const override;
  void print(scad::ostringstream& stream, const std::string& indent) const override;
=======
  [[nodiscard]] Value evaluate(const std::shared_ptr<const Context>& context) const override;
  void print(std::ostream& stream, const std::string& indent) const override;
>>>>>>> 3241bf88

private:
  [[nodiscard]] const char *opString() const;

  Op op;
  shared_ptr<Expression> left;
  shared_ptr<Expression> right;
};

class TernaryOp : public Expression
{
public:
  TernaryOp(Expression *cond, Expression *ifexpr, Expression *elseexpr, const Location& loc);
<<<<<<< HEAD
  const Expression *evaluateStep(const std::shared_ptr<const Context>& context) const;
  Value evaluate(const std::shared_ptr<const Context>& context) const override;
  void print(scad::ostringstream& stream, const std::string& indent) const override;
=======
  [[nodiscard]] const Expression *evaluateStep(const std::shared_ptr<const Context>& context) const;
  [[nodiscard]] Value evaluate(const std::shared_ptr<const Context>& context) const override;
  void print(std::ostream& stream, const std::string& indent) const override;
>>>>>>> 3241bf88
private:
  shared_ptr<Expression> cond;
  shared_ptr<Expression> ifexpr;
  shared_ptr<Expression> elseexpr;
};

class ArrayLookup : public Expression
{
public:
  ArrayLookup(Expression *array, Expression *index, const Location& loc);
<<<<<<< HEAD
  Value evaluate(const std::shared_ptr<const Context>& context) const override;
  void print(scad::ostringstream& stream, const std::string& indent) const override;
=======
  [[nodiscard]] Value evaluate(const std::shared_ptr<const Context>& context) const override;
  void print(std::ostream& stream, const std::string& indent) const override;
>>>>>>> 3241bf88
private:
  shared_ptr<Expression> array;
  shared_ptr<Expression> index;
};

class Literal : public Expression
{
public:
  Literal(const Location& loc = Location::NONE) : Expression(loc), value(Value::undefined.clone()) { }
  Literal(Value val, const Location& loc = Location::NONE) : Expression(loc), value(std::move(val)) { }
  [[nodiscard]] bool isBool() const { return value.type() == Value::Type::BOOL; }
  [[nodiscard]] bool toBool() const { return value.toBool(); }
  [[nodiscard]] bool isDouble() const { return value.type() == Value::Type::NUMBER; }
  [[nodiscard]] double toDouble() const { return value.toDouble(); }
  [[nodiscard]] bool isString() const { return value.type() == Value::Type::STRING; }
  [[nodiscard]] const std::string& toString() const { return value.toStrUtf8Wrapper().toString(); }
  [[nodiscard]] bool isUndefined() const { return value.type() == Value::Type::UNDEFINED; }

<<<<<<< HEAD
  Value evaluate(const std::shared_ptr<const Context>& context) const override;
  void print(scad::ostringstream& stream, const std::string& indent) const override;
  bool isLiteral() const override { return true;}
=======
  [[nodiscard]] Value evaluate(const std::shared_ptr<const Context>& context) const override;
  void print(std::ostream& stream, const std::string& indent) const override;
  [[nodiscard]] bool isLiteral() const override { return true; }
>>>>>>> 3241bf88
private:
  const Value value;
};

class Range : public Expression
{
public:
  Range(Expression *begin, Expression *end, const Location& loc);
  Range(Expression *begin, Expression *step, Expression *end, const Location& loc);
<<<<<<< HEAD
  const Expression *getBegin() const { return begin.get(); }
  const Expression *getStep() const { return step.get(); }
  const Expression *getEnd() const { return end.get(); }
  Value evaluate(const std::shared_ptr<const Context>& context) const override;
  void print(scad::ostringstream& stream, const std::string& indent) const override;
  bool isLiteral() const override;
=======
  [[nodiscard]] const Expression *getBegin() const { return begin.get(); }
  [[nodiscard]] const Expression *getStep() const { return step.get(); }
  [[nodiscard]] const Expression *getEnd() const { return end.get(); }
  [[nodiscard]] Value evaluate(const std::shared_ptr<const Context>& context) const override;
  void print(std::ostream& stream, const std::string& indent) const override;
  [[nodiscard]] bool isLiteral() const override;
>>>>>>> 3241bf88
private:
  shared_ptr<Expression> begin;
  shared_ptr<Expression> step;
  shared_ptr<Expression> end;
};

class Vector : public Expression
{
public:
  Vector(const Location& loc);
  const std::vector<shared_ptr<Expression>>& getChildren() const { return children; }
  Value evaluate(const std::shared_ptr<const Context>& context) const override;
  void print(scad::ostringstream& stream, const std::string& indent) const override;
  void emplace_back(Expression *expr);
  bool isLiteral() const override;
private:
  std::vector<shared_ptr<Expression>> children;
  mutable boost::tribool literal_flag; // cache if already computed
};

class Lookup : public Expression
{
public:
<<<<<<< HEAD
  Lookup(const std::string& name, const Location& loc);
  Value evaluate(const std::shared_ptr<const Context>& context) const override;
  void print(scad::ostringstream& stream, const std::string& indent) const override;
  const std::string& get_name() const { return name; }
=======
  Lookup(std::string name, const Location& loc);
  [[nodiscard]] Value evaluate(const std::shared_ptr<const Context>& context) const override;
  void print(std::ostream& stream, const std::string& indent) const override;
  [[nodiscard]] const std::string& get_name() const { return name; }
>>>>>>> 3241bf88
private:
  std::string name;
};

class MemberLookup : public Expression
{
public:
<<<<<<< HEAD
  MemberLookup(Expression *expr, const std::string& member, const Location& loc);
  Value evaluate(const std::shared_ptr<const Context>& context) const override;
  void print(scad::ostringstream& stream, const std::string& indent) const override;
=======
  MemberLookup(Expression *expr, std::string member, const Location& loc);
  [[nodiscard]] Value evaluate(const std::shared_ptr<const Context>& context) const override;
  void print(std::ostream& stream, const std::string& indent) const override;
>>>>>>> 3241bf88
private:
  shared_ptr<Expression> expr;
  std::string member;
};

class FunctionCall : public Expression
{
public:
<<<<<<< HEAD
  FunctionCall(Expression *expr, const AssignmentList& arglist, const Location& loc);
  boost::optional<CallableFunction> evaluate_function_expression(const std::shared_ptr<const Context>& context) const;
  Value evaluate(const std::shared_ptr<const Context>& context) const override;
  void print(scad::ostringstream& stream, const std::string& indent) const override;
  const std::string& get_name() const { return name; }
=======
  FunctionCall(Expression *expr, AssignmentList arglist, const Location& loc);
  [[nodiscard]] boost::optional<CallableFunction> evaluate_function_expression(const std::shared_ptr<const Context>& context) const;
  [[nodiscard]] Value evaluate(const std::shared_ptr<const Context>& context) const override;
  void print(std::ostream& stream, const std::string& indent) const override;
  [[nodiscard]] const std::string& get_name() const { return name; }
>>>>>>> 3241bf88
  static Expression *create(const std::string& funcname, const AssignmentList& arglist, Expression *expr, const Location& loc);
public:
  bool isLookup;
  std::string name;
  shared_ptr<Expression> expr;
  AssignmentList arguments;
};

class FunctionDefinition : public Expression
{
public:
<<<<<<< HEAD
  FunctionDefinition(Expression *expr, const AssignmentList& parameters, const Location& loc);
  Value evaluate(const std::shared_ptr<const Context>& context) const override;
  void print(scad::ostringstream& stream, const std::string& indent) const override;
=======
  FunctionDefinition(Expression *expr, AssignmentList parameters, const Location& loc);
  [[nodiscard]] Value evaluate(const std::shared_ptr<const Context>& context) const override;
  void print(std::ostream& stream, const std::string& indent) const override;
>>>>>>> 3241bf88
public:
  shared_ptr<const Context> context;
  AssignmentList parameters;
  shared_ptr<Expression> expr;
};

class Assert : public Expression
{
public:
  Assert(AssignmentList args, Expression *expr, const Location& loc);
  static void performAssert(const AssignmentList& arguments, const Location& location, const std::shared_ptr<const Context>& context);
<<<<<<< HEAD
  const Expression *evaluateStep(const std::shared_ptr<const Context>& context) const;
  Value evaluate(const std::shared_ptr<const Context>& context) const override;
  void print(scad::ostringstream& stream, const std::string& indent) const override;
=======
  [[nodiscard]] const Expression *evaluateStep(const std::shared_ptr<const Context>& context) const;
  [[nodiscard]] Value evaluate(const std::shared_ptr<const Context>& context) const override;
  void print(std::ostream& stream, const std::string& indent) const override;
>>>>>>> 3241bf88
private:
  AssignmentList arguments;
  shared_ptr<Expression> expr;
};

class Echo : public Expression
{
public:
<<<<<<< HEAD
  Echo(const AssignmentList& args, Expression *expr, const Location& loc);
  const Expression *evaluateStep(const std::shared_ptr<const Context>& context) const;
  Value evaluate(const std::shared_ptr<const Context>& context) const override;
  void print(scad::ostringstream& stream, const std::string& indent) const override;
=======
  Echo(AssignmentList args, Expression *expr, const Location& loc);
  [[nodiscard]] const Expression *evaluateStep(const std::shared_ptr<const Context>& context) const;
  [[nodiscard]] Value evaluate(const std::shared_ptr<const Context>& context) const override;
  void print(std::ostream& stream, const std::string& indent) const override;
>>>>>>> 3241bf88
private:
  AssignmentList arguments;
  shared_ptr<Expression> expr;
};

class Let : public Expression
{
public:
  Let(AssignmentList args, Expression *expr, const Location& loc);
  static void doSequentialAssignment(const AssignmentList& assignments, const Location& location, ContextHandle<Context>& targetContext);
  static ContextHandle<Context> sequentialAssignmentContext(const AssignmentList& assignments, const Location& location, const std::shared_ptr<const Context>& context);
  const Expression *evaluateStep(ContextHandle<Context>& targetContext) const;
<<<<<<< HEAD
  Value evaluate(const std::shared_ptr<const Context>& context) const override;
  void print(scad::ostringstream& stream, const std::string& indent) const override;
=======
  [[nodiscard]] Value evaluate(const std::shared_ptr<const Context>& context) const override;
  void print(std::ostream& stream, const std::string& indent) const override;
>>>>>>> 3241bf88
private:
  AssignmentList arguments;
  shared_ptr<Expression> expr;
};

class ListComprehension : public Expression
{
public:
  ListComprehension(const Location& loc);
};

class LcIf : public ListComprehension
{
public:
  LcIf(Expression *cond, Expression *ifexpr, Expression *elseexpr, const Location& loc);
<<<<<<< HEAD
  Value evaluate(const std::shared_ptr<const Context>& context) const override;
  void print(scad::ostringstream& stream, const std::string& indent) const override;
=======
  [[nodiscard]] Value evaluate(const std::shared_ptr<const Context>& context) const override;
  void print(std::ostream& stream, const std::string& indent) const override;
>>>>>>> 3241bf88
private:
  shared_ptr<Expression> cond;
  shared_ptr<Expression> ifexpr;
  shared_ptr<Expression> elseexpr;
};

class LcFor : public ListComprehension
{
public:
<<<<<<< HEAD
  LcFor(const AssignmentList& args, Expression *expr, const Location& loc);
  static void forEach(const AssignmentList& assignments, const Location& loc, const std::shared_ptr<const Context>& context, std::function<void(const std::shared_ptr<const Context>&)> operation);
  Value evaluate(const std::shared_ptr<const Context>& context) const override;
  void print(scad::ostringstream& stream, const std::string& indent) const override;
=======
  LcFor(AssignmentList args, Expression *expr, const Location& loc);
  static void forEach(const AssignmentList& assignments, const Location& loc, const std::shared_ptr<const Context>& context, const std::function<void(const std::shared_ptr<const Context>&)>& operation);
  [[nodiscard]] Value evaluate(const std::shared_ptr<const Context>& context) const override;
  void print(std::ostream& stream, const std::string& indent) const override;
>>>>>>> 3241bf88
private:
  AssignmentList arguments;
  shared_ptr<Expression> expr;
};

class LcForC : public ListComprehension
{
public:
<<<<<<< HEAD
  LcForC(const AssignmentList& args, const AssignmentList& incrargs, Expression *cond, Expression *expr, const Location& loc);
  Value evaluate(const std::shared_ptr<const Context>& context) const override;
  void print(scad::ostringstream& stream, const std::string& indent) const override;
=======
  LcForC(AssignmentList args, AssignmentList incrargs, Expression *cond, Expression *expr, const Location& loc);
  [[nodiscard]] Value evaluate(const std::shared_ptr<const Context>& context) const override;
  void print(std::ostream& stream, const std::string& indent) const override;
>>>>>>> 3241bf88
private:
  AssignmentList arguments;
  AssignmentList incr_arguments;
  shared_ptr<Expression> cond;
  shared_ptr<Expression> expr;
};

class LcEach : public ListComprehension
{
public:
  LcEach(Expression *expr, const Location& loc);
<<<<<<< HEAD
  Value evaluate(const std::shared_ptr<const Context>& context) const override;
  void print(scad::ostringstream& stream, const std::string& indent) const override;
=======
  [[nodiscard]] Value evaluate(const std::shared_ptr<const Context>& context) const override;
  void print(std::ostream& stream, const std::string& indent) const override;
>>>>>>> 3241bf88
private:
  Value evalRecur(Value&& v, const std::shared_ptr<const Context>& context) const;
  shared_ptr<Expression> expr;
};

class LcLet : public ListComprehension
{
public:
<<<<<<< HEAD
  LcLet(const AssignmentList& args, Expression *expr, const Location& loc);
  Value evaluate(const std::shared_ptr<const Context>& context) const override;
  void print(scad::ostringstream& stream, const std::string& indent) const override;
=======
  LcLet(AssignmentList args, Expression *expr, const Location& loc);
  [[nodiscard]] Value evaluate(const std::shared_ptr<const Context>& context) const override;
  void print(std::ostream& stream, const std::string& indent) const override;
>>>>>>> 3241bf88
private:
  AssignmentList arguments;
  shared_ptr<Expression> expr;
};<|MERGE_RESOLUTION|>--- conflicted
+++ resolved
@@ -8,11 +8,8 @@
 #include "Assignment.h"
 #include "function.h"
 #include "memory.h"
-<<<<<<< HEAD
 #include "scadstream.h"
-=======
 #include "Value.h"
->>>>>>> 3241bf88
 
 template <class T> class ContextHandle;
 
@@ -40,13 +37,8 @@
   };
   [[nodiscard]] bool isLiteral() const override;
   UnaryOp(Op op, Expression *expr, const Location& loc);
-<<<<<<< HEAD
-  Value evaluate(const std::shared_ptr<const Context>& context) const override;
-  void print(scad::ostringstream& stream, const std::string& indent) const override;
-=======
-  [[nodiscard]] Value evaluate(const std::shared_ptr<const Context>& context) const override;
-  void print(std::ostream& stream, const std::string& indent) const override;
->>>>>>> 3241bf88
+  [[nodiscard]] Value evaluate(const std::shared_ptr<const Context>& context) const override;
+  void print(scad::ostringstream& stream, const std::string& indent) const override;
 
 private:
   [[nodiscard]] const char *opString() const;
@@ -76,13 +68,8 @@
   };
 
   BinaryOp(Expression *left, Op op, Expression *right, const Location& loc);
-<<<<<<< HEAD
-  Value evaluate(const std::shared_ptr<const Context>& context) const override;
-  void print(scad::ostringstream& stream, const std::string& indent) const override;
-=======
-  [[nodiscard]] Value evaluate(const std::shared_ptr<const Context>& context) const override;
-  void print(std::ostream& stream, const std::string& indent) const override;
->>>>>>> 3241bf88
+  [[nodiscard]] Value evaluate(const std::shared_ptr<const Context>& context) const override;
+  void print(scad::ostringstream& stream, const std::string& indent) const override;
 
 private:
   [[nodiscard]] const char *opString() const;
@@ -96,15 +83,9 @@
 {
 public:
   TernaryOp(Expression *cond, Expression *ifexpr, Expression *elseexpr, const Location& loc);
-<<<<<<< HEAD
-  const Expression *evaluateStep(const std::shared_ptr<const Context>& context) const;
-  Value evaluate(const std::shared_ptr<const Context>& context) const override;
-  void print(scad::ostringstream& stream, const std::string& indent) const override;
-=======
   [[nodiscard]] const Expression *evaluateStep(const std::shared_ptr<const Context>& context) const;
   [[nodiscard]] Value evaluate(const std::shared_ptr<const Context>& context) const override;
-  void print(std::ostream& stream, const std::string& indent) const override;
->>>>>>> 3241bf88
+  void print(scad::ostringstream& stream, const std::string& indent) const override;
 private:
   shared_ptr<Expression> cond;
   shared_ptr<Expression> ifexpr;
@@ -115,13 +96,8 @@
 {
 public:
   ArrayLookup(Expression *array, Expression *index, const Location& loc);
-<<<<<<< HEAD
-  Value evaluate(const std::shared_ptr<const Context>& context) const override;
-  void print(scad::ostringstream& stream, const std::string& indent) const override;
-=======
-  [[nodiscard]] Value evaluate(const std::shared_ptr<const Context>& context) const override;
-  void print(std::ostream& stream, const std::string& indent) const override;
->>>>>>> 3241bf88
+  [[nodiscard]] Value evaluate(const std::shared_ptr<const Context>& context) const override;
+  void print(scad::ostringstream& stream, const std::string& indent) const override;
 private:
   shared_ptr<Expression> array;
   shared_ptr<Expression> index;
@@ -140,15 +116,9 @@
   [[nodiscard]] const std::string& toString() const { return value.toStrUtf8Wrapper().toString(); }
   [[nodiscard]] bool isUndefined() const { return value.type() == Value::Type::UNDEFINED; }
 
-<<<<<<< HEAD
-  Value evaluate(const std::shared_ptr<const Context>& context) const override;
-  void print(scad::ostringstream& stream, const std::string& indent) const override;
-  bool isLiteral() const override { return true;}
-=======
-  [[nodiscard]] Value evaluate(const std::shared_ptr<const Context>& context) const override;
-  void print(std::ostream& stream, const std::string& indent) const override;
+  [[nodiscard]] Value evaluate(const std::shared_ptr<const Context>& context) const override;
+  void print(scad::ostringstream& stream, const std::string& indent) const override;
   [[nodiscard]] bool isLiteral() const override { return true; }
->>>>>>> 3241bf88
 private:
   const Value value;
 };
@@ -158,21 +128,12 @@
 public:
   Range(Expression *begin, Expression *end, const Location& loc);
   Range(Expression *begin, Expression *step, Expression *end, const Location& loc);
-<<<<<<< HEAD
-  const Expression *getBegin() const { return begin.get(); }
-  const Expression *getStep() const { return step.get(); }
-  const Expression *getEnd() const { return end.get(); }
-  Value evaluate(const std::shared_ptr<const Context>& context) const override;
-  void print(scad::ostringstream& stream, const std::string& indent) const override;
-  bool isLiteral() const override;
-=======
   [[nodiscard]] const Expression *getBegin() const { return begin.get(); }
   [[nodiscard]] const Expression *getStep() const { return step.get(); }
   [[nodiscard]] const Expression *getEnd() const { return end.get(); }
   [[nodiscard]] Value evaluate(const std::shared_ptr<const Context>& context) const override;
-  void print(std::ostream& stream, const std::string& indent) const override;
+  void print(scad::ostringstream& stream, const std::string& indent) const override;
   [[nodiscard]] bool isLiteral() const override;
->>>>>>> 3241bf88
 private:
   shared_ptr<Expression> begin;
   shared_ptr<Expression> step;
@@ -196,17 +157,10 @@
 class Lookup : public Expression
 {
 public:
-<<<<<<< HEAD
-  Lookup(const std::string& name, const Location& loc);
-  Value evaluate(const std::shared_ptr<const Context>& context) const override;
-  void print(scad::ostringstream& stream, const std::string& indent) const override;
-  const std::string& get_name() const { return name; }
-=======
   Lookup(std::string name, const Location& loc);
   [[nodiscard]] Value evaluate(const std::shared_ptr<const Context>& context) const override;
-  void print(std::ostream& stream, const std::string& indent) const override;
+  void print(scad::ostringstream& stream, const std::string& indent) const override;
   [[nodiscard]] const std::string& get_name() const { return name; }
->>>>>>> 3241bf88
 private:
   std::string name;
 };
@@ -214,15 +168,9 @@
 class MemberLookup : public Expression
 {
 public:
-<<<<<<< HEAD
-  MemberLookup(Expression *expr, const std::string& member, const Location& loc);
-  Value evaluate(const std::shared_ptr<const Context>& context) const override;
-  void print(scad::ostringstream& stream, const std::string& indent) const override;
-=======
   MemberLookup(Expression *expr, std::string member, const Location& loc);
   [[nodiscard]] Value evaluate(const std::shared_ptr<const Context>& context) const override;
-  void print(std::ostream& stream, const std::string& indent) const override;
->>>>>>> 3241bf88
+  void print(scad::ostringstream& stream, const std::string& indent) const override;
 private:
   shared_ptr<Expression> expr;
   std::string member;
@@ -231,19 +179,11 @@
 class FunctionCall : public Expression
 {
 public:
-<<<<<<< HEAD
-  FunctionCall(Expression *expr, const AssignmentList& arglist, const Location& loc);
-  boost::optional<CallableFunction> evaluate_function_expression(const std::shared_ptr<const Context>& context) const;
-  Value evaluate(const std::shared_ptr<const Context>& context) const override;
-  void print(scad::ostringstream& stream, const std::string& indent) const override;
-  const std::string& get_name() const { return name; }
-=======
   FunctionCall(Expression *expr, AssignmentList arglist, const Location& loc);
   [[nodiscard]] boost::optional<CallableFunction> evaluate_function_expression(const std::shared_ptr<const Context>& context) const;
   [[nodiscard]] Value evaluate(const std::shared_ptr<const Context>& context) const override;
-  void print(std::ostream& stream, const std::string& indent) const override;
+  void print(scad::ostringstream& stream, const std::string& indent) const override;
   [[nodiscard]] const std::string& get_name() const { return name; }
->>>>>>> 3241bf88
   static Expression *create(const std::string& funcname, const AssignmentList& arglist, Expression *expr, const Location& loc);
 public:
   bool isLookup;
@@ -255,15 +195,9 @@
 class FunctionDefinition : public Expression
 {
 public:
-<<<<<<< HEAD
-  FunctionDefinition(Expression *expr, const AssignmentList& parameters, const Location& loc);
-  Value evaluate(const std::shared_ptr<const Context>& context) const override;
-  void print(scad::ostringstream& stream, const std::string& indent) const override;
-=======
   FunctionDefinition(Expression *expr, AssignmentList parameters, const Location& loc);
   [[nodiscard]] Value evaluate(const std::shared_ptr<const Context>& context) const override;
-  void print(std::ostream& stream, const std::string& indent) const override;
->>>>>>> 3241bf88
+  void print(scad::ostringstream& stream, const std::string& indent) const override;
 public:
   shared_ptr<const Context> context;
   AssignmentList parameters;
@@ -275,15 +209,9 @@
 public:
   Assert(AssignmentList args, Expression *expr, const Location& loc);
   static void performAssert(const AssignmentList& arguments, const Location& location, const std::shared_ptr<const Context>& context);
-<<<<<<< HEAD
-  const Expression *evaluateStep(const std::shared_ptr<const Context>& context) const;
-  Value evaluate(const std::shared_ptr<const Context>& context) const override;
-  void print(scad::ostringstream& stream, const std::string& indent) const override;
-=======
   [[nodiscard]] const Expression *evaluateStep(const std::shared_ptr<const Context>& context) const;
   [[nodiscard]] Value evaluate(const std::shared_ptr<const Context>& context) const override;
-  void print(std::ostream& stream, const std::string& indent) const override;
->>>>>>> 3241bf88
+  void print(scad::ostringstream& stream, const std::string& indent) const override;
 private:
   AssignmentList arguments;
   shared_ptr<Expression> expr;
@@ -292,17 +220,10 @@
 class Echo : public Expression
 {
 public:
-<<<<<<< HEAD
-  Echo(const AssignmentList& args, Expression *expr, const Location& loc);
-  const Expression *evaluateStep(const std::shared_ptr<const Context>& context) const;
-  Value evaluate(const std::shared_ptr<const Context>& context) const override;
-  void print(scad::ostringstream& stream, const std::string& indent) const override;
-=======
   Echo(AssignmentList args, Expression *expr, const Location& loc);
   [[nodiscard]] const Expression *evaluateStep(const std::shared_ptr<const Context>& context) const;
   [[nodiscard]] Value evaluate(const std::shared_ptr<const Context>& context) const override;
-  void print(std::ostream& stream, const std::string& indent) const override;
->>>>>>> 3241bf88
+  void print(scad::ostringstream& stream, const std::string& indent) const override;
 private:
   AssignmentList arguments;
   shared_ptr<Expression> expr;
@@ -315,13 +236,8 @@
   static void doSequentialAssignment(const AssignmentList& assignments, const Location& location, ContextHandle<Context>& targetContext);
   static ContextHandle<Context> sequentialAssignmentContext(const AssignmentList& assignments, const Location& location, const std::shared_ptr<const Context>& context);
   const Expression *evaluateStep(ContextHandle<Context>& targetContext) const;
-<<<<<<< HEAD
-  Value evaluate(const std::shared_ptr<const Context>& context) const override;
-  void print(scad::ostringstream& stream, const std::string& indent) const override;
-=======
-  [[nodiscard]] Value evaluate(const std::shared_ptr<const Context>& context) const override;
-  void print(std::ostream& stream, const std::string& indent) const override;
->>>>>>> 3241bf88
+  [[nodiscard]] Value evaluate(const std::shared_ptr<const Context>& context) const override;
+  void print(scad::ostringstream& stream, const std::string& indent) const override;
 private:
   AssignmentList arguments;
   shared_ptr<Expression> expr;
@@ -337,13 +253,8 @@
 {
 public:
   LcIf(Expression *cond, Expression *ifexpr, Expression *elseexpr, const Location& loc);
-<<<<<<< HEAD
-  Value evaluate(const std::shared_ptr<const Context>& context) const override;
-  void print(scad::ostringstream& stream, const std::string& indent) const override;
-=======
-  [[nodiscard]] Value evaluate(const std::shared_ptr<const Context>& context) const override;
-  void print(std::ostream& stream, const std::string& indent) const override;
->>>>>>> 3241bf88
+  [[nodiscard]] Value evaluate(const std::shared_ptr<const Context>& context) const override;
+  void print(scad::ostringstream& stream, const std::string& indent) const override;
 private:
   shared_ptr<Expression> cond;
   shared_ptr<Expression> ifexpr;
@@ -353,17 +264,10 @@
 class LcFor : public ListComprehension
 {
 public:
-<<<<<<< HEAD
-  LcFor(const AssignmentList& args, Expression *expr, const Location& loc);
-  static void forEach(const AssignmentList& assignments, const Location& loc, const std::shared_ptr<const Context>& context, std::function<void(const std::shared_ptr<const Context>&)> operation);
-  Value evaluate(const std::shared_ptr<const Context>& context) const override;
-  void print(scad::ostringstream& stream, const std::string& indent) const override;
-=======
   LcFor(AssignmentList args, Expression *expr, const Location& loc);
   static void forEach(const AssignmentList& assignments, const Location& loc, const std::shared_ptr<const Context>& context, const std::function<void(const std::shared_ptr<const Context>&)>& operation);
   [[nodiscard]] Value evaluate(const std::shared_ptr<const Context>& context) const override;
-  void print(std::ostream& stream, const std::string& indent) const override;
->>>>>>> 3241bf88
+  void print(scad::ostringstream& stream, const std::string& indent) const override;
 private:
   AssignmentList arguments;
   shared_ptr<Expression> expr;
@@ -372,15 +276,9 @@
 class LcForC : public ListComprehension
 {
 public:
-<<<<<<< HEAD
-  LcForC(const AssignmentList& args, const AssignmentList& incrargs, Expression *cond, Expression *expr, const Location& loc);
-  Value evaluate(const std::shared_ptr<const Context>& context) const override;
-  void print(scad::ostringstream& stream, const std::string& indent) const override;
-=======
   LcForC(AssignmentList args, AssignmentList incrargs, Expression *cond, Expression *expr, const Location& loc);
   [[nodiscard]] Value evaluate(const std::shared_ptr<const Context>& context) const override;
-  void print(std::ostream& stream, const std::string& indent) const override;
->>>>>>> 3241bf88
+  void print(scad::ostringstream& stream, const std::string& indent) const override;
 private:
   AssignmentList arguments;
   AssignmentList incr_arguments;
@@ -392,13 +290,8 @@
 {
 public:
   LcEach(Expression *expr, const Location& loc);
-<<<<<<< HEAD
-  Value evaluate(const std::shared_ptr<const Context>& context) const override;
-  void print(scad::ostringstream& stream, const std::string& indent) const override;
-=======
-  [[nodiscard]] Value evaluate(const std::shared_ptr<const Context>& context) const override;
-  void print(std::ostream& stream, const std::string& indent) const override;
->>>>>>> 3241bf88
+  [[nodiscard]] Value evaluate(const std::shared_ptr<const Context>& context) const override;
+  void print(scad::ostringstream& stream, const std::string& indent) const override;
 private:
   Value evalRecur(Value&& v, const std::shared_ptr<const Context>& context) const;
   shared_ptr<Expression> expr;
@@ -407,15 +300,9 @@
 class LcLet : public ListComprehension
 {
 public:
-<<<<<<< HEAD
-  LcLet(const AssignmentList& args, Expression *expr, const Location& loc);
-  Value evaluate(const std::shared_ptr<const Context>& context) const override;
-  void print(scad::ostringstream& stream, const std::string& indent) const override;
-=======
   LcLet(AssignmentList args, Expression *expr, const Location& loc);
   [[nodiscard]] Value evaluate(const std::shared_ptr<const Context>& context) const override;
-  void print(std::ostream& stream, const std::string& indent) const override;
->>>>>>> 3241bf88
+  void print(scad::ostringstream& stream, const std::string& indent) const override;
 private:
   AssignmentList arguments;
   shared_ptr<Expression> expr;
