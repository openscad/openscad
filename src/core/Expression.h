--- conflicted
+++ resolved
@@ -300,12 +300,7 @@
   void print(std::ostream& stream, const std::string& indent) const override;
 private:
   AssignmentList arguments;
-<<<<<<< HEAD
-  shared_ptr<Expression> expr;
-};
-
-void removeDuplicateVariableAssignments(const AssignmentList& assignments, AssignmentList &out, const Location &loc);
-=======
-  std::shared_ptr<Expression> expr;
-};
->>>>>>> 28c54050
+  std::shared_ptr<Expression> expr;
+};
+
+void removeDuplicateVariableAssignments(const AssignmentList& assignments, AssignmentList &out, const Location &loc);