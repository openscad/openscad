#pragma once

#include <functional>
#include <string>
#include <variant>
#include <vector>
#include <boost/logic/tribool.hpp>
#include "Assignment.h"
#include "function.h"
#include "memory.h"
#include "Value.h"
<<<<<<< HEAD
#include "Identifier.h"
=======
#include "Context.h"
>>>>>>> c046fd16

template <class T> class ContextHandle;
class Expression;

struct SimplifiedExpression {
  const Expression *expression = nullptr;
  boost::optional<ContextHandle<Context>> new_context = boost::none;
  boost::optional<const FunctionCall *> new_active_function_call = boost::none;
};
using SimplificationResult = std::variant<SimplifiedExpression, Value>;

class Expression : public ASTNode
{
public:
  Expression(const Location& loc) : ASTNode(loc) {}
  [[nodiscard]] virtual bool isLiteral() const;
  [[nodiscard]] virtual Value evaluate(const std::shared_ptr<const Context>& context) const = 0;
  Value checkUndef(Value&& val, const std::shared_ptr<const Context>& context) const;
  virtual SimplificationResult simplify_function_body(const std::shared_ptr<const Context>& context) const;
};

class UnaryOp : public Expression
{
public:
  enum class Op {
    Not,
    Negate
  };
  [[nodiscard]] bool isLiteral() const override;
  UnaryOp(Op op, Expression *expr, const Location& loc);
  [[nodiscard]] Value evaluate(const std::shared_ptr<const Context>& context) const override;
  void print(std::ostream& stream, const std::string& indent) const override;

private:
  [[nodiscard]] const char *opString() const;

  Op op;
  shared_ptr<Expression> expr;
};

class BinaryOp : public Expression
{
public:
  enum class Op {
    LogicalAnd,
    LogicalOr,
    Exponent,
    Multiply,
    Divide,
    Modulo,
    Plus,
    Minus,
    Less,
    LessEqual,
    Greater,
    GreaterEqual,
    Equal,
    NotEqual
  };

  BinaryOp(Expression *left, Op op, Expression *right, const Location& loc);
  [[nodiscard]] Value evaluate(const std::shared_ptr<const Context>& context) const override;
  void print(std::ostream& stream, const std::string& indent) const override;

private:
  [[nodiscard]] const char *opString() const;

  Op op;
  shared_ptr<Expression> left;
  shared_ptr<Expression> right;
};

class TernaryOp : public Expression
{
public:
  TernaryOp(Expression *cond, Expression *ifexpr, Expression *elseexpr, const Location& loc);
  [[nodiscard]] const Expression *evaluateStep(const std::shared_ptr<const Context>& context) const;
  [[nodiscard]] Value evaluate(const std::shared_ptr<const Context>& context) const override;
  void print(std::ostream& stream, const std::string& indent) const override;
  SimplificationResult simplify_function_body(const std::shared_ptr<const Context>& context) const override;
private:
  shared_ptr<Expression> cond;
  shared_ptr<Expression> ifexpr;
  shared_ptr<Expression> elseexpr;
};

class ArrayLookup : public Expression
{
public:
  ArrayLookup(Expression *array, Expression *index, const Location& loc);
  [[nodiscard]] Value evaluate(const std::shared_ptr<const Context>& context) const override;
  void print(std::ostream& stream, const std::string& indent) const override;
private:
  shared_ptr<Expression> array;
  shared_ptr<Expression> index;
};

class Literal : public Expression
{
public:
  Literal(const Location& loc = Location::NONE) : Expression(loc), value(Value::undefined.clone()) { }
  Literal(Value val, const Location& loc = Location::NONE) : Expression(loc), value(std::move(val)) { }
  [[nodiscard]] bool isBool() const { return value.type() == Value::Type::BOOL; }
  [[nodiscard]] bool toBool() const { return value.toBool(); }
  [[nodiscard]] bool isDouble() const { return value.type() == Value::Type::NUMBER; }
  [[nodiscard]] double toDouble() const { return value.toDouble(); }
  [[nodiscard]] bool isString() const { return value.type() == Value::Type::STRING; }
  [[nodiscard]] const std::string& toString() const { return value.toStrUtf8Wrapper().toString(); }
  [[nodiscard]] bool isUndefined() const { return value.type() == Value::Type::UNDEFINED; }

  [[nodiscard]] Value evaluate(const std::shared_ptr<const Context>& context) const override;
  void print(std::ostream& stream, const std::string& indent) const override;
  [[nodiscard]] bool isLiteral() const override { return true; }
private:
  const Value value;
};

class Range : public Expression
{
public:
  Range(Expression *begin, Expression *end, const Location& loc);
  Range(Expression *begin, Expression *step, Expression *end, const Location& loc);
  [[nodiscard]] const Expression *getBegin() const { return begin.get(); }
  [[nodiscard]] const Expression *getStep() const { return step.get(); }
  [[nodiscard]] const Expression *getEnd() const { return end.get(); }
  [[nodiscard]] Value evaluate(const std::shared_ptr<const Context>& context) const override;
  void print(std::ostream& stream, const std::string& indent) const override;
  [[nodiscard]] bool isLiteral() const override;
private:
  shared_ptr<Expression> begin;
  shared_ptr<Expression> step;
  shared_ptr<Expression> end;
};

class Vector : public Expression
{
public:
  Vector(const Location& loc);
  const std::vector<shared_ptr<Expression>>& getChildren() const { return children; }
  Value evaluate(const std::shared_ptr<const Context>& context) const override;
  void print(std::ostream& stream, const std::string& indent) const override;
  void emplace_back(Expression *expr);
  bool isLiteral() const override;
private:
  std::vector<shared_ptr<Expression>> children;
  mutable boost::tribool literal_flag; // cache if already computed
};

class Lookup : public Expression
{
public:
  Lookup(std::string name, const Location& loc);
  [[nodiscard]] Value evaluate(const std::shared_ptr<const Context>& context) const override;
  void print(std::ostream& stream, const std::string& indent) const override;
  [[nodiscard]] const Identifier& get_name() const { return name; }
private:
  Identifier name;
};

class MemberLookup : public Expression
{
public:
  MemberLookup(Expression *expr, std::string member, const Location& loc);
  [[nodiscard]] Value evaluate(const std::shared_ptr<const Context>& context) const override;
  void print(std::ostream& stream, const std::string& indent) const override;
private:
  shared_ptr<Expression> expr;
  std::string member;
};

class FunctionCall : public Expression
{
public:
  FunctionCall(Expression *expr, AssignmentList arglist, const Location& loc);
  [[nodiscard]] boost::optional<CallableFunction> evaluate_function_expression(const std::shared_ptr<const Context>& context) const;
  [[nodiscard]] Value evaluate(const std::shared_ptr<const Context>& context) const override;
  void print(std::ostream& stream, const std::string& indent) const override;
  [[nodiscard]] const Identifier& get_name() const { return name; }
  static Expression *create(const std::string& funcname, const AssignmentList& arglist, Expression *expr, const Location& loc);
  SimplificationResult simplify_function_body(const std::shared_ptr<const Context>& context) const override;
public:
  bool isLookup;
  Identifier name;
  shared_ptr<Expression> expr;
  AssignmentList arguments;
};

class FunctionDefinition : public Expression
{
public:
  FunctionDefinition(Expression *expr, AssignmentList parameters, const Location& loc);
  [[nodiscard]] Value evaluate(const std::shared_ptr<const Context>& context) const override;
  void print(std::ostream& stream, const std::string& indent) const override;
public:
  shared_ptr<const Context> context;
  AssignmentList parameters;
  shared_ptr<Expression> expr;
};

class Assert : public Expression
{
public:
  Assert(AssignmentList args, Expression *expr, const Location& loc);
  static void performAssert(const AssignmentList& arguments, const Location& location, const std::shared_ptr<const Context>& context);
  [[nodiscard]] const Expression *evaluateStep(const std::shared_ptr<const Context>& context) const;
  [[nodiscard]] Value evaluate(const std::shared_ptr<const Context>& context) const override;
  void print(std::ostream& stream, const std::string& indent) const override;
  SimplificationResult simplify_function_body(const std::shared_ptr<const Context>& context) const override;
private:
  AssignmentList arguments;
  shared_ptr<Expression> expr;
};

class Echo : public Expression
{
public:
  Echo(AssignmentList args, Expression *expr, const Location& loc);
  [[nodiscard]] const Expression *evaluateStep(const std::shared_ptr<const Context>& context) const;
  [[nodiscard]] Value evaluate(const std::shared_ptr<const Context>& context) const override;
  void print(std::ostream& stream, const std::string& indent) const override;
  SimplificationResult simplify_function_body(const std::shared_ptr<const Context>& context) const override;
private:
  AssignmentList arguments;
  shared_ptr<Expression> expr;
};

class Let : public Expression
{
public:
  Let(AssignmentList args, Expression *expr, const Location& loc);
  static void doSequentialAssignment(const AssignmentList& assignments, const Location& location, ContextHandle<Context>& targetContext);
  static ContextHandle<Context> sequentialAssignmentContext(const AssignmentList& assignments, const Location& location, const std::shared_ptr<const Context>& context);
  const Expression *evaluateStep(ContextHandle<Context>& targetContext) const;
  [[nodiscard]] Value evaluate(const std::shared_ptr<const Context>& context) const override;
  void print(std::ostream& stream, const std::string& indent) const override;
  SimplificationResult simplify_function_body(const std::shared_ptr<const Context>& context) const override;
private:
  AssignmentList arguments;
  shared_ptr<Expression> expr;
};

class ListComprehension : public Expression
{
public:
  ListComprehension(const Location& loc);
};

class LcIf : public ListComprehension
{
public:
  LcIf(Expression *cond, Expression *ifexpr, Expression *elseexpr, const Location& loc);
  [[nodiscard]] Value evaluate(const std::shared_ptr<const Context>& context) const override;
  void print(std::ostream& stream, const std::string& indent) const override;
private:
  shared_ptr<Expression> cond;
  shared_ptr<Expression> ifexpr;
  shared_ptr<Expression> elseexpr;
};

class LcFor : public ListComprehension
{
public:
  LcFor(AssignmentList args, Expression *expr, const Location& loc);
  static void forEach(const AssignmentList& assignments, const Location& loc, const std::shared_ptr<const Context>& context, const std::function<void(const std::shared_ptr<const Context>&)>& operation);
  [[nodiscard]] Value evaluate(const std::shared_ptr<const Context>& context) const override;
  void print(std::ostream& stream, const std::string& indent) const override;
private:
  AssignmentList arguments;
  shared_ptr<Expression> expr;
};

class LcForC : public ListComprehension
{
public:
  LcForC(AssignmentList args, AssignmentList incrargs, Expression *cond, Expression *expr, const Location& loc);
  [[nodiscard]] Value evaluate(const std::shared_ptr<const Context>& context) const override;
  void print(std::ostream& stream, const std::string& indent) const override;
private:
  AssignmentList arguments;
  AssignmentList incr_arguments;
  shared_ptr<Expression> cond;
  shared_ptr<Expression> expr;
};

class LcEach : public ListComprehension
{
public:
  LcEach(Expression *expr, const Location& loc);
  [[nodiscard]] Value evaluate(const std::shared_ptr<const Context>& context) const override;
  void print(std::ostream& stream, const std::string& indent) const override;
private:
  Value evalRecur(Value&& v, const std::shared_ptr<const Context>& context) const;
  shared_ptr<Expression> expr;
};

class LcLet : public ListComprehension
{
public:
  LcLet(AssignmentList args, Expression *expr, const Location& loc);
  [[nodiscard]] Value evaluate(const std::shared_ptr<const Context>& context) const override;
  void print(std::ostream& stream, const std::string& indent) const override;
private:
  AssignmentList arguments;
  shared_ptr<Expression> expr;
};

void removeDuplicateVariableAssignments(const AssignmentList& assignments, AssignmentList &out, const Location &loc);<|MERGE_RESOLUTION|>--- conflicted
+++ resolved
@@ -9,11 +9,8 @@
 #include "function.h"
 #include "memory.h"
 #include "Value.h"
-<<<<<<< HEAD
 #include "Identifier.h"
-=======
 #include "Context.h"
->>>>>>> c046fd16
 
 template <class T> class ContextHandle;
 class Expression;
