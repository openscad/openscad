--- conflicted
+++ resolved
@@ -35,7 +35,7 @@
 #include "FreetypeRenderer.h"
 #include "Parameters.h"
 #include "ioimport.h"
-//#include "fileutils.h"
+#include "iofileutils.h"
 
 #include <cmath>
 #include <sstream>
@@ -955,13 +955,8 @@
   auto session = arguments.session();
   const Parameters parameters = Parameters::parse(std::move(arguments), loc, {}, {"file"});
   std::string raw_filename = parameters.get("file", "");
-<<<<<<< HEAD
-  std::string file = ""; // TODO fixlookup_file(raw_filename, loc.filePath().parent_path().string(), parameters.documentRoot());
-  return import_json(file, arguments.session(), loc);
-=======
   std::string file = lookup_file(raw_filename, loc.filePath().parent_path().string(), parameters.documentRoot());
   return import_json(file, session, loc);
->>>>>>> 0c4daaa0
 }
 
 void register_builtin_functions()
