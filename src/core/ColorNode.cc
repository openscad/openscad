--- conflicted
+++ resolved
@@ -80,7 +80,7 @@
   node->textureind=0; 
   if (parameters["texture"].type() == Value::Type::NUMBER) {
     node->textureind = (int) parameters["texture"].toDouble();
-    if(node->color[0] < 0) { node->color[0]=0.5; node->color[1]=0.5; node->color[2]=0.5; node->color[3]=1.0; }
+    if(node->color.r() < 0) { node->color.setRgba(0.5f, 0.5f, 0.5f, 1.0f); }
   }
 
   return children.instantiate(node);
@@ -88,15 +88,7 @@
 
 std::string ColorNode::toString() const
 {
-<<<<<<< HEAD
-  std::ostringstream stream;	
-  stream << "color(["<< this->color[0]<< ", "<< this->color[1]<< ", "<< this->color[2]<< ", "<< this->color[3];
-  if(this->textureind != 0) stream << ", ",this->textureind;
-  stream << "])";
-  return stream.str();
-=======
   return STR("color([", this->color.r(), ", ", this->color.g(), ", ", this->color.b(), ", ", this->color.a(), "])");
->>>>>>> 25725172
 }
 
 std::string ColorNode::name() const
