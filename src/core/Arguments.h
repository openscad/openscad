#pragma once

<<<<<<< HEAD
=======
#include <ostream>
#include <utility>
>>>>>>> 3241bf88
#include <vector>
#include <boost/optional.hpp>

#include "Assignment.h"
#include "Context.h"
#include "scadstream.h"

struct Argument {
  boost::optional<std::string> name;
  Value value;

  Argument(boost::optional<std::string> name, Value value) : name(std::move(name)), value(std::move(value)) {
  }
  Argument(Argument&& other) = default;
  Argument& operator=(Argument&& other) = default;
  Argument(const Argument& other) = delete;
  Argument& operator=(const Argument& other) = delete;
  ~Argument() = default;

  const Value *operator->() const { return &value; }
  Value *operator->() { return &value; }
};

class Arguments : public std::vector<Argument>
{
public:
  Arguments(const AssignmentList& argument_expressions, const std::shared_ptr<const Context>& context);
  Arguments(Arguments&& other) = default;
  Arguments& operator=(Arguments&& other) = default;
  Arguments(const Arguments& other) = delete;
  Arguments& operator=(const Arguments& other) = delete;
  ~Arguments() = default;

private:
  Arguments(EvaluationSession *session) : evaluation_session(session) {}

public:
  [[nodiscard]] Arguments clone() const;

  [[nodiscard]] EvaluationSession *session() const { return evaluation_session; }
  [[nodiscard]] const std::string& documentRoot() const { return evaluation_session->documentRoot(); }

private:
  EvaluationSession *evaluation_session;
};

scad::ostringstream& operator<<(scad::ostringstream& stream, const Argument& argument);
scad::ostringstream& operator<<(scad::ostringstream& stream, const Arguments& arguments);<|MERGE_RESOLUTION|>--- conflicted
+++ resolved
@@ -1,16 +1,15 @@
 #pragma once
 
-<<<<<<< HEAD
-=======
-#include <ostream>
 #include <utility>
->>>>>>> 3241bf88
 #include <vector>
 #include <boost/optional.hpp>
 
 #include "Assignment.h"
 #include "Context.h"
-#include "scadstream.h"
+
+namespace scad {
+  class ostringstream;
+}
 
 struct Argument {
   boost::optional<std::string> name;
