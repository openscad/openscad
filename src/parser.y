--- conflicted
+++ resolved
@@ -144,10 +144,10 @@
 %type <expr> exponent
 %type <expr> unary
 %type <expr> primary
-%type <vec> vector_expr
+%type <vec> vector_elements
 %type <expr> list_comprehension_elements
 %type <expr> list_comprehension_elements_p
-%type <expr> list_comprehension_elements_or_expr
+%type <expr> vector_element
 %type <expr> expr_or_empty
 
 %type <inst> module_instantiation
@@ -155,13 +155,10 @@
 %type <ifelse> ifelse_statement
 %type <inst> single_module_instantiation
 
-<<<<<<< HEAD
-%type <args> argument_list_call
-%type <args> argument_list_decl
-=======
 %type <args> arguments
+%type <args> argument_list
 %type <args> parameters
->>>>>>> 8d59f235
+%type <args> parameter_list
 
 %type <arg> argument
 %type <arg> parameter
@@ -191,22 +188,13 @@
               if ($1) scope_stack.top()->addModuleInst(shared_ptr<ModuleInstantiation>($1));
             }
         | assignment
-<<<<<<< HEAD
-        | TOK_MODULE TOK_ID '(' argument_list_decl optional_commas ')'
-            {
-              UserModule *newmodule = new UserModule($2, LOC(@$));
-              newmodule->definition_arguments = *$4; /* argument_list here */ 
-              scope_stack.top()->addModule($2, newmodule);
-              scope_stack.push(&newmodule->scope);
-=======
-        | TOK_MODULE TOK_ID '(' parameters optional_commas ')'
+        | TOK_MODULE TOK_ID '(' parameters ')'
             {
               UserModule *newmodule = new UserModule($2, LOCD("module", @$));
               newmodule->parameters = *$4;
               auto top = scope_stack.top();
               scope_stack.push(&newmodule->body);
               top->addModule(shared_ptr<UserModule>(newmodule));
->>>>>>> 8d59f235
               free($2);
               delete $4;
             }
@@ -214,14 +202,10 @@
             {
                 scope_stack.pop();
             }
-<<<<<<< HEAD
-        | TOK_FUNCTION TOK_ID '(' argument_list_decl optional_commas ')' '=' expr
-=======
-        | TOK_FUNCTION TOK_ID '(' parameters optional_commas ')' '=' expr ';'
->>>>>>> 8d59f235
+        | TOK_FUNCTION TOK_ID '(' parameters ')' '=' expr ';'
             {
               scope_stack.top()->addFunction(
-                make_shared<UserFunction>($2, *$4, shared_ptr<Expression>($8), LOCD("function", @$))
+                make_shared<UserFunction>($2, *$4, shared_ptr<Expression>($7), LOCD("function", @$))
               );
               free($2);
               delete $4;
@@ -336,13 +320,8 @@
         | TOK_EACH { $$ = strdup("each"); }
         ;
 
-<<<<<<< HEAD
-single_module_instantiation:
-          module_id '(' argument_list_call optional_commas')'
-=======
 single_module_instantiation
         : module_id '(' arguments ')'
->>>>>>> 8d59f235
             {
                 $$ = new ModuleInstantiation($1, *$3, LOCD("modulecall", @$));
                 free($1);
@@ -352,9 +331,9 @@
 
 expr
         : logic_or
-        | TOK_FUNCTION '(' parameters optional_commas ')' expr %prec NO_ELSE
-            {
-              $$ = new FunctionDefinition($6, *$3, LOCD("anonfunc", @$));
+        | TOK_FUNCTION '(' parameters ')' expr %prec NO_ELSE
+            {
+              $$ = new FunctionDefinition($5, *$3, LOCD("anonfunc", @$));
               delete $3;
             }
         | logic_or '?' expr ':' expr
@@ -531,30 +510,10 @@
               $$ = new Lookup($1, LOCD("variable", @$));
               free($1);
             }
-<<<<<<< HEAD
-        | TOK_ID '(' argument_list_call optional_commas')'
-=======
         | '(' expr ')'
->>>>>>> 8d59f235
             {
               $$ = $2;
             }
-<<<<<<< HEAD
-        | TOK_LET '(' argument_list_call optional_commas')' expr %prec LET
-            {
-              $$ = FunctionCall::create("let", *$3, $6, LOC(@$));
-              delete $3;
-            }
-        | TOK_ASSERT '(' argument_list_call optional_commas')' expr_or_empty %prec LOW_PRIO_LEFT
-            {
-              $$ = FunctionCall::create("assert", *$3, $6, LOC(@$));
-              delete $3;
-            }
-        | TOK_ECHO '(' argument_list_call optional_commas')' expr_or_empty %prec LOW_PRIO_LEFT
-            {
-              $$ = FunctionCall::create("echo", *$3, $6, LOC(@$));
-              delete $3;
-=======
         | '[' expr ':' expr ']'
             {
               $$ = new Range($2, $4, LOCD("range", @$));
@@ -563,12 +522,11 @@
             {
               $$ = new Range($2, $4, $6, LOCD("range", @$));
             }
-        | '[' optional_commas ']'
+        | '[' ']'
             {
               $$ = new Vector(LOCD("vector", @$));
->>>>>>> 8d59f235
-            }
-        | '[' vector_expr optional_commas ']'
+            }
+        | '[' vector_elements optional_trailing_comma ']'
             {
               $$ = $2;
             }
@@ -584,15 +542,6 @@
               $$ = $1;
             }
         ;
-<<<<<<< HEAD
- 
- list_comprehension_elements:
-          /* The last set element may not be a "let" (as that would instead
-             be parsed as an expression) */
-          TOK_LET '(' argument_list_call optional_commas')' list_comprehension_elements_p
-            {
-              $$ = new LcLet(*$3, $6, LOC(@$));
-=======
 
 /* The last set element may not be a "let" (as that would instead
    be parsed as an expression) */
@@ -600,37 +549,28 @@
         : TOK_LET '(' arguments ')' list_comprehension_elements_p
             {
               $$ = new LcLet(*$3, $5, LOCD("lclet", @$));
->>>>>>> 8d59f235
               delete $3;
             }
-        | TOK_EACH list_comprehension_elements_or_expr
+        | TOK_EACH vector_element
             {
               $$ = new LcEach($2, LOCD("lceach", @$));
             }
-<<<<<<< HEAD
-        | TOK_FOR '(' argument_list_call ')' list_comprehension_elements_or_expr
-=======
-        | TOK_FOR '(' arguments ')' list_comprehension_elements_or_expr
->>>>>>> 8d59f235
+        | TOK_FOR '(' arguments ')' vector_element
             {
               $$ = new LcFor(*$3, $5, LOCD("lcfor", @$));
               delete $3;
             }
-<<<<<<< HEAD
-        | TOK_FOR '(' argument_list_call ';' expr ';' argument_list_call ')' list_comprehension_elements_or_expr
-=======
-        | TOK_FOR '(' arguments ';' expr ';' arguments ')' list_comprehension_elements_or_expr
->>>>>>> 8d59f235
+        | TOK_FOR '(' arguments ';' expr ';' arguments ')' vector_element
             {
               $$ = new LcForC(*$3, *$7, $5, $9, LOCD("lcforc", @$));
               delete $3;
               delete $7;
             }
-        | TOK_IF '(' expr ')' list_comprehension_elements_or_expr %prec NO_ELSE
+        | TOK_IF '(' expr ')' vector_element %prec NO_ELSE
             {
               $$ = new LcIf($3, $5, 0, LOCD("lcif", @$));
             }
-        | TOK_IF '(' expr ')' list_comprehension_elements_or_expr TOK_ELSE list_comprehension_elements_or_expr
+        | TOK_IF '(' expr ')' vector_element TOK_ELSE vector_element
             {
               $$ = new LcIf($3, $5, $7, LOCD("lcifelse", @$));
             }
@@ -645,57 +585,47 @@
             }
         ;
 
-list_comprehension_elements_or_expr
+optional_trailing_comma
+        : /* empty */
+        | ','
+        ;
+
+vector_elements
+        : vector_element
+            {
+              $$ = new Vector(LOCD("vector", @$));
+              $$->emplace_back($1);
+            }
+        | vector_elements ',' vector_element
+            {
+              $$ = $1;
+              $$->emplace_back($3);
+            }
+        ;
+
+vector_element
         : list_comprehension_elements_p
         | expr
         ;
 
-optional_commas
-        : /* empty */
-		| ',' optional_commas
-        ;
-
-vector_expr
-        : expr
-            {
-              $$ = new Vector(LOCD("vector", @$));
-              $$->emplace_back($1);
-            }
-        |  list_comprehension_elements
-            {
-              $$ = new Vector(LOCD("vector", @$));
-              $$->emplace_back($1);
-            }
-        | vector_expr ',' optional_commas list_comprehension_elements_or_expr
-            {
-              $$ = $1;
-              $$->emplace_back($4);
-            }
-        ;
-
-<<<<<<< HEAD
-argument_list_decl:
-          /* empty */
-=======
 parameters
         : /* empty */
->>>>>>> 8d59f235
             {
                 $$ = new AssignmentList();
             }
-        | parameter
+        | parameter_list optional_trailing_comma
+        ;
+
+parameter_list
+        : parameter
             {
                 $$ = new AssignmentList();
                 $$->emplace_back($1);
             }
-<<<<<<< HEAD
-        | argument_list_decl ',' optional_commas argument_decl
-=======
-        | parameters ',' optional_commas parameter
->>>>>>> 8d59f235
+        | parameter_list ',' parameter
             {
                 $$ = $1;
-                $$->emplace_back($4);
+                $$->emplace_back($3);
             }
         ;
 
@@ -712,29 +642,24 @@
             }
         ;
 
-<<<<<<< HEAD
-argument_list_call:
-          /* empty */
-=======
 arguments
         : /* empty */
->>>>>>> 8d59f235
             {
                 $$ = new AssignmentList();
             }
-        | argument
+        | argument_list optional_trailing_comma
+        ;
+
+argument_list
+        : argument
             {
                 $$ = new AssignmentList();
                 $$->emplace_back($1);
             }
-<<<<<<< HEAD
-        | argument_list_call ',' optional_commas argument_call
-=======
-        | arguments ',' optional_commas argument
->>>>>>> 8d59f235
+        | argument_list ',' argument
             {
                 $$ = $1;
-                $$->emplace_back($4);
+                $$->emplace_back($3);
             }
         ;
 
