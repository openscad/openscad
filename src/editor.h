#pragma once

#include <QObject>
#include <QString>
#include <QWidget>
#include <QWheelEvent>
#include <QScrollBar>
#include <QTextEdit>
#include "highlighter.h"

class EditorInterface : public QWidget
{
	Q_OBJECT
public:
	EditorInterface(QWidget *parent);
	~EditorInterface();
        virtual QSize sizeHint(){ QSize size; return size;}
        virtual void setInitialSizeHint(const QSize&) { }
	virtual void wheelEvent (QWheelEvent*) { }
        virtual void setTabStopWidth(int) { }
        virtual QString toPlainText() { QString s; return s;}
        virtual QTextCursor textCursor() { QTextCursor c; return c;}
        virtual void setTextCursor (const QTextCursor &) { }
        virtual QTextDocument *document(){QTextDocument *t = new QTextDocument; return t;}
        virtual bool find(const QString &, QTextDocument::FindFlags options = 0){ return options;}
<<<<<<< HEAD
=======
	virtual bool findFirst(const QString&, bool, bool, bool, bool, bool, int, int, bool, bool){return 0;}
	virtual bool findNext(){return 0;}
	virtual void replaceSelectedText(QString&){ }
>>>>>>> 080c9ea1

public slots:
	virtual void zoomIn(){ }
        virtual void zoomOut() { }
        virtual void setLineWrapping(bool) { }
        virtual void setContentModified(bool){ }
<<<<<<< HEAD
        virtual bool isContentModified(){ return true; } 
=======
        virtual bool isContentModified(){ return 0; } 
>>>>>>> 080c9ea1
        virtual void indentSelection(){ }
        virtual void unindentSelection(){ }
        virtual void commentSelection() {}
        virtual void uncommentSelection(){}
        virtual void setPlainText(const QString &){ }
        virtual void highlightError(int) {}
        virtual void unhighlightLastError() {}
        virtual void setHighlightScheme(const QString&){ }
	virtual void insertPlainText(const QString&){ }
	virtual void undo(){ }
        virtual void redo(){ }
        virtual void cut(){ }
        virtual void copy(){ }
        virtual void paste(){ }
	virtual void onTextChanged() { }
private:
        Highlighter *highlighter;
	QSize initialSizeHint;

};<|MERGE_RESOLUTION|>--- conflicted
+++ resolved
@@ -23,23 +23,16 @@
         virtual void setTextCursor (const QTextCursor &) { }
         virtual QTextDocument *document(){QTextDocument *t = new QTextDocument; return t;}
         virtual bool find(const QString &, QTextDocument::FindFlags options = 0){ return options;}
-<<<<<<< HEAD
-=======
 	virtual bool findFirst(const QString&, bool, bool, bool, bool, bool, int, int, bool, bool){return 0;}
 	virtual bool findNext(){return 0;}
 	virtual void replaceSelectedText(QString&){ }
->>>>>>> 080c9ea1
 
 public slots:
 	virtual void zoomIn(){ }
         virtual void zoomOut() { }
         virtual void setLineWrapping(bool) { }
         virtual void setContentModified(bool){ }
-<<<<<<< HEAD
-        virtual bool isContentModified(){ return true; } 
-=======
         virtual bool isContentModified(){ return 0; } 
->>>>>>> 080c9ea1
         virtual void indentSelection(){ }
         virtual void unindentSelection(){ }
         virtual void commentSelection() {}
