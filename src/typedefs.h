#pragma once

#include <map>
#include <string>
#include <vector>
#include <utility>
#include "memory.h"

<<<<<<< HEAD
#include "value.h"

class Annotation;

typedef std::map<const std::string, Annotation *> AnnotationMap;

typedef std::vector<Annotation> AnnotationList;

class Assignment : public std::pair<std::string, boost::shared_ptr<class Expression> >
{
public:
    Assignment(std::string name);
    Assignment(std::string name, boost::shared_ptr<class Expression> expr);
    virtual ~Assignment();

    virtual void add_annotations(AnnotationList *annotations);
    
    virtual bool has_annotations() const;
    virtual const Annotation * annotation(const std::string &name) const;

protected:
    AnnotationMap annotations;
=======
class Assignment : public std::pair<std::string, shared_ptr<class Expression>>
{
public:
    Assignment(std::string name,
							 shared_ptr<class Expression> expr = shared_ptr<class Expression>()) {
			first = name; second = expr;
		}
>>>>>>> 7f4a6b1d
};

typedef std::vector<Assignment> AssignmentList;
typedef std::vector<class ModuleInstantiation*> ModuleInstantiationList;

class Annotation
{
protected:
    Annotation(const std::string name, const AssignmentList assignments, const AssignmentList args);
    
public:
    virtual ~Annotation();

    void dump();
    const std::string & get_name();
    virtual ValuePtr evaluate(class Context *ctx, const std::string& var) const;
    
    Annotation& operator=(const Annotation&);

    static const Annotation * create(const std::string name, const AssignmentList assignments);

//private:
    std::string name;
    /** Defines the names and values parsed from the script */
    AssignmentList assignments;
private:
    /** Defines the names of the positional parameters */
    AssignmentList args;
};
<|MERGE_RESOLUTION|>--- conflicted
+++ resolved
@@ -6,8 +6,6 @@
 #include <utility>
 #include "memory.h"
 
-<<<<<<< HEAD
-#include "value.h"
 
 class Annotation;
 
@@ -15,12 +13,14 @@
 
 typedef std::vector<Annotation> AnnotationList;
 
-class Assignment : public std::pair<std::string, boost::shared_ptr<class Expression> >
+class Assignment : public std::pair<std::string, shared_ptr<class Expression>>
 {
 public:
-    Assignment(std::string name);
-    Assignment(std::string name, boost::shared_ptr<class Expression> expr);
-    virtual ~Assignment();
+    Assignment(std::string name,
+							 shared_ptr<class Expression> expr = shared_ptr<class Expression>()) {
+			first = name; second = expr;
+		}
+        virtual ~Assignment();
 
     virtual void add_annotations(AnnotationList *annotations);
     
@@ -29,15 +29,6 @@
 
 protected:
     AnnotationMap annotations;
-=======
-class Assignment : public std::pair<std::string, shared_ptr<class Expression>>
-{
-public:
-    Assignment(std::string name,
-							 shared_ptr<class Expression> expr = shared_ptr<class Expression>()) {
-			first = name; second = expr;
-		}
->>>>>>> 7f4a6b1d
 };
 
 typedef std::vector<Assignment> AssignmentList;
