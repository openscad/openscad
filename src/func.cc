--- conflicted
+++ resolved
@@ -36,7 +36,7 @@
 #include "degree_trig.h"
 #include "FreetypeRenderer.h"
 #include "parameters.h"
-<<<<<<< HEAD
+#include "import.h"
 #include "GeometryEvaluator.h"
 #include "Reindexer.h"
 #include "polyset.h"
@@ -44,9 +44,6 @@
 #ifdef ENABLE_CGAL
 #include "CGAL_Nef_polyhedron.h"
 #endif
-=======
-#include "import.h"
->>>>>>> b5aba496
 
 #include <cmath>
 #include <sstream>
@@ -944,7 +941,13 @@
     return Value(arguments[0]->isDefinedAs(Value::Type::OBJECT));
 }
 
-<<<<<<< HEAD
+Value builtin_import(Arguments arguments, const Location& loc)
+{
+	const Parameters parameters = Parameters::parse(std::move(arguments), loc, {}, {"file"});
+	std::string file = parameters.get("file", "");
+	return import_json(file, arguments.session(), loc);
+}
+
 #ifdef ENABLE_CGAL
 
 static void get_mesh_data(const CGAL_Nef_polyhedron &root_N, EvaluationSession* session, VectorType& vertices_out, VectorType& indices_out)
@@ -1091,13 +1094,6 @@
 			info.set("paths", std::move(paths));
 
 		return std::move(info);
-=======
-Value builtin_import(Arguments arguments, const Location& loc)
-{
-	const Parameters parameters = Parameters::parse(std::move(arguments), loc, {}, {"file"});
-	std::string file = parameters.get("file", "");
-	return import_json(file, arguments.session(), loc);
->>>>>>> b5aba496
 }
 
 void register_builtin_functions()
@@ -1318,15 +1314,13 @@
 					"is_object(arg) -> boolean",
 				});
 
-<<<<<<< HEAD
-	Builtins::init("render", new BuiltinFunction(&builtin_data_render,
+	Builtins::init("import", new BuiltinFunction(&builtin_import, &Feature::ExperimentalImportFunction),
+				{
+					"import(file) -> object",
+
+  Builtins::init("render", new BuiltinFunction(&builtin_data_render,
 				&Feature::ExperimentalDataRender),
 				{
 					"render() -> object",
-=======
-	Builtins::init("import", new BuiltinFunction(&builtin_import, &Feature::ExperimentalImportFunction),
-				{
-					"import(file) -> object",
->>>>>>> b5aba496
 				});
 }