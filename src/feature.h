#pragma once

#include <stdio.h>
#include <iostream>
#include <string>
#include <map>
#include <vector>

#include "exceptions.h"

class Feature
{
public:
	typedef std::vector<Feature *> list_t;
	typedef list_t::iterator iterator;

<<<<<<< HEAD
        static const Feature Experimental3dPrint;
        static const Feature ExperimentalAmfImport;
        static const Feature Experimental3mfImport;
        static const Feature Experimental3mfExport;
        static const Feature ExperimentalSvgImport;
        static const Feature ExperimentalCustomizer;
        static const Feature ExperimentalInputDriver;
        static const Feature ExperimentalThreadedTraversal;
=======
        static const Feature ExperimentalInputDriverDBus;
>>>>>>> 40c25752

	const std::string& get_name() const;
	const std::string& get_description() const;
    
	bool is_enabled() const;
	void enable(bool status);

	static iterator begin();
	static iterator end();
    
	static void dump_features();
	static void enable_feature(const std::string &feature_name, bool status = true);

private:
	bool enabled;
  
	const std::string name;
	const std::string description;
    
	typedef std::map<std::string, Feature *> map_t;
	static map_t feature_map;
	static list_t feature_list;
    
	Feature(const std::string &name, const std::string &description);
	virtual ~Feature();
};

class ExperimentalFeatureException : public EvaluationException
{
public:
	static void check(const Feature &feature);
	~ExperimentalFeatureException() throw();

private:
	ExperimentalFeatureException(const std::string &what_arg);
};<|MERGE_RESOLUTION|>--- conflicted
+++ resolved
@@ -14,18 +14,8 @@
 	typedef std::vector<Feature *> list_t;
 	typedef list_t::iterator iterator;
 
-<<<<<<< HEAD
-        static const Feature Experimental3dPrint;
-        static const Feature ExperimentalAmfImport;
-        static const Feature Experimental3mfImport;
-        static const Feature Experimental3mfExport;
-        static const Feature ExperimentalSvgImport;
-        static const Feature ExperimentalCustomizer;
-        static const Feature ExperimentalInputDriver;
-        static const Feature ExperimentalThreadedTraversal;
-=======
-        static const Feature ExperimentalInputDriverDBus;
->>>>>>> 40c25752
+    static const Feature ExperimentalThreadedTraversal;
+    static const Feature ExperimentalInputDriverDBus;
 
 	const std::string& get_name() const;
 	const std::string& get_description() const;
