--- conflicted
+++ resolved
@@ -14,13 +14,9 @@
 	typedef std::vector<Feature *> list_t;
 	typedef list_t::iterator iterator;
 
-<<<<<<< HEAD
-    static const Feature ExperimentalThreadedTraversal;
-    static const Feature ExperimentalInputDriverDBus;
-=======
+	static const Feature ExperimentalThreadedTraversal;
 	static const Feature ExperimentalInputDriverDBus;
 	static const Feature ExperimentalFunctionLiterals;
->>>>>>> 6ec97fda
 
 	const std::string& get_name() const;
 	const std::string& get_description() const;
