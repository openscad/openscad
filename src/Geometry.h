--- conflicted
+++ resolved
@@ -27,7 +27,6 @@
 
 protected:
 	int convexity;
-<<<<<<< HEAD
 };
 
 class GeometryList : public Geometry
@@ -53,9 +52,4 @@
 
 	shared_ptr<GeometryList> flatten() const;
 
-};
-
-#endif
-=======
-};
->>>>>>> f18becef
+};