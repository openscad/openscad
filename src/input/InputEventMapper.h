--- conflicted
+++ resolved
@@ -47,12 +47,10 @@
     double getAxisValue(int config);
     int parseSettingValue(const std::string val);
 
-<<<<<<< HEAD
     bool button_state[10];
     bool button_state_last[10];
-=======
+    
     static InputEventMapper *self;
->>>>>>> 534a9a61
 
 public:
     InputEventMapper();
