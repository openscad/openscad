#pragma once

#include "renderer.h"
#include "system-gl.h"
#ifdef ENABLE_OPENCSG
#include <opencsg.h>
#endif
#include "csgnode.h"

#ifdef ENABLE_EXPERIMENTAL
#include "VBORenderer.h"
#endif // ENABLE_EXPERIMENTAL

#ifdef ENABLE_EXPERIMENTAL
class OpenCSGRenderer : public VBORenderer
#else
class OpenCSGRenderer : public Renderer
#endif // ENABLE_EXPERIMENTAL
{
public:
	OpenCSGRenderer(shared_ptr<class CSGProducts> root_products,
									shared_ptr<CSGProducts> highlights_products,
									shared_ptr<CSGProducts> background_products,
<<<<<<< HEAD
									GLint *shaderinfo);
	virtual ~OpenCSGRenderer();
=======
									GLView::shaderinfo_t *shaderinfo);
>>>>>>> caf9986a
	void draw(bool showfaces, bool showedges) const override;
	void draw_with_shader(const GLView::shaderinfo_t *shaderinfo) const override;

	BoundingBox getBoundingBox() const override;
private:
#ifdef ENABLE_OPENCSG
#ifdef ENABLE_EXPERIMENTAL
	class OpenCSGPrim *createCSGPrimitive(const VertexSet &vertex_set, const GLuint vbo) const;
#else
	class OpenCSGPrim *createCSGPrimitive(const class CSGChainObject &csgobj, OpenCSG::Operation operation, bool highlight_mode, bool background_mode, OpenSCADOperator type) const;
<<<<<<< HEAD
#endif // ENABLE_EXPERIMENTAL
#endif // ENABLE_OPENCSG

	void renderCSGProducts(const class CSGProducts &products, GLint *shaderinfo, 
=======
#endif
	void renderCSGProducts(const class CSGProducts &products, const GLView::shaderinfo_t *shaderinfo,
>>>>>>> caf9986a
											bool highlight_mode, bool background_mode) const;
#ifdef ENABLE_EXPERIMENTAL
	void drawCSGProducts(bool use_edge_shader) const;
	inline const std::vector<VertexSets *> &getProductVertexSets() const { return *product_vertex_sets; }

	std::vector<VertexSets *> *product_vertex_sets;
#endif // ENABLE_EXPERIMENTAL

	shared_ptr<CSGProducts> root_products;
	shared_ptr<CSGProducts> highlights_products;
	shared_ptr<CSGProducts> background_products;
	GLView::shaderinfo_t *shaderinfo;
};<|MERGE_RESOLUTION|>--- conflicted
+++ resolved
@@ -21,12 +21,8 @@
 	OpenCSGRenderer(shared_ptr<class CSGProducts> root_products,
 									shared_ptr<CSGProducts> highlights_products,
 									shared_ptr<CSGProducts> background_products,
-<<<<<<< HEAD
-									GLint *shaderinfo);
+									GLView::shaderinfo_t *shaderinfo);
 	virtual ~OpenCSGRenderer();
-=======
-									GLView::shaderinfo_t *shaderinfo);
->>>>>>> caf9986a
 	void draw(bool showfaces, bool showedges) const override;
 	void draw_with_shader(const GLView::shaderinfo_t *shaderinfo) const override;
 
@@ -37,16 +33,10 @@
 	class OpenCSGPrim *createCSGPrimitive(const VertexSet &vertex_set, const GLuint vbo) const;
 #else
 	class OpenCSGPrim *createCSGPrimitive(const class CSGChainObject &csgobj, OpenCSG::Operation operation, bool highlight_mode, bool background_mode, OpenSCADOperator type) const;
-<<<<<<< HEAD
 #endif // ENABLE_EXPERIMENTAL
 #endif // ENABLE_OPENCSG
-
-	void renderCSGProducts(const class CSGProducts &products, GLint *shaderinfo, 
-=======
-#endif
 	void renderCSGProducts(const class CSGProducts &products, const GLView::shaderinfo_t *shaderinfo,
->>>>>>> caf9986a
-											bool highlight_mode, bool background_mode) const;
+				bool highlight_mode, bool background_mode) const;
 #ifdef ENABLE_EXPERIMENTAL
 	void drawCSGProducts(bool use_edge_shader) const;
 	inline const std::vector<VertexSets *> &getProductVertexSets() const { return *product_vertex_sets; }
