--- conflicted
+++ resolved
@@ -12,11 +12,7 @@
 	Expression(const Location &loc) : ASTNode(loc) {}
 	~Expression() {}
 	virtual bool isLiteral() const;
-<<<<<<< HEAD
-	virtual Value evaluate(const class Context *context) const = 0;
-=======
-	virtual ValuePtr evaluate(const std::shared_ptr<Context>& context) const = 0;
->>>>>>> 77fcf617
+	virtual Value evaluate(const std::shared_ptr<Context>& context) const = 0;
 };
 
 class UnaryOp : public Expression
@@ -28,11 +24,7 @@
 	};
 	bool isLiteral() const override;
 	UnaryOp(Op op, Expression *expr, const Location &loc);
-<<<<<<< HEAD
-	Value evaluate(const class Context *context) const override;
-=======
-	ValuePtr evaluate(const std::shared_ptr<Context>& context) const override;
->>>>>>> 77fcf617
+	Value evaluate(const std::shared_ptr<Context>& context) const override;
 	void print(std::ostream &stream, const std::string &indent) const override;
 
 private:
@@ -62,11 +54,7 @@
 	};
 
 	BinaryOp(Expression *left, Op op, Expression *right, const Location &loc);
-<<<<<<< HEAD
-	Value evaluate(const class Context *context) const override;
-=======
-	ValuePtr evaluate(const std::shared_ptr<Context>& context) const override;
->>>>>>> 77fcf617
+	Value evaluate(const std::shared_ptr<Context>& context) const override;
 	void print(std::ostream &stream, const std::string &indent) const override;
 
 private:
@@ -81,12 +69,8 @@
 {
 public:
 	TernaryOp(Expression *cond, Expression *ifexpr, Expression *elseexpr, const Location &loc);
-<<<<<<< HEAD
-	Value evaluate(const class Context *context) const override;
-=======
-	const shared_ptr<Expression>& evaluateStep(const std::shared_ptr<Context>& context) const;
-	ValuePtr evaluate(const std::shared_ptr<Context>& context) const override;
->>>>>>> 77fcf617
+	const shared_ptr<Expression>& evaluateStep(const std::shared_ptr<Context>& context) const;
+	Value evaluate(const std::shared_ptr<Context>& context) const override;
 	void print(std::ostream &stream, const std::string &indent) const override;
 private:
 	shared_ptr<Expression> cond;
@@ -98,11 +82,7 @@
 {
 public:
 	ArrayLookup(Expression *array, Expression *index, const Location &loc);
-<<<<<<< HEAD
-	Value evaluate(const class Context *context) const override;
-=======
-	ValuePtr evaluate(const std::shared_ptr<Context>& context) const override;
->>>>>>> 77fcf617
+	Value evaluate(const std::shared_ptr<Context>& context) const override;
 	void print(std::ostream &stream, const std::string &indent) const override;
 private:
 	shared_ptr<Expression> array;
@@ -112,13 +92,8 @@
 class Literal : public Expression
 {
 public:
-<<<<<<< HEAD
 	Literal(Value val, const Location &loc = Location::NONE);
-	Value evaluate(const class Context *) const override;
-=======
-	Literal(const ValuePtr &val, const Location &loc = Location::NONE);
-	ValuePtr evaluate(const std::shared_ptr<Context>& context) const override;
->>>>>>> 77fcf617
+	Value evaluate(const std::shared_ptr<Context>& context) const override;
 	void print(std::ostream &stream, const std::string &indent) const override;
 	bool isLiteral() const override { return true;}
 private:
@@ -130,11 +105,7 @@
 public:
 	Range(Expression *begin, Expression *end, const Location &loc);
 	Range(Expression *begin, Expression *step, Expression *end, const Location &loc);
-<<<<<<< HEAD
-	Value evaluate(const class Context *context) const override;
-=======
-	ValuePtr evaluate(const std::shared_ptr<Context>& context) const override;
->>>>>>> 77fcf617
+	Value evaluate(const std::shared_ptr<Context>& context) const override;
 	void print(std::ostream &stream, const std::string &indent) const override;
 	bool isLiteral() const override;
 private:
@@ -147,11 +118,7 @@
 {
 public:
 	Vector(const Location &loc);
-<<<<<<< HEAD
-	Value evaluate(const class Context *context) const override;
-=======
-	ValuePtr evaluate(const std::shared_ptr<Context>& context) const override;
->>>>>>> 77fcf617
+	Value evaluate(const std::shared_ptr<Context>& context) const override;
 	void print(std::ostream &stream, const std::string &indent) const override;
 	void push_back(Expression *expr);
 	bool isLiteral() const override;
@@ -164,13 +131,8 @@
 {
 public:
 	Lookup(const std::string &name, const Location &loc);
-<<<<<<< HEAD
-	Value evaluate(const class Context *context) const override;
-	const Value& evaluateSilently(const class Context *context) const;
-=======
-	ValuePtr evaluate(const std::shared_ptr<Context>& context) const override;
-	ValuePtr evaluateSilently(const std::shared_ptr<Context>& context) const;
->>>>>>> 77fcf617
+	Value evaluate(const std::shared_ptr<Context>& context) const override;
+	Value evaluateSilently(const std::shared_ptr<Context>& context) const;
 	void print(std::ostream &stream, const std::string &indent) const override;
 	const std::string& get_name() const { return name; }
 private:
@@ -181,11 +143,7 @@
 {
 public:
 	MemberLookup(Expression *expr, const std::string &member, const Location &loc);
-<<<<<<< HEAD
-	Value evaluate(const class Context *context) const override;
-=======
-	ValuePtr evaluate(const std::shared_ptr<Context>& context) const override;
->>>>>>> 77fcf617
+	Value evaluate(const std::shared_ptr<Context>& context) const override;
 	void print(std::ostream &stream, const std::string &indent) const override;
 private:
 	shared_ptr<Expression> expr;
@@ -195,32 +153,26 @@
 class FunctionCall : public Expression
 {
 public:
-<<<<<<< HEAD
-	FunctionCall(const std::string &funcname, const AssignmentList &arglist, const Location &loc);
-	Value evaluate(const class Context *context) const override;
-=======
 	FunctionCall(Expression *expr, const AssignmentList &arglist, const Location &loc);
 	void prepareTailCallContext(const std::shared_ptr<Context> context, std::shared_ptr<Context> tailCallContext, const AssignmentList &definition_arguments);
-	ValuePtr evaluate(const std::shared_ptr<Context>& context) const override;
->>>>>>> 77fcf617
+	Value evaluate(const std::shared_ptr<Context>& context) const override;
 	void print(std::ostream &stream, const std::string &indent) const override;
 	const std::string& get_name() const { return name; }
 	static Expression * create(const std::string &funcname, const AssignmentList &arglist, Expression *expr, const Location &loc);
-	shared_ptr<class FunctionDefinition> getFunctionDefinition(const ValuePtr& v) const;
 public:
 	bool isLookup;
 	std::string name;
 	shared_ptr<Expression> expr;
 	AssignmentList arguments;
 	AssignmentMap resolvedArguments;
-	std::vector<std::pair<std::string, ValuePtr>> defaultArguments; // Only the ones not mentioned in 'resolvedArguments'
+	std::vector<std::pair<std::string, Value>> defaultArguments; // Only the ones not mentioned in 'resolvedArguments'
 };
 
 class FunctionDefinition : public Expression
 {
 public:
 	FunctionDefinition(Expression *expr, const AssignmentList &definition_arguments, const Location &loc);
-	ValuePtr evaluate(const std::shared_ptr<Context>& context) const override;
+	Value evaluate(const std::shared_ptr<Context>& context) const override;
 	void print(std::ostream &stream, const std::string &indent) const override;
 public:
 	shared_ptr<Context> ctx;
@@ -232,12 +184,8 @@
 {
 public:
 	Assert(const AssignmentList &args, Expression *expr, const Location &loc);
-<<<<<<< HEAD
-	Value evaluate(const class Context *context) const override;
-=======
-	const shared_ptr<Expression>& evaluateStep(const std::shared_ptr<Context>& context) const;
-	ValuePtr evaluate(const std::shared_ptr<Context>& context) const override;
->>>>>>> 77fcf617
+	const shared_ptr<Expression>& evaluateStep(const std::shared_ptr<Context>& context) const;
+	Value evaluate(const std::shared_ptr<Context>& context) const override;
 	void print(std::ostream &stream, const std::string &indent) const override;
 private:
 	AssignmentList arguments;
@@ -248,12 +196,8 @@
 {
 public:
 	Echo(const AssignmentList &args, Expression *expr, const Location &loc);
-<<<<<<< HEAD
-	Value evaluate(const class Context *context) const override;
-=======
-	const shared_ptr<Expression>& evaluateStep(const std::shared_ptr<Context>& context) const;
-	ValuePtr evaluate(const std::shared_ptr<Context>& context) const override;
->>>>>>> 77fcf617
+	const shared_ptr<Expression>& evaluateStep(const std::shared_ptr<Context>& context) const;
+	Value evaluate(const std::shared_ptr<Context>& context) const override;
 	void print(std::ostream &stream, const std::string &indent) const override;
 private:
 	AssignmentList arguments;
@@ -264,12 +208,8 @@
 {
 public:
 	Let(const AssignmentList &args, Expression *expr, const Location &loc);
-<<<<<<< HEAD
-	Value evaluate(const class Context *context) const override;
-=======
-	const shared_ptr<Expression>& evaluateStep(const std::shared_ptr<Context>& context) const;
-	ValuePtr evaluate(const std::shared_ptr<Context>& context) const override;
->>>>>>> 77fcf617
+	const shared_ptr<Expression>& evaluateStep(const std::shared_ptr<Context>& context) const;
+	Value evaluate(const std::shared_ptr<Context>& context) const override;
 	void print(std::ostream &stream, const std::string &indent) const override;
 private:
 	AssignmentList arguments;
@@ -287,11 +227,7 @@
 {
 public:
 	LcIf(Expression *cond, Expression *ifexpr, Expression *elseexpr, const Location &loc);
-<<<<<<< HEAD
-	Value evaluate(const class Context *context) const override;
-=======
-	ValuePtr evaluate(const std::shared_ptr<Context>& context) const override;
->>>>>>> 77fcf617
+	Value evaluate(const std::shared_ptr<Context>& context) const override;
 	void print(std::ostream &stream, const std::string &indent) const override;
 private:
 	shared_ptr<Expression> cond;
@@ -303,11 +239,7 @@
 {
 public:
 	LcFor(const AssignmentList &args, Expression *expr, const Location &loc);
-<<<<<<< HEAD
-	Value evaluate(const class Context *context) const override;
-=======
-	ValuePtr evaluate(const std::shared_ptr<Context>& context) const override;
->>>>>>> 77fcf617
+	Value evaluate(const std::shared_ptr<Context>& context) const override;
 	void print(std::ostream &stream, const std::string &indent) const override;
 private:
 	AssignmentList arguments;
@@ -318,11 +250,7 @@
 {
 public:
 	LcForC(const AssignmentList &args, const AssignmentList &incrargs, Expression *cond, Expression *expr, const Location &loc);
-<<<<<<< HEAD
-	Value evaluate(const class Context *context) const override;
-=======
-	ValuePtr evaluate(const std::shared_ptr<Context>& context) const override;
->>>>>>> 77fcf617
+	Value evaluate(const std::shared_ptr<Context>& context) const override;
 	void print(std::ostream &stream, const std::string &indent) const override;
 private:
 	AssignmentList arguments;
@@ -335,11 +263,7 @@
 {
 public:
 	LcEach(Expression *expr, const Location &loc);
-<<<<<<< HEAD
-	Value evaluate(const class Context *context) const override;
-=======
-	ValuePtr evaluate(const std::shared_ptr<Context>& context) const override;
->>>>>>> 77fcf617
+	Value evaluate(const std::shared_ptr<Context>& context) const override;
 	void print(std::ostream &stream, const std::string &indent) const override;
 private:
 	shared_ptr<Expression> expr;
@@ -349,11 +273,7 @@
 {
 public:
 	LcLet(const AssignmentList &args, Expression *expr, const Location &loc);
-<<<<<<< HEAD
-	Value evaluate(const class Context *context) const override;
-=======
-	ValuePtr evaluate(const std::shared_ptr<Context>& context) const override;
->>>>>>> 77fcf617
+	Value evaluate(const std::shared_ptr<Context>& context) const override;
 	void print(std::ostream &stream, const std::string &indent) const override;
 private:
 	AssignmentList arguments;
@@ -362,7 +282,7 @@
 
 void evaluate_assert(const std::shared_ptr<Context>& context, const std::shared_ptr<class EvalContext> evalctx);
 
-ValuePtr evaluate_function(const std::string& name,
+Value evaluate_function(const std::string& name,
 		const std::shared_ptr<Expression>& expr, const AssignmentList &definition_arguments,
 		const std::shared_ptr<Context>& ctx, const std::shared_ptr<EvalContext>& evalctx,
 		const Location& loc);