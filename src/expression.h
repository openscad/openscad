--- conflicted
+++ resolved
@@ -13,12 +13,7 @@
 public:
 	Expression(const Location &loc) : ASTNode(loc) {}
 	virtual ~Expression() {}
-<<<<<<< HEAD
-    virtual bool isLiteral() const;
-	virtual bool isListComprehension() const;
-=======
-
->>>>>>> a47e303b
+	virtual bool isLiteral() const;
 	virtual ValuePtr evaluate(const class Context *context) const = 0;
 	virtual void print(std::ostream &stream) const = 0;
 };
