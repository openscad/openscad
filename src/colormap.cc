--- conflicted
+++ resolved
@@ -123,29 +123,6 @@
 
 void RenderColorScheme::addColor(RenderColor colorKey, std::string key)
 {
-<<<<<<< HEAD
-    const boost::property_tree::ptree& colors = pt.get_child("colors");
-    std::string color = colors.get<std::string>(key);
-    if ((color.length() == 7) && (color.at(0) == '#')) {
-	char *endptr;
-	unsigned int val = strtol(color.substr(1).c_str(), &endptr, 16);
-	int r = (val >> 16) & 0xff;
-	int g = (val >> 8) & 0xff;
-	int b = val & 0xff;
-	_color_scheme.insert(ColorScheme::value_type(colorKey, Color4f(r, g, b)));
-    } else if ((color.length() == 9) && (color.at(0) == '#')) {
-	char *endptr;
-	unsigned int val = strtol(color.substr(1).c_str(), &endptr, 16);
-	int r = (val >> 24) & 0xff;
-	int g = (val >> 16) & 0xff;
-	int b = (val >> 8) & 0xff;
-	int a = val & 0xff;
-	_color_scheme.insert(ColorScheme::value_type(colorKey, Color4f(r, g, b, a)));
-	
-    } else {
-	throw std::invalid_argument(std::string("invalid color value for key '") + key + "': '" + color + "'");
-    }
-=======
   const boost::property_tree::ptree &colors = pt.get_child("colors");
   std::string color = colors.get<std::string>(key);
   if ((color.length() == 7) && (color.at(0) == '#')) {
@@ -155,11 +132,17 @@
     int g = (val >> 8) & 0xff;
     int b = val & 0xff;
     _color_scheme.insert(ColorScheme::value_type(colorKey, Color4f(r, g, b)));
-  }
-  else {
+  } else if ((color.length() == 9) && (color.at(0) == '#')) {
+    char *endptr;
+    unsigned int val = strtol(color.substr(1).c_str(), &endptr, 16);
+    int r = (val >> 24) & 0xff;
+    int g = (val >> 16) & 0xff;
+    int b = (val >> 8) & 0xff;
+    int a = val & 0xff;
+    _color_scheme.insert(ColorScheme::value_type(colorKey, Color4f(r, g, b, a)));
+  } else {
     throw std::invalid_argument(std::string("invalid color value for key '") + key + "': '" + color + "'");
   }
->>>>>>> 1a9430fb
 }
 
 ColorMap *ColorMap::inst(bool erase)
