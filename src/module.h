#ifndef MODULE_H_
#define MODULE_H_

#include <string>
#include <vector>
#include <list>
#include <boost/unordered_map.hpp>
#include <boost/unordered_set.hpp>
#include <time.h>
#include <sys/stat.h>

#include "value.h"
#include "typedefs.h"
#include "localscope.h"

class ModuleInstantiation
{
public:
	ModuleInstantiation(const std::string &name = "")
		: tag_root(false), tag_highlight(false), tag_background(false), recursioncount(0), modname(name) { }
	virtual ~ModuleInstantiation();

	virtual std::string dump(const std::string &indent) const;
	class AbstractNode *evaluate(const class Context *ctx) const;
	std::vector<AbstractNode*> instantiateChildren(const Context *evalctx) const;

	void setPath(const std::string &path) { this->modpath = path; }
	const std::string &path() const { return this->modpath; }
	std::string getAbsolutePath(const std::string &filename) const;

	const std::string &name() const { return this->modname; }
	bool isBackground() const { return this->tag_background; }
	bool isHighlight() const { return this->tag_highlight; }
	bool isRoot() const { return this->tag_root; }

	AssignmentList arguments;
	LocalScope scope;

	bool tag_root;
	bool tag_highlight;
	bool tag_background;
	mutable int recursioncount;
protected:
	std::string modname;
	std::string modpath;

	friend class Module;
};

class IfElseModuleInstantiation : public ModuleInstantiation {
public:
	IfElseModuleInstantiation() : ModuleInstantiation("if") { }
	virtual ~IfElseModuleInstantiation();
	std::vector<AbstractNode*> instantiateElseChildren(const Context *evalctx) const;
	virtual std::string dump(const std::string &indent) const;

	LocalScope else_scope;
};

class AbstractModule
{
public:
	virtual ~AbstractModule();
	virtual class AbstractNode *instantiate(const Context *ctx, const ModuleInstantiation *inst, const class EvalContext *evalctx = NULL) const;
	virtual std::string dump(const std::string &indent, const std::string &name) const;
};

class Module : public AbstractModule
{
public:
	Module() { }
	virtual ~Module();

	virtual AbstractNode *instantiate(const Context *ctx, const ModuleInstantiation *inst, const EvalContext *evalctx = NULL) const;
	virtual std::string dump(const std::string &indent, const std::string &name) const;

	AssignmentList definition_arguments;

	LocalScope scope;
};

// FIXME: A FileModule doesn't have definition arguments, so we shouldn't really
// inherit from a Module
class FileModule : public Module
{
public:
	FileModule() : is_handling_dependencies(false) {}
	virtual ~FileModule() {}

	void setModulePath(const std::string &path) { this->path = path; }
	const std::string &modulePath() const { return this->path; }
	void registerInclude(const std::string &localpath, const std::string &fullpath);
	bool includesChanged() const;
	bool handleDependencies();
	virtual AbstractNode *instantiate(const Context *ctx, const ModuleInstantiation *inst, const EvalContext *evalctx = NULL) const;
	bool hasIncludes() const { return !this->includes.empty(); }
	bool usesLibraries() const { return !this->usedlibs.empty(); }
	bool isHandlingDependencies() const { return this->is_handling_dependencies; }

<<<<<<< HEAD
	typedef boost::unordered_set<std::string> ModuleContainer;
=======
	bool hasIncludes() const { return !this->includes.empty(); }
	bool usesLibraries() const { return !this->usedlibs.empty(); }


	typedef boost::unordered_map<std::string, class FileModule*> ModuleContainer;
>>>>>>> a126fa82
	ModuleContainer usedlibs;
private:
	struct IncludeFile {
		std::string filename;
		bool valid;
		time_t mtime;
	};

	bool include_modified(const IncludeFile &inc) const;
<<<<<<< HEAD
	typedef boost::unordered_map<std::string, struct IncludeFile> IncludeContainer;
	IncludeContainer includes;
=======

	typedef boost::unordered_map<std::string, struct IncludeFile> IncludeContainer;
	IncludeContainer includes;

>>>>>>> a126fa82
	bool is_handling_dependencies;
	std::string path;
};

#endif<|MERGE_RESOLUTION|>--- conflicted
+++ resolved
@@ -97,15 +97,7 @@
 	bool usesLibraries() const { return !this->usedlibs.empty(); }
 	bool isHandlingDependencies() const { return this->is_handling_dependencies; }
 
-<<<<<<< HEAD
 	typedef boost::unordered_set<std::string> ModuleContainer;
-=======
-	bool hasIncludes() const { return !this->includes.empty(); }
-	bool usesLibraries() const { return !this->usedlibs.empty(); }
-
-
-	typedef boost::unordered_map<std::string, class FileModule*> ModuleContainer;
->>>>>>> a126fa82
 	ModuleContainer usedlibs;
 private:
 	struct IncludeFile {
@@ -115,15 +107,9 @@
 	};
 
 	bool include_modified(const IncludeFile &inc) const;
-<<<<<<< HEAD
-	typedef boost::unordered_map<std::string, struct IncludeFile> IncludeContainer;
-	IncludeContainer includes;
-=======
 
 	typedef boost::unordered_map<std::string, struct IncludeFile> IncludeContainer;
 	IncludeContainer includes;
-
->>>>>>> a126fa82
 	bool is_handling_dependencies;
 	std::string path;
 };
