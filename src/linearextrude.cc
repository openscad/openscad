--- conflicted
+++ resolved
@@ -75,13 +75,12 @@
 		node->filename = c.getAbsolutePath(file.toString());
 	}
 
-<<<<<<< HEAD
 	node->layername = layer.isUndefined() ? "" : layer.toString();
 	node->height = height.toDouble();
 	node->convexity = (int)convexity.toDouble();
 	origin.getVec2(node->origin_x, node->origin_y);
 	node->scale = scale.toDouble();
-=======
+
 	// if height not given, and first argument is a number,
 	// then assume it should be the height.
 	if (c.lookup_variable("height").type == Value::UNDEFINED &&
@@ -90,13 +89,6 @@
 			inst->argvalues[0].type == Value::NUMBER) {
 		height = Value(inst->argvalues[0]);
 	}
-
-	node->layername = layer.text;
-	node->height = height.num;
-	node->convexity = (int)convexity.num;
-	origin.getv2(node->origin_x, node->origin_y);
-	node->scale = scale.num;
->>>>>>> 38a4585d
 
 	if (center.type() == Value::BOOL)
 		node->center = center.toBool();
