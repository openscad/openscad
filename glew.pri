--- conflicted
+++ resolved
@@ -17,8 +17,4 @@
   unix:LIBS += -lGLEW
   win32:LIBS += -lglew32s
   CONFIG(mingw-cross-env):DEFINES += GLEW_STATIC
-<<<<<<< HEAD
 }
-=======
-}
->>>>>>> e2caf372
