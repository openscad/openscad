#
# CMake build system for OpenSCAD
#
# Configuration variables
#   -DHEADLESS=<ON|OFF>
#   -DNULLGL=<ON|OFF>
#   -DSNAPSHOT=<ON|OFF>
#   -DEXPERIMENTAL=<ON|OFF>
#

cmake_minimum_required(VERSION 3.13)

if(POLICY CMP0071) # Let AUTOMOC and AUTOUIC process GENERATED files.
  cmake_policy(SET CMP0071 NEW)
endif()
if(POLICY CMP0072) # FindOpenGL prefers GLVND by default when available.
  cmake_policy(SET CMP0072 NEW)
endif()
if(POLICY CMP0079) # `target_link_libraries()` allows use with targets in other directories.
  cmake_policy(SET CMP0079 NEW)
endif()
if(POLICY CMP0082) # Install rules from add_subdirectory() calls are interleaved with those in caller.
  cmake_policy(SET CMP0082 NEW)
endif()
if(POLICY CMP0077) # Let parent project set child project options (used to skip python lookup from manifold & force TBB)
  cmake_policy(SET CMP0079 NEW)
endif()

include("cmake/Modules/openscad_version.cmake")

option(INFO "Display build configuration info at end of cmake config" ON)
option(ENABLE_TESTS "Run testsuite after building." ON)
option(EXPERIMENTAL "Enable Experimental Features" OFF)
option(USE_MANIFOLD_TRIANGULATOR "Use Manifold's triangulator instead of CGAL's" OFF)
option(USE_BUILTIN_MANIFOLD "Use manifold from submodule" ON)
option(USE_LEGACY_RENDERERS "Use legacy (non-VBO) OpenGL renderers" OFF)
option(SNAPSHOT "Create dev snapshot, uses nightly icons" OFF)
option(HEADLESS "Build without GUI frontend" OFF)
option(USE_QT6 "Build the GUI with Qt6" OFF)
option(ENABLE_EGL "Enable EGL support if available" ON)
option(ENABLE_GLX "Enable GLX support if available" ON)
# For now, we'll default to whatever OpenCSG uses (>=1.6 -> GLAD, <1.6 -> GLEW)
option(USE_GLAD "Use GLAD. Mutually exclusive from USE_GLEW" OFF)
option(USE_GLEW "Use GLEW. Mutually exclusive from USE_GLEW" OFF)
option(NULLGL "Build without OpenGL, (implies HEADLESS=ON) " OFF)
option(IDPREFIX "Prefix CSG nodes with index # (debugging purposes only, will break node cache)" OFF)
option(PROFILE "Enable compiling with profiling / test coverage instrumentation" OFF)
option(MXECROSS "Enable setup for MXE cross platform build" OFF)
option(OFFLINE_DOCS "Download Documentation for offline usage" OFF)
option(USE_MIMALLOC "Use mimalloc as malloc replacement." ON)
option(USE_BUILTIN_OPENCSG "Use OpenCSG from submodule." OFF)
option(USE_CCACHE "Use ccache to speed up compilation." ON)
option(ENABLE_CAIRO "Enable support for cairo vector graphics library." ON)
option(ENABLE_SPNAV "Enable support for libspnav input driver." ON)
option(ENABLE_HIDAPI "Enable support for HIDAPI input driver." ON)
option(ENABLE_TBB "Enable support for oneAPI Threading Building Blocks." ON)
option(ENABLE_CGAL "Enable CGAL." ON)
option(ENABLE_MANIFOLD "Enable Manifold." ON)
option(ALLOW_BUNDLED_HIDAPI "Allow usage of bundled HIDAPI library (Windows only)." OFF)
option(ENABLE_PYTHON "Enable experimental Python Interpreter" OFF)
option(BUILD_SHARED_LIBS "Build shared library" OFF)
include(CMakeDependentOption)
cmake_dependent_option(APPLE_UNIX "Build OpenSCAD in Unix mode in MacOS X instead of an Apple Bundle" OFF "APPLE" OFF)
cmake_dependent_option(ENABLE_QTDBUS "Enable DBus input driver for Qt." ON "NOT HEADLESS" OFF)
cmake_dependent_option(ENABLE_GAMEPAD "Enable Qt5Gamepad input driver." ON "NOT HEADLESS;NOT USE_QT6" OFF)

if(USE_QT6)
  set(DEPLOYMENT_TARGET "10.15")
elseif(EXPERIMENTAL AND ENABLE_TBB)
  # TBB 2021.8.0 uses aligned memory deallocation.
  # While this is technically supported in macOS 10.13, an LLVM bug used to limit this to macOS 10.14+.
  # The bug was fixed in LLVM 15.0.0 (https://reviews.llvm.org/D129198), but was still present in Xcode 14.3.1a.
  set(DEPLOYMENT_TARGET "10.14")
else()
  set(DEPLOYMENT_TARGET "10.13")
endif()

# Note: CMAKE_OSX_DEPLOYMENT_TARGET must be set before the project() invocation
set(CMAKE_OSX_DEPLOYMENT_TARGET ${DEPLOYMENT_TARGET} CACHE STRING "Minimum OS X deployment version")

project(OpenSCAD
  VERSION ${PROJECT_VERSION}
  DESCRIPTION "The Programmer's Solid 3D CAD Modeler"
  HOMEPAGE_URL "https://openscad.org/"
  LANGUAGES C CXX
)

# GNUInstallDirs must be done before BuildParameters
include(GNUInstallDirs)

# Use clang-tidy if run with -DCLANG_TIDY=1
set(CLANG_TIDY ${CLANG_TIDY} CACHE BOOL "Enable clang-tidy")
if(CLANG_TIDY)
  if(APPLE)
    # clang-tidy isn't directly available on Homebrew, but exists inside the llvm package
    set(CLANG_TIDY_HINTS "/opt/homebrew/opt/llvm/bin" "/usr/local/opt/llvm/bin")
  endif()
  find_program(CLANG_TIDY_EXE NAMES clang-tidy REQUIRED HINTS ${CLANG_TIDY_HINTS})
  message(STATUS "Found clang-tidy: ${CLANG_TIDY_EXE}")
  include("cmake/Modules/RegexUtils.cmake")
  escape_string_as_regex(regex "${CMAKE_SOURCE_DIR}/src/")
  # /src/ext/.clang-tidy disables all checks for that dir.  Copy into build dir to ignore generated sources.
  configure_file(${CMAKE_SOURCE_DIR}/src/ext/.clang-tidy ${CMAKE_BINARY_DIR} COPYONLY)
  # Regex hack below since negative lookahead is not supported (POSIX regex only)
  #  (?!ext/) becomes ([^e]...|e[^x]..|ex[^t].|ext[^/]|.{0,3}$)
  # CMAKE_CXX_CLANG_TIDY must be set before target is created (with add_executable())
  set(CMAKE_CXX_CLANG_TIDY "${CLANG_TIDY_EXE};--header-filter=${regex}([^e]...|e[^x]..|ex[^t].|ext[^/]|.{0,3}$)")
  #  append ";--fix" to arguments above to apply automatic fix (if the given checks support it)
endif(CLANG_TIDY)

add_executable(OpenSCAD)

set(CMAKE_MODULE_PATH "${CMAKE_SOURCE_DIR}/submodules/sanitizers-cmake/cmake" ${CMAKE_MODULE_PATH})
find_package(Sanitizers)

# Strict c++17, e.g. no GNU extensions
set_property(TARGET OpenSCAD PROPERTY CXX_STANDARD 17)
set_property(TARGET OpenSCAD PROPERTY CXX_EXTENSIONS OFF)
set_property(TARGET OpenSCAD PROPERTY CXX_STANDARD_REQUIRED ON)
# Output compilation database (compile_commands.json), so we can e.g. run clang-tidy or other tools separately
set_property(TARGET OpenSCAD PROPERTY EXPORT_COMPILE_COMMANDS ON)
set_property(TARGET OpenSCAD PROPERTY LINKER_LANGUAGE CXX)
# Verbose link step
if(("${CMAKE_CXX_COMPILER_FRONTEND_VARIANT}" STREQUAL "GNU") OR
   ("${CMAKE_CXX_COMPILER_ID}" MATCHES "AppleClang|Clang|GNU"))
  target_link_options(OpenSCAD BEFORE PRIVATE "-v")
endif()

set(SUFFIX "" CACHE STRING "Installation suffix for binary (e.g. 'nightly')")
set(STACKSIZE 8388608 CACHE STRING "Stack size (default is 8MB)")

if(PROFILE)
  SET(GCC_COVERAGE_COMPILE_FLAGS "-g -O0 --coverage -fprofile-arcs -ftest-coverage -fprofile-dir=.gcov")
  SET(GCC_COVERAGE_LINK_FLAGS    "--coverage")
  # TODO use more specific commands "target_compile_options" etc. to avoid potentially affecting submodules?
  SET(CMAKE_C_FLAGS "${CMAKE_C_FLAGS} ${GCC_COVERAGE_COMPILE_FLAGS}")
  SET(CMAKE_CXX_FLAGS "${CMAKE_CXX_FLAGS} ${GCC_COVERAGE_COMPILE_FLAGS}")
  SET(CMAKE_EXE_LINKER_FLAGS "${CMAKE_EXE_LINKER_FLAGS} ${GCC_COVERAGE_LINK_FLAGS}")
endif()

if (CMAKE_SYSTEM_NAME STREQUAL Emscripten)
  set(Boost_USE_STATIC_LIBS ON CACHE BOOL "" FORCE)
  set(Boost_USE_STATIC_RUNTIME ON CACHE BOOL "" FORCE)
  set(ENABLE_CAIRO OFF CACHE BOOL "" FORCE)
  set(ENABLE_TBB OFF CACHE BOOL "" FORCE)
  set(NULLGL ON CACHE BOOL "" FORCE)
<<<<<<< HEAD
  set(ENABLE_PYTHON OFF CACHE BOOL "" FORCE)
=======
  set(USE_MIMALLOC OFF CACHE BOOL "" FORCE)
>>>>>>> 4e4543d8
  set(ENV{PKG_CONFIG_PATH} "/emsdk/upstream/emscripten/cache/sysroot/lib/pkgconfig")
  target_compile_definitions(OpenSCAD PRIVATE CGAL_DISABLE_ROUNDING_MATH_CHECK)
  target_link_libraries(OpenSCAD PRIVATE /emsdk/upstream/emscripten/cache/sysroot/lib/libz.a)
  target_link_options(OpenSCAD PUBLIC
    -sALLOW_MEMORY_GROWTH=1
    -sENVIRONMENT=web,worker
    -sEXIT_RUNTIME=1
    -sEXPORT_ES6=1
    -sEXPORT_NAME=OpenSCAD
    -sEXPORTED_RUNTIME_METHODS=['FS','ENV','callMain','ERRNO_CODES']
    -sFORCE_FILESYSTEM=1
    -sMODULARIZE=1
    -sNO_DISABLE_EXCEPTION_CATCHING
    -sUSE_PTHREADS=0
  )
endif()

if(NULLGL)
  set(HEADLESS ON CACHE BOOL "" FORCE)
endif()
if(EXPERIMENTAL)
  target_compile_definitions(OpenSCAD PRIVATE ENABLE_EXPERIMENTAL)
endif()
if(IDPREFIX)
  target_compile_definitions(OpenSCAD PRIVATE IDPREFIX)
endif()
if(USE_LEGACY_RENDERERS)
  target_compile_definitions(OpenSCAD PRIVATE USE_LEGACY_RENDERERS)
endif()

if (NOT "${SUFFIX}" STREQUAL "")
  set(SUFFIX_WITH_DASH "-${SUFFIX}")
  target_compile_definitions(OpenSCAD PRIVATE OPENSCAD_SUFFIX="${SUFFIX_WITH_DASH}")
endif()

if (MXECROSS OR WIN32)
  add_subdirectory(winconsole)
  set_property(TARGET OpenSCAD PROPERTY WIN32_EXECUTABLE ON)
endif()

set(OPENSCAD_LIB_OUTPUT_DIR "${CMAKE_CURRENT_BINARY_DIR}/objects")
file(MAKE_DIRECTORY ${OPENSCAD_LIB_OUTPUT_DIR})

# Default to Release build
#if(NOT CMAKE_BUILD_TYPE)
#  message(STATUS "CMAKE_BUILD_TYPE not specified.  Defaulting to 'Release'")
#  message(STATUS "Usage: cmake -DCMAKE_BUILD_TYPE=[Debug|Release|RelWithDebInfo|MinSizeRel] .")
#  set(CMAKE_BUILD_TYPE Release)
#else()
#  message(STATUS "CMAKE_BUILD_TYPE: ${CMAKE_BUILD_TYPE}")
#endif()

target_compile_options(OpenSCAD PRIVATE "$<$<CONFIG:DEBUG>:-DDEBUG>")

target_compile_definitions(OpenSCAD PRIVATE
  _REENTRANT
  UNICODE
  _UNICODE
  _USE_MATH_DEFINES)

if("${CMAKE_CXX_COMPILER_ID}" STREQUAL "GNU")
  set(CMAKE_CXX_FLAGS "${CMAKE_CXX_FLAGS} -frounding-math")
  if (WIN32) # gcc bug spams warnings, See issue #2771
    set(CMAKE_CXX_FLAGS "${CMAKE_CXX_FLAGS} -Wno-attributes")
  endif()
endif()

find_package(PkgConfig)

add_subdirectory(submodules)

# The submodules will set up mimalloc if needed, and we need to defer any
# target_link_libraries() calls until after that.

if (MXECROSS)
  target_compile_definitions(OpenSCAD PRIVATE LIBXML_STATIC STATIC_QT_SVG_PLUGIN)
  target_compile_definitions(OpenSCAD PRIVATE GLEW_STATIC)
  target_link_libraries(OpenSCAD PRIVATE bcrypt)
endif()

macro(find_graphics)
  # NULLGL - Allow us to build without OpenGL(TM). run 'cmake .. -DNULLGL=1'
  # Most tests will fail, but it can be used for testing/experiments
  if(NULLGL)
    target_compile_definitions(OpenSCAD PRIVATE NULLGL)
  else()

    set(OPENSCAD_UNITY_BUILD ${CMAKE_UNITY_BUILD})
    set(CMAKE_UNITY_BUILD OFF)
    if(NOT USE_BUILTIN_OPENCSG)
      find_package(OpenCSG REQUIRED QUIET)
      target_link_libraries(OpenSCAD PRIVATE ${OPENCSG_LIBRARY})
      message(STATUS "OpenCSG: ${OPENCSG_VERSION_STRING}")
      if(MSVC)
        find_path(OPENCSG_INCLUDE_DIRS opencsg/opencsg.h)
        target_include_directories(OpenSCAD SYSTEM PRIVATE "${OPENCSG_INCLUDE_DIRS}/opencsg")
      else()
        find_path(OPENCSG_INCLUDE_DIRS opencsg.h)
        target_include_directories(OpenSCAD SYSTEM PRIVATE ${OPENCSG_INCLUDE_DIRS})
      endif()
    else()
      include("submodules/CMakeLists-OpenCSG.txt")
      target_link_libraries(OpenSCAD PRIVATE OpenCSG)
      message(STATUS "OpenCSG submodule: ${OPENCSG_VERSION_STRING}")
    endif(NOT USE_BUILTIN_OPENCSG)
    set(CMAKE_UNITY_BUILD ${OPENSCAD_UNITY_BUILD})

    target_compile_definitions(OpenSCAD PRIVATE ENABLE_OPENCSG)

    if (${OPENCSG_VERSION_STRING} VERSION_LESS "1.6.0")
      set(OPENCSG_GLEW ON)
      target_compile_definitions(OpenSCAD PRIVATE OPENCSG_GLEW)
    endif()

    if (NOT USE_GLAD AND NOT USE_GLEW)
      if (OPENCSG_GLEW)
        set(USE_GLEW ON)
        set(WRANGLER "glew")
      else()
	set(USE_GLAD ON)
        set(WRANGLER "GLAD")
      endif()
      message(STATUS "USE_GLAD/USE_GLEW not specified: Defaulting to ${WRANGLER}")
    endif()

    if (USE_GLEW OR OPENCSG_GLEW)
      find_package(GLEW REQUIRED QUIET)
      message(STATUS "GLEW: ${GLEW_VERSION}")
      target_link_libraries(OpenSCAD PRIVATE GLEW::glew)
      set(GLEW_SOURCES src/glview/glew-utils.cc)
    endif()

    find_package(OpenGL REQUIRED QUIET)
    target_link_libraries(OpenSCAD PRIVATE ${OPENGL_LIBRARIES})
    message(STATUS "OpenGL: ${OPENGL_LIBRARIES}")
  endif()
endmacro(find_graphics)

if (MSVC)
  # Flex lexer options
  set(WINCOMPAT "--wincompat --nounistd")
  target_compile_definitions(OpenSCAD PRIVATE _USE_MATH_DEFINES)

  find_package(Eigen3 CONFIG REQUIRED)
  target_link_libraries(OpenSCAD PRIVATE Eigen3::Eigen)
  message(STATUS "Eigen: ${Eigen3_VERSION}")

  set(Boost_USE_STATIC_LIBS TRUE)
  find_package(Boost 1.56 REQUIRED COMPONENTS filesystem system regex program_options)
  message(STATUS "Boost: ${Boost_VERSION}")
  target_include_directories(OpenSCAD SYSTEM PRIVATE ${Boost_INCLUDE_DIRS})
  target_link_libraries(OpenSCAD PRIVATE ${Boost_LIBRARIES})

  find_package(harfbuzz CONFIG REQUIRED)
  find_path(HARFBUZZ_INCLUDE_DIRS harfbuzz)
  target_include_directories(OpenSCAD SYSTEM PRIVATE ${HARFBUZZ_INCLUDE_DIRS}/harfbuzz)
  target_link_libraries(OpenSCAD PRIVATE harfbuzz::harfbuzz)

  find_package(unofficial-fontconfig CONFIG REQUIRED)
  target_link_libraries(OpenSCAD PRIVATE unofficial::fontconfig::fontconfig)

  find_package(unofficial-glib CONFIG REQUIRED)
  target_include_directories(OpenSCAD SYSTEM PRIVATE ${GLIB2_INCLUDE_DIRS})
  target_link_libraries(OpenSCAD PRIVATE unofficial::glib::gio unofficial::glib::glib unofficial::glib::gmodule unofficial::glib::gobject)

  find_package(double-conversion CONFIG REQUIRED)
  target_link_libraries(OpenSCAD PRIVATE double-conversion::double-conversion)

  find_library(GETTEXT_LIBRARY libintl)
  target_link_libraries(OpenSCAD PRIVATE ${GETTEXT_LIBRARY})

  # call before setting local CMAKE_MODULE_PATH so we use VCPKG version of FindGLEW
  find_graphics()

  # needed for QtQScintilla, maybe others
  set(CMAKE_MODULE_PATH ${CMAKE_MODULE_PATH} "${CMAKE_SOURCE_DIR}/cmake/Modules")
else()
  set(CMAKE_MODULE_PATH ${CMAKE_MODULE_PATH} "${CMAKE_SOURCE_DIR}/cmake/Modules")
  if(MXECROSS)
    set(CMAKE_MODULE_PATH ${CMAKE_MODULE_PATH} "${CMAKE_SOURCE_DIR}/cmake/Modules/MXE")
  endif()

  if(NOT "$ENV{OPENSCAD_LIBRARIES}" STREQUAL "")
    list(APPEND CMAKE_PREFIX_PATH "$ENV{OPENSCAD_LIBRARIES}")
    if(APPLE)
      list(APPEND CMAKE_IGNORE_PREFIX_PATH "/opt/homebrew") # Homebrew Apple Silicon
      list(APPEND CMAKE_IGNORE_PREFIX_PATH "/usr/local")    # Homebrew Intel
    endif()
  endif()

  find_package(Eigen3 REQUIRED)
  target_include_directories(OpenSCAD SYSTEM PRIVATE ${EIGEN3_INCLUDE_DIR})
  target_compile_definitions(OpenSCAD PRIVATE EIGEN_DONT_ALIGN)
  message(STATUS "Eigen: ${Eigen3_VERSION}")

  find_package(Boost 1.56 REQUIRED COMPONENTS filesystem system regex program_options)
  message(STATUS "Boost: ${Boost_VERSION}")
  target_include_directories(OpenSCAD SYSTEM PRIVATE ${Boost_INCLUDE_DIRS})
  target_link_libraries(OpenSCAD PRIVATE ${Boost_LIBRARIES})

  find_package(HarfBuzz 0.9.19 REQUIRED QUIET)
  message(STATUS "Harfbuzz: ${HARFBUZZ_VERSION}")
  target_include_directories(OpenSCAD SYSTEM PRIVATE ${HARFBUZZ_INCLUDE_DIRS})
  target_link_libraries(OpenSCAD PRIVATE ${HARFBUZZ_LIBRARIES})

  find_package(FontConfig 2.8.0 REQUIRED QUIET)
  message(STATUS "Fontconfig: ${FONTCONFIG_VERSION}")
  target_link_libraries(OpenSCAD PRIVATE ${FONTCONFIG_LIBRARIES})

  find_package(GLIB2 2.26 REQUIRED QUIET)
  message(STATUS "Glib: ${GLIB2_VERSION}")
  target_include_directories(OpenSCAD SYSTEM PRIVATE ${GLIB2_INCLUDE_DIRS})
  target_link_libraries(OpenSCAD PRIVATE ${GLIB2_LIBRARIES})

  find_package(DoubleConversion REQUIRED QUIET)
  target_link_libraries(OpenSCAD PRIVATE ${DoubleConversion_LIBRARIES})

  find_graphics()
endif()

if(USE_GLAD)
  target_link_libraries(OpenSCAD PRIVATE ${CMAKE_DL_LIBS})
endif()

if (("${Boost_VERSION}" VERSION_GREATER "1.72") AND ("${Boost_VERSION}" VERSION_LESS "1.76"))
  # Avoid warning messages from boost which are also caused by boost's code.
  #   https://github.com/boostorg/property_tree/issues/51
  target_compile_definitions(OpenSCAD PUBLIC BOOST_BIND_GLOBAL_PLACEHOLDERS)
endif()

if(ENABLE_CGAL)
  # Note: Saving CMAKE_MODULE_PATH as CGAL will overwrite it.
  # Reconsider this after CGAL 5.4: https://github.com/CGAL/cgal/pull/6029
  set(OPENSCAD_ORIGINAL_CMAKE_MODULE_PATH ${CMAKE_MODULE_PATH})
  set(CGAL_DO_NOT_WARN_ABOUT_CMAKE_BUILD_TYPE TRUE)
  # Some older versions do not match with CGAL 5.0 REQUIRED, so we check after.
  find_package(CGAL REQUIRED COMPONENTS Core)
  if (${CGAL_MAJOR_VERSION} LESS 5)
    message(FATAL_ERROR "CGAL: ${CGAL_MAJOR_VERSION}.${CGAL_MINOR_VERSION}.${CGAL_BUGFIX_VERSION} less than required minimum version 5.0")
  endif()
  message(STATUS "CGAL: ${CGAL_MAJOR_VERSION}.${CGAL_MINOR_VERSION}.${CGAL_BUGFIX_VERSION}")
  target_compile_definitions(OpenSCAD PRIVATE ENABLE_CGAL)
  # The macro `CGAL_DEBUG` allows to force CGAL assertions, even if `NDEBUG` is defined,
  # Enabling CGAL assertions is necessary for us to catch them before they cause a crash
  # on bad geometry input.
  target_compile_definitions(OpenSCAD PRIVATE CGAL_DEBUG)
  target_compile_definitions(OpenSCAD PRIVATE CGAL_USE_GMPXX)
  if(TARGET CGAL::CGAL)
    target_link_libraries(OpenSCAD PRIVATE CGAL::CGAL CGAL::CGAL_Core)
    message(STATUS "CGAL: Using target CGAL::CGAL CGAL::CGAL_Core")
  else()
    target_link_libraries(OpenSCAD PRIVATE ${CGAL_LIBRARY} ${GMP_LIBRARIES} ${MPFR_LIBRARIES})
  endif()
  # revert any changes to module path from CGAL_Macros.cmake; see note above
  # Commented out code should work in CGAL>= 5.4
  #if (CGAL_MODULE_PATH_IS_SET)
  #  set(CMAKE_MODULE_PATH ${OPENSCAD_ORIGINAL_CMAKE_MODULE_PATH})
  #endif()
  set(CMAKE_MODULE_PATH ${OPENSCAD_ORIGINAL_CMAKE_MODULE_PATH})
endif(ENABLE_CGAL)

find_package(LibZip REQUIRED QUIET)
message(STATUS "libzip: ${LIBZIP_VERSION}")
target_include_directories(OpenSCAD SYSTEM PRIVATE ${LIBZIP_INCLUDE_DIR_ZIP} ${LIBZIP_INCLUDE_DIR_ZIPCONF})
target_link_libraries(OpenSCAD PRIVATE ${LIBZIP_LIBRARY})
target_compile_definitions(OpenSCAD PRIVATE ENABLE_LIBZIP)

find_package(Freetype 2.4.9 REQUIRED QUIET)
message(STATUS "Freetype: ${FREETYPE_VERSION_STRING}")
target_include_directories(OpenSCAD SYSTEM PRIVATE ${FREETYPE_INCLUDE_DIRS})
target_link_libraries(OpenSCAD PRIVATE ${FREETYPE_LIBRARIES})

find_package(LibXml2 2.9 REQUIRED QUIET)
message(STATUS "LibXml2: ${LIBXML2_VERSION_STRING}")
target_include_directories(OpenSCAD SYSTEM PRIVATE ${LIBXML2_INCLUDE_DIR})
target_link_libraries(OpenSCAD PRIVATE ${LIBXML2_LIBRARIES})

find_package(Python COMPONENTS Interpreter Development)
find_package(Nettle)
if(NOT Nettle_FOUND)
  if(ENABLE_PYTHON)
    message(WARNING "Nettle not found, disabling python support.")
    set(ENABLE_PYTHON OFF CACHE BOOL "" FORCE)
  endif()
endif()
if(NOT Python_FOUND  AND NOT WIN32)
  if(ENABLE_PYTHON)
    message(WARNING "Python not found, disabling python support.")
    set(ENABLE_PYTHON OFF CACHE BOOL "" FORCE)
  endif()
endif()
if(ENABLE_PYTHON)
  SET(PYTHON_SOURCES
    src/python/pyopenscad.cc
    src/python/pyfunctions.cc)
  add_library(OpenSCADPy
    ${PYTHON_SOURCES} )
  message(STATUS "Python enabled, using Nettle ")
  message(STATUS ${Nettle_INCLUDE_DIRS})
  message(STATUS ${Nettle_LIBRARIES})
  message(STATUS ${Nettle_FOUND})
  target_compile_definitions(OpenSCAD PRIVATE ENABLE_PYTHON)
  target_compile_definitions(OpenSCADPy PRIVATE ENABLE_PYTHON)
  if(WIN32) 
    #MINGW environment	  
    SET(PYTHON_MINGW_DEVPATH "${CMAKE_CURRENT_SOURCE_DIR}/python_mingw")
    SET(PYTHON_MINGW_PACKAGEFOLDER "https://mirror.msys2.org/mingw/mingw64")
    SET(PYTHON_MINGW_PACKAGEFILE "mingw-w64-x86_64-python-3.11.5-2-any.pkg.tar.zst")
    SET(PYTHON_MINGW_PACKAGETAR "mingw-w64-x86_64-python-3.11.5-2-any.pkg.tar")
    SET(PYTHON_MINGW_VERSION "python3.11")
    SET(PYTHON_MINGW_ARCHIVE "${PYTHON_MINGW_DEVPATH}/mingw64/lib/lib${PYTHON_MINGW_VERSION}.dll.a")
    add_custom_command(
      WORKING_DIRECTORY ${CMAKE_CURRENT_SOURCE_DIR}
      COMMAND rm -rf python_mingw && mkdir python_mingw && cd python_mingw && wget ${PYTHON_MINGW_PACKAGEFOLDER}/${PYTHON_MINGW_PACKAGEFILE} && unzstd ${PYTHON_MINGW_PACKAGEFILE} && tar -xf ${PYTHON_MINGW_PACKAGETAR}
      OUTPUT ${PYTHON_MINGW_ARCHIVE}
    )
    add_custom_target(tgt_python_mingw DEPENDS ${PYTHON_MINGW_ARCHIVE})

    # Python embeddable Package
    SET(PYTHON_EMBEDDABLE_DEVPATH "${CMAKE_CURRENT_SOURCE_DIR}/bin")
    SET(PYTHON_EMBEDDABLE_PACKAGEFILE "python-3.11.5-embed-amd64.zip")
    SET(PYTHON_EMBEDDABLE_URL "http://www.python.org/ftp/python/3.11.5")
    SET(PYTHON_EMBEDDABLE_DLL "${PYTHON_EMBEDDABLE_DEVPATH}/python311.dll")
    add_custom_command(
      WORKING_DIRECTORY ${CMAKE_CURRENT_SOURCE_DIR}
      COMMAND rm -rf bin && mkdir bin && cd bin && wget ${PYTHON_EMBEDDABLE_URL}/${PYTHON_EMBEDDABLE_PACKAGEFILE} && unzip ${PYTHON_EMBEDDABLE_PACKAGEFILE}
      OUTPUT ${PYTHON_EMBEDDABLE_DLL}
    )
    add_custom_target(tgt_python_embed DEPENDS ${PYTHON_EMBEDDABLE_DLL})

    add_dependencies(OpenSCADPy tgt_python_embed)
    add_dependencies(OpenSCADPy tgt_python_mingw)

    target_include_directories(OpenSCADPy SYSTEM PRIVATE "${PYTHON_MINGW_DEVPATH}/mingw64/include/${PYTHON_MINGW_VERSION}")
    target_link_libraries(OpenSCADPy PRIVATE "${PYTHON_MINGW_ARCHIVE}")
    target_include_directories(OpenSCADPy SYSTEM PRIVATE ${HARFBUZZ_INCLUDE_DIRS})
    target_include_directories(OpenSCADPy SYSTEM PRIVATE ${FREETYPE_INCLUDE_DIRS})
  else() #MXE
    target_include_directories(OpenSCADPy PRIVATE ${Python_INCLUDE_DIRS})
    target_link_libraries(OpenSCADPy PRIVATE ${Python_LIBRARIES})
  endif() # endif MXE
  target_include_directories(OpenSCADPy SYSTEM PRIVATE ${FREETYPE_INCLUDE_DIRS})
  if(MSVC)
    target_include_directories(OpenSCADPy SYSTEM PRIVATE ${HARFBUZZ_INCLUDE_DIRS}/harfbuzz)
  else()
    target_include_directories(OpenSCADPy SYSTEM PRIVATE ${HARFBUZZ_INCLUDE_DIRS})
  endif()
  target_include_directories(OpenSCADPy PRIVATE ${Nettle_INCLUDE_DIRS})
  target_link_libraries(OpenSCADPy PRIVATE ${Nettle_LIBRARIES})
  target_link_libraries(OpenSCADPy PRIVATE Eigen3::Eigen)
  target_link_libraries(OpenSCADPy PRIVATE ${GETTEXT_LIBRARY})
  target_link_libraries(OpenSCADPy PRIVATE ${GLIB2_LIBRARIES})
  # copy compile options for the main OpenSCAD target
  # duplication is not very ideal but not sure what better options do we have
  set_property(TARGET OpenSCADPy PROPERTY CXX_STANDARD 17)
  set_property(TARGET OpenSCADPy PROPERTY CXX_EXTENSIONS OFF)
  set_property(TARGET OpenSCADPy PROPERTY CXX_STANDARD_REQUIRED ON)
  target_compile_definitions(OpenSCADPy PRIVATE "STACKSIZE=${STACKSIZE}")
  target_compile_options(OpenSCADPy PRIVATE "$<$<CONFIG:DEBUG>:-DDEBUG>")
  target_compile_definitions(OpenSCADPy PRIVATE
    OPENSCAD_VERSION=${OPENSCAD_VERSION}
    OPENSCAD_SHORTVERSION=${OPENSCAD_SHORTVERSION}
    OPENSCAD_YEAR=${OPENSCAD_YEAR}
    OPENSCAD_MONTH=${OPENSCAD_MONTH})
  target_include_directories(OpenSCADPy SYSTEM PRIVATE ${Boost_INCLUDE_DIRS})
  target_include_directories(OpenSCADPy SYSTEM PRIVATE ${GLIB2_INCLUDE_DIRS})
  target_include_directories(OpenSCADPy PRIVATE
    "src"
    "src/core"
    "src/core/customizer"
    "src/ext"
    "src/ext/json"
    "src/ext/lexertl/include"
    "src/ext/libtess2/Include"
    "src/ext"
    "src/geometry"
    "src/geometry/cgal"
    "src/geometry/manifold"
    "src/glview"
    "src/glview/preview"
    "src/glview/cgal"
    "src/gui"
    "src/io"
    "src/platform"
    "src/utils"
  )
  target_link_libraries(OpenSCAD PRIVATE OpenSCADPy)
endif()

if(ENABLE_HIDAPI)
  find_package(HidAPI 0.10 QUIET)
  if(HIDAPI_FOUND)
    set(INPUT_DRIVER_HIDAPI_SOURCES src/gui/input/HidApiInputDriver.cc)
    target_include_directories(OpenSCAD SYSTEM PRIVATE ${HIDAPI_INCLUDE_DIR})
    target_link_libraries(OpenSCAD PRIVATE ${HIDAPI_LIBRARY})
    target_compile_definitions(OpenSCAD PRIVATE ENABLE_HIDAPI)
    message(STATUS "HidAPI: ${HIDAPI_VERSION_STRING}")
  elseif(ALLOW_BUNDLED_HIDAPI)
    set(HIDAPI_SRC_DIR "src/ext/hidapi")
    file(STRINGS "${HIDAPI_SRC_DIR}/VERSION" HIDAPI_VERSION_STRING)
    target_include_directories(OpenSCAD SYSTEM PRIVATE "${HIDAPI_SRC_DIR}")
    set(INPUT_DRIVER_HIDAPI_SOURCES "${HIDAPI_SRC_DIR}/hid.c" src/gui/input/HidApiInputDriver.cc)
    target_compile_definitions(OpenSCAD PRIVATE ENABLE_HIDAPI)
    target_link_libraries(OpenSCAD PRIVATE setupapi hid)
    message(STATUS "HidAPI: ${HIDAPI_VERSION_STRING} (bundled)")
  else()
    message(STATUS "HIDAPI: disabled")
  endif()
else()
  message(STATUS "HIDAPI: disabled per user request")
endif()

if(ENABLE_SPNAV)
  find_package(SpNav QUIET)
  if(SPNAV_FOUND)
    message(STATUS "SpNav: found")
    set(INPUT_DRIVER_SPNAV_SOURCES src/gui/input/SpaceNavInputDriver.cc)
    target_include_directories(OpenSCAD SYSTEM PRIVATE ${SPNAV_INCLUDE_DIR})
    target_link_libraries(OpenSCAD PRIVATE ${SPNAV_LIBRARY})
    target_compile_definitions(OpenSCAD PRIVATE ENABLE_SPNAV)
  else()
    message(STATUS "SpNav: disabled")
  endif()
endif()

if(ENABLE_CAIRO)
  find_package(Cairo 1.14 QUIET)
  if (CAIRO_VERSION)
    message(STATUS "Cairo: ${CAIRO_VERSION}")
    target_include_directories(OpenSCAD SYSTEM PRIVATE ${CAIRO_INCLUDE_DIRS})
    target_link_libraries(OpenSCAD PRIVATE ${CAIRO_LIBRARIES})
    target_compile_definitions(OpenSCAD PRIVATE ENABLE_CAIRO)
  else()
    message(STATUS "Cairo: disabled")
  endif()
else()
  message(STATUS "Cairo: disabled per user request")
endif()

find_package(FLEX REQUIRED QUIET)
message(STATUS "Flex: ${FLEX_VERSION}")

find_package(BISON REQUIRED QUIET)
message(STATUS "Bison: ${BISON_VERSION}")

if(NOT MSVC)
  find_package(Lib3MF)
  if (Lib3MF_FOUND)
    message(STATUS "lib3mf: ${Lib3MF_VERSION}")
    target_link_libraries(OpenSCAD PRIVATE Lib3MF::Lib3MF)
    target_compile_definitions(OpenSCAD PRIVATE ENABLE_LIB3MF)
    if (Lib3MF_VERSION VERSION_GREATER_EQUAL 2)
      set(LIB3MF_SOURCES src/io/export_3mf_v2.cc src/io/import_3mf_v2.cc)
    else()
      set(LIB3MF_SOURCES src/io/export_3mf_v1.cc src/io/import_3mf_v1.cc)
    endif()
  else()
    set(LIB3MF_SOURCES src/io/export_3mf_dummy.cc src/io/import_3mf_dummy.cc)
    message(STATUS "lib3mf: disabled")
  endif()
endif()

# Automatically add the current source and build directories to the include path.
set(CMAKE_INCLUDE_CURRENT_DIR ON) # (does not propagate down to subdirectories)

if(USE_GLAD)
  target_compile_definitions(OpenSCAD PRIVATE USE_GLAD)
else()
  target_compile_definitions(OpenSCAD PRIVATE USE_GLEW)
endif()

target_include_directories(OpenSCAD PRIVATE
  "src"
  "src/ext"
  "src/ext/lexertl/include"
  "src/ext/libtess2/Include"

  # All the following should go away, not needed anymore after
  # PR #5312. Left here for now in case there are on-going PRs that
  # rely on these. Should be removed soon.
  "src/core"
  "src/core/customizer"
  "src/ext/json"
  "src/ext"
  "src/geometry"
  "src/geometry/cgal"
  "src/geometry/manifold"
  "src/glview"
  "src/glview/preview"
  "src/glview/cgal"
  "src/gui"
  "src/io"
  "src/platform"
  "src/utils"
)

FLEX_TARGET(openscad_lexer src/core/lexer.l ${OPENSCAD_LIB_OUTPUT_DIR}/lexer.cxx DEFINES_FILE ${OPENSCAD_LIB_OUTPUT_DIR}/lexer.hxx COMPILE_FLAGS ${WINCOMPAT})
BISON_TARGET(openscad_parser src/core/parser.y ${OPENSCAD_LIB_OUTPUT_DIR}/parser.cxx DEFINES_FILE ${OPENSCAD_LIB_OUTPUT_DIR}/parser.hxx COMPILE_FLAGS "-d -p parser")
ADD_FLEX_BISON_DEPENDENCY(openscad_lexer openscad_parser)

FLEX_TARGET(comment_lexer src/core/customizer/comment_lexer.l ${OPENSCAD_LIB_OUTPUT_DIR}/comment_lexer.cxx DEFINES_FILE ${OPENSCAD_LIB_OUTPUT_DIR}/comment_lexer.hxx COMPILE_FLAGS ${WINCOMPAT})
BISON_TARGET(comment_parser src/core/customizer/comment_parser.y ${OPENSCAD_LIB_OUTPUT_DIR}/comment_parser.cxx DEFINES_FILE ${OPENSCAD_LIB_OUTPUT_DIR}/comment_parser.hxx COMPILE_FLAGS "-d -p comment_parser")
ADD_FLEX_BISON_DEPENDENCY(comment_lexer comment_parser)

if(NOT HEADLESS)
  if (APPLE AND EXISTS /usr/local/opt/qt)
    list(APPEND CMAKE_PREFIX_PATH "/usr/local/opt/qt")
  endif()
  if (USE_QT6)
    if (APPLE AND EXISTS /usr/local/opt/qt@6)
      list(APPEND CMAKE_PREFIX_PATH "/usr/local/opt/qt@6")
    endif()
    if (APPLE AND EXISTS /opt/homebrew/opt/qt@6)
      list(APPEND CMAKE_PREFIX_PATH "/opt/homebrew/opt/qt@6")
    endif()
  else()
    if (APPLE AND EXISTS /usr/local/opt/qt@5)
      list(APPEND CMAKE_PREFIX_PATH "/usr/local/opt/qt@5")
    endif()
    if (APPLE AND EXISTS /opt/homebrew/opt/qt@5)
      list(APPEND CMAKE_PREFIX_PATH "/opt/homebrew/opt/qt@5")
    endif()
  endif()

  if("${CMAKE_VERSION}" VERSION_GREATER_EQUAL "3.14")
    set_property(TARGET OpenSCAD PROPERTY AUTOGEN_ORIGIN_DEPENDS OFF)
  endif()
  set_property(TARGET OpenSCAD PROPERTY AUTOMOC ON)
  set_property(TARGET OpenSCAD PROPERTY AUTOUIC ON)
  set_property(TARGET OpenSCAD PROPERTY AUTORCC ON)
  set_property(TARGET OpenSCAD PROPERTY AUTOUIC_OPTIONS --tr q_)
  set_property(TARGET OpenSCAD PROPERTY AUTORCC_OPTIONS --threshold 10 --compress 9)
  if (USE_QT6)
    find_package(Qt6 COMPONENTS Core Core5Compat Widgets Multimedia OpenGL OpenGLWidgets Concurrent Network Svg REQUIRED QUIET)
    message(STATUS "Qt6: ${Qt6_VERSION}")

    if (Qt6_POSITION_INDEPENDENT_CODE)
      set_property(TARGET OpenSCAD PROPERTY POSITION_INDEPENDENT_CODE ON)
    endif()

    find_package(Qt6QScintilla 2.8.0 REQUIRED QUIET)
    message(STATUS "QScintilla: ${QT6QSCINTILLA_VERSION_STRING}")

    if(ENABLE_QTDBUS)
      find_package(Qt6DBus QUIET)
      if (Qt6DBus_FOUND)
        message(STATUS "DBus input driver enabled")
        target_compile_definitions(OpenSCAD PRIVATE ENABLE_DBUS)
        set(INPUT_DRIVER_DBUS_SOURCES src/gui/input/DBusInputDriver.cc)
        qt6_add_dbus_interface(INPUT_DRIVER_DBUS_SOURCES org.openscad.OpenSCAD.xml openscad_interface)
        qt6_add_dbus_adaptor(INPUT_DRIVER_DBUS_SOURCES org.openscad.OpenSCAD.xml gui/input/DBusInputDriver.h DBusInputDriver openscad_adaptor)
      else()
        message(STATUS "DBus input driver disabled as the QtDBus module could not be found.")
      endif()
    else()
      message(STATUS "DBus input driver disabled per user request.")
    endif()
  else()
    find_package(Qt5 5.12 COMPONENTS Core Widgets Multimedia OpenGL Concurrent Network Svg REQUIRED QUIET)
    message(STATUS "Qt5: ${Qt5_VERSION}")

    if (Qt5_POSITION_INDEPENDENT_CODE)
      set_property(TARGET OpenSCAD PROPERTY POSITION_INDEPENDENT_CODE ON)
    endif()

    if (("${Qt5_VERSION}" VERSION_GREATER_EQUAL "5.4"))
       target_compile_definitions(OpenSCAD PRIVATE USE_QOPENGLWIDGET)
    endif()

    find_package(Qt5QScintilla 2.8.0 REQUIRED QUIET)
    message(STATUS "QScintilla: ${QT5QSCINTILLA_VERSION_STRING}")

    if(ENABLE_QTDBUS)
      find_package(Qt5DBus QUIET)
      if (Qt5DBus_FOUND)
        message(STATUS "DBus input driver enabled")
        target_compile_definitions(OpenSCAD PRIVATE ENABLE_DBUS)
        set(INPUT_DRIVER_DBUS_SOURCES src/gui/input/DBusInputDriver.cc)
        qt5_add_dbus_interface(INPUT_DRIVER_DBUS_SOURCES org.openscad.OpenSCAD.xml openscad_interface)
        qt5_add_dbus_adaptor(INPUT_DRIVER_DBUS_SOURCES org.openscad.OpenSCAD.xml gui/input/DBusInputDriver.h DBusInputDriver openscad_adaptor)
      else()
        message(STATUS "DBus input driver disabled as the QtDBus module could not be found.")
      endif()
    else()
      message(STATUS "DBus input driver disabled per user request.")
    endif()

    if(ENABLE_GAMEPAD)
      find_package(Qt5Gamepad QUIET)
      if (Qt5Gamepad_FOUND)
        message(STATUS "Qt5Gamepad input driver enabled")
        set(GUI_SOURCES ${GUI_SOURCES} src/gui/input/QGamepadInputDriver.cc)
        target_compile_definitions(OpenSCAD PRIVATE ENABLE_QGAMEPAD)
      else()
        message(STATUS "Qt5Gamepad input driver disabled as the Qt5Gamepad module could not be found.")
      endif()
    else()
      message(STATUS "Qt5Gamepad input driver disabled per user request.")
    endif()
  endif()
endif()

# Setup ccache (if available) to speed up recompiles. It's especially useful
# when switching back and forth between branches where large numbers of files
# would otherwise need to be re-compiled each time.
if(USE_CCACHE)
  find_program(CCACHE_PATH ccache)
  if (CCACHE_PATH)
    set_property(GLOBAL PROPERTY RULE_LAUNCH_COMPILE ${CCACHE_PATH})
    set_property(GLOBAL PROPERTY RULE_LAUNCH_LINK ${CCACHE_PATH})
  endif()
endif()

target_compile_definitions(OpenSCAD PRIVATE OPENSCAD_VERSION=${OPENSCAD_VERSION} OPENSCAD_SHORTVERSION=${OPENSCAD_SHORTVERSION} OPENSCAD_YEAR=${OPENSCAD_YEAR} OPENSCAD_MONTH=${OPENSCAD_MONTH})
if (DEFINED OPENSCAD_DAY)
  target_compile_definitions(OpenSCAD PRIVATE OPENSCAD_DAY=${OPENSCAD_DAY})
endif()
if(DEFINED OPENSCAD_COMMIT)
  target_compile_definitions(OpenSCAD PRIVATE OPENSCAD_COMMIT=${OPENSCAD_COMMIT})
endif()

#
# Platform specific settings
#

# Stack size 8MB; github issue 116
target_compile_definitions(OpenSCAD PRIVATE "STACKSIZE=${STACKSIZE}") # used as default in src/platform/PlatformUtils.h

if(NULLGL)
  set(OFFSCREEN_METHOD "NULLGL")
  message(STATUS "Offscreen OpenGL Context - using NULLGL")
else()
  SET(OFFSCREEN_METHOD "<undefined>")
endif()
if(APPLE)
  target_compile_definitions(OpenSCAD PRIVATE OPENSCAD_OS="Mac OS X")
  message(STATUS "Offscreen OpenGL Context - using Apple CGL/NSOpenGL")
  set(PLATFORM_SOURCES src/platform/PlatformUtils-mac.mm src/io/imageutils-macosx.cc src/platform/CocoaUtils.mm)
  if(NOT HEADLESS)
    set(PLATFORM_SOURCES ${PLATFORM_SOURCES} src/gui/AppleEvents.cc)
  endif()
  if(NOT NULLGL)
    target_compile_definitions(OpenSCAD PRIVATE GL_SILENCE_DEPRECATION)
    set(OFFSCREEN_METHOD "Apple CGL/NSOpenGL")
    set(PLATFORM_SOURCES ${PLATFORM_SOURCES}
        src/glview/offscreen-old/OffscreenContextNSOpenGL.mm
        src/glview/OffscreenContextCGL.cc)
  endif()
  find_library(COCOA_LIBRARY Cocoa)
  target_link_libraries(OpenSCAD PRIVATE ${COCOA_LIBRARY})
elseif(UNIX)
  target_compile_definitions(OpenSCAD PRIVATE OPENSCAD_OS="Unix")
  set(PLATFORM_SOURCES src/io/imageutils-lodepng.cc src/platform/PlatformUtils-posix.cc)
  if(NOT NULLGL)
    set(OFFSCREEN_METHOD "Unix")
    if(ENABLE_EGL AND OpenGL_EGL_FOUND)
      target_compile_definitions(OpenSCAD PRIVATE ENABLE_EGL)
      set(OFFSCREEN_METHOD "${OFFSCREEN_METHOD} EGL")
      set(PLATFORM_SOURCES ${PLATFORM_SOURCES}
	src/glview/offscreen-old/OffscreenContextEGL.cc
        src/glview/OffscreenContextEGL.cc)
      if (NOT USE_GLAD)
        target_compile_definitions(OpenSCAD PRIVATE GLEW_EGL)
      endif()
      target_link_libraries(OpenSCAD PRIVATE OpenGL::EGL)
    endif()
    if(ENABLE_GLX AND OpenGL_GLX_FOUND)
      target_compile_definitions(OpenSCAD PRIVATE ENABLE_GLX)
      set(OFFSCREEN_METHOD "${OFFSCREEN_METHOD} GLX")
      set(PLATFORM_SOURCES ${PLATFORM_SOURCES}
          src/glview/offscreen-old/OffscreenContextGLX.cc
          src/glview/OffscreenContextGLX.cc)
      find_package(X11 REQUIRED)
      target_link_libraries(OpenSCAD PRIVATE X11::X11 ${CMAKE_DL_LIBS})
    endif()
    message(STATUS "Offscreen OpenGL Context - using ${OFFSCREEN_METHOD}")
  endif()
elseif(WIN32)
  target_compile_definitions(OpenSCAD PRIVATE NOGDI)
  target_compile_definitions(OpenSCAD PRIVATE OPENSCAD_OS="Windows")
  message(STATUS "Offscreen OpenGL Context - using Microsoft WGL")
  set(PLATFORM_SOURCES src/io/imageutils-lodepng.cc src/platform/PlatformUtils-win.cc)
  if(NOT NULLGL)
    set(OFFSCREEN_METHOD "Windows WGL")
    message(STATUS "Offscreen OpenGL Context - using Microsoft WGL")
    set(PLATFORM_SOURCES ${PLATFORM_SOURCES} src/glview/offscreen-old/OffscreenContextWGL.cc)
  endif()
endif()

# NOTE: To keep HEADLESS builds working, do NOT add Qt-dependent sources here,
#       see GUI_SOURCES list below for that.
set(CORE_SOURCES
  src/Feature.cc
  src/FontCache.cc
  src/LibraryInfo.cc
  src/RenderStatistic.cc
  src/core/AST.cc
  src/core/Arguments.cc
  src/core/Assignment.cc
  src/core/BuiltinContext.cc
  src/core/Builtins.cc
  src/core/CSGNode.cc
  src/core/CSGTreeEvaluator.cc
  src/core/CgalAdvNode.cc
  src/core/Children.cc
  src/core/ColorNode.cc
  src/core/Context.cc
  src/core/ContextFrame.cc
  src/core/ContextMemoryManager.cc
  src/core/CsgOpNode.cc
  src/core/DrawingCallback.cc
  src/core/EvaluationSession.cc
  src/core/Expression.cc
  src/core/FreetypeRenderer.cc
  src/core/FunctionType.cc
  src/core/GroupModule.cc
  src/core/ImportNode.cc
  src/core/LinearExtrudeNode.cc
  src/core/LocalScope.cc
<<<<<<< HEAD
  src/core/ScopeContext.cc
  src/core/module.cc
  src/core/node.cc
  src/core/node_clone.cc
=======
  src/core/ModuleInstantiation.cc
>>>>>>> 4e4543d8
  src/core/NodeDumper.cc
  src/core/NodeVisitor.cc
  src/core/OffsetNode.cc
  src/core/Parameters.cc
  src/core/ProjectionNode.cc
  src/core/RenderNode.cc
  src/core/RenderVariables.cc
  src/core/RotateExtrudeNode.cc
  src/core/ScopeContext.cc
  src/core/SourceFile.cc
  src/core/SourceFileCache.cc
  src/core/StatCache.cc
  src/core/SurfaceNode.cc
  src/core/TextNode.cc
  src/core/TransformNode.cc
  src/core/Tree.cc
  src/core/UndefType.cc
  src/core/UserModule.cc
  src/core/Value.cc
  src/core/builtin_functions.cc
  src/core/control.cc
  src/core/customizer/Annotation.cc
  src/core/customizer/CommentParser.cc
  src/core/customizer/ParameterObject.cc
  src/core/customizer/ParameterSet.cc
  src/core/function.cc
  src/core/module.cc
  src/core/node.cc
  src/core/parsersettings.cc
  src/core/primitives.cc
  src/core/progress.cc
  src/ext/libtess2/Source/bucketalloc.c
  src/ext/libtess2/Source/dict.c
  src/ext/libtess2/Source/geom.c
  src/ext/libtess2/Source/mesh.c
  src/ext/libtess2/Source/priorityq.c
  src/ext/libtess2/Source/sweep.c
  src/ext/libtess2/Source/tess.c
  src/ext/lodepng/lodepng.cpp
  src/ext/polyclipping/clipper.cpp
  src/geometry/ClipperUtils.cc
  src/geometry/Geometry.cc
  src/geometry/GeometryCache.cc
  src/geometry/GeometryEvaluator.cc
  src/geometry/GeometryUtils.cc
  src/geometry/PolySet.cc
  src/geometry/PolySetBuilder.cc
  src/geometry/PolySetUtils.cc
  src/geometry/Polygon2d.cc
  src/geometry/boolean_utils.cc
  src/geometry/linalg.cc
  src/geometry/linear_extrude.cc
  src/glview/Camera.cc
  src/glview/ColorMap.cc
  src/glview/OffscreenContextFactory.cc
  src/glview/RenderSettings.cc
  src/glview/preview/CSGTreeNormalizer.cc
  src/handle_dep.cc
  src/io/DxfData.cc
  src/io/dxfdim.cc
  src/io/export.cc
  src/io/export_amf.cc
  src/io/export_dxf.cc
  src/io/export_obj.cc
  src/io/export_off.cc
  src/io/export_param.cc
  src/io/export_pdf.cc
  src/io/export_stl.cc
  src/io/export_svg.cc
  src/io/export_pov.cc
  src/io/export_param.cc
  src/io/export_wrl.cc
  src/io/fileutils.cc
  src/io/import_amf.cc
  src/io/import_json.cc
  src/io/import_obj.cc
  src/io/import_off.cc
  src/io/import_stl.cc
  src/io/import_svg.cc
  src/libsvg/circle.cc
  src/libsvg/data.cc
  src/libsvg/ellipse.cc
  src/libsvg/group.cc
  src/libsvg/libsvg.cc
  src/libsvg/line.cc
  src/libsvg/path.cc
  src/libsvg/polygon.cc
  src/libsvg/polyline.cc
  src/libsvg/rect.cc
  src/libsvg/shape.cc
  src/libsvg/svgpage.cc
  src/libsvg/text.cc
  src/libsvg/transformation.cc
  src/libsvg/tspan.cc
  src/libsvg/use.cc
  src/libsvg/util.cc
  src/platform/PlatformUtils.cc
  src/utils/StackCheck.h
  src/utils/boost-utils.cc
  src/utils/calc.cc
  src/utils/degree_trig.cc
  src/utils/hash.cc
  src/utils/printutils.cc
  src/utils/svg.cc
  src/utils/version_check.h
  src/version.cc
  ${LIB3MF_SOURCES}
  ${PLATFORM_SOURCES}
  ${FLEX_openscad_lexer_OUTPUTS}
  ${BISON_openscad_parser_OUTPUTS}
  ${FLEX_comment_lexer_OUTPUTS}
  ${BISON_comment_parser_OUTPUTS})
if(ENABLE_PYTHON)
  # list(APPEND CORE_SOURCES
	 # 	    src/python/pyopenscad.cc 
	 # 	    src/python/pyfunctions.cc)
	target_compile_definitions(OpenSCAD PRIVATE ENABLE_PYTHON)
endif()

if(EXPERIMENTAL AND ENABLE_CGAL)
  list(APPEND CORE_SOURCES
  src/core/RoofNode.cc
  src/geometry/roof_ss.cc
  src/geometry/roof_vd.cc
)
endif()

set(CGAL_SOURCES
  src/geometry/cgal/cgalutils.cc
  src/geometry/cgal/cgalutils-applyops.cc
  src/geometry/cgal/cgalutils-applyops-hybrid.cc
  src/geometry/cgal/cgalutils-applyops-hybrid-minkowski.cc
  src/geometry/cgal/cgalutils-closed.cc
  src/geometry/cgal/cgalutils-convex.cc
  src/geometry/cgal/cgalutils-corefine.cc
  src/geometry/cgal/cgalutils-kernel.cc
  src/geometry/cgal/cgalutils-hybrid.cc
  src/geometry/cgal/cgalutils-mesh.cc
  src/geometry/cgal/cgalutils-minkowski.cc
  src/geometry/cgal/cgalutils-nef.cc
  src/geometry/cgal/cgalutils-orient.cc
  src/geometry/cgal/cgalutils-polyhedron.cc
  src/geometry/cgal/cgalutils-project.cc
  src/geometry/cgal/cgalutils-tess.cc
  src/geometry/cgal/cgalutils-triangulate.cc
  src/geometry/cgal/CGALHybridPolyhedron.cc
  src/geometry/cgal/CGAL_Nef_polyhedron.cc
  src/geometry/cgal/CGALCache.cc
  src/io/export_nef.cc
  src/io/import_nef.cc
  )

set(MANIFOLD_SOURCES
  src/geometry/manifold/ManifoldGeometry.cc
  src/geometry/manifold/manifoldutils.cc
  src/geometry/manifold/manifold-applyops.cc
  src/geometry/manifold/Polygon2d-manifold.cc
)

set(MANIFOLD_CGAL_SOURCES
  src/geometry/manifold/manifold-applyops-minkowski.cc
)

if(EXPERIMENTAL AND ENABLE_TBB)
  # Note: currently only Manifold-related code makes use of TBB parallelization
  # ("exact" CGAL numerics are not thread-safe)
  target_compile_options(OpenSCAD PRIVATE
    -DENABLE_TBB
  )
  find_package(TBB QUIET)
  if (NOT TBB_FOUND AND PKG_CONFIG_FOUND)
    pkg_check_modules(TBB tbb REQUIRED)
    add_library(TBB::tbb UNKNOWN IMPORTED)
    set_target_properties(TBB::tbb
      PROPERTIES INTERFACE_INCLUDE_DIRECTORIES "${TBB_INCLUDE_DIRS}")
    set_target_properties(TBB::tbb
      PROPERTIES INTERFACE_LINK_LIBRARIES "${TBB_LINK_LIBRARIES}")
    list(GET TBB_LINK_LIBRARIES 0 TBB_IMPORTED_LOCATION)
    set_target_properties(TBB::tbb
      PROPERTIES IMPORTED_LOCATION "${TBB_IMPORTED_LOCATION}")
  endif()
  message(STATUS "TBB: ${TBB_VERSION}")
  target_link_libraries(OpenSCAD PRIVATE TBB::tbb)
endif()

if(ENABLE_MANIFOLD)

  # Hack to find our wanted version of Python before Manifold's included googletest finds Python2
  find_package(Python3 3.4 COMPONENTS Interpreter REQUIRED)

  if(NOT DEFINED MANIFOLD_PAR AND ENABLE_TBB)
    set(MANIFOLD_PAR TBB CACHE STRING "Parallel backend, either \"TBB\" or \"OpenMP\" or \"NONE\"" FORCE)
  endif()

  set(PYBIND11_FINDPYTHON OFF)
  set(MANIFOLD_PYBIND OFF)
  set(MANIFOLD_TEST OFF)
  if(USE_BUILTIN_MANIFOLD)
    if(CMAKE_UNITY_BUILD)
      set(CMAKE_UNITY_BUILD OFF)
      add_subdirectory(submodules/manifold EXCLUDE_FROM_ALL)
      set(CMAKE_UNITY_BUILD ON)
    else()
      add_subdirectory(submodules/manifold EXCLUDE_FROM_ALL)
    endif()
  else()
    find_package(manifold REQUIRED)
  endif()
  target_link_libraries(OpenSCAD PRIVATE manifold polygon cross_section)
  add_sanitizers(manifold)

  if (USE_MANIFOLD_TRIANGULATOR)
    target_compile_definitions(OpenSCAD PRIVATE USE_MANIFOLD_TRIANGULATOR)
  endif()
endif()

#
# Offscreen OpenGL context source code
#
if(NULLGL)
  message(STATUS "NULLGL is set. Overriding OpenGL(TM) settings")
  set(OFFSCREEN_SOURCES
    src/glview/Renderer.cc
    src/glview/NULLGL.cc # contains several 'nullified' versions of above .cc files
    src/glview/OffscreenView.cc
    src/glview/OffscreenContextNULL.cc
    src/io/export_png.cc
    src/io/imageutils.cc)
else()
  if(USE_LEGACY_RENDERERS)
    set(LEGACY_RENDERER_SOURCES
      src/glview/cgal/LegacyCGALRenderer.cc
      src/glview/preview/LegacyOpenCSGRenderer.cc
      src/glview/preview/LegacyThrownTogetherRenderer.cc
      src/glview/LegacyRendererUtils.cc
    )
  endif()
  set(OFFSCREEN_SOURCES
    src/glview/OpenGLContext.cc
    src/glview/fbo.cc
    src/glview/Renderer.cc
    src/glview/system-gl.cc
    src/glview/VertexArray.cc
    src/glview/VertexState.cc
    src/glview/VBORenderer.cc
    src/glview/GLView.cc
    src/glview/hershey.cc
    src/glview/OffscreenView.cc
    src/glview/cgal/CGALRenderer.cc
    src/glview/cgal/CGALRenderUtils.cc
    src/glview/preview/OpenCSGRenderer.cc
    src/glview/preview/ThrownTogetherRenderer.cc
    src/io/export_png.cc
    src/io/imageutils.cc
    ${LEGACY_RENDERER_SOURCES}
    ${GLEW_SOURCES})
endif()


if(UNIX AND (NOT APPLE) AND (NOT HEADLESS))
  set(PLATFORM_INPUT_DRIVER_SOURCES src/gui/input/JoystickInputDriver.cc)
  target_compile_definitions(OpenSCAD PRIVATE ENABLE_JOYSTICK)
endif()

set(INPUT_DRIVER_SOURCES
  ${PLATFORM_INPUT_DRIVER_SOURCES}
  ${INPUT_DRIVER_HIDAPI_SOURCES}
  ${INPUT_DRIVER_SPNAV_SOURCES}
  ${INPUT_DRIVER_DBUS_SOURCES})

set(GUI_SOURCES
  ${GUI_SOURCES}
  src/gui/AutoUpdater.cc
  src/gui/CGALWorker.cc
  src/gui/ViewportControl.cc
  src/gui/Console.cc
  src/gui/Dock.cc
  src/gui/Editor.cc
  src/gui/ErrorLog.cc
  src/gui/EventFilter.h
  src/gui/ExportPdfDialog.cc
  src/gui/FontListDialog.cc
  src/gui/FontListTableView.cc
  src/gui/InitConfigurator.cc
  src/gui/LaunchingScreen.cc
  src/gui/LibraryInfoDialog.cc
  src/gui/MainWindow.cc
  src/gui/Measurement.cc
  src/gui/Animate.cc
  src/gui/FontList.cc
  src/gui/MouseSelector.cc
  src/gui/OctoPrint.cc
  src/gui/OpenCSGWarningDialog.cc
  src/gui/OpenSCADApp.cc
  src/gui/Preferences.cc
  src/gui/PrintInitDialog.cc
  src/gui/PrintService.cc
  src/gui/ProgressWidget.cc
  src/gui/QGLView.cc
  src/gui/QGLView2.cc
  src/gui/QSettingsCached.cc
  src/gui/QWordSearchField.cc
  src/gui/ScadApi.cc
  src/gui/ScadLexer.cc
  src/gui/ScintillaEditor.cc
  src/gui/Settings.cc
  src/gui/SettingsWriter.cc
  src/gui/TabManager.cc
  src/gui/TabWidget.cc
  src/gui/UIUtils.cc
  src/gui/WindowManager.cc
  src/gui/IgnoreWheelWhenNotFocused.cc
  src/gui/input/AxisConfigWidget.cc
  src/gui/input/ButtonConfigWidget.cc
  src/gui/input/InputDriver.cc
  src/gui/input/InputDriverManager.cc
  src/gui/input/InputEventMapper.cc
  src/gui/parameter/GroupWidget.cc
  src/gui/parameter/ParameterCheckBox.cc
  src/gui/parameter/ParameterComboBox.cc
  src/gui/parameter/ParameterSlider.cc
  src/gui/parameter/ParameterSpinBox.cc
  src/gui/parameter/ParameterText.cc
  src/gui/parameter/ParameterVector.cc
  src/gui/parameter/ParameterVirtualWidget.cc
  src/gui/parameter/ParameterWidget.cc
  ${INPUT_DRIVER_SOURCES}
  )

# header-only code
set(GUI_HEADER_ONLY
  src/gui/AboutDialog.h
  src/gui/Network.h
  src/gui/NetworkSignal.h
)

# To be added in Source for QtCreator to show them in project tree
set(GUI_HEADERS
    src/gui/Animate.h
    src/gui/AppleEvents.h
    src/gui/AutoUpdater.h
    src/gui/CGALWorker.h
    src/gui/Console.h
    src/gui/Dock.h
    src/gui/Editor.h
    src/gui/ErrorLog.h
    src/gui/EventFilter.h
    src/gui/ExportPdfDialog.h
    src/gui/FontList.h
    src/gui/FontListDialog.h
    src/gui/FontListTableView.h
    src/gui/IgnoreWheelWhenNotFocused.h
    src/gui/InitConfigurator.h
    src/gui/LaunchingScreen.h
    src/gui/LibraryInfoDialog.h
    src/gui/MainWindow.h
    src/gui/MouseSelector.h
    src/gui/Network.h
    src/gui/NetworkSignal.h
    src/gui/OctoPrint.h
    src/gui/OpenCSGWarningDialog.h
    src/gui/OpenSCADApp.h
    src/gui/Preferences.h
    src/gui/PrintInitDialog.h
    src/gui/PrintService.h
    src/gui/ProgressWidget.h
    src/gui/QGLView.h
    src/gui/QSettingsCached.h
    src/gui/QWordSearchField.h
    src/gui/ScadApi.h
    src/gui/ScadLexer.h
    src/gui/ScintillaEditor.h
    src/gui/Settings.h
    src/gui/SettingsWriter.h
    src/gui/TabManager.h
    src/gui/TabWidget.h
    src/gui/UIUtils.h
    src/gui/ViewportControl.h
    src/gui/WindowManager.h
    src/gui/qt-obsolete.h
    src/gui/qtgettext.h
    src/gui/AboutDialog.h
    src/gui/parameter/GroupWidget.h
    src/gui/parameter/ParameterCheckBox.h
    src/gui/parameter/ParameterComboBox.h
    src/gui/parameter/ParameterSlider.h
    src/gui/parameter/ParameterSpinBox.h
    src/gui/parameter/ParameterText.h
    src/gui/parameter/ParameterVector.h
    src/gui/parameter/ParameterVirtualWidget.h
    src/gui/parameter/ParameterWidget.h
)

# To be added in Source for QtCreator to show them in project tree
set(GUI_UIS
    ${GUI_UIS}
    src/gui/AboutDialog.ui
    src/gui/Animate.ui
    src/gui/Console.ui
    src/gui/ErrorLog.ui
    src/gui/ExportPdfDialog.ui
    src/gui/FontList.ui
    src/gui/FontListDialog.ui
    src/gui/LaunchingScreen.ui
    src/gui/LibraryInfoDialog.ui
    src/gui/MainWindow.ui
    src/gui/OpenCSGWarningDialog.ui
    src/gui/Preferences.ui
    src/gui/PrintInitDialog.ui
    src/gui/ProgressWidget.ui
    src/gui/ViewportControl.ui
    src/gui/input/AxisConfigWidget.ui
    src/gui/input/ButtonConfigWidget.ui
    src/gui/parameter/ParameterCheckBox.ui
    src/gui/parameter/ParameterComboBox.ui
    src/gui/parameter/ParameterDescriptionWidget.ui
    src/gui/parameter/ParameterSlider.ui
    src/gui/parameter/ParameterSpinBox.ui
    src/gui/parameter/ParameterText.ui
    src/gui/parameter/ParameterVector.ui
    src/gui/parameter/ParameterWidget.ui
)

if("${CMAKE_CXX_COMPILER_ID}" STREQUAL "GNU")
  # Ignore specific warning on external lib
  set_source_files_properties("src/ext/polyclipping/clipper.cpp" PROPERTIES COMPILE_FLAGS "-Wno-class-memaccess")
endif()

if (ENABLE_MANIFOLD)
  target_compile_definitions(OpenSCAD PRIVATE ENABLE_MANIFOLD)
  list(APPEND Sources ${MANIFOLD_SOURCES})
endif()
if (ENABLE_CGAL)
  list(APPEND Sources ${CGAL_SOURCES})
endif()
if (ENABLE_MANIFOLD AND ENABLE_CGAL)
  list(APPEND Sources ${MANIFOLD_CGAL_SOURCES})
endif()
list(APPEND Sources src/openscad.cc ${CORE_SOURCES} ${OFFSCREEN_SOURCES})

set_source_files_properties(
  # flex and bison tends to generate many macros, which does not work well with
  # unity build
  ${FLEX_openscad_lexer_OUTPUTS}
  ${BISON_openscad_parser_OUTPUTS}
  ${FLEX_comment_lexer_OUTPUTS}
  ${BISON_comment_parser_OUTPUTS}
  # manifold uses a lot of anonymous namespaces.
  # unity build will cause naming conflict for functions inside those namespaces.
  ${MANIFOLD_SOURCES}
  # files using opengl does not work well with unity build, again due to the
  # macros
  ${OFFSCREEN_SOURCES}
  ${PLATFORM_SOURCES}
  src/glview/OffscreenContextFactory.cc
  src/glview/RenderSettings.cc
  src/glview/Camera.cc
  src/glview/ColorMap.cc
  src/glview/preview/CSGTreeNormalizer.cc
  src/gui/QGLView.cc
  src/gui/QGLView2.cc
  # spnv.h references Xlib.h
  src/gui/input/SpaceNavInputDriver.cc
  # _USE_MATH_DEFINES should be defined before the first include of cmath,
  # unity build will violate this so we just exclude them
  src/core/BuiltinContext.cc
  src/geometry/roof_vd.cc
  src/geometry/manifold/manifold-applyops-minkowski.cc
  src/io/DxfData.cc
  src/utils/calc.cc
  src/utils/degree_trig.cc
  PROPERTIES SKIP_UNITY_BUILD_INCLUSION ON)

set(RESOURCE_DIR ${CMAKE_CURRENT_SOURCE_DIR}/resources)
if(HEADLESS)
  target_compile_definitions(OpenSCAD PRIVATE OPENSCAD_NOGUI)
else()
  list(APPEND RESOURCE_FILES ${RESOURCE_DIR}/common.qrc)
  # GUI_UIS for .ui files to be indexed by Qt Creator despite AUTOUIC usage
  # GUI_HEADERS for .h files to be indexed by Qt Creator despite AUTOUIC usage
  list(APPEND Sources ${GUI_SOURCES} ${GUI_HEADER_ONLY} ${GUI_UIS} ${GUI_HEADERS})
endif()

if (SNAPSHOT)
  set(SNAPSHOT_SUFFIX "-nightly")
  set(SNAPSHOT_NAME_SUFFIX " (Nightly)")
  target_compile_definitions(OpenSCAD PRIVATE OPENSCAD_SNAPSHOT)
endif()
set(WINDOWS_RESOURCE_PATH ${CMAKE_BINARY_DIR}/openscad_win32${SNAPSHOT_SUFFIX}.rc)
set(MACOSX_BUNDLE_ICON_FILE icon${SNAPSHOT_SUFFIX}.icns)

if (APPLE)
  list(APPEND RESOURCE_FILES ${RESOURCE_DIR}/mac.qrc)
  list(APPEND RESOURCE_FILES ${RESOURCE_DIR}/icons/${MACOSX_BUNDLE_ICON_FILE})
elseif(WIN32)
  list(APPEND RESOURCE_FILES ${WINDOWS_RESOURCE_PATH})
endif()

if (SORT_BUILD)
  # Build the last modified sources first (to fail fast during development)
  execute_process(
    COMMAND ../scripts/sort_cmake_filelist.sh "${Sources}"
    OUTPUT_VARIABLE Sources)
endif()

target_sources(OpenSCAD PRIVATE ${Sources} ${RESOURCE_FILES})
find_program(SHELL_EXE NAMES sh bash $ENV{SHELL})
add_custom_command(TARGET OpenSCAD POST_BUILD
    COMMAND "${SHELL_EXE}"
    ARGS "${CMAKE_CURRENT_LIST_DIR}/scripts/translation-make.sh" "${SUFFIX_WITH_DASH}"
    COMMENT "Compiling language files")

if(APPLE AND NOT APPLE_UNIX)
  set_target_properties(OpenSCAD PROPERTIES
    MACOSX_BUNDLE_INFO_PLIST ${CMAKE_SOURCE_DIR}/Info.plist.in
    MACOSX_BUNDLE TRUE
    MACOSX_BUNDLE_ICON_FILE ${MACOSX_BUNDLE_ICON_FILE}
    MACOSX_BUNDLE_BUNDLE_VERSION ${OPENSCAD_YEAR}.${OPENSCAD_MONTH}.${OPENSCAD_DAY}
    MACOSX_BUNDLE_SHORT_VERSION_STRING ${OPENSCAD_YEAR}.${OPENSCAD_MONTH}
    RESOURCE "${RESOURCE_FILES}"
  )
  set(BUNDLE_RESOURCES_DIR ${CMAKE_CURRENT_BINARY_DIR}/OpenSCAD.app/Contents/Resources)
  file(COPY ${CMAKE_SOURCE_DIR}/color-schemes DESTINATION ${BUNDLE_RESOURCES_DIR})
  file(COPY ${CMAKE_SOURCE_DIR}/examples DESTINATION ${BUNDLE_RESOURCES_DIR})
  file(COPY ${CMAKE_SOURCE_DIR}/fonts DESTINATION ${BUNDLE_RESOURCES_DIR})
  file(COPY ${CMAKE_SOURCE_DIR}/libraries DESTINATION ${BUNDLE_RESOURCES_DIR})
  file(COPY ${CMAKE_SOURCE_DIR}/locale DESTINATION ${BUNDLE_RESOURCES_DIR})
  file(COPY ${CMAKE_SOURCE_DIR}/shaders DESTINATION ${BUNDLE_RESOURCES_DIR})
  file(COPY ${CMAKE_SOURCE_DIR}/templates DESTINATION ${BUNDLE_RESOURCES_DIR})
elseif(MINGW)
  set_target_properties(OpenSCAD PROPERTIES
    LINK_FLAGS "-Wl,--stack,${STACKSIZE}"
  )
elseif(MSVC)
  set_target_properties(OpenSCAD PROPERTIES
    LINK_FLAGS "-subsystem:windows -ENTRY:mainCRTStartup -stack:${STACKSIZE}"
  )
endif()

if (USE_QT6)
  if(NOT HEADLESS)
    target_link_libraries(OpenSCAD PRIVATE
      Qt6::Core Qt6::Core5Compat Qt6::Widgets Qt6::Multimedia Qt6::OpenGL Qt6::OpenGLWidgets Qt6::Concurrent Qt6::Network Qt6::Svg
      ${QT6QSCINTILLA_LIBRARY} ${Qt6DBus_LIBRARIES} ${Qt6Gamepad_LIBRARIES}
    )
  endif()
  if(MXECROSS)
    target_link_libraries(OpenSCAD PRIVATE Qt6::QSvgPlugin)
  endif()
else()
  if(NOT HEADLESS)
    target_link_libraries(OpenSCAD PRIVATE
      Qt5::Core Qt5::Widgets Qt5::Multimedia Qt5::OpenGL Qt5::Concurrent Qt5::Network Qt5::Svg
      ${QT5QSCINTILLA_LIBRARY} ${Qt5DBus_LIBRARIES} ${Qt5Gamepad_LIBRARIES}
    )
  endif()
  if(MXECROSS)
    target_link_libraries(OpenSCAD PRIVATE Qt5::QSvgPlugin)
  endif()
endif()

# Configure icon-related files, for release vs nightly
configure_file(${CMAKE_CURRENT_LIST_DIR}/openscad.appdata.xml.in ${CMAKE_CURRENT_LIST_DIR}/openscad.appdata.xml.in2)
configure_file(${RESOURCE_DIR}/icons/openscad.desktop.in ${RESOURCE_DIR}/icons/openscad.desktop)
configure_file(${RESOURCE_DIR}/common.qrc.in ${RESOURCE_DIR}/common.qrc)
configure_file(${RESOURCE_DIR}/mac.qrc.in ${RESOURCE_DIR}/mac.qrc)

# Installation
if(WIN32)
  set(OPENSCAD_BINDIR ".")
  set(OPENSCAD_INSTALL_RESOURCEDIR ".")
else()
  set(OPENSCAD_BINDIR ${CMAKE_INSTALL_BINDIR})
  set(OPENSCAD_INSTALL_RESOURCEDIR ${CMAKE_INSTALL_DATAROOTDIR}/openscad${SUFFIX_WITH_DASH})
endif()

if(NOT APPLE OR APPLE_UNIX)
  set_target_properties(OpenSCAD PROPERTIES OUTPUT_NAME openscad${SUFFIX_WITH_DASH})
  if(WIN32)
    if(ENABLE_PYTHON)
      install(DIRECTORY ${CMAKE_SOURCE_DIR}/bin DESTINATION "." )
      install(FILES ${CMAKE_SOURCE_DIR}/bin/python311.dll DESTINATION "bin" RENAME "libpython3.11.dll")
    endif()  
    install(TARGETS OpenSCAD RUNTIME DESTINATION "bin")
    if(USE_MIMALLOC AND MI_LINK_SHARED)
      if(CMAKE_SIZEOF_VOID_P EQUAL 8)
        install(FILES ${CMAKE_SOURCE_DIR}/submodules/mimalloc/bin/mimalloc-redirect.dll DESTINATION "bin")
      elseif(CMAKE_SIZEOF_VOID_P EQUAL 4)
        install(FILES ${CMAKE_SOURCE_DIR}/submodules/mimalloc/bin/mimalloc-redirect32.dll DESTINATION "bin")
      endif()
      install(FILES ${CMAKE_BINARY_DIR}/submodules/mimalloc/mimalloc.dll DESTINATION "bin")
    endif()
  else()
    install(TARGETS OpenSCAD RUNTIME DESTINATION "${OPENSCAD_BINDIR}")
    install(FILES ${CMAKE_CURRENT_LIST_DIR}/doc/openscad.1 DESTINATION ${CMAKE_INSTALL_MANDIR}/man1 RENAME openscad${SUFFIX_WITH_DASH}.1)
    install(FILES ${CMAKE_CURRENT_LIST_DIR}/openscad.appdata.xml DESTINATION ${CMAKE_INSTALL_DATAROOTDIR}/metainfo RENAME org.openscad.OpenSCAD${SUFFIX_WITH_DASH}.appdata.xml)
    install(FILES ${RESOURCE_DIR}/icons/openscad.desktop DESTINATION ${CMAKE_INSTALL_DATAROOTDIR}/applications RENAME openscad${SUFFIX_WITH_DASH}.desktop)
    install(FILES ${RESOURCE_DIR}/icons/openscad.xml DESTINATION ${CMAKE_INSTALL_DATAROOTDIR}/mime/packages RENAME openscad${SUFFIX_WITH_DASH}.xml)
    install(FILES ${RESOURCE_DIR}/icons/openscad${SNAPSHOT_SUFFIX}-48.png DESTINATION ${CMAKE_INSTALL_DATAROOTDIR}/icons/hicolor/48x48/apps RENAME openscad${SNAPSHOT_SUFFIX}.png)
    install(FILES ${RESOURCE_DIR}/icons/openscad${SNAPSHOT_SUFFIX}-64.png DESTINATION ${CMAKE_INSTALL_DATAROOTDIR}/icons/hicolor/64x64/apps RENAME openscad${SNAPSHOT_SUFFIX}.png)
    install(FILES ${RESOURCE_DIR}/icons/openscad${SNAPSHOT_SUFFIX}-128.png DESTINATION ${CMAKE_INSTALL_DATAROOTDIR}/icons/hicolor/128x128/apps RENAME openscad${SNAPSHOT_SUFFIX}.png)
    install(FILES ${RESOURCE_DIR}/icons/openscad${SNAPSHOT_SUFFIX}-256.png DESTINATION ${CMAKE_INSTALL_DATAROOTDIR}/icons/hicolor/256x256/apps RENAME openscad${SNAPSHOT_SUFFIX}.png)
    install(FILES ${RESOURCE_DIR}/icons/openscad${SNAPSHOT_SUFFIX}-512.png DESTINATION ${CMAKE_INSTALL_DATAROOTDIR}/icons/hicolor/512x512/apps RENAME openscad${SNAPSHOT_SUFFIX}.png)
  endif()
  install(DIRECTORY ${CMAKE_CURRENT_LIST_DIR}/color-schemes DESTINATION "${OPENSCAD_INSTALL_RESOURCEDIR}")
  install(DIRECTORY ${CMAKE_CURRENT_LIST_DIR}/examples DESTINATION "${OPENSCAD_INSTALL_RESOURCEDIR}")
  install(DIRECTORY ${CMAKE_CURRENT_LIST_DIR}/fonts DESTINATION "${OPENSCAD_INSTALL_RESOURCEDIR}" PATTERN ".uuid" EXCLUDE)
  install(DIRECTORY ${CMAKE_CURRENT_LIST_DIR}/libraries DESTINATION "${OPENSCAD_INSTALL_RESOURCEDIR}" PATTERN ".git*" EXCLUDE)
  install(DIRECTORY ${CMAKE_CURRENT_LIST_DIR}/locale DESTINATION "${OPENSCAD_INSTALL_RESOURCEDIR}" FILES_MATCHING PATTERN "*/LC_MESSAGES/openscad.mo")
  install(DIRECTORY ${CMAKE_CURRENT_LIST_DIR}/shaders DESTINATION "${OPENSCAD_INSTALL_RESOURCEDIR}")
  install(DIRECTORY ${CMAKE_CURRENT_LIST_DIR}/templates DESTINATION "${OPENSCAD_INSTALL_RESOURCEDIR}" FILES_MATCHING PATTERN "*.json")
else()
  install(TARGETS ${CMAKE_PROJECT_NAME}
      BUNDLE DESTINATION ${CMAKE_INSTALL_BINDIR}
  )
endif()

# Packaging: CPACK_* settings should be configured before `include(CPack)`
include(InstallRequiredSystemLibraries)
set(CPACK_PACKAGE_NAME "OpenSCAD")
set(CPACK_PACKAGE_VENDOR "The OpenSCAD Developers")
set(CPACK_PACKAGE_VERSION "${OPENSCAD_VERSION}")
set(CPACK_PACKAGE_DESCRIPTION_SUMMARY "The Programmer's Solid 3D CAD Modeler")

if(MXECROSS)
  set(CPACK_GENERATOR ZIP;NSIS)
  set(CPACK_SYSTEM_NAME ${PACKAGE_ARCH})
  set(CPACK_PACKAGE_EXECUTABLES "openscad;${CPACK_PACKAGE_NAME}${SNAPSHOT_NAME_SUFFIX}")
  set(CPACK_PACKAGE_INSTALL_DIRECTORY "${CPACK_PACKAGE_NAME}${SNAPSHOT_NAME_SUFFIX}")
  set(CPACK_PACKAGE_INSTALL_REGISTRY_KEY "${CPACK_PACKAGE_NAME}${SNAPSHOT_NAME_SUFFIX}")
  if("${CMAKE_VERSION}" VERSION_GREATER_EQUAL "3.22")
    set(CPACK_NSIS_IGNORE_LICENSE_PAGE ON)
  else()
    message(FATAL_ERROR "CPACK_NSIS_IGNORE_LICENSE_PAGE requires cmake 3.22")
  endif()
  set(CPACK_NSIS_EXTRA_PREINSTALL_COMMANDS "\
    !include \\\"FileFunc.nsh\\\"\n\
    !include \\\"${CMAKE_SOURCE_DIR}/cmake/nsis/mingw-file-association.nsh\\\"\
  ")
  set(CPACK_NSIS_EXTRA_INSTALL_COMMANDS "\
<<<<<<< HEAD
    \\\${RegisterExtension} '$INSTDIR\\\\openscad.exe' '.scad' 'OpenSCAD_File'\n\
    CreateShortCut \\\"$INSTDIR\\\\OpenSCAD.lnk\\\" \\\"$INSTDIR\\\\bin\\\\OpenSCAD.exe\\\"
    \\\${RefreshShellIcons}\
  ")
  set(CPACK_NSIS_EXTRA_UNINSTALL_COMMANDS "\
    \\\${UnRegisterExtension} '.scad' 'OpenSCAD_File'\n\
    Delete \\\"$INSTDIR\\\\OpenSCAD.lnk\\\"
    \\\${RefreshShellIcons}\
=======
    !include \\\"${CMAKE_BINARY_DIR}/nsis-extra-install-commands.nsh\\\"\
  ")
  set(CPACK_NSIS_EXTRA_UNINSTALL_COMMANDS "\
    !include \\\"${CMAKE_BINARY_DIR}/nsis-extra-uninstall-commands.nsh\\\"\
>>>>>>> 4e4543d8
  ")
endif()
set(CPACK_RESOURCE_FILE_LICENSE "${CMAKE_CURRENT_SOURCE_DIR}/COPYING")
# None of config time variables are available for CPACK_PROJECT_CONFIG_FILE, so we configure it now with values.
configure_file("${CMAKE_CURRENT_SOURCE_DIR}/cmake/Modules/openscad_cpack.cmake.in"
               "${CMAKE_BINARY_DIR}/openscad_cpack.cmake" @ONLY)
configure_file("${CMAKE_CURRENT_SOURCE_DIR}/cmake/nsis/extra-install-commands.nsh.in"
               "${CMAKE_BINARY_DIR}/nsis-extra-install-commands.nsh" @ONLY)
configure_file("${CMAKE_CURRENT_SOURCE_DIR}/cmake/nsis/extra-uninstall-commands.nsh.in"
               "${CMAKE_BINARY_DIR}/nsis-extra-uninstall-commands.nsh" @ONLY)
# CPACK_PROJECT_CONFIG_FILE is for configuring CPack-generator specific settings
set(CPACK_PROJECT_CONFIG_FILE "${CMAKE_BINARY_DIR}/openscad_cpack.cmake")
set(CPACK_THREADS 0)

if(ENABLE_TESTS)
  enable_testing()
  add_subdirectory(tests)
endif()

if(OFFLINE_DOCS)
  add_subdirectory(resources)
endif()

configure_file(${RESOURCE_DIR}/openscad_win32${SNAPSHOT_SUFFIX}.rc.in
	       ${CMAKE_BINARY_DIR}/openscad_win32${SNAPSHOT_SUFFIX}.rc)
include(CPack)

add_sanitizers(OpenSCAD)

if(INFO)
  include("cmake/Modules/info.cmake")
endif()<|MERGE_RESOLUTION|>--- conflicted
+++ resolved
@@ -144,11 +144,8 @@
   set(ENABLE_CAIRO OFF CACHE BOOL "" FORCE)
   set(ENABLE_TBB OFF CACHE BOOL "" FORCE)
   set(NULLGL ON CACHE BOOL "" FORCE)
-<<<<<<< HEAD
   set(ENABLE_PYTHON OFF CACHE BOOL "" FORCE)
-=======
   set(USE_MIMALLOC OFF CACHE BOOL "" FORCE)
->>>>>>> 4e4543d8
   set(ENV{PKG_CONFIG_PATH} "/emsdk/upstream/emscripten/cache/sysroot/lib/pkgconfig")
   target_compile_definitions(OpenSCAD PRIVATE CGAL_DISABLE_ROUNDING_MATH_CHECK)
   target_link_libraries(OpenSCAD PRIVATE /emsdk/upstream/emscripten/cache/sysroot/lib/libz.a)
@@ -868,14 +865,8 @@
   src/core/ImportNode.cc
   src/core/LinearExtrudeNode.cc
   src/core/LocalScope.cc
-<<<<<<< HEAD
-  src/core/ScopeContext.cc
-  src/core/module.cc
-  src/core/node.cc
+  src/core/ModuleInstantiation.cc
   src/core/node_clone.cc
-=======
-  src/core/ModuleInstantiation.cc
->>>>>>> 4e4543d8
   src/core/NodeDumper.cc
   src/core/NodeVisitor.cc
   src/core/OffsetNode.cc
@@ -1516,21 +1507,10 @@
     !include \\\"${CMAKE_SOURCE_DIR}/cmake/nsis/mingw-file-association.nsh\\\"\
   ")
   set(CPACK_NSIS_EXTRA_INSTALL_COMMANDS "\
-<<<<<<< HEAD
-    \\\${RegisterExtension} '$INSTDIR\\\\openscad.exe' '.scad' 'OpenSCAD_File'\n\
-    CreateShortCut \\\"$INSTDIR\\\\OpenSCAD.lnk\\\" \\\"$INSTDIR\\\\bin\\\\OpenSCAD.exe\\\"
-    \\\${RefreshShellIcons}\
-  ")
-  set(CPACK_NSIS_EXTRA_UNINSTALL_COMMANDS "\
-    \\\${UnRegisterExtension} '.scad' 'OpenSCAD_File'\n\
-    Delete \\\"$INSTDIR\\\\OpenSCAD.lnk\\\"
-    \\\${RefreshShellIcons}\
-=======
     !include \\\"${CMAKE_BINARY_DIR}/nsis-extra-install-commands.nsh\\\"\
   ")
   set(CPACK_NSIS_EXTRA_UNINSTALL_COMMANDS "\
     !include \\\"${CMAKE_BINARY_DIR}/nsis-extra-uninstall-commands.nsh\\\"\
->>>>>>> 4e4543d8
   ")
 endif()
 set(CPACK_RESOURCE_FILE_LICENSE "${CMAKE_CURRENT_SOURCE_DIR}/COPYING")
