#
# CMake build system for OpenSCAD
#
# Configuration variables
#   -DHEADLESS=<ON|OFF>
#   -DNULLGL=<ON|OFF>
#   -DSNAPSHOT=<ON|OFF>
#   -DEXPERIMENTAL=<ON|OFF>
#

cmake_minimum_required(VERSION 3.13)

if(POLICY CMP0071) # Let AUTOMOC and AUTOUIC process GENERATED files.
  cmake_policy(SET CMP0071 NEW)
endif()
if(POLICY CMP0072) # FindOpenGL prefers GLVND by default when available.
  cmake_policy(SET CMP0072 NEW)
endif()
if(POLICY CMP0079) # `target_link_libraries()` allows use with targets in other directories.
  cmake_policy(SET CMP0079 NEW)
endif()
if(POLICY CMP0082) # Install rules from add_subdirectory() calls are interleaved with those in caller.
  cmake_policy(SET CMP0082 NEW)
endif()
if(POLICY CMP0077) # Let parent project set child project options (used to skip python lookup from manifold & force TBB)
  cmake_policy(SET CMP0079 NEW)
endif()

include("cmake/Modules/openscad_version.cmake")

option(INFO "Display build configuration info at end of cmake config" ON)
option(ENABLE_TESTS "Run testsuite after building." ON)
option(EXPERIMENTAL "Enable Experimental Features" OFF)
option(USE_MANIFOLD_TRIANGULATOR "Use Manifold's triangulator instead of CGAL's" OFF)
option(USE_BUILTIN_MANIFOLD "Use manifold from submodule" ON)
option(USE_LEGACY_RENDERERS "Use legacy (non-VBO) OpenGL renderers" OFF)
option(SNAPSHOT "Create dev snapshot, uses nightly icons" OFF)
option(HEADLESS "Build without GUI frontend" OFF)
option(USE_QT6 "Build the GUI with Qt6" OFF)
option(ENABLE_EGL "Enable EGL support if available" ON)
option(ENABLE_GLX "Enable GLX support if available" ON)
# For now, we'll default to whatever OpenCSG uses (>=1.6 -> GLAD, <1.6 -> GLEW)
option(USE_GLAD "Use GLAD. Mutually exclusive from USE_GLEW" OFF)
option(USE_GLEW "Use GLEW. Mutually exclusive from USE_GLAD" OFF)
option(NULLGL "Build without OpenGL, (implies HEADLESS=ON) " OFF)
option(IDPREFIX "Prefix CSG nodes with index # (debugging purposes only, will break node cache)" OFF)
option(PROFILE "Enable compiling with profiling / test coverage instrumentation" OFF)
option(MXECROSS "Enable setup for MXE cross platform build" OFF)
option(OFFLINE_DOCS "Download Documentation for offline usage" OFF)
option(USE_MIMALLOC "Use mimalloc as malloc replacement." ON)
option(USE_BUILTIN_OPENCSG "Use OpenCSG from submodule." OFF)
option(USE_CCACHE "Use ccache to speed up compilation." ON)
option(ENABLE_CAIRO "Enable support for cairo vector graphics library." ON)
option(ENABLE_SPNAV "Enable support for libspnav input driver." ON)
option(ENABLE_HIDAPI "Enable support for HIDAPI input driver." ON)
option(ENABLE_TBB "Enable support for oneAPI Threading Building Blocks." ON)
option(ENABLE_CGAL "Enable CGAL." ON)
option(ENABLE_MANIFOLD "Enable Manifold." ON)
option(ALLOW_BUNDLED_HIDAPI "Allow usage of bundled HIDAPI library (Windows only)." OFF)
option(ENABLE_PYTHON "Enable experimental Python Interpreter" OFF)
option(BUILD_SHARED_LIBS "Build shared library" OFF)
include(CMakeDependentOption)
cmake_dependent_option(APPLE_UNIX "Build OpenSCAD in Unix mode in MacOS X instead of an Apple Bundle" OFF "APPLE" OFF)
cmake_dependent_option(ENABLE_QTDBUS "Enable DBus input driver for Qt." ON "NOT HEADLESS" OFF)
cmake_dependent_option(ENABLE_GAMEPAD "Enable Qt5Gamepad input driver." ON "NOT HEADLESS;NOT USE_QT6" OFF)
set(WASM_BUILD_TYPE "web" CACHE STRING 
  "WebAssembly build type. Support web (builds an OpenSCAD module) or node (standalone .js executable)")

if(USE_QT6)
  set(DEPLOYMENT_TARGET "10.15")
elseif(EXPERIMENTAL AND ENABLE_TBB)
  # TBB 2021.8.0 uses aligned memory deallocation.
  # While this is technically supported in macOS 10.13, an LLVM bug used to limit this to macOS 10.14+.
  # The bug was fixed in LLVM 15.0.0 (https://reviews.llvm.org/D129198), but was still present in Xcode 14.3.1a.
  set(DEPLOYMENT_TARGET "10.14")
else()
  set(DEPLOYMENT_TARGET "10.13")
endif()

# Note: CMAKE_OSX_DEPLOYMENT_TARGET must be set before the project() invocation
set(CMAKE_OSX_DEPLOYMENT_TARGET ${DEPLOYMENT_TARGET} CACHE STRING "Minimum OS X deployment version")

project(OpenSCAD
  VERSION ${PROJECT_VERSION}
  DESCRIPTION "The Programmer's Solid 3D CAD Modeler"
  HOMEPAGE_URL "https://openscad.org/"
  LANGUAGES C CXX
)

# GNUInstallDirs must be done before BuildParameters
include(GNUInstallDirs)

# Use clang-tidy if run with -DCLANG_TIDY=1
set(CLANG_TIDY ${CLANG_TIDY} CACHE BOOL "Enable clang-tidy")
if(CLANG_TIDY)
  if(APPLE)
    # clang-tidy isn't directly available on Homebrew, but exists inside the llvm package
    set(CLANG_TIDY_HINTS "/opt/homebrew/opt/llvm/bin" "/usr/local/opt/llvm/bin")
  endif()
  find_program(CLANG_TIDY_EXE NAMES clang-tidy REQUIRED HINTS ${CLANG_TIDY_HINTS})
  message(STATUS "Found clang-tidy: ${CLANG_TIDY_EXE}")
  include("cmake/Modules/RegexUtils.cmake")
  escape_string_as_regex(regex "${CMAKE_SOURCE_DIR}/src/")
  # /src/ext/.clang-tidy disables all checks for that dir.  Copy into build dir to ignore generated sources.
  configure_file(${CMAKE_SOURCE_DIR}/src/ext/.clang-tidy ${CMAKE_BINARY_DIR} COPYONLY)
  # Regex hack below since negative lookahead is not supported (POSIX regex only)
  #  (?!ext/) becomes ([^e]...|e[^x]..|ex[^t].|ext[^/]|.{0,3}$)
  # CMAKE_CXX_CLANG_TIDY must be set before target is created (with add_executable())
  set(CMAKE_CXX_CLANG_TIDY "${CLANG_TIDY_EXE};--header-filter=${regex}([^e]...|e[^x]..|ex[^t].|ext[^/]|.{0,3}$)")
  #  append ";--fix" to arguments above to apply automatic fix (if the given checks support it)
endif(CLANG_TIDY)

add_executable(OpenSCAD)

set(CMAKE_MODULE_PATH "${CMAKE_SOURCE_DIR}/submodules/sanitizers-cmake/cmake" ${CMAKE_MODULE_PATH})
find_package(Sanitizers)

# Strict c++17, e.g. no GNU extensions
set_property(TARGET OpenSCAD PROPERTY CXX_STANDARD 17)
set_property(TARGET OpenSCAD PROPERTY CXX_EXTENSIONS OFF)
set_property(TARGET OpenSCAD PROPERTY CXX_STANDARD_REQUIRED ON)
# Output compilation database (compile_commands.json), so we can e.g. run clang-tidy or other tools separately
set_property(TARGET OpenSCAD PROPERTY EXPORT_COMPILE_COMMANDS ON)
set_property(TARGET OpenSCAD PROPERTY LINKER_LANGUAGE CXX)
# Verbose link step
if(("${CMAKE_CXX_COMPILER_FRONTEND_VARIANT}" STREQUAL "GNU") OR
   ("${CMAKE_CXX_COMPILER_ID}" MATCHES "AppleClang|Clang|GNU"))
  target_link_options(OpenSCAD BEFORE PRIVATE "-v")
endif()

set(SUFFIX "" CACHE STRING "Installation suffix for binary (e.g. 'nightly')")
set(STACKSIZE 8388608 CACHE STRING "Stack size (default is 8MB)")

if(PROFILE)
  SET(GCC_COVERAGE_COMPILE_FLAGS "-g -O0 --coverage -fprofile-arcs -ftest-coverage -fprofile-dir=.gcov")
  SET(GCC_COVERAGE_LINK_FLAGS    "--coverage")
  # TODO use more specific commands "target_compile_options" etc. to avoid potentially affecting submodules?
  SET(CMAKE_C_FLAGS "${CMAKE_C_FLAGS} ${GCC_COVERAGE_COMPILE_FLAGS}")
  SET(CMAKE_CXX_FLAGS "${CMAKE_CXX_FLAGS} ${GCC_COVERAGE_COMPILE_FLAGS}")
  SET(CMAKE_EXE_LINKER_FLAGS "${CMAKE_EXE_LINKER_FLAGS} ${GCC_COVERAGE_LINK_FLAGS}")
endif()

if (CMAKE_SYSTEM_NAME STREQUAL Emscripten)
  set(Boost_USE_STATIC_LIBS ON CACHE BOOL "" FORCE)
  set(Boost_USE_STATIC_RUNTIME ON CACHE BOOL "" FORCE)
  set(ENABLE_CAIRO OFF CACHE BOOL "" FORCE)
  set(ENABLE_TBB OFF CACHE BOOL "" FORCE)
  set(NULLGL ON CACHE BOOL "" FORCE)
  set(USE_MIMALLOC OFF CACHE BOOL "" FORCE)
  set(ENV{PKG_CONFIG_PATH} "/emsdk/upstream/emscripten/cache/sysroot/lib/pkgconfig")
  target_compile_definitions(OpenSCAD PRIVATE CGAL_DISABLE_ROUNDING_MATH_CHECK)
  target_link_libraries(OpenSCAD PRIVATE /emsdk/upstream/emscripten/cache/sysroot/lib/libz.a)
  
  # https://emscripten.org/docs/tools_reference/emcc.html
  # https://emscripten.org/docs/tools_reference/settings_reference.html
  target_compile_options(OpenSCAD PRIVATE -fexceptions)
  target_link_options(OpenSCAD PUBLIC
    -fexceptions
    -sABORT_ON_WASM_EXCEPTIONS
    -sALLOW_MEMORY_GROWTH=1
    -sDISABLE_EXCEPTION_CATCHING=0
    -sEXPORTED_RUNTIME_METHODS=['ENV','ERRNO_CODES','FS','PATH','callMain']
    -sMAXIMUM_MEMORY=4GB
    
    # -g produces DWARF debug info, which is quite large and may need debugger extensions.
    # Alternatively, can pass -gsource-map -sLOAD_SOURCE_MAP but then variable debugging isn't possible
    $<$<CONFIG:Debug>:-g -O0>
  )
  if (WASM_BUILD_TYPE STREQUAL "web")
    target_link_options(OpenSCAD PUBLIC
      -sENVIRONMENT=web,worker
      -sEXIT_RUNTIME=1
      -sEXPORT_ES6=1
      -sEXPORT_NAME=OpenSCAD
      -sMODULARIZE=1
    )
  elseif (WASM_BUILD_TYPE STREQUAL "node")
    target_link_options(OpenSCAD PUBLIC
      -sENVIRONMENT=node,worker
      -sNODEJS_CATCH_EXIT
      -sNODERAWFS

      # Single .js (more elegant for CLI release) is larger than separate .js & .wasm (preferred for web)
      $<$<CONFIG:Release>:-sSINGLE_FILE> 
      
      # Alternatively to single-file mode, code caching could make repeated runs faster:
      # -sNODE_CODE_CACHING -sWASM_ASYNC_COMPILATION=0
    )

    # Ensure the resulting .js file is executable on Unix:
    file(WRITE ${CMAKE_CURRENT_BINARY_DIR}/prepend_node_shebang.cmake "
      file(READ \"\${FILE}\" CONTENT)
      file(WRITE \"\${FILE}\" \"#!/usr/bin/env node\n\${CONTENT}\")
      if(CMAKE_HOST_UNIX)
        execute_process(COMMAND chmod +x \"\${FILE}\")
      endif()
    ")
    add_custom_command(
      POST_BUILD TARGET OpenSCAD
      COMMAND ${CMAKE_COMMAND} "-DFILE=$<TARGET_FILE:OpenSCAD>" -P "${CMAKE_CURRENT_BINARY_DIR}/prepend_node_shebang.cmake"
    )
  else()
    message(FATAL_ERROR "Invalid WASM_BUILD_TYPE: ${WASM_BUILD_TYPE} (allowed: node, web)")
  endif()
endif()

if(NULLGL)
  set(HEADLESS ON CACHE BOOL "" FORCE)
endif()
if(EXPERIMENTAL)
  target_compile_definitions(OpenSCAD PRIVATE ENABLE_EXPERIMENTAL)
endif()
if(IDPREFIX)
  target_compile_definitions(OpenSCAD PRIVATE IDPREFIX)
endif()
if(USE_LEGACY_RENDERERS)
  target_compile_definitions(OpenSCAD PRIVATE USE_LEGACY_RENDERERS)
endif()

if (NOT "${SUFFIX}" STREQUAL "")
  set(SUFFIX_WITH_DASH "-${SUFFIX}")
  target_compile_definitions(OpenSCAD PRIVATE OPENSCAD_SUFFIX="${SUFFIX_WITH_DASH}")
endif()

if (MXECROSS OR WIN32)
  add_subdirectory(winconsole)
  set_property(TARGET OpenSCAD PROPERTY WIN32_EXECUTABLE ON)
endif()

set(OPENSCAD_LIB_OUTPUT_DIR "${CMAKE_CURRENT_BINARY_DIR}/objects")
file(MAKE_DIRECTORY ${OPENSCAD_LIB_OUTPUT_DIR})

# Default to Release build
#if(NOT CMAKE_BUILD_TYPE)
#  message(STATUS "CMAKE_BUILD_TYPE not specified.  Defaulting to 'Release'")
#  message(STATUS "Usage: cmake -DCMAKE_BUILD_TYPE=[Debug|Release|RelWithDebInfo|MinSizeRel] .")
#  set(CMAKE_BUILD_TYPE Release)
#else()
#  message(STATUS "CMAKE_BUILD_TYPE: ${CMAKE_BUILD_TYPE}")
#endif()

target_compile_options(OpenSCAD PRIVATE "$<$<CONFIG:DEBUG>:-DDEBUG>")

target_compile_definitions(OpenSCAD PRIVATE
  _REENTRANT
  UNICODE
  _UNICODE
  _USE_MATH_DEFINES)

if("${CMAKE_CXX_COMPILER_ID}" STREQUAL "GNU")
  set(CMAKE_CXX_FLAGS "${CMAKE_CXX_FLAGS} -frounding-math")
  if (WIN32) # gcc bug spams warnings, See issue #2771
    set(CMAKE_CXX_FLAGS "${CMAKE_CXX_FLAGS} -Wno-attributes")
  endif()
endif()

find_package(PkgConfig)

add_subdirectory(submodules)

# The submodules will set up mimalloc if needed, and we need to defer any
# target_link_libraries() calls until after that.

if (MXECROSS)
  target_compile_definitions(OpenSCAD PRIVATE LIBXML_STATIC STATIC_QT_SVG_PLUGIN)
  target_compile_definitions(OpenSCAD PRIVATE GLEW_STATIC)
  target_link_libraries(OpenSCAD PRIVATE bcrypt)
endif()

macro(find_graphics)
  # NULLGL - Allow us to build without OpenGL(TM). run 'cmake .. -DNULLGL=1'
  # Most tests will fail, but it can be used for testing/experiments
  if(NULLGL)
    target_compile_definitions(OpenSCAD PRIVATE NULLGL)
  else()

    set(OPENSCAD_UNITY_BUILD ${CMAKE_UNITY_BUILD})
    set(CMAKE_UNITY_BUILD OFF)
    if(NOT USE_BUILTIN_OPENCSG)
      find_package(OpenCSG REQUIRED QUIET)
      target_link_libraries(OpenSCAD PRIVATE ${OPENCSG_LIBRARY})
      message(STATUS "OpenCSG: ${OPENCSG_VERSION_STRING}")
      if(MSVC)
        find_path(OPENCSG_INCLUDE_DIRS opencsg/opencsg.h)
        target_include_directories(OpenSCAD SYSTEM PRIVATE "${OPENCSG_INCLUDE_DIRS}/opencsg")
      else()
        find_path(OPENCSG_INCLUDE_DIRS opencsg.h)
        target_include_directories(OpenSCAD SYSTEM PRIVATE ${OPENCSG_INCLUDE_DIRS})
      endif()
    else()
      include("submodules/CMakeLists-OpenCSG.txt")
      target_link_libraries(OpenSCAD PRIVATE OpenCSG)
      message(STATUS "OpenCSG submodule: ${OPENCSG_VERSION_STRING}")
    endif(NOT USE_BUILTIN_OPENCSG)
    set(CMAKE_UNITY_BUILD ${OPENSCAD_UNITY_BUILD})

    target_compile_definitions(OpenSCAD PRIVATE ENABLE_OPENCSG)

    if (${OPENCSG_VERSION_STRING} VERSION_LESS "1.6.0")
      set(OPENCSG_GLEW ON)
      target_compile_definitions(OpenSCAD PRIVATE OPENCSG_GLEW)
    endif()

    if (NOT USE_GLAD AND NOT USE_GLEW)
      if (OPENCSG_GLEW)
        set(USE_GLEW ON)
        set(WRANGLER "glew")
      else()
	set(USE_GLAD ON)
        set(WRANGLER "GLAD")
      endif()
      message(STATUS "USE_GLAD/USE_GLEW not specified: Defaulting to ${WRANGLER}")
    endif()

    if (USE_GLEW OR OPENCSG_GLEW)
      find_package(GLEW REQUIRED QUIET)
      message(STATUS "GLEW: ${GLEW_VERSION}")
      target_link_libraries(OpenSCAD PRIVATE GLEW::glew)
      set(GLEW_SOURCES src/glview/glew-utils.cc)
    endif()

    find_package(OpenGL REQUIRED QUIET)
    target_link_libraries(OpenSCAD PRIVATE ${OPENGL_LIBRARIES})
    message(STATUS "OpenGL: ${OPENGL_LIBRARIES}")
  endif()
endmacro(find_graphics)

if (MSVC)
  # Flex lexer options
  set(WINCOMPAT "--wincompat --nounistd")
  target_compile_definitions(OpenSCAD PRIVATE _USE_MATH_DEFINES)

  find_package(Eigen3 CONFIG REQUIRED)
  target_link_libraries(OpenSCAD PRIVATE Eigen3::Eigen)
  message(STATUS "Eigen: ${Eigen3_VERSION}")

  set(Boost_USE_STATIC_LIBS TRUE)
  find_package(Boost 1.56 REQUIRED COMPONENTS filesystem system regex program_options)
  message(STATUS "Boost: ${Boost_VERSION}")
  target_include_directories(OpenSCAD SYSTEM PRIVATE ${Boost_INCLUDE_DIRS})
  target_link_libraries(OpenSCAD PRIVATE ${Boost_LIBRARIES})

  find_package(harfbuzz CONFIG REQUIRED)
  find_path(HARFBUZZ_INCLUDE_DIRS harfbuzz)
  target_include_directories(OpenSCAD SYSTEM PRIVATE ${HARFBUZZ_INCLUDE_DIRS}/harfbuzz)
  target_link_libraries(OpenSCAD PRIVATE harfbuzz::harfbuzz)

  find_package(unofficial-fontconfig CONFIG REQUIRED)
  target_link_libraries(OpenSCAD PRIVATE unofficial::fontconfig::fontconfig)

  find_package(unofficial-glib CONFIG REQUIRED)
  target_include_directories(OpenSCAD SYSTEM PRIVATE ${GLIB2_INCLUDE_DIRS})
  target_link_libraries(OpenSCAD PRIVATE unofficial::glib::gio unofficial::glib::glib unofficial::glib::gmodule unofficial::glib::gobject)

  find_package(double-conversion CONFIG REQUIRED)
  target_link_libraries(OpenSCAD PRIVATE double-conversion::double-conversion)

  find_library(GETTEXT_LIBRARY libintl)
  target_link_libraries(OpenSCAD PRIVATE ${GETTEXT_LIBRARY})

  # call before setting local CMAKE_MODULE_PATH so we use VCPKG version of FindGLEW
  find_graphics()

  # needed for QtQScintilla, maybe others
  set(CMAKE_MODULE_PATH ${CMAKE_MODULE_PATH} "${CMAKE_SOURCE_DIR}/cmake/Modules")
else()
  set(CMAKE_MODULE_PATH ${CMAKE_MODULE_PATH} "${CMAKE_SOURCE_DIR}/cmake/Modules")
  if(MXECROSS)
    set(CMAKE_MODULE_PATH ${CMAKE_MODULE_PATH} "${CMAKE_SOURCE_DIR}/cmake/Modules/MXE")
  endif()

  if(NOT "$ENV{OPENSCAD_LIBRARIES}" STREQUAL "")
    list(APPEND CMAKE_PREFIX_PATH "$ENV{OPENSCAD_LIBRARIES}")
    if(APPLE)
      list(APPEND CMAKE_IGNORE_PREFIX_PATH "/opt/homebrew") # Homebrew Apple Silicon
      list(APPEND CMAKE_IGNORE_PREFIX_PATH "/usr/local")    # Homebrew Intel
    endif()
  endif()

  find_package(Eigen3 REQUIRED)
  target_include_directories(OpenSCAD SYSTEM PRIVATE ${EIGEN3_INCLUDE_DIR})
  target_compile_definitions(OpenSCAD PRIVATE EIGEN_DONT_ALIGN)
  message(STATUS "Eigen: ${Eigen3_VERSION}")

  find_package(Boost 1.56 REQUIRED COMPONENTS filesystem system regex program_options)
  message(STATUS "Boost: ${Boost_VERSION}")
  target_include_directories(OpenSCAD SYSTEM PRIVATE ${Boost_INCLUDE_DIRS})
  target_link_libraries(OpenSCAD PRIVATE ${Boost_LIBRARIES})

  find_package(HarfBuzz 0.9.19 REQUIRED QUIET)
  message(STATUS "Harfbuzz: ${HARFBUZZ_VERSION}")
  target_include_directories(OpenSCAD SYSTEM PRIVATE ${HARFBUZZ_INCLUDE_DIRS})
  target_link_libraries(OpenSCAD PRIVATE ${HARFBUZZ_LIBRARIES})

  find_package(FontConfig 2.8.0 REQUIRED QUIET)
  message(STATUS "Fontconfig: ${FONTCONFIG_VERSION}")
  target_link_libraries(OpenSCAD PRIVATE ${FONTCONFIG_LIBRARIES})

  find_package(GLIB2 2.26 REQUIRED QUIET)
  message(STATUS "Glib: ${GLIB2_VERSION}")
  target_include_directories(OpenSCAD SYSTEM PRIVATE ${GLIB2_INCLUDE_DIRS})
  target_link_libraries(OpenSCAD PRIVATE ${GLIB2_LIBRARIES})

  find_package(DoubleConversion REQUIRED QUIET)
  target_link_libraries(OpenSCAD PRIVATE ${DoubleConversion_LIBRARIES})

  find_graphics()
endif()

if(USE_GLAD)
  target_link_libraries(OpenSCAD PRIVATE ${CMAKE_DL_LIBS})
endif()

if (("${Boost_VERSION}" VERSION_GREATER "1.72") AND ("${Boost_VERSION}" VERSION_LESS "1.76"))
  # Avoid warning messages from boost which are also caused by boost's code.
  #   https://github.com/boostorg/property_tree/issues/51
  target_compile_definitions(OpenSCAD PUBLIC BOOST_BIND_GLOBAL_PLACEHOLDERS)
endif()

if(ENABLE_CGAL)
  # Note: Saving CMAKE_MODULE_PATH as CGAL will overwrite it.
  # Reconsider this after CGAL 5.4: https://github.com/CGAL/cgal/pull/6029
  set(OPENSCAD_ORIGINAL_CMAKE_MODULE_PATH ${CMAKE_MODULE_PATH})
  set(CGAL_DO_NOT_WARN_ABOUT_CMAKE_BUILD_TYPE TRUE)
  # Some older versions do not match with CGAL 5.0 REQUIRED, so we check after.
  find_package(CGAL REQUIRED COMPONENTS Core)
  if (${CGAL_MAJOR_VERSION} LESS 5)
    message(FATAL_ERROR "CGAL: ${CGAL_MAJOR_VERSION}.${CGAL_MINOR_VERSION}.${CGAL_BUGFIX_VERSION} less than required minimum version 5.0")
  endif()
  message(STATUS "CGAL: ${CGAL_MAJOR_VERSION}.${CGAL_MINOR_VERSION}.${CGAL_BUGFIX_VERSION}")
  target_compile_definitions(OpenSCAD PRIVATE ENABLE_CGAL)
  # The macro `CGAL_DEBUG` allows to force CGAL assertions, even if `NDEBUG` is defined,
  # Enabling CGAL assertions is necessary for us to catch them before they cause a crash
  # on bad geometry input.
  target_compile_definitions(OpenSCAD PRIVATE CGAL_DEBUG)
  target_compile_definitions(OpenSCAD PRIVATE CGAL_USE_GMPXX)
  if(TARGET CGAL::CGAL)
    target_link_libraries(OpenSCAD PRIVATE CGAL::CGAL CGAL::CGAL_Core)
    message(STATUS "CGAL: Using target CGAL::CGAL CGAL::CGAL_Core")
  else()
    target_link_libraries(OpenSCAD PRIVATE ${CGAL_LIBRARY} ${GMP_LIBRARIES} ${MPFR_LIBRARIES})
  endif()
  # revert any changes to module path from CGAL_Macros.cmake; see note above
  # Commented out code should work in CGAL>= 5.4
  #if (CGAL_MODULE_PATH_IS_SET)
  #  set(CMAKE_MODULE_PATH ${OPENSCAD_ORIGINAL_CMAKE_MODULE_PATH})
  #endif()
  set(CMAKE_MODULE_PATH ${OPENSCAD_ORIGINAL_CMAKE_MODULE_PATH})
endif(ENABLE_CGAL)


find_package(Freetype 2.4.9 REQUIRED QUIET)
message(STATUS "Freetype: ${FREETYPE_VERSION_STRING}")
target_include_directories(OpenSCAD SYSTEM PRIVATE ${FREETYPE_INCLUDE_DIRS})
target_link_libraries(OpenSCAD PRIVATE ${FREETYPE_LIBRARIES})

find_package(LibXml2 2.9 REQUIRED QUIET)
message(STATUS "LibXml2: ${LIBXML2_VERSION_STRING}")
target_include_directories(OpenSCAD SYSTEM PRIVATE ${LIBXML2_INCLUDE_DIR})
target_link_libraries(OpenSCAD PRIVATE ${LIBXML2_LIBRARIES})

if(ENABLE_PYTHON)
  find_package(Python REQUIRED COMPONENTS Interpreter Development)
  find_package(CryptoPP REQUIRED)
  message(STATUS "Python enabled, using Crypto++ ${PC_CRYPTOPP_VERSION}")
  target_include_directories(OpenSCAD PRIVATE ${Python_INCLUDE_DIRS})
  target_include_directories(OpenSCAD PRIVATE ${CRYPTOPP_INCLUDE_DIRS})
  target_link_libraries(OpenSCAD PRIVATE ${Python_LIBRARIES})
  target_link_libraries(OpenSCAD PRIVATE ${CRYPTOPP_LIBRARIES})
endif()

if(ENABLE_HIDAPI)
  find_package(HidAPI 0.10 QUIET)
  if(HIDAPI_FOUND)
    set(INPUT_DRIVER_HIDAPI_SOURCES src/gui/input/HidApiInputDriver.cc)
    target_include_directories(OpenSCAD SYSTEM PRIVATE ${HIDAPI_INCLUDE_DIR})
    target_link_libraries(OpenSCAD PRIVATE ${HIDAPI_LIBRARY})
    target_compile_definitions(OpenSCAD PRIVATE ENABLE_HIDAPI)
    message(STATUS "HidAPI: ${HIDAPI_VERSION_STRING}")
  elseif(ALLOW_BUNDLED_HIDAPI)
    set(HIDAPI_SRC_DIR "src/ext/hidapi")
    file(STRINGS "${HIDAPI_SRC_DIR}/VERSION" HIDAPI_VERSION_STRING)
    target_include_directories(OpenSCAD SYSTEM PRIVATE "${HIDAPI_SRC_DIR}")
    set(INPUT_DRIVER_HIDAPI_SOURCES "${HIDAPI_SRC_DIR}/hid.c" src/gui/input/HidApiInputDriver.cc)
    target_compile_definitions(OpenSCAD PRIVATE ENABLE_HIDAPI)
    target_link_libraries(OpenSCAD PRIVATE setupapi hid)
    message(STATUS "HidAPI: ${HIDAPI_VERSION_STRING} (bundled)")
  else()
    message(STATUS "HIDAPI: disabled")
  endif()
else()
  message(STATUS "HIDAPI: disabled per user request")
endif()

if(ENABLE_SPNAV)
  find_package(SpNav QUIET)
  if(SPNAV_FOUND)
    message(STATUS "SpNav: found")
    set(INPUT_DRIVER_SPNAV_SOURCES src/gui/input/SpaceNavInputDriver.cc)
    target_include_directories(OpenSCAD SYSTEM PRIVATE ${SPNAV_INCLUDE_DIR})
    target_link_libraries(OpenSCAD PRIVATE ${SPNAV_LIBRARY})
    target_compile_definitions(OpenSCAD PRIVATE ENABLE_SPNAV)
  else()
    message(STATUS "SpNav: disabled")
  endif()
endif()

if(ENABLE_CAIRO)
  find_package(Cairo 1.14 QUIET)
  if (CAIRO_VERSION)
    message(STATUS "Cairo: ${CAIRO_VERSION}")
    target_include_directories(OpenSCAD SYSTEM PRIVATE ${CAIRO_INCLUDE_DIRS})
    target_link_libraries(OpenSCAD PRIVATE ${CAIRO_LIBRARIES})
    target_compile_definitions(OpenSCAD PRIVATE ENABLE_CAIRO)
  else()
    message(STATUS "Cairo: disabled")
  endif()
else()
  message(STATUS "Cairo: disabled per user request")
endif()

find_package(FLEX REQUIRED QUIET)
message(STATUS "Flex: ${FLEX_VERSION}")

find_package(BISON REQUIRED QUIET)
message(STATUS "Bison: ${BISON_VERSION}")

if(NOT MSVC)
  find_package(Lib3MF)
  if (Lib3MF_FOUND)
    message(STATUS "lib3mf: ${Lib3MF_VERSION}")
    target_link_libraries(OpenSCAD PRIVATE Lib3MF::Lib3MF)
    target_compile_definitions(OpenSCAD PRIVATE ENABLE_LIB3MF)
    if (Lib3MF_VERSION VERSION_GREATER_EQUAL 2)
      set(LIB3MF_SOURCES src/io/export_3mf_v2.cc src/io/import_3mf_v2.cc)
    else()
      set(LIB3MF_SOURCES src/io/export_3mf_v1.cc src/io/import_3mf_v1.cc)
    endif()
  else()
    set(LIB3MF_SOURCES src/io/export_3mf_dummy.cc src/io/import_3mf_dummy.cc)
    message(STATUS "lib3mf: disabled")
  endif()
endif()

# Automatically add the current source and build directories to the include path.
set(CMAKE_INCLUDE_CURRENT_DIR ON) # (does not propagate down to subdirectories)

if(USE_GLAD)
  target_compile_definitions(OpenSCAD PRIVATE USE_GLAD)
else()
  target_compile_definitions(OpenSCAD PRIVATE USE_GLEW)
endif()

target_include_directories(OpenSCAD PRIVATE
  "src"
  "src/ext"
  "src/ext/lexertl/include"
  "src/ext/libtess2/Include"

  # All the following should go away, not needed anymore after
  # PR #5312. Left here for now in case there are on-going PRs that
  # rely on these. Should be removed soon.
  "src/core"
  "src/core/customizer"
  "src/ext/json"
  "src/ext"
  "src/geometry"
  "src/geometry/cgal"
  "src/geometry/manifold"
  "src/glview"
  "src/glview/preview"
  "src/glview/cgal"
  "src/gui"
  "src/io"
  "src/platform"
  "src/utils"
)

FLEX_TARGET(openscad_lexer src/core/lexer.l ${OPENSCAD_LIB_OUTPUT_DIR}/lexer.cxx DEFINES_FILE ${OPENSCAD_LIB_OUTPUT_DIR}/lexer.hxx COMPILE_FLAGS ${WINCOMPAT})
BISON_TARGET(openscad_parser src/core/parser.y ${OPENSCAD_LIB_OUTPUT_DIR}/parser.cxx DEFINES_FILE ${OPENSCAD_LIB_OUTPUT_DIR}/parser.hxx COMPILE_FLAGS "-d -p parser")
ADD_FLEX_BISON_DEPENDENCY(openscad_lexer openscad_parser)

FLEX_TARGET(comment_lexer src/core/customizer/comment_lexer.l ${OPENSCAD_LIB_OUTPUT_DIR}/comment_lexer.cxx DEFINES_FILE ${OPENSCAD_LIB_OUTPUT_DIR}/comment_lexer.hxx COMPILE_FLAGS ${WINCOMPAT})
BISON_TARGET(comment_parser src/core/customizer/comment_parser.y ${OPENSCAD_LIB_OUTPUT_DIR}/comment_parser.cxx DEFINES_FILE ${OPENSCAD_LIB_OUTPUT_DIR}/comment_parser.hxx COMPILE_FLAGS "-d -p comment_parser")
ADD_FLEX_BISON_DEPENDENCY(comment_lexer comment_parser)

if(NOT HEADLESS)
  if (APPLE AND EXISTS /usr/local/opt/qt)
    list(APPEND CMAKE_PREFIX_PATH "/usr/local/opt/qt")
  endif()
  if (USE_QT6)
    if (APPLE AND EXISTS /usr/local/opt/qt@6)
      list(APPEND CMAKE_PREFIX_PATH "/usr/local/opt/qt@6")
    endif()
    if (APPLE AND EXISTS /opt/homebrew/opt/qt@6)
      list(APPEND CMAKE_PREFIX_PATH "/opt/homebrew/opt/qt@6")
    endif()
  else()
    if (APPLE AND EXISTS /usr/local/opt/qt@5)
      list(APPEND CMAKE_PREFIX_PATH "/usr/local/opt/qt@5")
    endif()
    if (APPLE AND EXISTS /opt/homebrew/opt/qt@5)
      list(APPEND CMAKE_PREFIX_PATH "/opt/homebrew/opt/qt@5")
    endif()
  endif()

  if("${CMAKE_VERSION}" VERSION_GREATER_EQUAL "3.14")
    set_property(TARGET OpenSCAD PROPERTY AUTOGEN_ORIGIN_DEPENDS OFF)
  endif()
  set_property(TARGET OpenSCAD PROPERTY AUTOMOC ON)
  set_property(TARGET OpenSCAD PROPERTY AUTOUIC ON)
  set_property(TARGET OpenSCAD PROPERTY AUTORCC ON)
  set_property(TARGET OpenSCAD PROPERTY AUTOUIC_OPTIONS --tr q_)
  set_property(TARGET OpenSCAD PROPERTY AUTORCC_OPTIONS --threshold 10 --compress 9)
  if (USE_QT6)
    find_package(Qt6 COMPONENTS Core Core5Compat Widgets Multimedia OpenGL OpenGLWidgets Concurrent Network Svg REQUIRED QUIET)
    message(STATUS "Qt6: ${Qt6_VERSION}")

    if (Qt6_POSITION_INDEPENDENT_CODE)
      set_property(TARGET OpenSCAD PROPERTY POSITION_INDEPENDENT_CODE ON)
    endif()

    find_package(Qt6QScintilla 2.8.0 REQUIRED QUIET)
    message(STATUS "QScintilla: ${QT6QSCINTILLA_VERSION_STRING}")

    if(ENABLE_QTDBUS)
      find_package(Qt6DBus QUIET)
      if (Qt6DBus_FOUND)
        message(STATUS "DBus input driver enabled")
        target_compile_definitions(OpenSCAD PRIVATE ENABLE_DBUS)
        set(INPUT_DRIVER_DBUS_SOURCES src/gui/input/DBusInputDriver.cc)
        qt6_add_dbus_interface(INPUT_DRIVER_DBUS_SOURCES org.openscad.OpenSCAD.xml openscad_interface)
        qt6_add_dbus_adaptor(INPUT_DRIVER_DBUS_SOURCES org.openscad.OpenSCAD.xml gui/input/DBusInputDriver.h DBusInputDriver openscad_adaptor)
      else()
        message(STATUS "DBus input driver disabled as the QtDBus module could not be found.")
      endif()
    else()
      message(STATUS "DBus input driver disabled per user request.")
    endif()
  else()
    find_package(Qt5 5.12 COMPONENTS Core Widgets Multimedia OpenGL Concurrent Network Svg REQUIRED QUIET)
    message(STATUS "Qt5: ${Qt5_VERSION}")

    if (Qt5_POSITION_INDEPENDENT_CODE)
      set_property(TARGET OpenSCAD PROPERTY POSITION_INDEPENDENT_CODE ON)
    endif()

    if (("${Qt5_VERSION}" VERSION_GREATER_EQUAL "5.4"))
       target_compile_definitions(OpenSCAD PRIVATE USE_QOPENGLWIDGET)
    endif()

    find_package(Qt5QScintilla 2.8.0 REQUIRED QUIET)
    message(STATUS "QScintilla: ${QT5QSCINTILLA_VERSION_STRING}")

    if(ENABLE_QTDBUS)
      find_package(Qt5DBus QUIET)
      if (Qt5DBus_FOUND)
        message(STATUS "DBus input driver enabled")
        target_compile_definitions(OpenSCAD PRIVATE ENABLE_DBUS)
        set(INPUT_DRIVER_DBUS_SOURCES src/gui/input/DBusInputDriver.cc)
        qt5_add_dbus_interface(INPUT_DRIVER_DBUS_SOURCES org.openscad.OpenSCAD.xml openscad_interface)
        qt5_add_dbus_adaptor(INPUT_DRIVER_DBUS_SOURCES org.openscad.OpenSCAD.xml gui/input/DBusInputDriver.h DBusInputDriver openscad_adaptor)
      else()
        message(STATUS "DBus input driver disabled as the QtDBus module could not be found.")
      endif()
    else()
      message(STATUS "DBus input driver disabled per user request.")
    endif()

    if(ENABLE_GAMEPAD)
      find_package(Qt5Gamepad QUIET)
      if (Qt5Gamepad_FOUND)
        message(STATUS "Qt5Gamepad input driver enabled")
        set(GUI_SOURCES ${GUI_SOURCES} src/gui/input/QGamepadInputDriver.cc)
        target_compile_definitions(OpenSCAD PRIVATE ENABLE_QGAMEPAD)
      else()
        message(STATUS "Qt5Gamepad input driver disabled as the Qt5Gamepad module could not be found.")
      endif()
    else()
      message(STATUS "Qt5Gamepad input driver disabled per user request.")
    endif()
  endif()
endif()

# Setup ccache (if available) to speed up recompiles. It's especially useful
# when switching back and forth between branches where large numbers of files
# would otherwise need to be re-compiled each time.
if(USE_CCACHE)
  find_program(CCACHE_PATH ccache)
  if (CCACHE_PATH)
    set_property(GLOBAL PROPERTY RULE_LAUNCH_COMPILE ${CCACHE_PATH})
    set_property(GLOBAL PROPERTY RULE_LAUNCH_LINK ${CCACHE_PATH})
  endif()
endif()

target_compile_definitions(OpenSCAD PRIVATE OPENSCAD_VERSION=${OPENSCAD_VERSION} OPENSCAD_SHORTVERSION=${OPENSCAD_SHORTVERSION} OPENSCAD_YEAR=${OPENSCAD_YEAR} OPENSCAD_MONTH=${OPENSCAD_MONTH})
if (DEFINED OPENSCAD_DAY)
  target_compile_definitions(OpenSCAD PRIVATE OPENSCAD_DAY=${OPENSCAD_DAY})
endif()
if(DEFINED OPENSCAD_COMMIT)
  target_compile_definitions(OpenSCAD PRIVATE OPENSCAD_COMMIT=${OPENSCAD_COMMIT})
endif()

#
# Platform specific settings
#

# Stack size 8MB; github issue 116
target_compile_definitions(OpenSCAD PRIVATE "STACKSIZE=${STACKSIZE}") # used as default in src/platform/PlatformUtils.h

if(NULLGL)
  set(OFFSCREEN_METHOD "NULLGL")
  message(STATUS "Offscreen OpenGL Context - using NULLGL")
else()
  SET(OFFSCREEN_METHOD "<undefined>")
endif()
if(APPLE)
  target_compile_definitions(OpenSCAD PRIVATE OPENSCAD_OS="Mac OS X")
  message(STATUS "Offscreen OpenGL Context - using Apple CGL/NSOpenGL")
  set(PLATFORM_SOURCES src/platform/PlatformUtils-mac.mm src/io/imageutils-macosx.cc src/platform/CocoaUtils.mm)
  if(NOT HEADLESS)
    set(PLATFORM_SOURCES ${PLATFORM_SOURCES} src/gui/AppleEvents.cc)
  endif()
  if(NOT NULLGL)
    target_compile_definitions(OpenSCAD PRIVATE GL_SILENCE_DEPRECATION)
    set(OFFSCREEN_METHOD "Apple CGL/NSOpenGL")
    set(PLATFORM_SOURCES ${PLATFORM_SOURCES}
        src/glview/offscreen-old/OffscreenContextNSOpenGL.mm
        src/glview/OffscreenContextCGL.cc)
  endif()
  find_library(COCOA_LIBRARY Cocoa)
  target_link_libraries(OpenSCAD PRIVATE ${COCOA_LIBRARY})
elseif(UNIX)
  target_compile_definitions(OpenSCAD PRIVATE OPENSCAD_OS="Unix")
  set(PLATFORM_SOURCES src/io/imageutils-lodepng.cc src/platform/PlatformUtils-posix.cc)
  if(NOT NULLGL)
    set(OFFSCREEN_METHOD "Unix")
    if(ENABLE_EGL AND OpenGL_EGL_FOUND)
      target_compile_definitions(OpenSCAD PRIVATE ENABLE_EGL)
      set(OFFSCREEN_METHOD "${OFFSCREEN_METHOD} EGL")
      set(PLATFORM_SOURCES ${PLATFORM_SOURCES}
	src/glview/offscreen-old/OffscreenContextEGL.cc
        src/glview/OffscreenContextEGL.cc)
      if (NOT USE_GLAD)
        target_compile_definitions(OpenSCAD PRIVATE GLEW_EGL)
      endif()
      target_link_libraries(OpenSCAD PRIVATE OpenGL::EGL)
    endif()
    if(ENABLE_GLX AND OpenGL_GLX_FOUND)
      target_compile_definitions(OpenSCAD PRIVATE ENABLE_GLX)
      set(OFFSCREEN_METHOD "${OFFSCREEN_METHOD} GLX")
      set(PLATFORM_SOURCES ${PLATFORM_SOURCES}
          src/glview/offscreen-old/OffscreenContextGLX.cc
          src/glview/OffscreenContextGLX.cc)
      find_package(X11 REQUIRED)
      target_link_libraries(OpenSCAD PRIVATE X11::X11 ${CMAKE_DL_LIBS})
    endif()
    message(STATUS "Offscreen OpenGL Context - using ${OFFSCREEN_METHOD}")
  endif()
elseif(WIN32)
  target_compile_definitions(OpenSCAD PRIVATE NOGDI)
  target_compile_definitions(OpenSCAD PRIVATE OPENSCAD_OS="Windows")
  message(STATUS "Offscreen OpenGL Context - using Microsoft WGL")
  set(PLATFORM_SOURCES src/io/imageutils-lodepng.cc src/platform/PlatformUtils-win.cc)
  if(NOT NULLGL)
    set(OFFSCREEN_METHOD "Windows WGL")
    message(STATUS "Offscreen OpenGL Context - using Microsoft WGL")
    set(PLATFORM_SOURCES ${PLATFORM_SOURCES} src/glview/offscreen-old/OffscreenContextWGL.cc)
  endif()
endif()

# NOTE: To keep HEADLESS builds working, do NOT add Qt-dependent sources here,
#       see GUI_SOURCES list below for that.
set(CORE_SOURCES
  src/Feature.cc
  src/FontCache.cc
  src/LibraryInfo.cc
  src/RenderStatistic.cc
  src/core/AST.cc
  src/core/Arguments.cc
  src/core/Assignment.cc
  src/core/BuiltinContext.cc
  src/core/Builtins.cc
  src/core/CSGNode.cc
  src/core/CSGTreeEvaluator.cc
  src/core/CgalAdvNode.cc
  src/core/Children.cc
  src/core/ColorNode.cc
  src/core/Context.cc
  src/core/ContextFrame.cc
  src/core/ContextMemoryManager.cc
  src/core/CsgOpNode.cc
  src/core/DrawingCallback.cc
  src/core/EvaluationSession.cc
  src/core/Expression.cc
  src/core/FreetypeRenderer.cc
  src/core/FunctionType.cc
  src/core/GroupModule.cc
  src/core/ImportNode.cc
  src/core/LinearExtrudeNode.cc
  src/core/LocalScope.cc
  src/core/ModuleInstantiation.cc
  src/core/NodeDumper.cc
  src/core/NodeVisitor.cc
  src/core/OffsetNode.cc
  src/core/Parameters.cc
  src/core/ProjectionNode.cc
  src/core/RenderNode.cc
  src/core/RenderVariables.cc
  src/core/RotateExtrudeNode.cc
  src/core/ScopeContext.cc
  src/core/SourceFile.cc
  src/core/SourceFileCache.cc
  src/core/StatCache.cc
  src/core/SurfaceNode.cc
  src/core/TextNode.cc
  src/core/TransformNode.cc
  src/core/Tree.cc
  src/core/UndefType.cc
  src/core/UserModule.cc
  src/core/Value.cc
  src/core/builtin_functions.cc
  src/core/control.cc
  src/core/customizer/Annotation.cc
  src/core/customizer/CommentParser.cc
  src/core/customizer/ParameterObject.cc
  src/core/customizer/ParameterSet.cc
  src/core/function.cc
  src/core/module.cc
  src/core/node.cc
  src/core/parsersettings.cc
  src/core/primitives.cc
  src/core/progress.cc
  src/ext/libtess2/Source/bucketalloc.c
  src/ext/libtess2/Source/dict.c
  src/ext/libtess2/Source/geom.c
  src/ext/libtess2/Source/mesh.c
  src/ext/libtess2/Source/priorityq.c
  src/ext/libtess2/Source/sweep.c
  src/ext/libtess2/Source/tess.c
  src/ext/lodepng/lodepng.cpp
  src/ext/polyclipping/clipper.cpp
  src/geometry/ClipperUtils.cc
  src/geometry/Geometry.cc
  src/geometry/GeometryCache.cc
  src/geometry/GeometryEvaluator.cc
  src/geometry/GeometryUtils.cc
  src/geometry/PolySet.cc
  src/geometry/PolySetBuilder.cc
  src/geometry/PolySetUtils.cc
  src/geometry/Polygon2d.cc
  src/geometry/boolean_utils.cc
  src/geometry/linalg.cc
  src/geometry/linear_extrude.cc
  src/glview/Camera.cc
  src/glview/ColorMap.cc
  src/glview/OffscreenContextFactory.cc
  src/glview/RenderSettings.cc
  src/glview/preview/CSGTreeNormalizer.cc
  src/handle_dep.cc
  src/io/DxfData.cc
  src/io/dxfdim.cc
  src/io/export.cc
  src/io/export_amf.cc
  src/io/export_assimp.cc
  src/io/export_dxf.cc
  src/io/export_obj.cc
  src/io/export_off.cc
  src/io/export_param.cc
  src/io/export_pdf.cc
  src/io/export_stl.cc
  src/io/export_svg.cc
  src/io/export_pov.cc
  src/io/export_param.cc
  src/io/export_wrl.cc
  src/io/fileutils.cc
  src/io/import_amf.cc
<<<<<<< HEAD
  src/io/import_assimp.cc
  src/io/import_stl.cc
=======
  src/io/import_json.cc
>>>>>>> 5259f36c
  src/io/import_obj.cc
  src/io/import_off.cc
  src/io/import_stl.cc
  src/io/import_svg.cc
  src/libsvg/circle.cc
  src/libsvg/data.cc
  src/libsvg/ellipse.cc
  src/libsvg/group.cc
  src/libsvg/libsvg.cc
  src/libsvg/line.cc
  src/libsvg/path.cc
  src/libsvg/polygon.cc
  src/libsvg/polyline.cc
  src/libsvg/rect.cc
  src/libsvg/shape.cc
  src/libsvg/svgpage.cc
  src/libsvg/text.cc
  src/libsvg/transformation.cc
  src/libsvg/tspan.cc
  src/libsvg/use.cc
  src/libsvg/util.cc
  src/platform/PlatformUtils.cc
  src/utils/StackCheck.h
  src/utils/boost-utils.cc
  src/utils/calc.cc
  src/utils/degree_trig.cc
  src/utils/hash.cc
  src/utils/printutils.cc
  src/utils/svg.cc
  src/utils/version_check.h
  src/version.cc
  ${LIB3MF_SOURCES}
  ${PLATFORM_SOURCES}
  ${FLEX_openscad_lexer_OUTPUTS}
  ${BISON_openscad_parser_OUTPUTS}
  ${FLEX_comment_lexer_OUTPUTS}
  ${BISON_comment_parser_OUTPUTS})
if(ENABLE_PYTHON)
	list(APPEND CORE_SOURCES
		    src/core/pyopenscad.cc )
	target_compile_definitions(OpenSCAD PRIVATE ENABLE_PYTHON)
endif()

if(EXPERIMENTAL AND ENABLE_CGAL)
  list(APPEND CORE_SOURCES
  src/core/RoofNode.cc
  src/geometry/roof_ss.cc
  src/geometry/roof_vd.cc
)
endif()

set(CGAL_SOURCES
  src/geometry/cgal/cgalutils.cc
  src/geometry/cgal/cgalutils-applyops.cc
  src/geometry/cgal/cgalutils-applyops-hybrid.cc
  src/geometry/cgal/cgalutils-applyops-hybrid-minkowski.cc
  src/geometry/cgal/cgalutils-closed.cc
  src/geometry/cgal/cgalutils-convex.cc
  src/geometry/cgal/cgalutils-corefine.cc
  src/geometry/cgal/cgalutils-kernel.cc
  src/geometry/cgal/cgalutils-hybrid.cc
  src/geometry/cgal/cgalutils-mesh.cc
  src/geometry/cgal/cgalutils-minkowski.cc
  src/geometry/cgal/cgalutils-nef.cc
  src/geometry/cgal/cgalutils-orient.cc
  src/geometry/cgal/cgalutils-polyhedron.cc
  src/geometry/cgal/cgalutils-project.cc
  src/geometry/cgal/cgalutils-tess.cc
  src/geometry/cgal/cgalutils-triangulate.cc
  src/geometry/cgal/CGALHybridPolyhedron.cc
  src/geometry/cgal/CGAL_Nef_polyhedron.cc
  src/geometry/cgal/CGALCache.cc
  src/io/export_nef.cc
  src/io/import_nef.cc
  )

set(MANIFOLD_SOURCES
  src/geometry/manifold/ManifoldGeometry.cc
  src/geometry/manifold/manifoldutils.cc
  src/geometry/manifold/manifold-applyops.cc
  src/geometry/manifold/Polygon2d-manifold.cc
)

set(MANIFOLD_CGAL_SOURCES
  src/geometry/manifold/manifold-applyops-minkowski.cc
)

if(EXPERIMENTAL AND ENABLE_TBB)
  # Note: currently only Manifold-related code makes use of TBB parallelization
  # ("exact" CGAL numerics are not thread-safe)
  target_compile_options(OpenSCAD PRIVATE
    -DENABLE_TBB
  )
  find_package(TBB QUIET)
  if (NOT TBB_FOUND AND PKG_CONFIG_FOUND)
    pkg_check_modules(TBB tbb REQUIRED)
    add_library(TBB::tbb UNKNOWN IMPORTED)
    set_target_properties(TBB::tbb
      PROPERTIES INTERFACE_INCLUDE_DIRECTORIES "${TBB_INCLUDE_DIRS}")
    set_target_properties(TBB::tbb
      PROPERTIES INTERFACE_LINK_LIBRARIES "${TBB_LINK_LIBRARIES}")
    list(GET TBB_LINK_LIBRARIES 0 TBB_IMPORTED_LOCATION)
    set_target_properties(TBB::tbb
      PROPERTIES IMPORTED_LOCATION "${TBB_IMPORTED_LOCATION}")
  endif()
  message(STATUS "TBB: ${TBB_VERSION}")
  target_link_libraries(OpenSCAD PRIVATE TBB::tbb)
endif()

if(ENABLE_MANIFOLD)

  # Hack to find our wanted version of Python before Manifold's included googletest finds Python2
  find_package(Python3 3.4 COMPONENTS Interpreter REQUIRED)

  if(NOT DEFINED MANIFOLD_PAR AND ENABLE_TBB)
    set(MANIFOLD_PAR TBB CACHE STRING "Parallel backend, either \"TBB\" or \"OpenMP\" or \"NONE\"" FORCE)
  endif()

  set(PYBIND11_FINDPYTHON OFF)
  set(MANIFOLD_PYBIND OFF)
  set(MANIFOLD_TEST OFF)
  if(USE_BUILTIN_MANIFOLD)
    if(CMAKE_UNITY_BUILD)
      set(CMAKE_UNITY_BUILD OFF)
      add_subdirectory(submodules/manifold EXCLUDE_FROM_ALL)
      set(CMAKE_UNITY_BUILD ON)
    else()
      add_subdirectory(submodules/manifold EXCLUDE_FROM_ALL)
    endif()
  else()
    find_package(manifold REQUIRED)
  endif()
<<<<<<< HEAD
  add_subdirectory(submodules/assimp EXCLUDE_FROM_ALL)
  target_link_libraries(OpenSCAD PRIVATE manifold polygon assimp)
=======
  target_link_libraries(OpenSCAD PRIVATE manifold polygon cross_section)
>>>>>>> 5259f36c
  add_sanitizers(manifold)

  if (USE_MANIFOLD_TRIANGULATOR)
    target_compile_definitions(OpenSCAD PRIVATE USE_MANIFOLD_TRIANGULATOR)
  endif()
endif()

#
# Offscreen OpenGL context source code
#
if(NULLGL)
  message(STATUS "NULLGL is set. Overriding OpenGL(TM) settings")
  set(OFFSCREEN_SOURCES
    src/glview/Renderer.cc
    src/glview/NULLGL.cc # contains several 'nullified' versions of above .cc files
    src/glview/OffscreenView.cc
    src/glview/OffscreenContextNULL.cc
    src/io/export_png.cc
    src/io/imageutils.cc)
else()
  if(USE_LEGACY_RENDERERS)
    set(LEGACY_RENDERER_SOURCES
      src/glview/cgal/LegacyCGALRenderer.cc
      src/glview/preview/LegacyOpenCSGRenderer.cc
      src/glview/preview/LegacyThrownTogetherRenderer.cc
      src/glview/LegacyRendererUtils.cc
    )
  endif()
  set(OFFSCREEN_SOURCES
    src/glview/OpenGLContext.cc
    src/glview/fbo.cc
    src/glview/Renderer.cc
    src/glview/system-gl.cc
    src/glview/VertexArray.cc
    src/glview/VertexState.cc
    src/glview/VBORenderer.cc
    src/glview/GLView.cc
    src/glview/hershey.cc
    src/glview/OffscreenView.cc
    src/glview/cgal/CGALRenderer.cc
    src/glview/cgal/CGALRenderUtils.cc
    src/glview/preview/OpenCSGRenderer.cc
    src/glview/preview/ThrownTogetherRenderer.cc
    src/io/export_png.cc
    src/io/imageutils.cc
    ${LEGACY_RENDERER_SOURCES}
    ${GLEW_SOURCES})
endif()


if(UNIX AND (NOT APPLE) AND (NOT HEADLESS))
  set(PLATFORM_INPUT_DRIVER_SOURCES src/gui/input/JoystickInputDriver.cc)
  target_compile_definitions(OpenSCAD PRIVATE ENABLE_JOYSTICK)
endif()

set(INPUT_DRIVER_SOURCES
  ${PLATFORM_INPUT_DRIVER_SOURCES}
  ${INPUT_DRIVER_HIDAPI_SOURCES}
  ${INPUT_DRIVER_SPNAV_SOURCES}
  ${INPUT_DRIVER_DBUS_SOURCES})

set(GUI_SOURCES
  ${GUI_SOURCES}
  src/gui/AutoUpdater.cc
  src/gui/CGALWorker.cc
  src/gui/ViewportControl.cc
  src/gui/Console.cc
  src/gui/Dock.cc
  src/gui/Editor.cc
  src/gui/ErrorLog.cc
  src/gui/EventFilter.h
  src/gui/ExportPdfDialog.cc
  src/gui/FontListDialog.cc
  src/gui/FontListTableView.cc
  src/gui/InitConfigurator.cc
  src/gui/LaunchingScreen.cc
  src/gui/LibraryInfoDialog.cc
  src/gui/MainWindow.cc
  src/gui/Measurement.cc
  src/gui/Animate.cc
  src/gui/FontList.cc
  src/gui/MouseSelector.cc
  src/gui/OctoPrint.cc
  src/gui/OpenCSGWarningDialog.cc
  src/gui/OpenSCADApp.cc
  src/gui/Preferences.cc
  src/gui/PrintInitDialog.cc
  src/gui/PrintService.cc
  src/gui/ProgressWidget.cc
  src/gui/QGLView.cc
  src/gui/QGLView2.cc
  src/gui/QSettingsCached.cc
  src/gui/QWordSearchField.cc
  src/gui/ScadApi.cc
  src/gui/ScadLexer.cc
  src/gui/ScintillaEditor.cc
  src/gui/Settings.cc
  src/gui/SettingsWriter.cc
  src/gui/TabManager.cc
  src/gui/TabWidget.cc
  src/gui/UIUtils.cc
  src/gui/WindowManager.cc
  src/gui/IgnoreWheelWhenNotFocused.cc
  src/gui/input/AxisConfigWidget.cc
  src/gui/input/ButtonConfigWidget.cc
  src/gui/input/InputDriver.cc
  src/gui/input/InputDriverManager.cc
  src/gui/input/InputEventMapper.cc
  src/gui/parameter/GroupWidget.cc
  src/gui/parameter/ParameterCheckBox.cc
  src/gui/parameter/ParameterComboBox.cc
  src/gui/parameter/ParameterSlider.cc
  src/gui/parameter/ParameterSpinBox.cc
  src/gui/parameter/ParameterText.cc
  src/gui/parameter/ParameterVector.cc
  src/gui/parameter/ParameterVirtualWidget.cc
  src/gui/parameter/ParameterWidget.cc
  ${INPUT_DRIVER_SOURCES}
  )

# header-only code
set(GUI_HEADER_ONLY
  src/gui/AboutDialog.h
  src/gui/Network.h
  src/gui/NetworkSignal.h
)

# To be added in Source for QtCreator to show them in project tree
set(GUI_HEADERS
    src/gui/Animate.h
    src/gui/AppleEvents.h
    src/gui/AutoUpdater.h
    src/gui/CGALWorker.h
    src/gui/Console.h
    src/gui/Dock.h
    src/gui/Editor.h
    src/gui/ErrorLog.h
    src/gui/EventFilter.h
    src/gui/ExportPdfDialog.h
    src/gui/FontList.h
    src/gui/FontListDialog.h
    src/gui/FontListTableView.h
    src/gui/IgnoreWheelWhenNotFocused.h
    src/gui/InitConfigurator.h
    src/gui/LaunchingScreen.h
    src/gui/LibraryInfoDialog.h
    src/gui/MainWindow.h
    src/gui/MouseSelector.h
    src/gui/Network.h
    src/gui/NetworkSignal.h
    src/gui/OctoPrint.h
    src/gui/OpenCSGWarningDialog.h
    src/gui/OpenSCADApp.h
    src/gui/Preferences.h
    src/gui/PrintInitDialog.h
    src/gui/PrintService.h
    src/gui/ProgressWidget.h
    src/gui/QGLView.h
    src/gui/QSettingsCached.h
    src/gui/QWordSearchField.h
    src/gui/ScadApi.h
    src/gui/ScadLexer.h
    src/gui/ScintillaEditor.h
    src/gui/Settings.h
    src/gui/SettingsWriter.h
    src/gui/TabManager.h
    src/gui/TabWidget.h
    src/gui/UIUtils.h
    src/gui/ViewportControl.h
    src/gui/WindowManager.h
    src/gui/qt-obsolete.h
    src/gui/qtgettext.h
    src/gui/AboutDialog.h
    src/gui/parameter/GroupWidget.h
    src/gui/parameter/ParameterCheckBox.h
    src/gui/parameter/ParameterComboBox.h
    src/gui/parameter/ParameterSlider.h
    src/gui/parameter/ParameterSpinBox.h
    src/gui/parameter/ParameterText.h
    src/gui/parameter/ParameterVector.h
    src/gui/parameter/ParameterVirtualWidget.h
    src/gui/parameter/ParameterWidget.h
)

# To be added in Source for QtCreator to show them in project tree
set(GUI_UIS
    ${GUI_UIS}
    src/gui/AboutDialog.ui
    src/gui/Animate.ui
    src/gui/Console.ui
    src/gui/ErrorLog.ui
    src/gui/ExportPdfDialog.ui
    src/gui/FontList.ui
    src/gui/FontListDialog.ui
    src/gui/LaunchingScreen.ui
    src/gui/LibraryInfoDialog.ui
    src/gui/MainWindow.ui
    src/gui/OpenCSGWarningDialog.ui
    src/gui/Preferences.ui
    src/gui/PrintInitDialog.ui
    src/gui/ProgressWidget.ui
    src/gui/ViewportControl.ui
    src/gui/input/AxisConfigWidget.ui
    src/gui/input/ButtonConfigWidget.ui
    src/gui/parameter/ParameterCheckBox.ui
    src/gui/parameter/ParameterComboBox.ui
    src/gui/parameter/ParameterDescriptionWidget.ui
    src/gui/parameter/ParameterSlider.ui
    src/gui/parameter/ParameterSpinBox.ui
    src/gui/parameter/ParameterText.ui
    src/gui/parameter/ParameterVector.ui
    src/gui/parameter/ParameterWidget.ui
)

if("${CMAKE_CXX_COMPILER_ID}" STREQUAL "GNU")
  # Ignore specific warning on external lib
  set_source_files_properties("src/ext/polyclipping/clipper.cpp" PROPERTIES COMPILE_FLAGS "-Wno-class-memaccess")
endif()

if (ENABLE_MANIFOLD)
  target_compile_definitions(OpenSCAD PRIVATE ENABLE_MANIFOLD)
  list(APPEND Sources ${MANIFOLD_SOURCES})
endif()
if (ENABLE_CGAL)
  list(APPEND Sources ${CGAL_SOURCES})
endif()
if (ENABLE_MANIFOLD AND ENABLE_CGAL)
  list(APPEND Sources ${MANIFOLD_CGAL_SOURCES})
endif()
list(APPEND Sources src/openscad.cc ${CORE_SOURCES} ${OFFSCREEN_SOURCES})

set_source_files_properties(
  # flex and bison tends to generate many macros, which does not work well with
  # unity build
  ${FLEX_openscad_lexer_OUTPUTS}
  ${BISON_openscad_parser_OUTPUTS}
  ${FLEX_comment_lexer_OUTPUTS}
  ${BISON_comment_parser_OUTPUTS}
  # manifold uses a lot of anonymous namespaces.
  # unity build will cause naming conflict for functions inside those namespaces.
  ${MANIFOLD_SOURCES}
  # files using opengl does not work well with unity build, again due to the
  # macros
  ${OFFSCREEN_SOURCES}
  ${PLATFORM_SOURCES}
  src/glview/OffscreenContextFactory.cc
  src/glview/RenderSettings.cc
  src/glview/Camera.cc
  src/glview/ColorMap.cc
  src/glview/preview/CSGTreeNormalizer.cc
  src/gui/QGLView.cc
  src/gui/QGLView2.cc
  # spnv.h references Xlib.h
  src/gui/input/SpaceNavInputDriver.cc
  # _USE_MATH_DEFINES should be defined before the first include of cmath,
  # unity build will violate this so we just exclude them
  src/core/BuiltinContext.cc
  src/geometry/roof_vd.cc
  src/geometry/manifold/manifold-applyops-minkowski.cc
  src/io/DxfData.cc
  src/utils/calc.cc
  src/utils/degree_trig.cc
  PROPERTIES SKIP_UNITY_BUILD_INCLUSION ON)

set(RESOURCE_DIR ${CMAKE_CURRENT_SOURCE_DIR}/resources)
if(HEADLESS)
  target_compile_definitions(OpenSCAD PRIVATE OPENSCAD_NOGUI)
else()
  list(APPEND RESOURCE_FILES ${RESOURCE_DIR}/common.qrc)
  # GUI_UIS for .ui files to be indexed by Qt Creator despite AUTOUIC usage
  # GUI_HEADERS for .h files to be indexed by Qt Creator despite AUTOUIC usage
  list(APPEND Sources ${GUI_SOURCES} ${GUI_HEADER_ONLY} ${GUI_UIS} ${GUI_HEADERS})
endif()

if (SNAPSHOT)
  set(SNAPSHOT_SUFFIX "-nightly")
  set(SNAPSHOT_NAME_SUFFIX " (Nightly)")
  target_compile_definitions(OpenSCAD PRIVATE OPENSCAD_SNAPSHOT)
endif()
set(WINDOWS_RESOURCE_PATH ${CMAKE_BINARY_DIR}/openscad_win32${SNAPSHOT_SUFFIX}.rc)
set(MACOSX_BUNDLE_ICON_FILE icon${SNAPSHOT_SUFFIX}.icns)

if (APPLE)
  list(APPEND RESOURCE_FILES ${RESOURCE_DIR}/mac.qrc)
  list(APPEND RESOURCE_FILES ${RESOURCE_DIR}/icons/${MACOSX_BUNDLE_ICON_FILE})
elseif(WIN32)
  list(APPEND RESOURCE_FILES ${WINDOWS_RESOURCE_PATH})
endif()

if (SORT_BUILD)
  # Build the last modified sources first (to fail fast during development)
  execute_process(
    COMMAND ../scripts/sort_cmake_filelist.sh "${Sources}"
    OUTPUT_VARIABLE Sources)
endif()

target_sources(OpenSCAD PRIVATE ${Sources} ${RESOURCE_FILES})
find_program(SHELL_EXE NAMES sh bash $ENV{SHELL})
add_custom_command(TARGET OpenSCAD POST_BUILD
    COMMAND "${SHELL_EXE}"
    ARGS "${CMAKE_CURRENT_LIST_DIR}/scripts/translation-make.sh" "${SUFFIX_WITH_DASH}"
    COMMENT "Compiling language files")

if(APPLE AND NOT APPLE_UNIX)
  set_target_properties(OpenSCAD PROPERTIES
    MACOSX_BUNDLE_INFO_PLIST ${CMAKE_SOURCE_DIR}/Info.plist.in
    MACOSX_BUNDLE TRUE
    MACOSX_BUNDLE_ICON_FILE ${MACOSX_BUNDLE_ICON_FILE}
    MACOSX_BUNDLE_BUNDLE_VERSION ${OPENSCAD_YEAR}.${OPENSCAD_MONTH}.${OPENSCAD_DAY}
    MACOSX_BUNDLE_SHORT_VERSION_STRING ${OPENSCAD_YEAR}.${OPENSCAD_MONTH}
    RESOURCE "${RESOURCE_FILES}"
  )
  set(BUNDLE_RESOURCES_DIR ${CMAKE_CURRENT_BINARY_DIR}/OpenSCAD.app/Contents/Resources)
  file(COPY ${CMAKE_SOURCE_DIR}/color-schemes DESTINATION ${BUNDLE_RESOURCES_DIR})
  file(COPY ${CMAKE_SOURCE_DIR}/examples DESTINATION ${BUNDLE_RESOURCES_DIR})
  file(COPY ${CMAKE_SOURCE_DIR}/fonts DESTINATION ${BUNDLE_RESOURCES_DIR})
  file(COPY ${CMAKE_SOURCE_DIR}/libraries DESTINATION ${BUNDLE_RESOURCES_DIR})
  file(COPY ${CMAKE_SOURCE_DIR}/locale DESTINATION ${BUNDLE_RESOURCES_DIR})
  file(COPY ${CMAKE_SOURCE_DIR}/shaders DESTINATION ${BUNDLE_RESOURCES_DIR})
  file(COPY ${CMAKE_SOURCE_DIR}/templates DESTINATION ${BUNDLE_RESOURCES_DIR})
elseif(MINGW)
  set_target_properties(OpenSCAD PROPERTIES
    LINK_FLAGS "-Wl,--stack,${STACKSIZE}"
  )
elseif(MSVC)
  set_target_properties(OpenSCAD PROPERTIES
    LINK_FLAGS "-subsystem:windows -ENTRY:mainCRTStartup -stack:${STACKSIZE}"
  )
endif()

if (USE_QT6)
  if(NOT HEADLESS)
    target_link_libraries(OpenSCAD PRIVATE
      Qt6::Core Qt6::Core5Compat Qt6::Widgets Qt6::Multimedia Qt6::OpenGL Qt6::OpenGLWidgets Qt6::Concurrent Qt6::Network Qt6::Svg
      ${QT6QSCINTILLA_LIBRARY} ${Qt6DBus_LIBRARIES} ${Qt6Gamepad_LIBRARIES}
    )
  endif()
  if(MXECROSS)
    target_link_libraries(OpenSCAD PRIVATE Qt6::QSvgPlugin)
  endif()
else()
  if(NOT HEADLESS)
    target_link_libraries(OpenSCAD PRIVATE
      Qt5::Core Qt5::Widgets Qt5::Multimedia Qt5::OpenGL Qt5::Concurrent Qt5::Network Qt5::Svg
      ${QT5QSCINTILLA_LIBRARY} ${Qt5DBus_LIBRARIES} ${Qt5Gamepad_LIBRARIES}
    )
  endif()
  if(MXECROSS)
    target_link_libraries(OpenSCAD PRIVATE Qt5::QSvgPlugin)
  endif()
endif()

# Configure icon-related files, for release vs nightly
configure_file(${CMAKE_CURRENT_LIST_DIR}/openscad.appdata.xml.in ${CMAKE_CURRENT_LIST_DIR}/openscad.appdata.xml.in2)
configure_file(${RESOURCE_DIR}/icons/openscad.desktop.in ${RESOURCE_DIR}/icons/openscad.desktop)
configure_file(${RESOURCE_DIR}/common.qrc.in ${RESOURCE_DIR}/common.qrc)
configure_file(${RESOURCE_DIR}/mac.qrc.in ${RESOURCE_DIR}/mac.qrc)

# Installation
if(WIN32)
  set(OPENSCAD_BINDIR ".")
  set(OPENSCAD_INSTALL_RESOURCEDIR ".")
else()
  set(OPENSCAD_BINDIR ${CMAKE_INSTALL_BINDIR})
  set(OPENSCAD_INSTALL_RESOURCEDIR ${CMAKE_INSTALL_DATAROOTDIR}/openscad${SUFFIX_WITH_DASH})
endif()

if(NOT APPLE OR APPLE_UNIX)
  set_target_properties(OpenSCAD PROPERTIES OUTPUT_NAME openscad${SUFFIX_WITH_DASH})
  install(TARGETS OpenSCAD RUNTIME DESTINATION "${OPENSCAD_BINDIR}")
  if(WIN32)
    if(USE_MIMALLOC AND MI_LINK_SHARED)
      if(CMAKE_SIZEOF_VOID_P EQUAL 8)
        install(FILES ${CMAKE_SOURCE_DIR}/submodules/mimalloc/bin/mimalloc-redirect.dll DESTINATION ".")
      elseif(CMAKE_SIZEOF_VOID_P EQUAL 4)
        install(FILES ${CMAKE_SOURCE_DIR}/submodules/mimalloc/bin/mimalloc-redirect32.dll DESTINATION ".")
      endif()
      install(FILES ${CMAKE_BINARY_DIR}/submodules/mimalloc/mimalloc.dll DESTINATION ".")
    endif()
  else()
    install(FILES ${CMAKE_CURRENT_LIST_DIR}/doc/openscad.1 DESTINATION ${CMAKE_INSTALL_MANDIR}/man1 RENAME openscad${SUFFIX_WITH_DASH}.1)
    install(FILES ${CMAKE_CURRENT_LIST_DIR}/openscad.appdata.xml DESTINATION ${CMAKE_INSTALL_DATAROOTDIR}/metainfo RENAME org.openscad.OpenSCAD${SUFFIX_WITH_DASH}.appdata.xml)
    install(FILES ${RESOURCE_DIR}/icons/openscad.desktop DESTINATION ${CMAKE_INSTALL_DATAROOTDIR}/applications RENAME openscad${SUFFIX_WITH_DASH}.desktop)
    install(FILES ${RESOURCE_DIR}/icons/openscad.xml DESTINATION ${CMAKE_INSTALL_DATAROOTDIR}/mime/packages RENAME openscad${SUFFIX_WITH_DASH}.xml)
    install(FILES ${RESOURCE_DIR}/icons/openscad${SNAPSHOT_SUFFIX}-48.png DESTINATION ${CMAKE_INSTALL_DATAROOTDIR}/icons/hicolor/48x48/apps RENAME openscad${SNAPSHOT_SUFFIX}.png)
    install(FILES ${RESOURCE_DIR}/icons/openscad${SNAPSHOT_SUFFIX}-64.png DESTINATION ${CMAKE_INSTALL_DATAROOTDIR}/icons/hicolor/64x64/apps RENAME openscad${SNAPSHOT_SUFFIX}.png)
    install(FILES ${RESOURCE_DIR}/icons/openscad${SNAPSHOT_SUFFIX}-128.png DESTINATION ${CMAKE_INSTALL_DATAROOTDIR}/icons/hicolor/128x128/apps RENAME openscad${SNAPSHOT_SUFFIX}.png)
    install(FILES ${RESOURCE_DIR}/icons/openscad${SNAPSHOT_SUFFIX}-256.png DESTINATION ${CMAKE_INSTALL_DATAROOTDIR}/icons/hicolor/256x256/apps RENAME openscad${SNAPSHOT_SUFFIX}.png)
    install(FILES ${RESOURCE_DIR}/icons/openscad${SNAPSHOT_SUFFIX}-512.png DESTINATION ${CMAKE_INSTALL_DATAROOTDIR}/icons/hicolor/512x512/apps RENAME openscad${SNAPSHOT_SUFFIX}.png)
  endif()
  install(DIRECTORY ${CMAKE_CURRENT_LIST_DIR}/color-schemes DESTINATION "${OPENSCAD_INSTALL_RESOURCEDIR}")
  install(DIRECTORY ${CMAKE_CURRENT_LIST_DIR}/examples DESTINATION "${OPENSCAD_INSTALL_RESOURCEDIR}")
  install(DIRECTORY ${CMAKE_CURRENT_LIST_DIR}/fonts DESTINATION "${OPENSCAD_INSTALL_RESOURCEDIR}" PATTERN ".uuid" EXCLUDE)
  install(DIRECTORY ${CMAKE_CURRENT_LIST_DIR}/libraries DESTINATION "${OPENSCAD_INSTALL_RESOURCEDIR}" PATTERN ".git*" EXCLUDE)
  install(DIRECTORY ${CMAKE_CURRENT_LIST_DIR}/locale DESTINATION "${OPENSCAD_INSTALL_RESOURCEDIR}" FILES_MATCHING PATTERN "*/LC_MESSAGES/openscad.mo")
  install(DIRECTORY ${CMAKE_CURRENT_LIST_DIR}/shaders DESTINATION "${OPENSCAD_INSTALL_RESOURCEDIR}")
  install(DIRECTORY ${CMAKE_CURRENT_LIST_DIR}/templates DESTINATION "${OPENSCAD_INSTALL_RESOURCEDIR}" FILES_MATCHING PATTERN "*.json")
else()
  install(TARGETS ${CMAKE_PROJECT_NAME}
      BUNDLE DESTINATION ${CMAKE_INSTALL_BINDIR}
  )
endif()

# Packaging: CPACK_* settings should be configured before `include(CPack)`
include(InstallRequiredSystemLibraries)
set(CPACK_PACKAGE_NAME "OpenSCAD")
set(CPACK_PACKAGE_VENDOR "The OpenSCAD Developers")
set(CPACK_PACKAGE_VERSION "${OPENSCAD_VERSION}")
set(CPACK_PACKAGE_DESCRIPTION_SUMMARY "The Programmer's Solid 3D CAD Modeler")

if(MXECROSS)
  set(CPACK_GENERATOR ZIP;NSIS)
  set(CPACK_SYSTEM_NAME ${PACKAGE_ARCH})
  set(CPACK_PACKAGE_EXECUTABLES "openscad;${CPACK_PACKAGE_NAME}${SNAPSHOT_NAME_SUFFIX}")
  set(CPACK_PACKAGE_INSTALL_DIRECTORY "${CPACK_PACKAGE_NAME}${SNAPSHOT_NAME_SUFFIX}")
  set(CPACK_PACKAGE_INSTALL_REGISTRY_KEY "${CPACK_PACKAGE_NAME}${SNAPSHOT_NAME_SUFFIX}")
  if("${CMAKE_VERSION}" VERSION_GREATER_EQUAL "3.22")
    set(CPACK_NSIS_IGNORE_LICENSE_PAGE ON)
  else()
    message(FATAL_ERROR "CPACK_NSIS_IGNORE_LICENSE_PAGE requires cmake 3.22")
  endif()
  set(CPACK_NSIS_EXTRA_PREINSTALL_COMMANDS "\
    !include \\\"FileFunc.nsh\\\"\n\
    !include \\\"${CMAKE_SOURCE_DIR}/cmake/nsis/mingw-file-association.nsh\\\"\
  ")
  set(CPACK_NSIS_EXTRA_INSTALL_COMMANDS "\
    !include \\\"${CMAKE_BINARY_DIR}/nsis-extra-install-commands.nsh\\\"\
  ")
  set(CPACK_NSIS_EXTRA_UNINSTALL_COMMANDS "\
    !include \\\"${CMAKE_BINARY_DIR}/nsis-extra-uninstall-commands.nsh\\\"\
  ")
endif()
set(CPACK_RESOURCE_FILE_LICENSE "${CMAKE_CURRENT_SOURCE_DIR}/COPYING")
# None of config time variables are available for CPACK_PROJECT_CONFIG_FILE, so we configure it now with values.
configure_file("${CMAKE_CURRENT_SOURCE_DIR}/cmake/Modules/openscad_cpack.cmake.in"
               "${CMAKE_BINARY_DIR}/openscad_cpack.cmake" @ONLY)
configure_file("${CMAKE_CURRENT_SOURCE_DIR}/cmake/nsis/extra-install-commands.nsh.in"
               "${CMAKE_BINARY_DIR}/nsis-extra-install-commands.nsh" @ONLY)
configure_file("${CMAKE_CURRENT_SOURCE_DIR}/cmake/nsis/extra-uninstall-commands.nsh.in"
               "${CMAKE_BINARY_DIR}/nsis-extra-uninstall-commands.nsh" @ONLY)
# CPACK_PROJECT_CONFIG_FILE is for configuring CPack-generator specific settings
set(CPACK_PROJECT_CONFIG_FILE "${CMAKE_BINARY_DIR}/openscad_cpack.cmake")
set(CPACK_THREADS 0)

if(ENABLE_TESTS)
  enable_testing()
  add_subdirectory(tests)
endif()

if(OFFLINE_DOCS)
  add_subdirectory(resources)
endif()

configure_file(${RESOURCE_DIR}/openscad_win32${SNAPSHOT_SUFFIX}.rc.in
	       ${CMAKE_BINARY_DIR}/openscad_win32${SNAPSHOT_SUFFIX}.rc)
include(CPack)

add_sanitizers(OpenSCAD)

if(INFO)
  include("cmake/Modules/info.cmake")
endif()<|MERGE_RESOLUTION|>--- conflicted
+++ resolved
@@ -875,12 +875,9 @@
   src/io/export_wrl.cc
   src/io/fileutils.cc
   src/io/import_amf.cc
-<<<<<<< HEAD
   src/io/import_assimp.cc
   src/io/import_stl.cc
-=======
   src/io/import_json.cc
->>>>>>> 5259f36c
   src/io/import_obj.cc
   src/io/import_off.cc
   src/io/import_stl.cc
@@ -1013,12 +1010,8 @@
   else()
     find_package(manifold REQUIRED)
   endif()
-<<<<<<< HEAD
   add_subdirectory(submodules/assimp EXCLUDE_FROM_ALL)
-  target_link_libraries(OpenSCAD PRIVATE manifold polygon assimp)
-=======
-  target_link_libraries(OpenSCAD PRIVATE manifold polygon cross_section)
->>>>>>> 5259f36c
+  target_link_libraries(OpenSCAD PRIVATE manifold polygon cross_section assimp)
   add_sanitizers(manifold)
 
   if (USE_MANIFOLD_TRIANGULATOR)
