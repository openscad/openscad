#
# CMake build system for OpenSCAD
#
# Configuration variables
#   -DHEADLESS=<ON|OFF>
#   -DNULLGL=<ON|OFF>
#   -DSNAPSHOT=<ON|OFF>
#   -DEXPERIMENTAL=<ON|OFF>
#
#  TODO
#   find packages for spnav, hidapi

# Ubuntu Bionic (18.04LTS): 3.10.2,  Debian 10 buster (oldstable): 3.13.4
cmake_minimum_required(VERSION 3.10)

if(POLICY CMP0071)
  # Let AUTOMOC and AUTOUIC process GENERATED files.
  cmake_policy(SET CMP0071 OLD)
endif()
if(POLICY CMP0072)
  # FindOpenGL prefers GLVND by default when available.
  cmake_policy(SET CMP0072 NEW)
endif()

set(CMAKE_OSX_DEPLOYMENT_TARGET "10.13" CACHE STRING "Minimum OS X deployment version")

project(openscad LANGUAGES C CXX)

# GNUInstallDirs must be done before BuildParameters
include(GNUInstallDirs)

# Use clang-tidy if run with -DCLANG_TIDY=1
find_program(CLANG_TIDY_EXE NAMES clang-tidy)
set(CLANG_TIDY ${CLANG_TIDY} CACHE BOOL "Enable clang-tidy")
if(CLANG_TIDY AND CLANG_TIDY_EXE)
  include(RegexUtils)
  escape_string_as_regex(regex "${CMAKE_SOURCE_DIR}/src")
  # From cmake docs: https://cmake.org/cmake/help/latest/variable/CMAKE_LANG_CLANG_TIDY.html :
  #   "[CMAKE_CXX_CLANG_TIDY] is used to initialize the property on each target as it is created"
  # So this is done **before** the add_executable command.
  set(CMAKE_CXX_CLANG_TIDY "${CLANG_TIDY_EXE};-header-filter=${regex}")
endif()

add_executable(OpenSCAD)

# Strict c++14, e.g. no GNU extensions
set_property(TARGET OpenSCAD PROPERTY CXX_STANDARD 14)
set_property(TARGET OpenSCAD PROPERTY CXX_EXTENSIONS OFF)
set_property(TARGET OpenSCAD PROPERTY CXX_STANDARD_REQUIRED ON)
# Output compilation database (compile_commands.json), so we can e.g. run clang-tidy or other tools separately
set_property(TARGET OpenSCAD PROPERTY EXPORT_COMPILE_COMMANDS ON)

option(INFO "Display build configuration info at end of cmake config" ON)
option(EXPERIMENTAL "Enable Experimental Features" OFF)
option(SNAPSHOT "Create dev snapshot, uses nightly icons" OFF)
option(HEADLESS "Build without GUI frontend" OFF)
option(NULLGL "Build without OpenGL, (implies HEADLESS=ON) " OFF)
option(IDPREFIX "Prefix CSG nodes with index # (debugging purposes only, will break node cache)" OFF)
option(PROFILE "Enable compiling with profiling / test coverage instrumentation" OFF)
option(MXECROSS "Enable setup for MXE cross platform build" OFF)
option(OFFLINE_DOCS "Download Documentation for offline usage" OFF)
option(USE_MIMALLOC "Use mimalloc as malloc replacement." ON)

if(APPLE)
  option(APPLE_UNIX "Build OpenSCAD in Unix mode in MaxOS X instead of an Apple Bundle" OFF)
endif()

set(SUFFIX "" CACHE STRING "Installation suffix for binary (e.g. 'nightly')")
set(STACKSIZE 8388608 CACHE STRING "Stack size (default is 8MB)")

if(PROFILE)
  SET(GCC_COVERAGE_COMPILE_FLAGS "-g -O0 --coverage -fprofile-arcs -ftest-coverage -fprofile-dir=.gcov")
  SET(GCC_COVERAGE_LINK_FLAGS    "--coverage")
  # TODO use more specific commands "target_compile_options" etc. to avoid potentially affecting submodules?
  SET(CMAKE_C_FLAGS "${CMAKE_C_FLAGS} ${GCC_COVERAGE_COMPILE_FLAGS}")
  SET(CMAKE_CXX_FLAGS "${CMAKE_CXX_FLAGS} ${GCC_COVERAGE_COMPILE_FLAGS}")
  SET(CMAKE_EXE_LINKER_FLAGS "${CMAKE_EXE_LINKER_FLAGS} ${GCC_COVERAGE_LINK_FLAGS}")
endif()

if (NULLGL)
  set(HEADLESS ON)
endif()
if(EXPERIMENTAL)
  target_compile_definitions(OpenSCAD PRIVATE ENABLE_EXPERIMENTAL)
endif()
if(IDPREFIX)
  target_compile_definitions(OpenSCAD PRIVATE IDPREFIX)
endif()

if (NOT "${SUFFIX}" STREQUAL "")
  set(SUFFIX_WITH_DASH "-${SUFFIX}")
  target_compile_definitions(OpenSCAD PRIVATE OPENSCAD_SUFFIX="${SUFFIX_WITH_DASH}")
endif()

if (MXECROSS)
  target_compile_definitions(OpenSCAD PRIVATE GLEW_STATIC LIBXML_STATIC STATIC_QT_SVG_PLUGIN)
  list(APPEND PLATFORM_LIBS -lbcrypt)
endif()

if (MXECROSS OR WIN32)
  add_subdirectory(winconsole)
  set_property(TARGET OpenSCAD PROPERTY WIN32_EXECUTABLE ON)
endif()

set(OPENSCAD_LIB_OUTPUT_DIR "${CMAKE_CURRENT_BINARY_DIR}/objects")
file(MAKE_DIRECTORY ${OPENSCAD_LIB_OUTPUT_DIR})

# Default to Release build
#if(NOT CMAKE_BUILD_TYPE)
#  message(STATUS "CMAKE_BUILD_TYPE not specified.  Defaulting to 'Release'")
#  message(STATUS "Usage: cmake -DCMAKE_BUILD_TYPE=[Debug|Release|RelWithDebInfo|MinSizeRel] .")
#  set(CMAKE_BUILD_TYPE Release)
#else()
#  message(STATUS "CMAKE_BUILD_TYPE: ${CMAKE_BUILD_TYPE}")
#endif()

target_compile_options(OpenSCAD PRIVATE "$<$<CONFIG:DEBUG>:-DDEBUG>")

target_compile_definitions(OpenSCAD PRIVATE _REENTRANT UNICODE _UNICODE)

# Stack size 8MB; github issue 116
target_compile_definitions(OpenSCAD PRIVATE "STACKSIZE=${STACKSIZE}") # used as default in src/PlatformUtils.h

if("${CMAKE_CXX_COMPILER_ID}" STREQUAL "GNU")
  set(CMAKE_CXX_FLAGS "${CMAKE_CXX_FLAGS} -frounding-math")
  if (WIN32) # gcc bug spams warnings, See issue #2771
    set(CMAKE_CXX_FLAGS "${CMAKE_CXX_FLAGS} -Wno-attributes")
  endif()
endif()

set(BOOST_DIRECTLY_REQUIRED_LIBRARIES filesystem system regex program_options)

find_package(PkgConfig)

if (MSVC)
  # Disable distracting warning messages
  add_definitions(/wd4003)  # not enough arguments for function-like macro invocation
  add_definitions(/wd4005)  # macro redefinition
  add_definitions(/wd4244)  # conversion, possible loss of data
  add_definitions(/wd4267)  # '': conversion from '' to '', possible loss of data
  add_definitions(/wd4305)  # '': truncation from '' to ''
  add_definitions(/wd4996)  # '': This function or variable may be unsafe. Consider using [...]

  # pkg-config is required to build OpenSCAD, but is not installed by default as a part of Windows.
  # Installation instructions are available online e.g. as a comment posted by "E_net4 the curator":
  #   https://stackoverflow.com/questions/1710922/how-to-install-pkg-config-in-windows
  #
  find_path(PKGCONFIG_EXE pkg-config.exe)
  if (NOT PKGCONFIG_EXE)
    message(FATAL_ERROR "pkg-config was not found; installation instructions may be found here: https://stackoverflow.com/questions/1710922/how-to-install-pkg-config-in-windows")
  else()
    message(STATUS "Found pkg-config in '${PKGCONFIG_EXE}'")
  endif()

  # Save the CMAKE_MODULE_PATH, as it is overwritten by the FindCGAL.cmake script
  if ("${CMAKE_MODULE_PATH}" STREQUAL "")
    set(ORIGINAL_CMAKE_MODULE_PATH "${CMAKE_SOURCE_DIR}/cmake/Modules")
  else()
    set(ORIGINAL_CMAKE_MODULE_PATH "${CMAKE_MODULE_PATH}")
  endif()
  message(STATUS "Saving CMAKE_MODULE_PATH '${ORIGINAL_CMAKE_MODULE_PATH}' before running FindCGAL")

  # Override the location of the installation to cause "Build|install <project-name>" to copy the resource
  # files to the build\x64-Debug folder, which is required to debug the program from within the IDE.
  # Comment out this line to produce a standard install
  if(VS_DEBUGGING)
    set(CMAKE_INSTALL_PREFIX "${CMAKE_CURRENT_BINARY_DIR}/..")
  endif()

  message(STATUS "Running the Visual Studio 'Build|install ${PROJECT_NAME}' menu command will copy dependencies and resources to '${CMAKE_INSTALL_PREFIX}'.
    You may change this behaviour by editing CMakeSettings.json to:
      (a) modify the '-DVS_DEBUGGING=...' BOOLEAN setting in the \"cmakeCommandArgs\" field; and/or
      (b) modify the X_VCPKG_APPLOCAL_DEPS_INSTALL flag in the \"variables\" section (see https://github.com/Microsoft/vcpkg/issues/1653).")
endif()

macro(find_graphics)
  # NULLGL - Allow us to build without OpenGL(TM). run 'cmake .. -DNULLGL=1'
  # Most tests will fail, but it can be used for testing/experiments
  if(NULLGL)
    target_compile_definitions(OpenSCAD PRIVATE NULLGL)
  else()
    find_package(OpenCSG REQUIRED QUIET)
    list(APPEND COMMON_LIBRARIES ${OPENCSG_LIBRARY})
    message(STATUS "OpenCSG: ${OPENCSG_VERSION_STRING}")
    target_compile_definitions(OpenSCAD PRIVATE ENABLE_OPENCSG)

    if(MSVC)
      find_package(GLEW CONFIG REQUIRED QUIET)
      message(STATUS "GLEW: Using target GLEW::GLEW")
      list(APPEND COMMON_LIBRARIES GLEW::GLEW)

      find_path(OPENCSG_INCLUDE_DIRS opencsg/opencsg.h)
      target_include_directories(OpenSCAD SYSTEM PRIVATE "${OPENCSG_INCLUDE_DIRS}/opencsg")
    else()
      find_package(GLEW REQUIRED)
      message(STATUS "GLEW_INCLUDE_DIR: ${GLEW_INCLUDE_DIR}")
      message(STATUS "GLEW_LIBRARY: ${GLEW_LIBRARY}")
      target_include_directories(OpenSCAD SYSTEM PRIVATE "${GLEW_INCLUDE_DIR}")
      list(APPEND COMMON_LIBRARIES ${GLEW_LIBRARY})

      find_path(OPENCSG_INCLUDE_DIRS opencsg.h)
      target_include_directories(OpenSCAD SYSTEM PRIVATE "${OPENCSG_INCLUDE_DIRS}")
    endif()

    find_package(OpenGL REQUIRED QUIET)
    list(APPEND COMMON_LIBRARIES ${OPENGL_LIBRARIES})
    message(STATUS "OpenGL: ${OPENGL_LIBRARIES}")
  endif()
endmacro(find_graphics)

<<<<<<< HEAD
#if (NOT MSVC)
  set(CMAKE_MODULE_PATH ${CMAKE_MODULE_PATH} "${CMAKE_SOURCE_DIR}/cmake/Modules/")
  if(NOT "$ENV{OPENSCAD_LIBRARIES}" STREQUAL "")
    list(APPEND CMAKE_PREFIX_PATH "$ENV{OPENSCAD_LIBRARIES}")
=======
if (USE_MIMALLOC)
  target_compile_definitions(OpenSCAD PRIVATE USE_MIMALLOC)
  set(mimalloc_DIR ${CMAKE_SOURCE_DIR}/submodules/mimalloc/cmake)

  set(MI_DEBUG_FULL        OFF CACHE BOOL "" FORCE) # Use full internal heap invariant checking in DEBUG mode (expensive)
  set(MI_PADDING           ON  CACHE BOOL "" FORCE) # Enable padding to detect heap block overflow (used only in DEBUG mode)
  if (APPLE)
    set(MI_OVERRIDE        OFF CACHE BOOL "" FORCE) # Override the standard malloc interface (e.g. define entry points for malloc() etc)
  else()
    set(MI_OVERRIDE        ON  CACHE BOOL "" FORCE)
  endif()
  set(MI_XMALLOC           OFF CACHE BOOL "" FORCE) # Enable abort() call on memory allocation failure by default
  set(MI_SHOW_ERRORS       OFF CACHE BOOL "" FORCE) # Show error and warning messages by default (only enabled by default in DEBUG mode)
  set(MI_USE_CXX           OFF CACHE BOOL "" FORCE) # Use the C++ compiler to compile the library (instead of the C compiler)
  set(MI_SEE_ASM           OFF CACHE BOOL "" FORCE) # Generate assembly files
  set(MI_INTERPOSE         ON  CACHE BOOL "" FORCE) # Use interpose to override standard malloc on macOS
  set(MI_OSX_ZONE          ON  CACHE BOOL "" FORCE) # Use malloc zone to override standard malloc on macOS
  set(MI_LOCAL_DYNAMIC_TLS OFF CACHE BOOL "" FORCE) # Use slightly slower, dlopen-compatible TLS mechanism (Unix)
  set(MI_BUILD_SHARED      OFF CACHE BOOL "" FORCE) # Build shared library
  set(MI_BUILD_STATIC      ON  CACHE BOOL "" FORCE) # Build static library
  set(MI_BUILD_OBJECT      OFF CACHE BOOL "" FORCE) # Build object library
  set(MI_BUILD_TESTS       OFF CACHE BOOL "" FORCE) # Build test executables
  set(MI_DEBUG_TSAN        OFF CACHE BOOL "" FORCE) # Build with thread sanitizer (needs clang)
  set(MI_DEBUG_UBSAN       OFF CACHE BOOL "" FORCE) # Build with undefined-behavior sanitizer (needs clang++)
  set(MI_INSTALL_TOPLEVEL  OFF CACHE BOOL "" FORCE) # Install directly into $CMAKE_INSTALL_PREFIX instead of PREFIX/lib/mimalloc-version

  target_include_directories(OpenSCAD SYSTEM PRIVATE submodules/mimalloc/include)
  add_subdirectory(submodules/mimalloc EXCLUDE_FROM_ALL)

  if (MI_OVERRIDE)
    target_compile_definitions(OpenSCAD PRIVATE MI_OVERRIDE) # For preprocessor checks in our source.
  endif()

  if (MI_BUILD_STATIC)
    list(INSERT COMMON_LIBRARIES 0 mimalloc-static) # put before all other libraries
  elseif(MI_BUILD_OBJECT) # (for Unix-like systems only, according to mimalloc docs)
    # MI_BUILD_OBJECT not currently used in any builds, but build setup kept for reference.
    # mimalloc recommends to link as the first object to ensure the standard malloc interface resolves to mimalloc.
    # However its not clear how to control order of linking via cmake, as the order of Sources list
    # does not seem to be respected.  Regardless, it still built and ran fine when tested on Linux.
    list(INSERT Sources 0 $<TARGET_OBJECTS:mimalloc-obj>) # Put mimalloc-obj before everything else in Sources.
    list(APPEND COMMON_LIBRARIES pthread)
>>>>>>> 98ae518e
  endif()
#endif()

if (MSVC)
  # Library files are in a well-known common triplet-specific folder, and may end in "d" for Debug builds.
  if (${CMAKE_BUILD_TYPE} STREQUAL Debug)
    set(VCPKG_LIBRARY_DIR ${VCPKG_INSTALLED_DIR}/${VCPKG_TARGET_TRIPLET}/debug/lib)
    set(VCPKG_LIBRARY_SUFFIX d)
  else()
    set(VCPKG_LIBRARY_DIR ${VCPKG_INSTALLED_DIR}/${VCPKG_TARGET_TRIPLET}/lib)
    set(VCPKG_LIBRARY_SUFFIX "")
  endif()
  set(VCPKG_INCLUDE_DIR ${VCPKG_INSTALLED_DIR}/${VCPKG_TARGET_TRIPLET}/include)

  # Flex lexer options
<<<<<<< HEAD
  set(WINCOMPAT "--nounistd")
  add_definitions(-D_USE_MATH_DEFINES)
=======
  set(WINCOMPAT "--wincompat --nounistd")
  target_compile_definitions(OpenSCAD PRIVATE _USE_MATH_DEFINES)
>>>>>>> 98ae518e

  message("COMMON_LIBRARIES ${COMMON_LIBRARIES}")
  find_package(Eigen3 CONFIG REQUIRED)
  list(APPEND COMMON_LIBRARIES Eigen3::Eigen)

  set(Boost_USE_STATIC_LIBS TRUE)
  find_package(Boost 1.36 REQUIRED COMPONENTS ${BOOST_DIRECTLY_REQUIRED_LIBRARIES})
  message(STATUS "Boost: ${Boost_MAJOR_VERSION}.${Boost_MINOR_VERSION}.${Boost_SUBMINOR_VERSION}")
  message("BOOST DIRS ${Boost_INCLUDE_DIRS}")
  target_include_directories(OpenSCAD SYSTEM PRIVATE ${Boost_INCLUDE_DIRS})
  list(APPEND COMMON_LIBRARIES ${Boost_LIBRARIES})

  find_package(harfbuzz CONFIG REQUIRED)
  find_path(HARFBUZZ_INCLUDE_DIRS harfbuzz)
  target_include_directories(OpenSCAD SYSTEM PRIVATE ${HARFBUZZ_INCLUDE_DIRS}/harfbuzz)
  list(APPEND COMMON_LIBRARIES harfbuzz::harfbuzz)

  find_package(fontconfig REQUIRED)
  list(APPEND COMMON_LIBRARIES ${VCPKG_LIBRARY_DIR}/fontconfig.lib)

<<<<<<< HEAD
  find_package(glib2 REQUIRED)
  include_directories(${GLIB2_INCLUDE_DIRS})
  list(APPEND COMMON_LIBRARIES
    ${VCPKG_LIBRARY_DIR}/gio-2.0.lib
    ${VCPKG_LIBRARY_DIR}/glib-2.0.lib
    ${VCPKG_LIBRARY_DIR}/gmodule-2.0.lib
    ${VCPKG_LIBRARY_DIR}/gobject-2.0.lib
    )
=======
  find_package(unofficial-glib CONFIG REQUIRED)
  target_include_directories(OpenSCAD SYSTEM PRIVATE ${GLIB2_INCLUDE_DIRS})
  list(APPEND COMMON_LIBRARIES unofficial::glib::gio unofficial::glib::glib unofficial::glib::gmodule unofficial::glib::gobject)
>>>>>>> 98ae518e

  find_package(double-conversion CONFIG REQUIRED)
  list(APPEND COMMON_LIBRARIES double-conversion::double-conversion)

  find_library(GETTEXT_LIBRARY intl)  
  list(APPEND COMMON_LIBRARIES ${VCPKG_LIBRARY_DIR}/intl.lib) # In MSVC, 'libintl' is called 'intl'

  set(OPENCSG_LIBRARY "${VCPKG_LIBRARY_DIR}/opencsg.lib")

  # call before setting local CMAKE_MODULE_PATH so we use VCPKG version of FindGLEW
  find_graphics()

  # needed for Qt5QScintilla, maybe others
  set(CMAKE_MODULE_PATH ${CMAKE_MODULE_PATH} "${CMAKE_SOURCE_DIR}/cmake/Modules/")
else()
  set(CMAKE_MODULE_PATH ${CMAKE_MODULE_PATH} "${CMAKE_SOURCE_DIR}/cmake/Modules/")
  if(NOT "$ENV{OPENSCAD_LIBRARIES}" STREQUAL "")
    list(APPEND CMAKE_PREFIX_PATH "$ENV{OPENSCAD_LIBRARIES}")
  endif()

  find_package(Eigen3 REQUIRED)
  if (EIGEN3_VERSION)
    message(STATUS "Eigen3: ${EIGEN3_VERSION}")
  else()
    message(STATUS "Eigen3: ${EIGEN3_VERSION_STRING}")
  endif()
  target_include_directories(OpenSCAD SYSTEM PRIVATE ${EIGEN3_INCLUDE_DIR})
  target_compile_definitions(OpenSCAD PRIVATE EIGEN_DONT_ALIGN)

  find_package(Boost 1.36 REQUIRED COMPONENTS ${BOOST_DIRECTLY_REQUIRED_LIBRARIES})
  message(STATUS "Boost: ${Boost_MAJOR_VERSION}.${Boost_MINOR_VERSION}.${Boost_SUBMINOR_VERSION}")
  target_include_directories(OpenSCAD SYSTEM PRIVATE ${Boost_INCLUDE_DIRS})
  list(APPEND COMMON_LIBRARIES ${Boost_LIBRARIES})

  find_package(HarfBuzz 0.9.19 REQUIRED QUIET)
  message(STATUS "Harfbuzz: ${HARFBUZZ_VERSION}")
  target_include_directories(OpenSCAD SYSTEM PRIVATE ${HARFBUZZ_INCLUDE_DIRS})
  list(APPEND COMMON_LIBRARIES ${HARFBUZZ_LIBRARIES})

  find_package(FontConfig 2.8.0 REQUIRED QUIET)
  message(STATUS "Fontconfig: ${FONTCONFIG_VERSION}")
  list(APPEND COMMON_LIBRARIES ${FONTCONFIG_LIBRARIES})

  find_package(GLIB2 2.26 REQUIRED QUIET)
  message(STATUS "Glib: ${GLIB2_VERSION}")
  target_include_directories(OpenSCAD SYSTEM PRIVATE ${GLIB2_INCLUDE_DIRS})
  list(APPEND COMMON_LIBRARIES ${GLIB2_LIBRARIES})

  find_package(DoubleConversion REQUIRED QUIET)
  list(APPEND COMMON_LIBRARIES ${DoubleConversion_LIBRARIES})

  find_graphics()
endif()

# Note: Saving CMAKE_MODULE_PATH as CGAL will overwrite it.
# Reconsider this after CGAL 5.4: https://github.com/CGAL/cgal/pull/6029
set(ORIGINAL_CMAKE_MODULE_PATH ${CMAKE_MODULE_PATH})
set(CGAL_DO_NOT_WARN_ABOUT_CMAKE_BUILD_TYPE TRUE)
find_package(CGAL REQUIRED COMPONENTS Core)
message(STATUS "CGAL: ${CGAL_MAJOR_VERSION}.${CGAL_MINOR_VERSION}")
target_compile_definitions(OpenSCAD PRIVATE ENABLE_CGAL)
# The macro `CGAL_DEBUG` allows to force CGAL assertions, even if `NDEBUG` is defined,
# Enabling CGAL assertions is necessary for us to catch them before they cause a crash
# on bad geometry input.
target_compile_definitions(OpenSCAD PRIVATE CGAL_DEBUG)
if(TARGET CGAL::CGAL)
  list(APPEND COMMON_LIBRARIES CGAL::CGAL CGAL::CGAL_Core)
  message(STATUS "CGAL: Using target CGAL::CGAL CGAL::CGAL_Core")
else()
  list(APPEND COMMON_LIBRARIES ${CGAL_LIBRARY})
  list(APPEND COMMON_LIBRARIES ${GMP_LIBRARIES})
  list(APPEND COMMON_LIBRARIES ${MPFR_LIBRARIES})
endif()
# revert any changes to module path from CGAL_Macros.cmake; see note above
# Commented out code should work in CGAL>= 5.4
#if (CGAL_MODULE_PATH_IS_SET)
#  set(CMAKE_MODULE_PATH ${ORIGINAL_CMAKE_MODULE_PATH})
#endif()
set(CMAKE_MODULE_PATH ${ORIGINAL_CMAKE_MODULE_PATH})

find_package(LibZip REQUIRED QUIET)
message(STATUS "libzip: ${LIBZIP_VERSION}")
target_include_directories(OpenSCAD SYSTEM PRIVATE ${LIBZIP_INCLUDE_DIR_ZIP})
target_include_directories(OpenSCAD SYSTEM PRIVATE ${LIBZIP_INCLUDE_DIR_ZIPCONF})
list(APPEND COMMON_LIBRARIES ${LIBZIP_LIBRARY})
target_compile_definitions(OpenSCAD PRIVATE ENABLE_LIBZIP)

find_package(Freetype 2.4.9 REQUIRED QUIET)
message(STATUS "Freetype: ${FREETYPE_VERSION_STRING}")
target_include_directories(OpenSCAD SYSTEM PRIVATE ${FREETYPE_INCLUDE_DIRS})
list(APPEND COMMON_LIBRARIES ${FREETYPE_LIBRARIES})

find_package(LibXml2 2.9 REQUIRED QUIET)
message(STATUS "LibXml2: ${LIBXML2_VERSION_STRING}")
target_include_directories(OpenSCAD SYSTEM PRIVATE ${LIBXML2_INCLUDE_DIR})
list(APPEND COMMON_LIBRARIES ${LIBXML2_LIBRARIES})

option(ENABLE_HIDAPI "Enable support for HIDAPI input driver." ON)
if(ENABLE_HIDAPI)
  find_package(HidAPI 0.10 QUIET)
  if(HIDAPI_FOUND)
    message(STATUS "HidAPI: ${HIDAPI_VERSION_STRING}")
    set(INPUT_DRIVER_HIDAPI_SOURCES src/input/HidApiInputDriver.cc)
    target_include_directories(OpenSCAD SYSTEM PRIVATE ${HIDAPI_INCLUDE_DIR})
    list(APPEND COMMON_LIBRARIES ${HIDAPI_LIBRARY})
    target_compile_definitions(OpenSCAD PRIVATE ENABLE_HIDAPI)
  else()
    message(STATUS "HIDAPI: disabled")
  endif()
else()
  message(STATUS "HIDAPI: disabled per user request")
endif()

option(ENABLE_CAIRO "Enable support for cairo vector graphics library." ON)
if(ENABLE_CAIRO)
  find_package(Cairo 1.14 QUIET)
  if (CAIRO_VERSION)
    message(STATUS "Cairo: ${CAIRO_VERSION}")
    target_include_directories(OpenSCAD SYSTEM PRIVATE ${CAIRO_INCLUDE_DIRS})
    list(APPEND COMMON_LIBRARIES ${CAIRO_LIBRARIES})
    target_compile_definitions(OpenSCAD PRIVATE ENABLE_CAIRO)
  else()
    message(STATUS "Cairo: disabled")
  endif()
else()
  message(STATUS "Cairo: disabled per user request")
endif()

find_package(FLEX REQUIRED QUIET)
message(STATUS "Flex: ${FLEX_VERSION}")

find_package(BISON REQUIRED QUIET)
message(STATUS "Bison: ${BISON_VERSION}")

if(NOT MSVC)
  find_package(Lib3MF QUIET)
  if (LIB3MF_FOUND)
    message(STATUS "lib3mf: ${LIB3MF_VERSION}")
    target_compile_definitions(OpenSCAD PRIVATE ${LIB3MF_CFLAGS})
    target_include_directories(OpenSCAD SYSTEM PRIVATE ${LIB3MF_INCLUDE_DIRS})
    list(APPEND COMMON_LIBRARIES ${LIB3MF_LIBRARIES})
  else()
    message(STATUS "lib3mf: disabled")
  endif()
endif()


set(CMAKE_INCLUDE_CURRENT_DIR ON) # does not propagate down to subdirectories
target_include_directories(OpenSCAD PRIVATE src)

FLEX_TARGET(openscad_lexer src/lexer.l ${OPENSCAD_LIB_OUTPUT_DIR}/lexer.cxx DEFINES_FILE ${OPENSCAD_LIB_OUTPUT_DIR}/lexer.hxx COMPILE_FLAGS ${WINCOMPAT})
BISON_TARGET(openscad_parser src/parser.y ${OPENSCAD_LIB_OUTPUT_DIR}/parser.cxx DEFINES_FILE ${OPENSCAD_LIB_OUTPUT_DIR}/parser.hxx COMPILE_FLAGS "-d -p parser")
ADD_FLEX_BISON_DEPENDENCY(openscad_lexer openscad_parser)

FLEX_TARGET(comment_lexer src/comment_lexer.l ${OPENSCAD_LIB_OUTPUT_DIR}/comment_lexer.cxx DEFINES_FILE ${OPENSCAD_LIB_OUTPUT_DIR}/comment_lexer.hxx COMPILE_FLAGS ${WINCOMPAT})
BISON_TARGET(comment_parser src/comment_parser.y ${OPENSCAD_LIB_OUTPUT_DIR}/comment_parser.cxx DEFINES_FILE ${OPENSCAD_LIB_OUTPUT_DIR}/comment_parser.hxx COMPILE_FLAGS "-d -p comment_parser")
ADD_FLEX_BISON_DEPENDENCY(comment_lexer comment_parser)

if(NOT HEADLESS)
  if (APPLE AND EXISTS /usr/local/opt/qt)
    list(APPEND CMAKE_PREFIX_PATH "/usr/local/opt/qt")
  endif()
  if (APPLE AND EXISTS /usr/local/opt/qt@5)
    list(APPEND CMAKE_PREFIX_PATH "/usr/local/opt/qt@5")
  endif()
  if (APPLE AND EXISTS /opt/homebrew/opt/qt@5)
    list(APPEND CMAKE_PREFIX_PATH "/opt/homebrew/opt/qt@5")
  endif()

  set_property(TARGET OpenSCAD PROPERTY AUTOMOC ON)
  set_property(TARGET OpenSCAD PROPERTY AUTOUIC ON)
  set_property(TARGET OpenSCAD PROPERTY AUTORCC ON)
  set_property(TARGET OpenSCAD PROPERTY AUTOUIC_OPTIONS --tr q_)
  find_package(Qt5 5.4 COMPONENTS Core Widgets Multimedia OpenGL Concurrent Network Svg REQUIRED QUIET)
  message(STATUS "Qt5: ${Qt5_VERSION}")

  if (Qt5_POSITION_INDEPENDENT_CODE)
    set_property(TARGET OpenSCAD PROPERTY POSITION_INDEPENDENT_CODE ON)
  endif()

  if (("${Qt5_VERSION}" VERSION_EQUAL "5.4") OR ("${Qt5_VERSION}" VERSION_GREATER "5.4"))
    target_compile_definitions(OpenSCAD PRIVATE USE_QOPENGLWIDGET)
  endif()

  find_package(Qt5QScintilla 2.8.0 REQUIRED QUIET)
  message(STATUS "QScintilla: ${QT5QSCINTILLA_VERSION_STRING}")
  target_compile_definitions(OpenSCAD PRIVATE USE_SCINTILLA_EDITOR)
  target_compile_definitions(OpenSCAD PRIVATE ENABLE_MDI)

  option(ENABLE_QTDBUS "Enable DBus input driver for Qt5." ON)
  if(ENABLE_QTDBUS)
    find_package(Qt5DBus QUIET)
    if (Qt5DBus_FOUND)
      message(STATUS "DBus input driver enabled")
      target_compile_definitions(OpenSCAD PRIVATE ENABLE_DBUS)
      set(INPUT_DRIVER_DBUS_SOURCES src/input/DBusInputDriver.cc)
      qt5_add_dbus_interface(INPUT_DRIVER_DBUS_SOURCES org.openscad.OpenSCAD.xml openscad_interface)
      qt5_add_dbus_adaptor(INPUT_DRIVER_DBUS_SOURCES org.openscad.OpenSCAD.xml input/DBusInputDriver.h DBusInputDriver openscad_adaptor)
    else()
      message(STATUS "DBus input driver disabled as the QtDBus module could not be found.")
    endif()
  else()
    message(STATUS "DBus input driver disabled per user request.")
  endif()

  option(ENABLE_GAMEPAD "Enable Qt5Gamepad input driver." ON)
  if(ENABLE_GAMEPAD)
    find_package(Qt5Gamepad QUIET)
    if (Qt5Gamepad_FOUND)
      message(STATUS "Qt5Gamepad input driver enabled")
      set(GUI_SOURCES ${GUI_SOURCES} src/input/QGamepadInputDriver.cc)
      target_compile_definitions(OpenSCAD PRIVATE ENABLE_QGAMEPAD)
    else()
      message(STATUS "Qt5Gamepad input driver disabled as the Qt5Gamepad module could not be found.")
    endif()
  else()
    message(STATUS "Qt5Gamepad input driver disabled per user request.")
  endif()

endif()

# Setup ccache (if available) to speed up recompiles. It's especially useful
# when switching back and forth between branches where large numbers of files
# would otherwise need to be re-compiled each time.
option(USE_CCACHE "Use ccache to speed up compilation." ON)
if(USE_CCACHE)
  find_program(CCACHE_PATH ccache)
  if (CCACHE_PATH)
    set_property(GLOBAL PROPERTY RULE_LAUNCH_COMPILE ${CCACHE_PATH})
    set_property(GLOBAL PROPERTY RULE_LAUNCH_LINK ${CCACHE_PATH})
  endif()
endif()

#
# Version
#
if ("${OPENSCAD_VERSION}" STREQUAL "")
string(TIMESTAMP OPENSCAD_VERSION "%Y.%m.%d")
endif()
string(REPLACE "-" ";" SPLITVERSION ${OPENSCAD_VERSION})
list(GET SPLITVERSION 0 OPENSCAD_SHORTVERSION)
string(REGEX MATCHALL "^[0-9]+|[0-9]+|[0-9]+$" VERSIONLIST "${OPENSCAD_SHORTVERSION}")
list(GET VERSIONLIST 0 OPENSCAD_YEAR)
list(GET VERSIONLIST 1 OPENSCAD_MONTH)
math(EXPR OPENSCAD_MONTH ${OPENSCAD_MONTH}) # get rid of leading zero
list(LENGTH VERSIONLIST VERSIONLEN)
if (${VERSIONLEN} EQUAL 3)
  list(GET VERSIONLIST 2 OPENSCAD_DAY)
  math(EXPR OPENSCAD_DAY ${OPENSCAD_DAY}) # get rid of leading zero
endif()

target_compile_definitions(OpenSCAD PRIVATE OPENSCAD_VERSION=${OPENSCAD_VERSION} OPENSCAD_SHORTVERSION=${OPENSCAD_SHORTVERSION} OPENSCAD_YEAR=${OPENSCAD_YEAR} OPENSCAD_MONTH=${OPENSCAD_MONTH})
if (DEFINED OPENSCAD_DAY)
  target_compile_definitions(OpenSCAD PRIVATE OPENSCAD_DAY=${OPENSCAD_DAY})
endif()
if(DEFINED OPENSCAD_COMMIT)
  target_compile_definitions(OpenSCAD PRIVATE OPENSCAD_COMMIT=${OPENSCAD_COMMIT})
endif()

#
# Platform specific settings
#
if(APPLE)
  message(STATUS "Offscreen OpenGL Context - using Apple CGL")
  set(PLATFORM_SOURCES src/PlatformUtils-mac.mm src/imageutils-macosx.cc src/CocoaUtils.mm)
  if(NOT HEADLESS)
    set(PLATFORM_SOURCES ${PLATFORM_SOURCES} src/AppleEvents.cc)
  endif()
  if(NULLGL)
    target_compile_definitions(OpenSCAD PRIVATE OPENSCAD_OS="Mac OS X")
  else()
    set(PLATFORM_SOURCES ${PLATFORM_SOURCES} src/OffscreenContextCGL.mm)
  endif()
  find_library(COCOA_LIBRARY Cocoa)
  list(APPEND PLATFORM_LIBS ${COCOA_LIBRARY})
elseif(UNIX)
  message(STATUS "Offscreen OpenGL Context - using Unix GLX on X11")
  set(PLATFORM_SOURCES src/imageutils-lodepng.cc src/PlatformUtils-posix.cc)
  if(NULLGL)
    target_compile_definitions(OpenSCAD PRIVATE OPENSCAD_OS="Unix")
  else()
    set(PLATFORM_SOURCES ${PLATFORM_SOURCES} src/OffscreenContextGLX.cc)
    find_library(X11_LIBRARY X11)
    list(APPEND PLATFORM_LIBS ${X11_LIBRARY})
  endif()
elseif(WIN32)
  target_compile_definitions(OpenSCAD PRIVATE NOGDI)
  message(STATUS "Offscreen OpenGL Context - using Microsoft WGL")
  set(PLATFORM_SOURCES src/imageutils-lodepng.cc src/PlatformUtils-win.cc)
  if(NULLGL)
    target_compile_definitions(OpenSCAD PRIVATE OPENSCAD_OS="Windows")
  else()
    set(PLATFORM_SOURCES ${PLATFORM_SOURCES} src/OffscreenContextWGL.cc)
  endif()
endif()

target_include_directories(OpenSCAD PRIVATE "src/ext/libtess2/Include")
target_include_directories(OpenSCAD PRIVATE "src/ext/json")
target_include_directories(OpenSCAD PRIVATE "src/ext/lexertl/include")

# NOTE: To keep HEADLESS builds working, do NOT add Qt-dependent sources here,
#       see GUI_SOURCES list below for that.
set(CORE_SOURCES
  src/annotation.cc
  src/arguments.cc
  src/boost-utils.cc
  src/builtin.cc
  src/builtincontext.cc
  src/calc.cc
  src/cgaladv.cc
  src/children.cc
  src/clipper-utils.cc
  src/color.cc
  src/colormap.cc
  src/context.cc
  src/contextframe.cc
  src/context-mm.cc
  src/control.cc
  src/comment.cc
  src/csgnode.cc
  src/csgops.cc
  src/degree_trig.cc
  src/dxfdata.cc
  src/dxfdim.cc
  src/evaluationsession.cc
  src/IndexedMesh.cc
  src/export.cc
  src/export_3mf.cc
  src/export_amf.cc
  src/export_dxf.cc
  src/export_off.cc
  src/export_wrl.cc
  src/export_pdf.cc
  src/export_stl.cc
  src/export_svg.cc
  src/export_param.cc
  src/expr.cc
  src/feature.cc
  src/fileutils.cc
  src/func.cc
  src/function.cc
  src/handle_dep.cc
  src/hash.cc
  src/import.cc
  src/import_3mf.cc
  src/import_amf.cc
  src/import_stl.cc
  src/import_off.cc
  src/import_svg.cc
  src/import_json.cc
  src/linalg.cc
  src/linearextrude.cc
  src/localscope.cc
  src/modcontext.cc
  src/module.cc
  src/node.cc
  src/nodedumper.cc
  src/offset.cc
  src/parameters.cc
  src/parsersettings.cc
  src/polyset.cc
  src/polyset-utils.cc
  src/primitives.cc
  src/printutils.cc
  src/progress.cc
  src/projection.cc
  src/render.cc
  src/rendersettings.cc
  src/roof.cc
  src/roof_ss.cc
  src/roof_vd.cc
  src/rotateextrude.cc
  src/stackcheck.h
  src/surface.cc
  src/svg.cc
  src/text.cc
  src/transform.cc
  src/value.cc
  src/version.cc
  src/Assignment.cc
  src/AST.cc
  src/Camera.cc
  src/CSGTreeNormalizer.cc
  src/DrawingCallback.cc
  src/FontCache.cc
  src/FreetypeRenderer.cc
  src/Geometry.cc
  src/GeometryCache.cc
  src/GeometryUtils.cc
  src/GroupModule.cc
  src/LibraryInfo.cc
  src/ModuleInstantiation.cc
  src/NodeVisitor.cc
  src/PlatformUtils.cc
  src/Polygon2d.cc
  src/RenderStatistic.cc
  src/SourceFile.cc
  src/SourceFileCache.cc
  src/StatCache.cc
  src/UserModule.cc
  src/Tree.cc
  src/ext/lodepng/lodepng.cpp
  src/ext/polyclipping/clipper.cpp
  src/ext/libtess2/Source/bucketalloc.c
  src/ext/libtess2/Source/dict.c
  src/ext/libtess2/Source/geom.c
  src/ext/libtess2/Source/mesh.c
  src/ext/libtess2/Source/priorityq.c
  src/ext/libtess2/Source/sweep.c
  src/ext/libtess2/Source/tess.c
  src/libsvg/circle.cc
  src/libsvg/data.cc
  src/libsvg/ellipse.cc
  src/libsvg/group.cc
  src/libsvg/libsvg.cc
  src/libsvg/line.cc
  src/libsvg/path.cc
  src/libsvg/polygon.cc
  src/libsvg/polyline.cc
  src/libsvg/rect.cc
  src/libsvg/shape.cc
  src/libsvg/svgpage.cc
  src/libsvg/text.cc
  src/libsvg/transformation.cc
  src/libsvg/tspan.cc
  src/libsvg/use.cc
  src/libsvg/util.cc
  src/parameter/parameterobject.cc
  src/parameter/parameterset.cc
  ${PLATFORM_SOURCES}
  ${FLEX_openscad_lexer_OUTPUTS}
  ${BISON_openscad_parser_OUTPUTS}
  ${FLEX_comment_lexer_OUTPUTS}
  ${BISON_comment_parser_OUTPUTS})

set(CGAL_SOURCES
  src/cgalutils.cc
  src/cgalutils-applyops.cc
  src/cgalutils-polyhedron.cc
  src/cgalutils-project.cc
  src/cgalutils-tess.cc
  src/export_nef.cc
  src/import_nef.cc
  src/CGAL_Nef_polyhedron.cc
  src/CGALCache.cc
  src/CSGTreeEvaluator.cc
  src/Polygon2d-CGAL.cc
  src/GeometryEvaluator.cc)

#
# Offscreen OpenGL context source code
#
if(NULLGL)
  message(STATUS "NULLGL is set. Overriding OpenGL(TM) settings")
  set(OFFSCREEN_SOURCES
    src/export_png.cc
    src/imageutils.cc
    src/renderer.cc
    src/render.cc
    src/NULLGL.cc # contains several 'nullified' versions of above .cc files
    src/OffscreenView.cc
    src/OffscreenContextNULL.cc
    src/${OFFSCREEN_IMGUTILS_SOURCE})
else()
  set(OFFSCREEN_SOURCES
    src/export_png.cc
    src/fbo.cc
    src/imageutils.cc
    src/render.cc
    src/renderer.cc
    src/system-gl.cc
    src/VertexArray.cc
    src/VBORenderer.cc
    src/CGALRenderer.cc
    src/GLView.cc
    src/OffscreenView.cc
    src/OpenCSGRenderer.cc
    src/ThrownTogetherRenderer.cc)
endif()


if(UNIX AND (NOT APPLE) AND (NOT HEADLESS))
  set(PLATFORM_INPUT_DRIVER_SOURCES src/input/JoystickInputDriver.cc)
  target_compile_definitions(OpenSCAD PRIVATE ENABLE_JOYSTICK)
endif()

set(INPUT_DRIVER_SOURCES
  ${PLATFORM_INPUT_DRIVER_SOURCES}
  ${INPUT_DRIVER_HIDAPI_SOURCES}
  ${INPUT_DRIVER_DBUS_SOURCES})

set(GUI_SOURCES
  ${GUI_SOURCES}
  src/AutoUpdater.cc
  src/CGALWorker.cc
  src/Console.cc
  src/Dock.cc
  src/Editor.cc
  src/ErrorLog.cc
  src/EventFilter.h
  src/FontListDialog.cc
  src/FontListTableView.cc
  src/InitConfigurator.cc
  src/LaunchingScreen.cc
  src/LibraryInfoDialog.cc
  src/MainWindow.cc
  src/MouseSelector.cc
  src/OctoPrint.cc
  src/OpenCSGWarningDialog.cc
  src/OpenSCADApp.cc
  src/Preferences.cc
  src/PrintInitDialog.cc
  src/PrintService.cc
  src/ProgressWidget.cc
  src/QGLView.cc
  src/QSettingsCached.cc
  src/QWordSearchField.cc
  src/ScadApi.cc
  src/ScadLexer.cc
  src/ScintillaEditor.cc
  src/Settings.cc
  src/SettingsWriter.cc
  src/TabManager.cc
  src/TabWidget.cc
  src/UIUtils.cc
  src/WindowManager.cc
  src/input/AxisConfigWidget.cc
  src/input/ButtonConfigWidget.cc
  src/input/InputDriver.cc
  src/input/InputDriverManager.cc
  src/input/InputEventMapper.cc
  src/input/WheelIgnorer.cc
  src/parameter/GroupWidget.cc
  src/parameter/IgnoreWheelWhenNotFocused.cc
  src/parameter/ParameterCheckBox.cc
  src/parameter/ParameterComboBox.cc
  src/parameter/ParameterSlider.cc
  src/parameter/ParameterSpinBox.cc
  src/parameter/ParameterText.cc
  src/parameter/ParameterVector.cc
  src/parameter/ParameterVirtualWidget.cc
  src/parameter/ParameterWidget.cc
  ${INPUT_DRIVER_SOURCES}
  )

# header-only code
set(GUI_HEADERS
  src/AboutDialog.h
  src/Network.h
  src/NetworkSignal.h
  )

file(GLOB UIs src/*.ui)
file(GLOB Resources *.qrc)

list(APPEND Sources src/openscad.cc ${CORE_SOURCES} ${CGAL_SOURCES} ${OFFSCREEN_SOURCES} ${Resources})
if(HEADLESS)
  target_compile_definitions(OpenSCAD PRIVATE OPENSCAD_NOGUI)
else()
  list(APPEND Sources ${GUI_SOURCES} ${GUI_HEADERS})
endif()

if (SNAPSHOT)
  target_compile_definitions(OpenSCAD PRIVATE OPENSCAD_SNAPSHOT)
  set(MACOSX_BUNDLE_ICON_FILE icon-nightly.icns)
  set(WINDOWS_RESOURCE_PATH ${CMAKE_CURRENT_SOURCE_DIR}/openscad_win32-nightly.rc)
else()
  set(MACOSX_BUNDLE_ICON_FILE OpenSCAD.icns)
  set(WINDOWS_RESOURCE_PATH ${CMAKE_CURRENT_SOURCE_DIR}/openscad_win32.rc)
endif()
set(RESOURCE_FILES icons/${MACOSX_BUNDLE_ICON_FILE})

if(ENABLE_SPNAV)
  target_compile_definitions(OpenSCAD PRIVATE ENABLE_SPNAV)
  list(APPEND Sources src/input/SpaceNavInputDriver.cc)
endif()

target_sources(OpenSCAD PRIVATE ${Sources} ${RESOURCE_FILES} ${WINDOWS_RESOURCE_PATH})
find_program(SHELL_EXE NAMES sh bash $ENV{SHELL})
add_custom_command(TARGET OpenSCAD POST_BUILD
    COMMAND "${SHELL_EXE}"
    ARGS "${CMAKE_CURRENT_LIST_DIR}/scripts/translation-make.sh" "${SUFFIX_WITH_DASH}"
    COMMENT "Compiling language files")

if(APPLE AND NOT APPLE_UNIX)
  set_target_properties(OpenSCAD PROPERTIES
    MACOSX_BUNDLE_INFO_PLIST ${CMAKE_SOURCE_DIR}/Info.plist.in
    MACOSX_BUNDLE TRUE
    MACOSX_BUNDLE_ICON_FILE ${MACOSX_BUNDLE_ICON_FILE}
    MACOSX_BUNDLE_BUNDLE_VERSION ${OPENSCAD_YEAR}.${OPENSCAD_MONTH}
    MACOSX_BUNDLE_SHORT_VERSION_STRING ${OPENSCAD_YEAR}.${OPENSCAD_MONTH}
    RESOURCE "${RESOURCE_FILES}"
  )
  set(BUNDLE_RESOURCES_DIR ${CMAKE_BINARY_DIR}/OpenSCAD.app/Contents/Resources)
  file(COPY ${CMAKE_SOURCE_DIR}/color-schemes DESTINATION ${BUNDLE_RESOURCES_DIR})
  file(COPY ${CMAKE_SOURCE_DIR}/examples DESTINATION ${BUNDLE_RESOURCES_DIR})
  file(COPY ${CMAKE_SOURCE_DIR}/fonts DESTINATION ${BUNDLE_RESOURCES_DIR})
  file(COPY ${CMAKE_SOURCE_DIR}/libraries DESTINATION ${BUNDLE_RESOURCES_DIR})
  file(COPY ${CMAKE_SOURCE_DIR}/locale DESTINATION ${BUNDLE_RESOURCES_DIR})
  file(COPY ${CMAKE_SOURCE_DIR}/shaders DESTINATION ${BUNDLE_RESOURCES_DIR})
  file(COPY ${CMAKE_SOURCE_DIR}/templates DESTINATION ${BUNDLE_RESOURCES_DIR})
elseif(MINGW)
  set_target_properties(OpenSCAD PROPERTIES
    LINK_FLAGS "-Wl,--stack,${STACKSIZE}"
  )
elseif(MSVC)
  set_target_properties(OpenSCAD PROPERTIES
    LINK_FLAGS "-subsystem:windows -ENTRY:mainCRTStartup -stack:${STACKSIZE}"
  )
endif()

if(ENABLE_SPNAV)
  list(APPEND COMMON_LIBRARIES spnav)
endif()

if(NOT HEADLESS)
<<<<<<< HEAD
  message(STATUS "Using Qt5 from '${QT5QSCINTILLA_LIBRARY}'")
  target_link_libraries(OpenSCAD PRIVATE Qt5::Core Qt5::Widgets Qt5::Multimedia Qt5::OpenGL Qt5::Concurrent Qt5::Network Qt5::Svg ${QT5QSCINTILLA_LIBRARY} ${Qt5DBus_LIBRARIES} ${Qt5Gamepad_LIBRARIES})
=======
  list(APPEND COMMON_LIBRARIES Qt5::Core Qt5::Widgets Qt5::Multimedia Qt5::OpenGL Qt5::Concurrent Qt5::Network Qt5::Svg ${QT5QSCINTILLA_LIBRARY} ${Qt5DBus_LIBRARIES} ${Qt5Gamepad_LIBRARIES})
>>>>>>> 98ae518e
endif()
if(MXECROSS)
  list(APPEND COMMON_LIBRARIES Qt5::QSvgPlugin)
endif()

target_link_libraries(OpenSCAD PRIVATE ${COMMON_LIBRARIES} ${PLATFORM_LIBS})

if(NOT APPLE OR APPLE_UNIX)
set_target_properties(OpenSCAD PROPERTIES OUTPUT_NAME openscad${SUFFIX_WITH_DASH})
install(TARGETS OpenSCAD RUNTIME DESTINATION ${CMAKE_INSTALL_BINDIR})
install(FILES ${CMAKE_CURRENT_LIST_DIR}/doc/openscad.1 DESTINATION ${CMAKE_INSTALL_MANDIR}/man1 RENAME openscad${SUFFIX_WITH_DASH}.1)
install(FILES ${CMAKE_CURRENT_LIST_DIR}/icons/openscad.desktop DESTINATION ${CMAKE_INSTALL_DATAROOTDIR}/applications RENAME openscad${SUFFIX_WITH_DASH}.desktop)
install(FILES ${CMAKE_CURRENT_LIST_DIR}/openscad.appdata.xml DESTINATION ${CMAKE_INSTALL_DATAROOTDIR}/metainfo RENAME org.openscad.OpenSCAD${SUFFIX_WITH_DASH}.appdata.xml)
install(FILES ${CMAKE_CURRENT_LIST_DIR}/icons/openscad.xml DESTINATION ${CMAKE_INSTALL_DATAROOTDIR}/mime/packages RENAME openscad${SUFFIX_WITH_DASH}.xml)
install(FILES ${CMAKE_CURRENT_LIST_DIR}/icons/openscad${SUFFIX_WITH_DASH}-48.png DESTINATION ${CMAKE_INSTALL_DATAROOTDIR}/icons/hicolor/48x48/apps RENAME openscad${SUFFIX_WITH_DASH}.png)
install(FILES ${CMAKE_CURRENT_LIST_DIR}/icons/openscad${SUFFIX_WITH_DASH}-64.png DESTINATION ${CMAKE_INSTALL_DATAROOTDIR}/icons/hicolor/64x64/apps RENAME openscad${SUFFIX_WITH_DASH}.png)
install(FILES ${CMAKE_CURRENT_LIST_DIR}/icons/openscad${SUFFIX_WITH_DASH}-128.png DESTINATION ${CMAKE_INSTALL_DATAROOTDIR}/icons/hicolor/128x128/apps RENAME openscad${SUFFIX_WITH_DASH}.png)
install(FILES ${CMAKE_CURRENT_LIST_DIR}/icons/openscad${SUFFIX_WITH_DASH}-256.png DESTINATION ${CMAKE_INSTALL_DATAROOTDIR}/icons/hicolor/256x256/apps RENAME openscad${SUFFIX_WITH_DASH}.png)
install(FILES ${CMAKE_CURRENT_LIST_DIR}/icons/openscad${SUFFIX_WITH_DASH}-512.png DESTINATION ${CMAKE_INSTALL_DATAROOTDIR}/icons/hicolor/512x512/apps RENAME openscad${SUFFIX_WITH_DASH}.png)
install(DIRECTORY ${CMAKE_CURRENT_LIST_DIR}/color-schemes DESTINATION ${CMAKE_INSTALL_DATAROOTDIR}/openscad${SUFFIX_WITH_DASH})
install(DIRECTORY ${CMAKE_CURRENT_LIST_DIR}/examples DESTINATION ${CMAKE_INSTALL_DATAROOTDIR}/openscad${SUFFIX_WITH_DASH})
install(DIRECTORY ${CMAKE_CURRENT_LIST_DIR}/fonts DESTINATION ${CMAKE_INSTALL_DATAROOTDIR}/openscad${SUFFIX_WITH_DASH} PATTERN ".uuid" EXCLUDE)
install(DIRECTORY ${CMAKE_CURRENT_LIST_DIR}/libraries DESTINATION ${CMAKE_INSTALL_DATAROOTDIR}/openscad${SUFFIX_WITH_DASH} PATTERN ".git*" EXCLUDE)
install(DIRECTORY ${CMAKE_CURRENT_LIST_DIR}/locale DESTINATION ${CMAKE_INSTALL_DATAROOTDIR}/openscad${SUFFIX_WITH_DASH} FILES_MATCHING PATTERN "*/LC_MESSAGES/openscad.mo")
install(DIRECTORY ${CMAKE_CURRENT_LIST_DIR}/shaders DESTINATION ${CMAKE_INSTALL_DATAROOTDIR}/openscad${SUFFIX_WITH_DASH})
install(DIRECTORY ${CMAKE_CURRENT_LIST_DIR}/templates DESTINATION ${CMAKE_INSTALL_DATAROOTDIR}/openscad${SUFFIX_WITH_DASH} FILES_MATCHING PATTERN "*.json")
endif()

if(INFO)
  include(info)
endif()

option(ENABLE_TESTS "Run testsuite after building." ON)
if(ENABLE_TESTS)
  add_subdirectory(tests)
endif()

if(OFFLINE_DOCS)
  add_subdirectory(resources)
endif()<|MERGE_RESOLUTION|>--- conflicted
+++ resolved
@@ -132,6 +132,16 @@
 
 find_package(PkgConfig)
 
+# Note: Saving CMAKE_MODULE_PATH as CGAL will overwrite it.
+# Reconsider this after CGAL 5.4: https://github.com/CGAL/cgal/pull/6029
+if ("${CMAKE_MODULE_PATH}" STREQUAL "")
+  set(ORIGINAL_CMAKE_MODULE_PATH "${CMAKE_SOURCE_DIR}/cmake/Modules")
+  set(CMAKE_MODULE_PATH "${CMAKE_SOURCE_DIR}/cmake/Modules")
+else()
+  message(STATUS "Saving CMAKE_MODULE_PATH '${ORIGINAL_CMAKE_MODULE_PATH}'")
+  set(ORIGINAL_CMAKE_MODULE_PATH "${CMAKE_MODULE_PATH}")
+endif()
+
 if (MSVC)
   # Disable distracting warning messages
   add_definitions(/wd4003)  # not enough arguments for function-like macro invocation
@@ -152,14 +162,6 @@
     message(STATUS "Found pkg-config in '${PKGCONFIG_EXE}'")
   endif()
 
-  # Save the CMAKE_MODULE_PATH, as it is overwritten by the FindCGAL.cmake script
-  if ("${CMAKE_MODULE_PATH}" STREQUAL "")
-    set(ORIGINAL_CMAKE_MODULE_PATH "${CMAKE_SOURCE_DIR}/cmake/Modules")
-  else()
-    set(ORIGINAL_CMAKE_MODULE_PATH "${CMAKE_MODULE_PATH}")
-  endif()
-  message(STATUS "Saving CMAKE_MODULE_PATH '${ORIGINAL_CMAKE_MODULE_PATH}' before running FindCGAL")
-
   # Override the location of the installation to cause "Build|install <project-name>" to copy the resource
   # files to the build\x64-Debug folder, which is required to debug the program from within the IDE.
   # Comment out this line to produce a standard install
@@ -208,12 +210,6 @@
   endif()
 endmacro(find_graphics)
 
-<<<<<<< HEAD
-#if (NOT MSVC)
-  set(CMAKE_MODULE_PATH ${CMAKE_MODULE_PATH} "${CMAKE_SOURCE_DIR}/cmake/Modules/")
-  if(NOT "$ENV{OPENSCAD_LIBRARIES}" STREQUAL "")
-    list(APPEND CMAKE_PREFIX_PATH "$ENV{OPENSCAD_LIBRARIES}")
-=======
 if (USE_MIMALLOC)
   target_compile_definitions(OpenSCAD PRIVATE USE_MIMALLOC)
   set(mimalloc_DIR ${CMAKE_SOURCE_DIR}/submodules/mimalloc/cmake)
@@ -256,9 +252,8 @@
     # does not seem to be respected.  Regardless, it still built and ran fine when tested on Linux.
     list(INSERT Sources 0 $<TARGET_OBJECTS:mimalloc-obj>) # Put mimalloc-obj before everything else in Sources.
     list(APPEND COMMON_LIBRARIES pthread)
->>>>>>> 98ae518e
-  endif()
-#endif()
+  endif()
+endif()
 
 if (MSVC)
   # Library files are in a well-known common triplet-specific folder, and may end in "d" for Debug builds.
@@ -272,13 +267,8 @@
   set(VCPKG_INCLUDE_DIR ${VCPKG_INSTALLED_DIR}/${VCPKG_TARGET_TRIPLET}/include)
 
   # Flex lexer options
-<<<<<<< HEAD
   set(WINCOMPAT "--nounistd")
-  add_definitions(-D_USE_MATH_DEFINES)
-=======
-  set(WINCOMPAT "--wincompat --nounistd")
   target_compile_definitions(OpenSCAD PRIVATE _USE_MATH_DEFINES)
->>>>>>> 98ae518e
 
   message("COMMON_LIBRARIES ${COMMON_LIBRARIES}")
   find_package(Eigen3 CONFIG REQUIRED)
@@ -299,20 +289,14 @@
   find_package(fontconfig REQUIRED)
   list(APPEND COMMON_LIBRARIES ${VCPKG_LIBRARY_DIR}/fontconfig.lib)
 
-<<<<<<< HEAD
   find_package(glib2 REQUIRED)
-  include_directories(${GLIB2_INCLUDE_DIRS})
+  target_include_directories(OpenSCAD SYSTEM PRIVATE ${GLIB2_INCLUDE_DIRS})
   list(APPEND COMMON_LIBRARIES
     ${VCPKG_LIBRARY_DIR}/gio-2.0.lib
     ${VCPKG_LIBRARY_DIR}/glib-2.0.lib
     ${VCPKG_LIBRARY_DIR}/gmodule-2.0.lib
     ${VCPKG_LIBRARY_DIR}/gobject-2.0.lib
     )
-=======
-  find_package(unofficial-glib CONFIG REQUIRED)
-  target_include_directories(OpenSCAD SYSTEM PRIVATE ${GLIB2_INCLUDE_DIRS})
-  list(APPEND COMMON_LIBRARIES unofficial::glib::gio unofficial::glib::glib unofficial::glib::gmodule unofficial::glib::gobject)
->>>>>>> 98ae518e
 
   find_package(double-conversion CONFIG REQUIRED)
   list(APPEND COMMON_LIBRARIES double-conversion::double-conversion)
@@ -367,9 +351,6 @@
   find_graphics()
 endif()
 
-# Note: Saving CMAKE_MODULE_PATH as CGAL will overwrite it.
-# Reconsider this after CGAL 5.4: https://github.com/CGAL/cgal/pull/6029
-set(ORIGINAL_CMAKE_MODULE_PATH ${CMAKE_MODULE_PATH})
 set(CGAL_DO_NOT_WARN_ABOUT_CMAKE_BUILD_TYPE TRUE)
 find_package(CGAL REQUIRED COMPONENTS Core)
 message(STATUS "CGAL: ${CGAL_MAJOR_VERSION}.${CGAL_MINOR_VERSION}")
@@ -929,12 +910,8 @@
 endif()
 
 if(NOT HEADLESS)
-<<<<<<< HEAD
   message(STATUS "Using Qt5 from '${QT5QSCINTILLA_LIBRARY}'")
-  target_link_libraries(OpenSCAD PRIVATE Qt5::Core Qt5::Widgets Qt5::Multimedia Qt5::OpenGL Qt5::Concurrent Qt5::Network Qt5::Svg ${QT5QSCINTILLA_LIBRARY} ${Qt5DBus_LIBRARIES} ${Qt5Gamepad_LIBRARIES})
-=======
   list(APPEND COMMON_LIBRARIES Qt5::Core Qt5::Widgets Qt5::Multimedia Qt5::OpenGL Qt5::Concurrent Qt5::Network Qt5::Svg ${QT5QSCINTILLA_LIBRARY} ${Qt5DBus_LIBRARIES} ${Qt5Gamepad_LIBRARIES})
->>>>>>> 98ae518e
 endif()
 if(MXECROSS)
   list(APPEND COMMON_LIBRARIES Qt5::QSvgPlugin)
