--- conflicted
+++ resolved
@@ -32,11 +32,7 @@
 option(INFO "Display build configuration info at end of cmake config" ON)
 option(ENABLE_TESTS "Run testsuite after building." ON)
 option(ENABLE_GUI_TESTS "Compile a special version of the PythonSCAD gui with feature for testing." OFF)
-<<<<<<< HEAD
-option(EXPERIMENTAL "Enable Experimental Features" OFF)
-=======
 option(EXPERIMENTAL "Enable Experimental Features" ON)
->>>>>>> 228aa7b3
 option(USE_MANIFOLD_TRIANGULATOR "Use Manifold's triangulator instead of CGAL's" ON)
 option(USE_BUILTIN_MANIFOLD "Use manifold from submodule" ON)
 option(USE_BUILTIN_CLIPPER2 "Use Clipper2 from submodule" ON)
@@ -75,11 +71,7 @@
 cmake_dependent_option(APPLE_UNIX "Build PythonSCAD in Unix mode in MacOS X instead of an Apple Bundle" OFF "APPLE" OFF)
 cmake_dependent_option(ENABLE_QTDBUS "Enable DBus input driver for Qt." ON "NOT HEADLESS" OFF)
 cmake_dependent_option(ENABLE_GAMEPAD "Enable Qt5Gamepad input driver." ON "NOT HEADLESS;NOT USE_QT6" OFF)
-<<<<<<< HEAD
-set(WASM_BUILD_TYPE "web" CACHE STRING 
-=======
 set(WASM_BUILD_TYPE "web" CACHE STRING
->>>>>>> 228aa7b3
   "WebAssembly build type. Support web (builds a PythonSCAD module) or node (standalone .js executable)")
 
 if (USE_QT6)
@@ -169,11 +161,7 @@
   target_link_libraries(OpenSCAD PRIVATE /emsdk/upstream/emscripten/cache/sysroot/lib/libz.a)
   target_link_libraries(OpenSCAD PRIVATE /emsdk/upstream/emscripten/cache/sysroot/lib/wasm32-emscripten/libbz2.a)
   target_link_libraries(OpenSCAD PRIVATE /emsdk/upstream/emscripten/cache/sysroot/lib/wasm32-emscripten/libsqlite3.a)
-<<<<<<< HEAD
-  
-=======
-
->>>>>>> 228aa7b3
+
   # https://emscripten.org/docs/tools_reference/emcc.html
   # https://emscripten.org/docs/tools_reference/settings_reference.html
   target_compile_options(OpenSCAD PRIVATE -fexceptions)
@@ -499,13 +487,8 @@
 if(ENABLE_PYTHON)
   SET(PYTHON_SOURCES
     src/python/pyopenscad.cc
-<<<<<<< HEAD
-    src/python/pydata.cc 
-    src/python/pymod.cc 
-=======
     src/python/pydata.cc
     src/python/pymod.cc
->>>>>>> 228aa7b3
     src/python/pyfunctions.cc)
   if(ENABLE_LIBFIVE)
     list(APPEND PYTHON_SOURCES
@@ -533,13 +516,8 @@
   target_compile_definitions(OpenSCADPy PRIVATE ENABLE_CGAL)
   target_compile_definitions(OpenSCADPy PRIVATE ENABLE_EXPERIMENTAL)
   find_package(Nettle 3.4)
-<<<<<<< HEAD
-  if(WIN32) 
-    #MINGW environment	  
-=======
   if(WIN32)
     #MINGW environment
->>>>>>> 228aa7b3
     SET(CALLSTACK "ucrt")
     SET(PYTHON_MINGW_VERSION "3.12") # define python version here
     #	SET(CALLSTACK "mingw")
@@ -617,11 +595,7 @@
     target_include_directories(OpenSCADPy PRIVATE "/usr/local/include")
     target_link_directories(OpenSCADPy PRIVATE "/usr/local/lib")
     target_link_libraries(OpenSCADPy PRIVATE "libnettle.a")
-<<<<<<< HEAD
-  endif()   
-=======
-  endif()
->>>>>>> 228aa7b3
+  endif()
   target_link_libraries(OpenSCADPy PRIVATE Eigen3::Eigen)
   target_link_libraries(OpenSCADPy PRIVATE ${GETTEXT_LIBRARY})
   target_link_libraries(OpenSCADPy PRIVATE ${GLIB2_LIBRARIES})
@@ -673,17 +647,10 @@
     target_compile_definitions(OpenSCAD PRIVATE CURL_STATICLIB)
     target_include_directories(OpenSCAD SYSTEM PRIVATE ${CURL_INCLUDE_DIR})
     target_link_libraries(OpenSCAD PRIVATE "libcurl.a;libidn2.a;libssh2.a;libunistring.a")
-<<<<<<< HEAD
-  else()	
-    target_link_directories(OpenSCAD PRIVATE "/usr/lib64")
-    target_link_libraries(OpenSCAD PRIVATE "libcurl.so")
-  endif()    
-=======
   else()
     target_link_directories(OpenSCAD PRIVATE "/usr/lib64")
     target_link_libraries(OpenSCAD PRIVATE "libcurl.so")
   endif()
->>>>>>> 228aa7b3
 endif()
 
 if(ENABLE_HIDAPI)
@@ -1672,11 +1639,7 @@
   if(WIN32)
     if(ENABLE_PYTHON)
 	    install(DIRECTORY "${PYTHON_EMBED_DEVPATH}/" DESTINATION "." )
-<<<<<<< HEAD
-    endif()  
-=======
-    endif()
->>>>>>> 228aa7b3
+    endif()
     if(USE_MIMALLOC AND MI_LINK_SHARED)
       if(CMAKE_SIZEOF_VOID_P EQUAL 8)
         install(FILES ${CMAKE_SOURCE_DIR}/submodules/mimalloc/bin/mimalloc-redirect.dll DESTINATION ".")
