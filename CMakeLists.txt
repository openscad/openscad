#
# CMake build system for PythonSCAD
#
# Configuration variables
#   -DHEADLESS=<ON|OFF>
#   -DNULLGL=<ON|OFF>
#   -DSNAPSHOT=<ON|OFF>
#   -DEXPERIMENTAL=<ON|OFF>
#


cmake_minimum_required(VERSION 3.13)

# Let AUTOMOC and AUTOUIC process GENERATED files.
cmake_policy(SET CMP0071 NEW)
# FindOpenGL prefers GLVND by default when available.
cmake_policy(SET CMP0072 NEW)
#`target_link_libraries()` allows use with targets in other directories.
cmake_policy(SET CMP0079 NEW)
# Let parent project set child project options (used to skip python lookup from manifold & force TBB)
cmake_policy(SET CMP0079 NEW)
if(POLICY CMP0082) # Since CMake 3.14
  # Install rules from add_subdirectory() calls are interleaved with those in caller.
  cmake_policy(SET CMP0082 NEW)
endif()
if(POLICY CMP0167) # Since CMake 3.30
  # Use upstream's FindBoost.cmake to find Boost libraries.
  cmake_policy(SET CMP0167 NEW)
endif()

include("cmake/Modules/openscad_version.cmake")

option(INFO "Display build configuration info at end of cmake config" ON)
option(ENABLE_TESTS "Run testsuite after building." ON)
option(ENABLE_GUI_TESTS "Compile a special version of the PythonSCAD gui with feature for testing." OFF)
option(EXPERIMENTAL "Enable Experimental Features" ON)
option(USE_MANIFOLD_TRIANGULATOR "Use Manifold's triangulator instead of CGAL's" ON)
option(USE_BUILTIN_MANIFOLD "Use manifold from submodule" ON)
option(USE_BUILTIN_CLIPPER2 "Use Clipper2 from submodule" ON)
option(SNAPSHOT "Create dev snapshot, uses nightly icons" OFF)
option(HEADLESS "Build without GUI frontend" OFF)
if(APPLE)
  option(USE_QT6 "Build the GUI with Qt6" ON)
else()
option(USE_QT6 "Build the GUI with Qt6" OFF)
endif()
option(ENABLE_EGL "Enable EGL support if available" ON)
option(ENABLE_GLX "Enable GLX support if available" ON)
# For now, we'll default to whatever OpenCSG uses (>=1.6 -> GLAD, <1.6 -> GLEW)
option(USE_GLAD "Use GLAD. Mutually exclusive from USE_GLEW" OFF)
option(USE_GLEW "Use GLEW. Mutually exclusive from USE_GLAD" OFF)
option(NULLGL "Build without OpenGL, (implies HEADLESS=ON) " OFF)
option(IDPREFIX "Prefix CSG nodes with index # (debugging purposes only, will break node cache)" OFF)
option(PROFILE "Enable compiling with profiling / test coverage instrumentation" OFF)
option(MXECROSS "Enable setup for MXE cross platform build" OFF)
option(OFFLINE_DOCS "Download Documentation for offline usage" OFF)
option(USE_MIMALLOC "Use mimalloc as malloc replacement." ON)
option(USE_BUILTIN_OPENCSG "Use OpenCSG from submodule." OFF)
option(USE_CCACHE "Use ccache to speed up compilation." ON)
set(ENABLE_CAIRO "AUTO" CACHE STRING "Enable support for cairo vector graphics library")
set_property(CACHE ENABLE_CAIRO PROPERTY STRINGS "AUTO" "ON" "OFF")

set(ENABLE_SPNAV "AUTO" CACHE STRING "Enable support for libspnav input driver")
set_property(CACHE ENABLE_SPNAV PROPERTY STRINGS "AUTO" "ON" "OFF")

set(ENABLE_HIDAPI "AUTO" CACHE STRING "Enable support for HIDAPI input driver")
set_property(CACHE ENABLE_HIDAPI PROPERTY STRINGS "AUTO" "ON" "OFF")
option(ENABLE_CGAL "Enable CGAL." ON)
option(ENABLE_MANIFOLD "Enable Manifold." ON)
option(ALLOW_BUNDLED_HIDAPI "Allow usage of bundled HIDAPI library (Windows only)." OFF)
option(ENABLE_PYTHON "Enable experimental Python Interpreter" ON)
option(PYTHON_VERSION "Specify Exact Python Version" "")
option(ENABLE_LIBFIVE "Enable libfive Library" OFF)
option(USE_BUILTIN_LIBFIVE "Use libfive from submodule." ON)
option(BUILD_SHARED_LIBS "Build shared library" OFF)
include(CMakeDependentOption)
cmake_dependent_option(APPLE_UNIX "Build PythonSCAD in Unix mode in MacOS X instead of an Apple Bundle" OFF "APPLE" OFF)
cmake_dependent_option(ENABLE_QTDBUS "Enable DBus input driver for Qt." ON "NOT HEADLESS" OFF)
<<<<<<< HEAD
cmake_dependent_option(ENABLE_GAMEPAD "Enable Qt5Gamepad input driver." ON "NOT HEADLESS;NOT USE_QT6" OFF)
set(WASM_BUILD_TYPE "web" CACHE STRING
  "WebAssembly build type. Support web (builds a PythonSCAD module) or node (standalone .js executable)")
=======
set(ENABLE_GAMEPAD "AUTO" CACHE STRING "Enable Qt5Gamepad input driver")
set_property(CACHE ENABLE_GAMEPAD PROPERTY STRINGS "AUTO" "ON" "OFF")
set(WASM_BUILD_TYPE "web" CACHE STRING 
  "WebAssembly build type. Support web (builds an OpenSCAD module) or node (standalone .js executable)")
>>>>>>> 7aa12bd2

if (USE_QT6)
  # Minimum version required for Qt-6.5
  set(DEPLOYMENT_TARGET "11.0")
else()
  # Minimum version required for std::filesystem
  set(DEPLOYMENT_TARGET "10.15")
endif()

# Note: CMAKE_OSX_DEPLOYMENT_TARGET must be set before the project() invocation
set(CMAKE_OSX_DEPLOYMENT_TARGET ${DEPLOYMENT_TARGET} CACHE STRING "Minimum OS X deployment version")

project(OpenSCAD
  VERSION ${PROJECT_VERSION}
  DESCRIPTION "The Programmer's Solid 3D CAD Modeler"
  HOMEPAGE_URL "https://pythonscad.org/"
  LANGUAGES C CXX
)

# GNUInstallDirs must be done before BuildParameters
include(GNUInstallDirs)

# Use clang-tidy if run with -DCLANG_TIDY=1
set(CLANG_TIDY ${CLANG_TIDY} CACHE BOOL "Enable clang-tidy")
if(CLANG_TIDY)
  if(APPLE)
    # clang-tidy isn't directly available on Homebrew, but exists inside the llvm package
    set(CLANG_TIDY_HINTS "/opt/homebrew/opt/llvm/bin" "/usr/local/opt/llvm/bin")
  endif()
  find_program(CLANG_TIDY_EXE NAMES clang-tidy REQUIRED HINTS ${CLANG_TIDY_HINTS})
  message(STATUS "Found clang-tidy: ${CLANG_TIDY_EXE}")
  include("cmake/Modules/RegexUtils.cmake")
  escape_string_as_regex(regex "${CMAKE_SOURCE_DIR}/src/")
  # /src/ext/.clang-tidy disables all checks for that dir.  Copy into build dir to ignore generated sources.
  configure_file(${CMAKE_SOURCE_DIR}/src/ext/.clang-tidy ${CMAKE_BINARY_DIR} COPYONLY)
  # Regex hack below since negative lookahead is not supported (POSIX regex only)
  #  (?!ext/) becomes ([^e]...|e[^x]..|ex[^t].|ext[^/]|.{0,3}$)
  # CMAKE_CXX_CLANG_TIDY must be set before target is created (with add_executable())
  set(CMAKE_CXX_CLANG_TIDY "${CLANG_TIDY_EXE};--header-filter=${regex}([^e]...|e[^x]..|ex[^t].|ext[^/]|.{0,3}$)")
  #  append ";--fix" to arguments above to apply automatic fix (if the given checks support it)
endif(CLANG_TIDY)

add_executable(OpenSCAD)

set(CMAKE_MODULE_PATH "${CMAKE_SOURCE_DIR}/submodules/sanitizers-cmake/cmake" ${CMAKE_MODULE_PATH})
find_package(Sanitizers)

# Strict c++17, e.g. no GNU extensions
if (MSVC) # For MSVC, errors show up when using c++ 17 for build.
  set_property(TARGET OpenSCAD PROPERTY CXX_STANDARD 20)
else()
  set_property(TARGET OpenSCAD PROPERTY CXX_STANDARD 17)
endif()
set_property(TARGET OpenSCAD PROPERTY CXX_EXTENSIONS OFF)
set_property(TARGET OpenSCAD PROPERTY CXX_STANDARD_REQUIRED ON)
# Output compilation database (compile_commands.json), so we can e.g. run clang-tidy or other tools separately
set_property(TARGET OpenSCAD PROPERTY EXPORT_COMPILE_COMMANDS ON)
set_property(TARGET OpenSCAD PROPERTY LINKER_LANGUAGE CXX)
# Verbose link step
if(("${CMAKE_CXX_COMPILER_FRONTEND_VARIANT}" STREQUAL "GNU") OR
   ("${CMAKE_CXX_COMPILER_ID}" MATCHES "AppleClang|Clang|GNU"))
  target_link_options(OpenSCAD BEFORE PRIVATE "-v")
endif()

set(SUFFIX "" CACHE STRING "Installation suffix for binary (e.g. 'nightly')")
set(STACKSIZE 8388608 CACHE STRING "Stack size (default is 8MB)")

if(PROFILE)
  SET(GCC_COVERAGE_COMPILE_FLAGS "-g -O0 --coverage -fprofile-arcs -ftest-coverage -fprofile-dir=.gcov")
  SET(GCC_COVERAGE_LINK_FLAGS    "--coverage")
  # TODO use more specific commands "target_compile_options" etc. to avoid potentially affecting submodules?
  SET(CMAKE_C_FLAGS "${CMAKE_C_FLAGS} ${GCC_COVERAGE_COMPILE_FLAGS}")
  SET(CMAKE_CXX_FLAGS "${CMAKE_CXX_FLAGS} ${GCC_COVERAGE_COMPILE_FLAGS}")
  SET(CMAKE_EXE_LINKER_FLAGS "${CMAKE_EXE_LINKER_FLAGS} ${GCC_COVERAGE_LINK_FLAGS}")
endif()

if (CMAKE_SYSTEM_NAME STREQUAL Emscripten)
  set(Boost_USE_STATIC_LIBS ON CACHE BOOL "" FORCE)
  set(Boost_USE_STATIC_RUNTIME ON CACHE BOOL "" FORCE)
  set(ENABLE_CAIRO OFF CACHE BOOL "" FORCE)
  set(MANIFOLD_PAR OFF CACHE BOOL "" FORCE)
  set(NULLGL ON CACHE BOOL "" FORCE)
  set(USE_MIMALLOC OFF CACHE BOOL "" FORCE)
  set(ENV{PKG_CONFIG_PATH} "/emsdk/upstream/emscripten/cache/sysroot/lib/pkgconfig")
  target_compile_definitions(OpenSCAD PRIVATE CGAL_DISABLE_ROUNDING_MATH_CHECK)
  target_link_libraries(OpenSCAD PRIVATE /emsdk/upstream/emscripten/cache/sysroot/lib/libz.a)
  target_link_libraries(OpenSCAD PRIVATE /emsdk/upstream/emscripten/cache/sysroot/lib/wasm32-emscripten/libbz2.a)
  target_link_libraries(OpenSCAD PRIVATE /emsdk/upstream/emscripten/cache/sysroot/lib/wasm32-emscripten/libsqlite3.a)

  # https://emscripten.org/docs/tools_reference/emcc.html
  # https://emscripten.org/docs/tools_reference/settings_reference.html
  target_compile_options(OpenSCAD PRIVATE -fexceptions)
  target_link_options(OpenSCAD PUBLIC
    -fexceptions
    -sABORT_ON_WASM_EXCEPTIONS
    -sALLOW_MEMORY_GROWTH=1
    -sDISABLE_EXCEPTION_CATCHING=0
    -sEXIT_RUNTIME=1
    -sEXPORTED_RUNTIME_METHODS=['ENV','ERRNO_CODES','FS','PATH','callMain']
    -sMAXIMUM_MEMORY=4GB

    # -g produces DWARF debug info, which is quite large and may need debugger extensions.
    # Alternatively, can pass -gsource-map -sLOAD_SOURCE_MAP but then variable debugging isn't possible
    $<$<CONFIG:Debug>:-g -O0>
  )
  if (WASM_BUILD_TYPE STREQUAL "web")
    target_link_options(OpenSCAD PUBLIC
      -sENVIRONMENT=web,worker
      -sEXPORT_ES6=1
      -sEXPORT_NAME=OpenSCAD
      -sMODULARIZE=1
    )
  elseif (WASM_BUILD_TYPE STREQUAL "node")
    target_link_options(OpenSCAD PUBLIC
      -sENVIRONMENT=node,worker
      -sNODEJS_CATCH_EXIT
      -sNODERAWFS

      # Single .js (more elegant for CLI release) is larger than separate .js & .wasm (preferred for web)
      $<$<CONFIG:Release>:-sSINGLE_FILE>

      # Alternatively to single-file mode, code caching could make repeated runs faster:
      # -sNODE_CODE_CACHING -sWASM_ASYNC_COMPILATION=0
    )

    # Ensure the resulting .js file is executable on Unix:
    file(WRITE ${CMAKE_CURRENT_BINARY_DIR}/prepend_node_shebang.cmake "
      file(READ \"\${FILE}\" CONTENT)
      file(WRITE \"\${FILE}\" \"#!/usr/bin/env node\n\${CONTENT}\")
      if(CMAKE_HOST_UNIX)
        execute_process(COMMAND chmod +x \"\${FILE}\")
      endif()
    ")
    add_custom_command(
      POST_BUILD TARGET OpenSCAD
      COMMAND ${CMAKE_COMMAND} "-DFILE=$<TARGET_FILE:OpenSCAD>" -P "${CMAKE_CURRENT_BINARY_DIR}/prepend_node_shebang.cmake"
    )
  else()
    message(FATAL_ERROR "Invalid WASM_BUILD_TYPE: ${WASM_BUILD_TYPE} (allowed: node, web)")
  endif()
endif()

if(NULLGL)
  set(HEADLESS ON CACHE BOOL "" FORCE)
endif()
if(EXPERIMENTAL)
  target_compile_definitions(OpenSCAD PRIVATE ENABLE_EXPERIMENTAL)
endif()
if(IDPREFIX)
  target_compile_definitions(OpenSCAD PRIVATE IDPREFIX)
endif()

if (NOT "${SUFFIX}" STREQUAL "")
  set(SUFFIX_WITH_DASH "-${SUFFIX}")
  target_compile_definitions(OpenSCAD PRIVATE OPENSCAD_SUFFIX="${SUFFIX_WITH_DASH}")
else()
  set(SUFFIX_WITH_DASH "")
endif()

if (MXECROSS OR WIN32)
  add_subdirectory(winconsole)
  set_property(TARGET OpenSCAD PROPERTY WIN32_EXECUTABLE ON)
endif()

set(OPENSCAD_LIB_OUTPUT_DIR "${CMAKE_CURRENT_BINARY_DIR}/objects")
file(MAKE_DIRECTORY ${OPENSCAD_LIB_OUTPUT_DIR})

# Default to Release build
#if(NOT CMAKE_BUILD_TYPE)
#  message(STATUS "CMAKE_BUILD_TYPE not specified.  Defaulting to 'Release'")
#  message(STATUS "Usage: cmake -DCMAKE_BUILD_TYPE=[Debug|Release|RelWithDebInfo|MinSizeRel] .")
#  set(CMAKE_BUILD_TYPE Release)
#else()
#  message(STATUS "CMAKE_BUILD_TYPE: ${CMAKE_BUILD_TYPE}")
#endif()

target_compile_options(OpenSCAD PRIVATE "$<$<CONFIG:DEBUG>:-DDEBUG>")

target_compile_definitions(OpenSCAD PRIVATE
  _REENTRANT
  UNICODE
  _UNICODE
  _USE_MATH_DEFINES)

if("${CMAKE_CXX_COMPILER_ID}" STREQUAL "GNU")
  set(CMAKE_CXX_FLAGS "${CMAKE_CXX_FLAGS} -frounding-math")
  if (WIN32) # gcc bug spams warnings, See issue #2771
    set(CMAKE_CXX_FLAGS "${CMAKE_CXX_FLAGS} -Wno-attributes")
  endif()
endif()

find_package(PkgConfig)

add_subdirectory(submodules)

# The submodules will set up mimalloc if needed, and we need to defer any
# target_link_libraries() calls until after that.

if (MXECROSS)
  target_compile_definitions(OpenSCAD PRIVATE LIBXML_STATIC STATIC_QT_SVG_PLUGIN)
  target_compile_definitions(OpenSCAD PRIVATE GLEW_STATIC)
  target_link_libraries(OpenSCAD PRIVATE bcrypt)
endif()

macro(find_graphics)
  # NULLGL - Allow us to build without OpenGL(TM). run 'cmake .. -DNULLGL=1'
  # Most tests will fail, but it can be used for testing/experiments
  if(NULLGL)
    target_compile_definitions(OpenSCAD PRIVATE NULLGL)
  else()

    set(OPENSCAD_UNITY_BUILD ${CMAKE_UNITY_BUILD})
    set(CMAKE_UNITY_BUILD OFF)
    if(NOT USE_BUILTIN_OPENCSG)
      find_package(OpenCSG REQUIRED)
      target_link_libraries(OpenSCAD PRIVATE ${OPENCSG_LIBRARY})
      message(STATUS "OpenCSG: ${OPENCSG_VERSION_STRING}")
      if(MSVC)
        find_path(OPENCSG_INCLUDE_DIRS opencsg/opencsg.h)
        target_include_directories(OpenSCAD SYSTEM PRIVATE "${OPENCSG_INCLUDE_DIRS}/opencsg")
      else()
        find_path(OPENCSG_INCLUDE_DIRS opencsg.h)
        target_include_directories(OpenSCAD SYSTEM PRIVATE ${OPENCSG_INCLUDE_DIRS})
      endif()
    else()
      include("submodules/CMakeLists-OpenCSG.txt")
      target_link_libraries(OpenSCAD PRIVATE OpenCSG)
      message(STATUS "OpenCSG submodule: ${OPENCSG_VERSION_STRING}")
    endif(NOT USE_BUILTIN_OPENCSG)
    set(CMAKE_UNITY_BUILD ${OPENSCAD_UNITY_BUILD})

    target_compile_definitions(OpenSCAD PRIVATE ENABLE_OPENCSG)

    if (${OPENCSG_VERSION_STRING} VERSION_LESS "1.6.0")
      set(OPENCSG_GLEW ON)
      target_compile_definitions(OpenSCAD PRIVATE OPENCSG_GLEW)
    endif()

    if (NOT USE_GLAD AND NOT USE_GLEW)
      if (OPENCSG_GLEW)
        set(USE_GLEW ON)
        set(WRANGLER "glew")
      else()
	set(USE_GLAD ON)
        set(WRANGLER "GLAD")
      endif()
      message(STATUS "USE_GLAD/USE_GLEW not specified: Defaulting to ${WRANGLER}")
    endif()

    if (USE_GLEW OR OPENCSG_GLEW)
      find_package(GLEW REQUIRED)
      message(STATUS "GLEW: ${GLEW_VERSION}")
      target_link_libraries(OpenSCAD PRIVATE GLEW::glew)
      set(GLEW_SOURCES src/glview/glew-utils.cc)
    endif()

    find_package(OpenGL REQUIRED)
    target_link_libraries(OpenSCAD PRIVATE ${OPENGL_LIBRARIES})
    message(STATUS "OpenGL: ${OPENGL_LIBRARIES}")
  endif()
endmacro(find_graphics)

if (MSVC)
  # Flex lexer options
  set(WINCOMPAT "--wincompat --nounistd")
  target_compile_definitions(OpenSCAD PRIVATE _USE_MATH_DEFINES)
  target_compile_definitions(OpenSCAD PRIVATE NOMINMAX)

  # Our code is compatible with both V3 and V5, so for now, we accept any version.
  find_package(Eigen3 REQUIRED QUIET)
  target_link_libraries(OpenSCAD PRIVATE Eigen3::Eigen)
  message(STATUS "Eigen: ${Eigen3_VERSION}")

  set(Boost_USE_STATIC_LIBS TRUE)
  find_package(Boost 1.70 REQUIRED COMPONENTS regex program_options)
  message(STATUS "Boost: ${Boost_VERSION}")
  target_include_directories(OpenSCAD SYSTEM PRIVATE ${Boost_INCLUDE_DIRS})
  target_link_libraries(OpenSCAD PRIVATE ${Boost_LIBRARIES})
  target_compile_definitions(OpenSCAD PRIVATE BOOST_DLL_USE_STD_FS)

  find_package(harfbuzz CONFIG REQUIRED)
  find_path(HARFBUZZ_INCLUDE_DIRS harfbuzz)
  target_include_directories(OpenSCAD SYSTEM PRIVATE ${HARFBUZZ_INCLUDE_DIRS}/harfbuzz)
  target_link_libraries(OpenSCAD PRIVATE harfbuzz::harfbuzz)

  find_package(Fontconfig)
  target_link_libraries(OpenSCAD PRIVATE Fontconfig::Fontconfig)

  pkg_check_modules(GLIB2 REQUIRED IMPORTED_TARGET glib-2.0)
  target_link_libraries(OpenSCAD PRIVATE PkgConfig::GLIB2)

  find_package(double-conversion CONFIG REQUIRED)
  target_link_libraries(OpenSCAD PRIVATE double-conversion::double-conversion)

  find_library(GETTEXT_LIBRARY intl)
  target_link_libraries(OpenSCAD PRIVATE ${GETTEXT_LIBRARY})

  # call before setting local CMAKE_MODULE_PATH so we use VCPKG version of FindGLEW
  find_graphics()

  # needed for QtQScintilla, maybe others
  set(CMAKE_MODULE_PATH ${CMAKE_MODULE_PATH} "${CMAKE_SOURCE_DIR}/cmake/Modules")
else()
  set(CMAKE_MODULE_PATH ${CMAKE_MODULE_PATH} "${CMAKE_SOURCE_DIR}/cmake/Modules")
  if(MXECROSS)
    set(CMAKE_MODULE_PATH ${CMAKE_MODULE_PATH} "${CMAKE_SOURCE_DIR}/cmake/Modules/MXE")
  endif()

  if(NOT "$ENV{OPENSCAD_LIBRARIES}" STREQUAL "")
    list(APPEND CMAKE_PREFIX_PATH "$ENV{OPENSCAD_LIBRARIES}")
    if(APPLE)
      list(APPEND CMAKE_IGNORE_PREFIX_PATH "/opt/homebrew") # Homebrew Apple Silicon
      list(APPEND CMAKE_IGNORE_PREFIX_PATH "/usr/local")    # Homebrew Intel
    endif()
  endif()

  # Our code is compatible with both V3 and V5, so for now, we accept any version.
  find_package(Eigen3 REQUIRED QUIET)
  target_link_libraries(OpenSCAD PRIVATE Eigen3::Eigen)
  message(STATUS "Eigen: ${Eigen3_VERSION}")

  find_package(Boost 1.70 REQUIRED QUIET COMPONENTS regex program_options)
  message(STATUS "Boost: ${Boost_VERSION}")
  target_include_directories(OpenSCAD SYSTEM PRIVATE ${Boost_INCLUDE_DIRS})
  target_link_libraries(OpenSCAD PRIVATE ${Boost_LIBRARIES})
  target_compile_definitions(OpenSCAD PRIVATE BOOST_DLL_USE_STD_FS)

  find_package(HarfBuzz 0.9.19 REQUIRED)
  message(STATUS "Harfbuzz: ${HARFBUZZ_VERSION}")
  target_include_directories(OpenSCAD SYSTEM PRIVATE ${HARFBUZZ_INCLUDE_DIRS})
  target_link_libraries(OpenSCAD PRIVATE ${HARFBUZZ_LIBRARIES})

  find_package(FontConfig 2.8.0 REQUIRED)
  message(STATUS "Fontconfig: ${FONTCONFIG_VERSION}")
  target_link_libraries(OpenSCAD PRIVATE ${FONTCONFIG_LIBRARIES})

  find_package(GLIB2 2.26 REQUIRED)
  message(STATUS "Glib: ${GLIB2_VERSION}")
  target_include_directories(OpenSCAD SYSTEM PRIVATE ${GLIB2_INCLUDE_DIRS})
  target_link_libraries(OpenSCAD PRIVATE ${GLIB2_LIBRARIES})

  find_package(DoubleConversion REQUIRED)
  target_link_libraries(OpenSCAD PRIVATE ${DoubleConversion_LIBRARIES})

  find_graphics()
endif()

if(USE_GLAD)
  target_link_libraries(OpenSCAD PRIVATE ${CMAKE_DL_LIBS})
endif()

if (("${Boost_VERSION}" VERSION_GREATER "1.72") AND ("${Boost_VERSION}" VERSION_LESS "1.76"))
  # Avoid warning messages from boost which are also caused by boost's code.
  #   https://github.com/boostorg/property_tree/issues/51
  target_compile_definitions(OpenSCAD PUBLIC BOOST_BIND_GLOBAL_PLACEHOLDERS)
endif()

if(ENABLE_CGAL)
  # Note: Saving CMAKE_MODULE_PATH as CGAL will overwrite it.
  # Reconsider this after CGAL 5.4: https://github.com/CGAL/cgal/pull/6029
  set(OPENSCAD_ORIGINAL_CMAKE_MODULE_PATH ${CMAKE_MODULE_PATH})
  set(CGAL_DO_NOT_WARN_ABOUT_CMAKE_BUILD_TYPE TRUE)
  # Some older versions do not match with CGAL 5.0 REQUIRED, so we check after.
  find_package(CGAL REQUIRED COMPONENTS Core)
  if (${CGAL_MAJOR_VERSION} LESS 5)
    message(FATAL_ERROR "CGAL: ${CGAL_MAJOR_VERSION}.${CGAL_MINOR_VERSION}.${CGAL_BUGFIX_VERSION} less than required minimum version 5.0")
  endif()
  message(STATUS "CGAL: ${CGAL_MAJOR_VERSION}.${CGAL_MINOR_VERSION}.${CGAL_BUGFIX_VERSION}")
  target_compile_definitions(OpenSCAD PRIVATE ENABLE_CGAL)
  # The macro `CGAL_DEBUG` allows to force CGAL assertions, even if `NDEBUG` is defined,
  # Enabling CGAL assertions is necessary for us to catch them before they cause a crash
  # on bad geometry input.
  target_compile_definitions(OpenSCAD PRIVATE CGAL_DEBUG)
  target_compile_definitions(OpenSCAD PRIVATE CGAL_USE_GMPXX)
  if(TARGET CGAL::CGAL)
    target_link_libraries(OpenSCAD PRIVATE CGAL::CGAL CGAL::CGAL_Core)
    message(STATUS "CGAL: Using target CGAL::CGAL CGAL::CGAL_Core")
  else()
    target_link_libraries(OpenSCAD PRIVATE ${CGAL_LIBRARY} ${GMP_LIBRARIES} ${MPFR_LIBRARIES})
  endif()
  # revert any changes to module path from CGAL_Macros.cmake; see note above
  # Commented out code should work in CGAL>= 5.4
  #if (CGAL_MODULE_PATH_IS_SET)
  #  set(CMAKE_MODULE_PATH ${OPENSCAD_ORIGINAL_CMAKE_MODULE_PATH})
  #endif()
  set(CMAKE_MODULE_PATH ${OPENSCAD_ORIGINAL_CMAKE_MODULE_PATH})
endif(ENABLE_CGAL)

find_package(LibZip REQUIRED)
message(STATUS "libzip: ${LIBZIP_VERSION}")
target_include_directories(OpenSCAD SYSTEM PRIVATE ${LIBZIP_INCLUDE_DIR_ZIP} ${LIBZIP_INCLUDE_DIR_ZIPCONF})
target_link_libraries(OpenSCAD PRIVATE ${LIBZIP_LIBRARY})
target_compile_definitions(OpenSCAD PRIVATE ENABLE_LIBZIP)

find_package(Freetype 2.4.9 REQUIRED)
message(STATUS "Freetype: ${FREETYPE_VERSION_STRING}")
target_include_directories(OpenSCAD SYSTEM PRIVATE ${FREETYPE_INCLUDE_DIRS})
target_link_libraries(OpenSCAD PRIVATE ${FREETYPE_LIBRARIES})

find_package(LibXml2 2.9 REQUIRED)
message(STATUS "LibXml2: ${LIBXML2_VERSION_STRING}")
target_include_directories(OpenSCAD SYSTEM PRIVATE ${LIBXML2_INCLUDE_DIR})
target_link_libraries(OpenSCAD PRIVATE ${LIBXML2_LIBRARIES})

set(EXECUTABLE_NAME pythonscad${SUFFIX_WITH_DASH})
set(PYTHON_EXECUTABLE_NAME pythonscad-python${SUFFIX_WITH_DASH})

configure_file(
  "${CMAKE_CURRENT_SOURCE_DIR}/src/executable.h.in"
  "${CMAKE_CURRENT_BINARY_DIR}/executable.h"
)

if(ENABLE_PYTHON)
  SET(PYTHON_SOURCES
    src/python/pyopenscad.cc
    src/python/pydata.cc
    src/python/pymod.cc
    src/python/pyfunctions.cc)
  if(ENABLE_LIBFIVE)
    list(APPEND PYTHON_SOURCES
      src/python/FrepNode.cc)
  endif()
  add_library(OpenSCADPy ${PYTHON_SOURCES} )
  if(ENABLE_LIBFIVE)
    target_compile_definitions(OpenSCAD PRIVATE ENABLE_LIBFIVE)
    target_compile_definitions(OpenSCADPy PRIVATE ENABLE_LIBFIVE)
    if(USE_BUILTIN_LIBFIVE)
      add_subdirectory(submodules/libfive EXCLUDE_FROM_ALL)
      target_link_libraries(OpenSCADPy PRIVATE libfive)
    else()
      pkg_check_modules(libfive REQUIRED libfive)
      include_directories(${libfive_INCLUDE_DIRS})
      target_link_libraries(OpenSCADPy PRIVATE five)
  endif()
    target_compile_definitions(OpenSCADPy PRIVATE BUILD_STUDIO_APP=OFF)
    target_compile_definitions(OpenSCADPy PRIVATE BUILD_GUILE_BINDINGS=OFF)
    target_compile_definitions(OpenSCADPy PRIVATE BUILD_PYTHON_BINDINGS=OFF)
    target_compile_definitions(OpenSCADPy PRIVATE ENABLE_DEBUG=OFF)
  endif()
  target_compile_definitions(OpenSCAD PRIVATE ENABLE_PYTHON)
  target_compile_definitions(OpenSCADPy PRIVATE ENABLE_PYTHON)
  target_compile_definitions(OpenSCADPy PRIVATE ENABLE_CGAL)
  target_compile_definitions(OpenSCADPy PRIVATE ENABLE_EXPERIMENTAL)
  find_package(Nettle 3.4)
  if(WIN32)
    #MINGW environment
    SET(CALLSTACK "ucrt")
    SET(PYTHON_MINGW_VERSION "3.12") # define python version here
    #	SET(CALLSTACK "mingw")
    #	SET(CALLSTACK "clang")

    # Caller side
    SET(PYTHON_MINGW_DEVPATH "${CMAKE_CURRENT_SOURCE_DIR}/python_mingw")
    SET(PYTHON_MINGW_PACKAGEFOLDER "https://mirror.msys2.org/mingw/${CALLSTACK}64")
    SET(PYTHON_MINGW_PACKAGETAR "mingw-w64-${CALLSTACK}-x86_64-python-${PYTHON_MINGW_VERSION}.9-5-any.pkg.tar")   # adapt here
    SET(PYTHON_MINGW_PACKAGEZST "${PYTHON_MINGW_PACKAGETAR}.zst")
    SET(PYTHON_MINGW_ARCHIVE "${PYTHON_MINGW_DEVPATH}/${CALLSTACK}64/lib/libpython${PYTHON_MINGW_VERSION}.dll.a")

    # these dll are actually used
    SET(PYTHON_EMBED_DEVPATH "${CMAKE_CURRENT_SOURCE_DIR}/python_embed")
    SET(PYTHON_EMBED_FILENAME "python-${PYTHON_MINGW_VERSION}.2-embed-amd64.zip") #adapt here
    SET(PYTHON_EMBED_ARCHIVE "${PYTHON_EMBED_DEVPATH}/${PYTHON_EMBED_FILENAME}")
    SET(PYTHON_EMBED_SHLIB "${PYTHON_EMBED_DEVPATH}/python312.dll")
    SET(PYTHON_EMBED_URL "https://www.python.org/ftp/python/${PYTHON_MINGW_VERSION}.2/${PYTHON_EMBED_FILENAME}")

    add_custom_command(
      WORKING_DIRECTORY ${CMAKE_CURRENT_SOURCE_DIR}
      COMMAND rm -rf python_mingw && mkdir python_mingw && cd python_mingw && wget ${PYTHON_MINGW_PACKAGEFOLDER}/${PYTHON_MINGW_PACKAGEZST} && unzstd ${PYTHON_MINGW_PACKAGEZST} && tar -xf ${PYTHON_MINGW_PACKAGETAR} &&  ${CMAKE_CURRENT_SOURCE_DIR}/scripts/libpython_patch.sh
      OUTPUT ${PYTHON_MINGW_ARCHIVE}
    )
    add_custom_target(tgt_python_mingw DEPENDS ${PYTHON_MINGW_ARCHIVE})
    add_dependencies(OpenSCADPy tgt_python_mingw)

    add_custom_command(
      WORKING_DIRECTORY ${CMAKE_CURRENT_SOURCE_DIR}
      COMMAND rm -rf python_embed && mkdir python_embed && cd python_embed && wget ${PYTHON_EMBED_URL} && unzip ${PYTHON_EMBED_FILENAME} && rm ${PYTHON_EMBED_FILENAME} && rm python*._pth
      OUTPUT ${PYTHON_EMBED_SHLIB}
    )
    add_custom_target(tgt_python_embed DEPENDS ${PYTHON_EMBED_SHLIB})
    add_dependencies(OpenSCADPy tgt_python_embed)

    target_include_directories(OpenSCADPy SYSTEM PRIVATE "${PYTHON_MINGW_DEVPATH}/${CALLSTACK}64/include/python${PYTHON_MINGW_VERSION}")
    target_link_libraries(OpenSCADPy PRIVATE "${PYTHON_MINGW_ARCHIVE}")
    target_include_directories(OpenSCADPy SYSTEM PRIVATE ${HARFBUZZ_INCLUDE_DIRS})
    target_include_directories(OpenSCADPy SYSTEM PRIVATE ${FREETYPE_INCLUDE_DIRS})
  else() #MXE
	  if (${PYTHON_VERSION}  STREQUAL "OFF")
      find_package(Python  REQUIRED COMPONENTS Development)
    else()
      find_package(Python  ${PYTHON_VERSION} EXACT REQUIRED COMPONENTS Development)
    endif()
    if(NOT Nettle_FOUND)
      message(WARNING "Nettle not found, disabling python support.")
      set(ENABLE_PYTHON OFF CACHE BOOL "" FORCE)
    endif()
    if(NOT Python_FOUND  AND NOT WIN32)
      if(ENABLE_PYTHON)
        message(WARNING "Python not found, disabling python support.")
        set(ENABLE_PYTHON OFF CACHE BOOL "" FORCE)
      endif()
    endif()
    SET(Python_Eff_LIBRARIES ${Python_LIBRARIES} )
    SET(Python_Eff_INCLUDE_DIRS ${Python_INCLUDE_DIRS} )
    target_link_libraries(OpenSCADPy PRIVATE ${Python_Eff_LIBRARIES})
    target_include_directories(OpenSCADPy PRIVATE ${Python_Eff_INCLUDE_DIRS})
    target_include_directories(OpenSCADPy PRIVATE "${CMAKE_SOURCE_DIR}/submodules/Clipper2/CPP/Clipper2Lib/include")
    message(STATUS "Python enabled")
    target_include_directories(OpenSCADPy SYSTEM PRIVATE ${FREETYPE_INCLUDE_DIRS})
    target_link_libraries(OpenSCADPy PRIVATE ${Python_LIBRARIES})
  endif() # endif MXE
  target_include_directories(OpenSCADPy PRIVATE ${Nettle_INCLUDE_DIRS})
  target_link_libraries(OpenSCADPy PRIVATE ${Nettle_LIBRARIES})
  add_custom_target(OpenSCADPython ALL COMMAND ${CMAKE_COMMAND} -E create_symlink ${EXECUTABLE_NAME} ${PYTHON_EXECUTABLE_NAME})
  target_include_directories(OpenSCADPy SYSTEM PRIVATE ${FREETYPE_INCLUDE_DIRS})
  if(MSVC)
    target_include_directories(OpenSCADPy SYSTEM PRIVATE ${HARFBUZZ_INCLUDE_DIRS}/harfbuzz)
  else()
    target_include_directories(OpenSCADPy SYSTEM PRIVATE ${HARFBUZZ_INCLUDE_DIRS})
  endif()
  if(APPLE) # Nettle
    target_include_directories(OpenSCADPy PRIVATE "/usr/local/include")
    target_link_directories(OpenSCADPy PRIVATE "/usr/local/lib")
    target_link_libraries(OpenSCADPy PRIVATE "libnettle.a")
  endif()
  target_link_libraries(OpenSCADPy PRIVATE Eigen3::Eigen)
  target_link_libraries(OpenSCADPy PRIVATE ${GETTEXT_LIBRARY})
  target_link_libraries(OpenSCADPy PRIVATE ${GLIB2_LIBRARIES})
  # copy compile options for the main OpenSCAD target
  # duplication is not very ideal but not sure what better options do we have
  set_property(TARGET OpenSCADPy PROPERTY CXX_STANDARD 17)
  set_property(TARGET OpenSCADPy PROPERTY CXX_EXTENSIONS OFF)
  set_property(TARGET OpenSCADPy PROPERTY CXX_STANDARD_REQUIRED ON)
  target_compile_definitions(OpenSCADPy PRIVATE "STACKSIZE=${STACKSIZE}")
  target_compile_definitions(OpenSCADPy PRIVATE EIGEN_DONT_ALIGN)
  target_compile_options(OpenSCADPy PRIVATE "$<$<CONFIG:DEBUG>:-DDEBUG>")
  target_compile_definitions(OpenSCADPy PRIVATE
    OPENSCAD_VERSION=${OPENSCAD_VERSION}
    OPENSCAD_SHORTVERSION=${OPENSCAD_SHORTVERSION}
    OPENSCAD_YEAR=${OPENSCAD_YEAR}
    OPENSCAD_MONTH=${OPENSCAD_MONTH}
    OPENSCAD_DAY=${OPENSCAD_DAY})
  target_include_directories(OpenSCADPy SYSTEM PRIVATE ${Boost_INCLUDE_DIRS})
  target_include_directories(OpenSCADPy SYSTEM PRIVATE ${GLIB2_INCLUDE_DIRS})
  target_include_directories(OpenSCADPy PRIVATE
    "src"
    "src/core"
    "src/core/customizer"
    "src/ext"
    "src/ext/json"
    "src/ext/lexertl/include"
    "src/ext/libtess2/Include"
    "src/ext"
    "src/geometry"
    "src/geometry/cgal"
    "src/geometry/manifold"
    "src/glview"
    "src/glview/preview"
    "src/glview/cgal"
    "src/gui"
    "src/io"
    "src/platform"
    "src/utils"
  )
  target_link_libraries(OpenSCAD PRIVATE OpenSCADPy)
endif()
if(NOT HEADLESS)
  if(MXECROSS)
    find_package(CURL REQUIRED)
 message(STATUS ${CURL_FOUND})
 message(STATUS ${CURL_INCLUDE_DIR})
 message(STATUS ${CURL_INCLUDE_LIBRARIES})
 message(STATUS ${CURL_VERSION_STRING})
    target_compile_definitions(OpenSCAD PRIVATE CURL_STATICLIB)
    target_include_directories(OpenSCAD SYSTEM PRIVATE ${CURL_INCLUDE_DIR})
    target_link_libraries(OpenSCAD PRIVATE "libcurl.a;libidn2.a;libssh2.a;libunistring.a")
  else()
    target_link_directories(OpenSCAD PRIVATE "/usr/lib64")
    target_link_libraries(OpenSCAD PRIVATE "libcurl.so")
  endif()
endif()

if(ENABLE_HIDAPI STREQUAL "AUTO")
  # AUTO: try to find, fallback gracefully if not found
  find_package(HidAPI 0.10 QUIET)
  if(HIDAPI_FOUND)
    set(INPUT_DRIVER_HIDAPI_SOURCES src/gui/input/HidApiInputDriver.cc)
    target_include_directories(OpenSCAD SYSTEM PRIVATE ${HIDAPI_INCLUDE_DIR})
    target_link_libraries(OpenSCAD PRIVATE ${HIDAPI_LIBRARY})
    target_compile_definitions(OpenSCAD PRIVATE ENABLE_HIDAPI)
    message(STATUS "HidAPI: ${HIDAPI_VERSION_STRING}")
  elseif(ALLOW_BUNDLED_HIDAPI)
    set(HIDAPI_SRC_DIR "src/ext/hidapi")
    file(STRINGS "${HIDAPI_SRC_DIR}/VERSION" HIDAPI_VERSION_STRING)
    target_include_directories(OpenSCAD SYSTEM PRIVATE "${HIDAPI_SRC_DIR}")
    set(INPUT_DRIVER_HIDAPI_SOURCES "${HIDAPI_SRC_DIR}/hid.c" src/gui/input/HidApiInputDriver.cc)
    target_compile_definitions(OpenSCAD PRIVATE ENABLE_HIDAPI)
    target_link_libraries(OpenSCAD PRIVATE setupapi hid)
    message(STATUS "HidAPI: ${HIDAPI_VERSION_STRING} (bundled)")
  else()
    message(STATUS "HIDAPI: disabled (not found)")
  endif()
elseif(ENABLE_HIDAPI)
  # Explicit ON: fail if not found
  find_package(HidAPI 0.10 REQUIRED)
  set(INPUT_DRIVER_HIDAPI_SOURCES src/gui/input/HidApiInputDriver.cc)
  target_include_directories(OpenSCAD SYSTEM PRIVATE ${HIDAPI_INCLUDE_DIR})
  target_link_libraries(OpenSCAD PRIVATE ${HIDAPI_LIBRARY})
  target_compile_definitions(OpenSCAD PRIVATE ENABLE_HIDAPI)
  message(STATUS "HidAPI: ${HIDAPI_VERSION_STRING}")
else()
  # OFF: explicitly disabled
  message(STATUS "HIDAPI: disabled per user request")
endif()

if(ENABLE_SPNAV STREQUAL "AUTO")
  # AUTO: try to find, fallback gracefully if not found
  find_package(SpNav QUIET)
  if(SPNAV_FOUND)
    message(STATUS "SpNav: found")
    set(INPUT_DRIVER_SPNAV_SOURCES src/gui/input/SpaceNavInputDriver.cc)
    target_include_directories(OpenSCAD SYSTEM PRIVATE ${SPNAV_INCLUDE_DIR})
    target_link_libraries(OpenSCAD PRIVATE ${SPNAV_LIBRARY})
    target_compile_definitions(OpenSCAD PRIVATE ENABLE_SPNAV)
  else()
    message(STATUS "SpNav: disabled (not found)")
  endif()
elseif(ENABLE_SPNAV)
  # Explicit ON: fail if not found
  find_package(SpNav REQUIRED)
  message(STATUS "SpNav: found")
  set(INPUT_DRIVER_SPNAV_SOURCES src/gui/input/SpaceNavInputDriver.cc)
  target_include_directories(OpenSCAD SYSTEM PRIVATE ${SPNAV_INCLUDE_DIR})
  target_link_libraries(OpenSCAD PRIVATE ${SPNAV_LIBRARY})
  target_compile_definitions(OpenSCAD PRIVATE ENABLE_SPNAV)
else()
  # OFF: explicitly disabled
  message(STATUS "SpNav: disabled per user request")
endif()

if(ENABLE_CAIRO STREQUAL "AUTO")
  # AUTO: try to find, fallback gracefully if not found
  if (MSVC)
    find_package(PkgConfig REQUIRED)
    pkg_check_modules(CAIRO REQUIRED cairo)
  else()
    find_package(Cairo 1.14 QUIET)
  endif()
  if(CAIRO_VERSION OR CAIRO_FOUND)
    message(STATUS "Cairo: ${CAIRO_VERSION}")
    target_include_directories(OpenSCAD SYSTEM PRIVATE ${CAIRO_INCLUDE_DIRS})
    target_link_libraries(OpenSCAD PRIVATE ${CAIRO_LIBRARIES})
    target_compile_definitions(OpenSCAD PRIVATE ENABLE_CAIRO)
  else()
    message(STATUS "Cairo: disabled (not found)")
  endif()
elseif(ENABLE_CAIRO)
  # Explicit ON: fail if not found
  if (MSVC)
    find_package(PkgConfig REQUIRED)
    pkg_check_modules(CAIRO REQUIRED cairo)
  else()
    find_package(Cairo 1.14 REQUIRED)
  endif()
  message(STATUS "Cairo: ${CAIRO_VERSION}")
  target_include_directories(OpenSCAD SYSTEM PRIVATE ${CAIRO_INCLUDE_DIRS})
  target_link_libraries(OpenSCAD PRIVATE ${CAIRO_LIBRARIES})
  target_compile_definitions(OpenSCAD PRIVATE ENABLE_CAIRO)
else()
  # OFF: explicitly disabled
  message(STATUS "Cairo: disabled per user request")
endif()

find_package(FLEX REQUIRED)
message(STATUS "Flex: ${FLEX_VERSION}")

find_package(CURL REQUIRED)
message(STATUS "curl: found in ${CURL_INCLUDE_DIRS}")

find_package(BISON REQUIRED)
message(STATUS "Bison: ${BISON_VERSION}")
if(APPLE)
    target_include_directories(OpenSCAD PRIVATE "/usr/local/include")
    target_link_directories(OpenSCAD PRIVATE "/usr/local/lib")
    target_link_libraries(OpenSCAD PRIVATE "libjpeg.a")
endif()

find_package(Lib3MF)
if (Lib3MF_FOUND)
  message(STATUS "lib3mf: ${Lib3MF_VERSION}")
  target_link_libraries(OpenSCAD PRIVATE Lib3MF::Lib3MF)
  target_compile_definitions(OpenSCAD PRIVATE ENABLE_LIB3MF)
  if (Lib3MF_VERSION VERSION_GREATER_EQUAL 2)
    set(LIB3MF_SOURCES src/io/export_3mf_v2.cc src/io/import_3mf_v2.cc)
  else()
    set(LIB3MF_SOURCES src/io/export_3mf_v1.cc src/io/import_3mf_v1.cc)
  endif()
else()
  set(LIB3MF_SOURCES src/io/export_3mf_dummy.cc src/io/import_3mf_dummy.cc)
  message(STATUS "lib3mf: disabled")
endif()

# Automatically add the current source and build directories to the include path.
set(CMAKE_INCLUDE_CURRENT_DIR ON) # (does not propagate down to subdirectories)

if(USE_GLAD)
  target_compile_definitions(OpenSCAD PRIVATE USE_GLAD)
else()
  target_compile_definitions(OpenSCAD PRIVATE USE_GLEW)
endif()

target_include_directories(OpenSCAD PRIVATE
  "src"
  "src/python"
  "src/ext"
  "src/ext/lexertl/include"
  "src/ext/libtess2/Include"
)

FLEX_TARGET(openscad_lexer src/core/lexer.l ${OPENSCAD_LIB_OUTPUT_DIR}/lexer.cxx DEFINES_FILE ${OPENSCAD_LIB_OUTPUT_DIR}/lexer.hxx COMPILE_FLAGS ${WINCOMPAT})
BISON_TARGET(openscad_parser src/core/parser.y ${OPENSCAD_LIB_OUTPUT_DIR}/parser.cxx DEFINES_FILE ${OPENSCAD_LIB_OUTPUT_DIR}/parser.hxx COMPILE_FLAGS "-d -p parser")
ADD_FLEX_BISON_DEPENDENCY(openscad_lexer openscad_parser)

FLEX_TARGET(comment_lexer src/core/customizer/comment_lexer.l ${OPENSCAD_LIB_OUTPUT_DIR}/comment_lexer.cxx DEFINES_FILE ${OPENSCAD_LIB_OUTPUT_DIR}/comment_lexer.hxx COMPILE_FLAGS ${WINCOMPAT})
BISON_TARGET(comment_parser src/core/customizer/comment_parser.y ${OPENSCAD_LIB_OUTPUT_DIR}/comment_parser.cxx DEFINES_FILE ${OPENSCAD_LIB_OUTPUT_DIR}/comment_parser.hxx COMPILE_FLAGS "-d -p comment_parser")
ADD_FLEX_BISON_DEPENDENCY(comment_lexer comment_parser)

if(NOT HEADLESS)
  if (APPLE AND EXISTS /usr/local/opt/qt)
    list(APPEND CMAKE_PREFIX_PATH "/usr/local/opt/qt")
  endif()
  if (USE_QT6)
    if (APPLE AND EXISTS /usr/local/opt/qt@6)
      list(APPEND CMAKE_PREFIX_PATH "/usr/local/opt/qt@6")
    endif()
    if (APPLE AND EXISTS /opt/homebrew/opt/qt@6)
      list(APPEND CMAKE_PREFIX_PATH "/opt/homebrew/opt/qt@6")
    endif()
  else()
    if (APPLE AND EXISTS /usr/local/opt/qt@5)
      list(APPEND CMAKE_PREFIX_PATH "/usr/local/opt/qt@5")
    endif()
    if (APPLE AND EXISTS /opt/homebrew/opt/qt@5)
      list(APPEND CMAKE_PREFIX_PATH "/opt/homebrew/opt/qt@5")
    endif()
  endif()

  if("${CMAKE_VERSION}" VERSION_GREATER_EQUAL "3.14")
    set_property(TARGET OpenSCAD PROPERTY AUTOGEN_ORIGIN_DEPENDS OFF)
  endif()
  set_property(TARGET OpenSCAD PROPERTY AUTOMOC ON)
  set_property(TARGET OpenSCAD PROPERTY AUTOUIC ON)
  set_property(TARGET OpenSCAD PROPERTY AUTORCC ON)
  set_property(TARGET OpenSCAD PROPERTY AUTOUIC_OPTIONS --tr q_)
  set_property(TARGET OpenSCAD PROPERTY AUTORCC_OPTIONS --threshold 10 --compress 9)

  if(ENABLE_GUI_TESTS)
    set(QT_TEST_IF_ANY Test)
  else()
    set(QT_TEST_IF_ANY)
  endif()

  if (USE_QT6)
<<<<<<< HEAD
    find_package(Qt6 COMPONENTS Core Core5Compat Widgets Multimedia OpenGL OpenGLWidgets Concurrent Network Svg ${QT_TEST_IF_ANY} REQUIRED)
=======
  # Validate Qt6 compatibility
  if(ENABLE_GAMEPAD STREQUAL "ON")
    message(FATAL_ERROR "Qt5Gamepad is not available when using Qt6. Set ENABLE_GAMEPAD to OFF or AUTO.")
  endif()

  find_package(Qt6 COMPONENTS Core Core5Compat Widgets Multimedia OpenGL OpenGLWidgets Concurrent Network Svg ${QT_TEST_IF_ANY} REQUIRED QUIET)
>>>>>>> 7aa12bd2
    message(STATUS "Qt6: ${Qt6_VERSION}")

    if (Qt6_POSITION_INDEPENDENT_CODE)
      set_property(TARGET OpenSCAD PROPERTY POSITION_INDEPENDENT_CODE ON)
    endif()

    find_package(Qt6QScintilla 2.8.0 REQUIRED)
    message(STATUS "QScintilla: ${QT6QSCINTILLA_VERSION_STRING}")

    if(ENABLE_QTDBUS)
      find_package(Qt6DBus)
      if (Qt6DBus_FOUND)
        message(STATUS "DBus input driver enabled")
        target_compile_definitions(OpenSCAD PRIVATE ENABLE_DBUS)
        set(INPUT_DRIVER_DBUS_SOURCES src/gui/input/DBusInputDriver.cc)
        qt6_add_dbus_interface(INPUT_DRIVER_DBUS_SOURCES org.openscad.OpenSCAD.xml openscad_interface)
        qt6_add_dbus_adaptor(INPUT_DRIVER_DBUS_SOURCES org.openscad.OpenSCAD.xml gui/input/DBusInputDriver.h DBusInputDriver openscad_adaptor)
      else()
        message(STATUS "DBus input driver disabled as the QtDBus module could not be found.")
      endif()
    else()
      message(STATUS "DBus input driver disabled per user request.")
    endif()
  else()
    find_package(Qt5 5.12 COMPONENTS Core Widgets Multimedia OpenGL Concurrent Network Svg ${QT_TEST_IF_ANY} REQUIRED)
    message(STATUS "Qt5: ${Qt5_VERSION}")

    if (Qt5_POSITION_INDEPENDENT_CODE)
      set_property(TARGET OpenSCAD PROPERTY POSITION_INDEPENDENT_CODE ON)
    endif()

    if (("${Qt5_VERSION}" VERSION_GREATER_EQUAL "5.4"))
       target_compile_definitions(OpenSCAD PRIVATE USE_QOPENGLWIDGET)
    endif()

    find_package(Qt5QScintilla 2.8.0 REQUIRED)
    message(STATUS "QScintilla: ${QT5QSCINTILLA_VERSION_STRING}")

    if(ENABLE_QTDBUS)
      find_package(Qt5DBus)
      if (Qt5DBus_FOUND)
        message(STATUS "DBus input driver enabled")
        target_compile_definitions(OpenSCAD PRIVATE ENABLE_DBUS)
        set(INPUT_DRIVER_DBUS_SOURCES src/gui/input/DBusInputDriver.cc)
        qt5_add_dbus_interface(INPUT_DRIVER_DBUS_SOURCES org.openscad.OpenSCAD.xml openscad_interface)
        qt5_add_dbus_adaptor(INPUT_DRIVER_DBUS_SOURCES org.openscad.OpenSCAD.xml gui/input/DBusInputDriver.h DBusInputDriver openscad_adaptor)
      else()
        message(STATUS "DBus input driver disabled as the QtDBus module could not be found.")
      endif()
    else()
      message(STATUS "DBus input driver disabled per user request.")
    endif()

<<<<<<< HEAD
    if(ENABLE_GAMEPAD)
      find_package(Qt5Gamepad)
=======
    if(ENABLE_GAMEPAD STREQUAL "AUTO")
      # AUTO: try to find, fallback gracefully if not found
      find_package(Qt5Gamepad QUIET)
>>>>>>> 7aa12bd2
      if (Qt5Gamepad_FOUND)
        message(STATUS "Qt5Gamepad input driver enabled")
        set(GUI_SOURCES ${GUI_SOURCES} src/gui/input/QGamepadInputDriver.cc)
        target_compile_definitions(OpenSCAD PRIVATE ENABLE_QGAMEPAD)
      else()
        message(STATUS "Qt5Gamepad input driver disabled (not found)")
      endif()
    elseif(ENABLE_GAMEPAD)
      # Explicit ON: fail if not found
      find_package(Qt5Gamepad REQUIRED)
      message(STATUS "Qt5Gamepad input driver enabled")
      set(GUI_SOURCES ${GUI_SOURCES} src/gui/input/QGamepadInputDriver.cc)
      target_compile_definitions(OpenSCAD PRIVATE ENABLE_QGAMEPAD)
    else()
      # OFF: explicitly disabled
      message(STATUS "Qt5Gamepad input driver disabled per user request")
    endif()
  endif()
endif()

# Setup ccache (if available) to speed up recompiles. It's especially useful
# when switching back and forth between branches where large numbers of files
# would otherwise need to be re-compiled each time.
if(USE_CCACHE)
  find_program(CCACHE_PATH ccache)
  if (CCACHE_PATH)
    set_property(GLOBAL PROPERTY RULE_LAUNCH_COMPILE ${CCACHE_PATH})
    set_property(GLOBAL PROPERTY RULE_LAUNCH_LINK ${CCACHE_PATH})
  endif()
endif()

target_compile_definitions(OpenSCAD PRIVATE OPENSCAD_VERSION=${OPENSCAD_VERSION} OPENSCAD_SHORTVERSION=${OPENSCAD_SHORTVERSION} OPENSCAD_YEAR=${OPENSCAD_YEAR} OPENSCAD_MONTH=${OPENSCAD_MONTH} OPENSCAD_DAY=${OPENSCAD_DAY}  )
if (DEFINED OPENSCAD_DAY)
  target_compile_definitions(OpenSCAD PRIVATE OPENSCAD_DAY=${OPENSCAD_DAY})
endif()
if(DEFINED OPENSCAD_COMMIT)
  target_compile_definitions(OpenSCAD PRIVATE OPENSCAD_COMMIT=${OPENSCAD_COMMIT})
endif()

#
# Platform specific settings
#

# Stack size 8MB; github issue 116
target_compile_definitions(OpenSCAD PRIVATE "STACKSIZE=${STACKSIZE}") # used as default in src/platform/PlatformUtils.h

if(NULLGL)
  set(OFFSCREEN_METHOD "NULLGL")
  message(STATUS "Offscreen OpenGL Context - using NULLGL")
else()
  SET(OFFSCREEN_METHOD "<undefined>")
endif()
if(APPLE)
  target_compile_definitions(OpenSCAD PRIVATE OPENSCAD_OS="Mac OS X")
  message(STATUS "Offscreen OpenGL Context - using Apple CGL/NSOpenGL")
  set(PLATFORM_SOURCES src/platform/PlatformUtils-mac.mm src/io/imageutils-macosx.cc src/platform/CocoaUtils.mm)
  if(NOT HEADLESS)
    set(PLATFORM_SOURCES ${PLATFORM_SOURCES} src/gui/AppleEvents.cc)
  endif()
  if(NOT NULLGL)
    target_compile_definitions(OpenSCAD PRIVATE GL_SILENCE_DEPRECATION)
    set(OFFSCREEN_METHOD "Apple CGL/NSOpenGL")
    set(PLATFORM_SOURCES ${PLATFORM_SOURCES}
        src/glview/offscreen-old/OffscreenContextNSOpenGL.mm
        src/glview/OffscreenContextCGL.cc)
  endif()
  find_library(COCOA_LIBRARY Cocoa)
  target_link_libraries(OpenSCAD PRIVATE ${COCOA_LIBRARY})
elseif(UNIX)
  target_compile_definitions(OpenSCAD PRIVATE OPENSCAD_OS="Unix")
  set(PLATFORM_SOURCES src/io/imageutils-lodepng.cc src/platform/PlatformUtils-posix.cc)
  if(NOT NULLGL)
    set(OFFSCREEN_METHOD "Unix")
    if(ENABLE_EGL AND OpenGL_EGL_FOUND)
      target_compile_definitions(OpenSCAD PRIVATE ENABLE_EGL)
      set(OFFSCREEN_METHOD "${OFFSCREEN_METHOD} EGL")
      set(PLATFORM_SOURCES ${PLATFORM_SOURCES}
	src/glview/offscreen-old/OffscreenContextEGL.cc
        src/glview/OffscreenContextEGL.cc)
      if (NOT USE_GLAD)
        target_compile_definitions(OpenSCAD PRIVATE GLEW_EGL)
      endif()
      target_link_libraries(OpenSCAD PRIVATE OpenGL::EGL)
    endif()
    if(ENABLE_GLX AND OpenGL_GLX_FOUND)
      target_compile_definitions(OpenSCAD PRIVATE ENABLE_GLX)
      set(OFFSCREEN_METHOD "${OFFSCREEN_METHOD} GLX")
      set(PLATFORM_SOURCES ${PLATFORM_SOURCES}
          src/glview/offscreen-old/OffscreenContextGLX.cc
          src/glview/OffscreenContextGLX.cc)
      find_package(X11 REQUIRED)
      target_link_libraries(OpenSCAD PRIVATE X11::X11 ${CMAKE_DL_LIBS})
    endif()
    message(STATUS "Offscreen OpenGL Context - using ${OFFSCREEN_METHOD}")
  endif()
elseif(WIN32)
  target_compile_definitions(OpenSCAD PRIVATE NOGDI)
  target_compile_definitions(OpenSCAD PRIVATE OPENSCAD_OS="Windows")
  message(STATUS "Offscreen OpenGL Context - using Microsoft WGL")
  set(PLATFORM_SOURCES src/io/imageutils-lodepng.cc src/platform/PlatformUtils-win.cc)
  if(NOT NULLGL)
    set(OFFSCREEN_METHOD "Windows WGL")
    message(STATUS "Offscreen OpenGL Context - using Microsoft WGL")
    set(PLATFORM_SOURCES ${PLATFORM_SOURCES} src/glview/offscreen-old/OffscreenContextWGL.cc)
  endif()
endif()

# NOTE: To keep HEADLESS builds working, do NOT add Qt-dependent sources here,
#       see GUI_SOURCES list below for that.
set(CORE_SOURCES
  src/Feature.cc
  src/FontCache.cc
  src/LibraryInfo.cc
  src/RenderStatistic.cc
  src/core/AST.cc
  src/core/Arguments.cc
  src/core/Assignment.cc
  src/core/BuiltinContext.cc
  src/core/Builtins.cc
  src/core/CSGNode.cc
  src/core/CSGTreeEvaluator.cc
  src/core/CgalAdvNode.cc
  src/core/Children.cc
  src/core/ColorNode.cc
  src/core/PullNode.cc
  src/core/WrapNode.cc
  src/core/ColorUtil.cc
  src/core/Context.cc
  src/core/ContextFrame.cc
  src/core/ContextMemoryManager.cc
  src/core/CsgOpNode.cc
  src/core/DrawingCallback.cc
  src/core/EvaluationSession.cc
  src/core/Expression.cc
  src/core/SkinNode.cc
  src/core/ConcatNode.cc
  src/core/FreetypeRenderer.cc
  src/core/FunctionType.cc
  src/core/GroupModule.cc
  src/core/ImportNode.cc
  src/core/LinearExtrudeNode.cc
  src/core/PathExtrudeNode.cc
  src/core/OversampleNode.cc
  src/core/DebugNode.cc
  src/core/RepairNode.cc
  src/core/FilletNode.cc
  src/core/LocalScope.cc
  src/core/node_clone.cc
  src/core/ModuleInstantiation.cc
  src/core/NodeDumper.cc
  src/core/NodeVisitor.cc
  src/core/OffsetNode.cc
  src/core/Parameters.cc
  src/core/ProjectionNode.cc
  src/core/RenderNode.cc
  src/core/RenderVariables.cc
  src/core/RotateExtrudeNode.cc
  src/core/ScopeContext.cc
  src/core/Settings.cc
  src/core/SourceFile.cc
  src/core/SourceFileCache.cc
  src/core/StatCache.cc
  src/core/SurfaceNode.cc
  src/core/SheetNode.cc
  src/core/TextNode.cc
  src/core/TransformNode.cc
  src/core/Tree.cc
  src/core/UndefType.cc
  src/core/UserModule.cc
  src/core/Value.cc
  src/core/builtin_functions.cc
  src/core/control.cc
  src/core/customizer/Annotation.cc
  src/core/customizer/CommentParser.cc
  src/core/customizer/ParameterObject.cc
  src/core/customizer/ParameterSet.cc
  src/core/function.cc
  src/core/module.cc
  src/core/node.cc
  src/core/parsersettings.cc
  src/core/primitives.cc
  src/core/progress.cc
  src/ext/libtess2/Source/bucketalloc.c
  src/ext/libtess2/Source/dict.c
  src/ext/libtess2/Source/geom.c
  src/ext/libtess2/Source/mesh.c
  src/ext/libtess2/Source/priorityq.c
  src/ext/libtess2/Source/sweep.c
  src/ext/libtess2/Source/tess.c
  src/ext/lodepng/lodepng.cpp
  src/geometry/ClipperUtils.cc
  src/geometry/Geometry.cc
  src/geometry/GeometryCache.cc
  src/geometry/GeometryEvaluator.cc
  src/geometry/GeometryUtils.cc
  src/geometry/PolySet.cc
  src/geometry/PolySetBuilder.cc
  src/geometry/Curve.cc
  src/geometry/Surface.cc
  src/geometry/PolySetUtils.cc
  src/geometry/Polygon2d.cc
  src/geometry/Barcode1d.cc
  src/geometry/boolean_utils.cc
  src/geometry/skin.cc
  src/geometry/linalg.cc
  src/geometry/linear_extrude.cc
  src/geometry/rotate_extrude.cc
  src/glview/Camera.cc
  src/glview/ColorMap.cc
  src/glview/OffscreenContextFactory.cc
  src/glview/RenderSettings.cc
  src/glview/preview/CSGTreeNormalizer.cc
  src/handle_dep.cc
  src/io/DxfData.cc
  src/io/dxfdim.cc
  src/io/export.cc
  src/io/export_amf.cc
  src/io/export_dxf.cc
  src/io/export_obj.cc
  src/io/export_off.cc
  src/io/export_param.cc
  src/io/export_ps.cc
  src/io/export_foldable.cc
  src/io/export_pdf.cc
  src/io/export_stl.cc
  src/io/export_svg.cc
  src/io/export_step.cc
  src/io/export_pov.cc
  src/io/export_param.cc
  src/io/export_wrl.cc
  src/io/fileutils.cc
  src/io/import_amf.cc
  src/io/import_json.cc
  src/io/import_obj.cc
  src/io/import_off.cc
  src/io/import_stl.cc
  src/io/import_step.cc
  src/io/StepKernel.cc
  src/io/import_svg.cc
  src/libsvg/circle.cc
  src/libsvg/data.cc
  src/libsvg/ellipse.cc
  src/libsvg/group.cc
  src/libsvg/libsvg.cc
  src/libsvg/line.cc
  src/libsvg/path.cc
  src/libsvg/polygon.cc
  src/libsvg/polyline.cc
  src/libsvg/rect.cc
  src/libsvg/shape.cc
  src/libsvg/svgpage.cc
  src/libsvg/text.cc
  src/libsvg/transformation.cc
  src/libsvg/tspan.cc
  src/libsvg/use.cc
  src/libsvg/util.cc
  src/platform/PlatformUtils.cc
  src/utils/StackCheck.h
  src/utils/calc.cc
  src/utils/degree_trig.cc
  src/utils/hash.cc
  src/utils/printutils.cc
  src/utils/svg.cc
  src/utils/version_check.h
  src/genlang/genlang.cc
  src/version.cc
  ${LIB3MF_SOURCES}
  ${PLATFORM_SOURCES}
  ${FLEX_openscad_lexer_OUTPUTS}
  ${BISON_openscad_parser_OUTPUTS}
  ${FLEX_comment_lexer_OUTPUTS}
  ${BISON_comment_parser_OUTPUTS})

if(EXPERIMENTAL AND ENABLE_CGAL)
  list(APPEND CORE_SOURCES
  src/core/RoofNode.cc
  src/geometry/roof_ss.cc
  src/geometry/roof_vd.cc
)
endif()

set(CGAL_SOURCES
  src/geometry/cgal/cgalutils.cc
  src/geometry/cgal/cgalutils-applyops.cc
  src/geometry/cgal/cgalutils-applyops-minkowski.cc
  src/geometry/cgal/cgalutils-closed.cc
  src/geometry/cgal/cgalutils-convex.cc
  src/geometry/cgal/cgalutils-kernel.cc
  src/geometry/cgal/cgalutils-mesh.cc
  src/geometry/cgal/cgalutils-orient.cc
  src/geometry/cgal/cgalutils-polyhedron.cc
  src/geometry/cgal/cgalutils-project.cc
  src/geometry/cgal/cgalutils-tess.cc
  src/geometry/cgal/cgalutils-triangulate.cc
  src/geometry/cgal/CGALNefGeometry.cc
  src/geometry/cgal/CGALCache.cc
  src/io/export_nef.cc
  src/io/import_nef.cc
  )

set(MANIFOLD_SOURCES
  src/geometry/manifold/ManifoldGeometry.cc
  src/geometry/manifold/manifoldutils.cc
  src/geometry/manifold/manifold-applyops.cc
  src/geometry/manifold/Polygon2d-manifold.cc
)

set(MANIFOLD_CGAL_SOURCES
  src/geometry/manifold/manifold-applyops-minkowski.cc
)

if(USE_BUILTIN_CLIPPER2)
  set(CLIPPER2_UTILS OFF)
  set(CLIPPER2_EXAMPLES OFF)
  set(CLIPPER2_TESTS OFF)
  add_subdirectory("submodules/Clipper2/CPP" EXCLUDE_FROM_ALL)
  set(Clipper2_FOUND "YES")
  if(NOT TARGET Clipper2::Clipper2)
    add_library(Clipper2::Clipper2 ALIAS Clipper2)
  endif()
  message(STATUS "Clipper2 submodule")
else()
  find_package(Clipper2 REQUIRED)
  message(STATUS "Clipper2: ${Clipper2_VERSION}")
endif()
target_link_libraries(OpenSCAD PRIVATE Clipper2::Clipper2)

if(ENABLE_MANIFOLD)
  if(NOT DEFINED MANIFOLD_PAR)
    # Note: currently only Manifold-related code makes use of TBB parallelization
    # ("exact" CGAL numerics are not thread-safe)
    target_compile_options(OpenSCAD PRIVATE
      -DENABLE_TBB
    )
    find_package(TBB)
    if (NOT TBB_FOUND AND PKG_CONFIG_FOUND)
      pkg_check_modules(TBB tbb REQUIRED)
      # add_library(TBB::tbb UNKNOWN IMPORTED)
      set_target_properties(TBB::tbb
        PROPERTIES INTERFACE_INCLUDE_DIRECTORIES "${TBB_INCLUDE_DIRS}")
      set_target_properties(TBB::tbb
        PROPERTIES INTERFACE_LINK_LIBRARIES "${TBB_LINK_LIBRARIES}")
      list(GET TBB_LINK_LIBRARIES 0 TBB_IMPORTED_LOCATION)
      set_target_properties(TBB::tbb
        PROPERTIES IMPORTED_LOCATION "${TBB_IMPORTED_LOCATION}")
    endif()
    message(STATUS "TBB: ${TBB_VERSION}")
    target_link_libraries(OpenSCAD PRIVATE TBB::tbb)

    set(MANIFOLD_PAR ON CACHE BOOL "Parallel backend" FORCE)
  endif()

  set(MANIFOLD_PYBIND OFF)
  set(MANIFOLD_TEST OFF)
  if(USE_BUILTIN_MANIFOLD)
    if(CMAKE_UNITY_BUILD)
      set(CMAKE_UNITY_BUILD OFF)
      add_subdirectory(submodules/manifold EXCLUDE_FROM_ALL)
      set(CMAKE_UNITY_BUILD ON)
    else()
      add_subdirectory(submodules/manifold EXCLUDE_FROM_ALL)
    endif()
    message(STATUS "manifold submodule: ${MANIFOLD_VERSION}")
  else()
    find_package(manifold REQUIRED)
    message(STATUS "mainfold: ${manifold_VERSION}")
  endif()
  target_link_libraries(OpenSCAD PRIVATE manifold::manifold)
  add_sanitizers(manifold)

  if (USE_MANIFOLD_TRIANGULATOR)
    target_compile_definitions(OpenSCAD PRIVATE USE_MANIFOLD_TRIANGULATOR)
  endif()
endif()

#
# Offscreen OpenGL context source code
#
if(NULLGL)
  message(STATUS "NULLGL is set. Overriding OpenGL(TM) settings")
  set(OFFSCREEN_SOURCES
    src/glview/Renderer.cc
    src/glview/NULLGL.cc # contains several 'nullified' versions of above .cc files
    src/glview/OffscreenView.cc
    src/glview/OffscreenContextNULL.cc
    src/io/export_png.cc
    src/io/imageutils.cc)
else()
  set(OFFSCREEN_SOURCES
    src/glview/OpenGLContext.cc
    src/glview/fbo.cc
    src/glview/Renderer.cc
    src/glview/ShaderUtils.cc
    src/glview/system-gl.cc
    src/glview/VBOBuilder.cc
    src/glview/VertexState.cc
    src/glview/VBORenderer.cc
    src/glview/GLView.cc
    src/glview/hershey.cc
    src/glview/OffscreenView.cc
    src/glview/cgal/CGALRenderer.cc
    src/glview/cgal/CGALRenderUtils.cc
    src/glview/PolySetRenderer.cc
    src/glview/preview/OpenCSGRenderer.cc
    src/glview/preview/ThrownTogetherRenderer.cc
    src/io/export_png.cc
    src/io/imageutils.cc
    ${GLEW_SOURCES})
endif()


if(UNIX AND (NOT APPLE) AND (NOT HEADLESS))
  set(PLATFORM_INPUT_DRIVER_SOURCES src/gui/input/JoystickInputDriver.cc)
  target_compile_definitions(OpenSCAD PRIVATE ENABLE_JOYSTICK)
endif()

set(INPUT_DRIVER_SOURCES
  ${PLATFORM_INPUT_DRIVER_SOURCES}
  ${INPUT_DRIVER_HIDAPI_SOURCES}
  ${INPUT_DRIVER_SPNAV_SOURCES}
  ${INPUT_DRIVER_DBUS_SOURCES})

set(GUI_SOURCES
  ${GUI_SOURCES}
  src/openscad_gui.cc
  src/gui/AutoUpdater.cc
  src/gui/CGALWorker.cc
  src/gui/CSGWorker.cc
  src/gui/ViewportControl.cc
  src/gui/Console.cc
  src/gui/Dock.cc
  src/gui/Editor.cc
  src/gui/ErrorLog.cc
  src/gui/EventFilter.h
  src/gui/Export3mfDialog.cc
  src/gui/ExportPdfDialog.cc
  src/gui/LoadShareDesignDialog.cc
  src/gui/ShareDesignDialog.cc
  src/gui/ExportSvgDialog.cc
  src/gui/OctoPrintApiKeyDialog.cc
  src/gui/FontListDialog.cc
  src/gui/FontListTableView.cc
  src/gui/InitConfigurator.cc
  src/gui/ImportUtils.cc
  src/gui/LaunchingScreen.cc
  src/gui/LibraryInfoDialog.cc
  src/gui/MainWindow.cc
  src/gui/Measurement.cc
  src/gui/Animate.cc
  src/gui/FontList.cc
  src/gui/MouseSelector.cc
  src/gui/OctoPrint.cc
  src/gui/OpenCSGWarningDialog.cc
  src/gui/OpenSCADApp.cc
  src/gui/Preferences.cc
  src/gui/PrintInitDialog.cc
  src/gui/PrintService.cc
  src/gui/ExternalToolInterface.cc
  src/gui/ProgressWidget.cc
  src/gui/RubberBandManager.cc
  src/gui/QGLView.cc
  src/gui/QGLView2.cc
  src/gui/QSettingsCached.cc
  src/gui/QWordSearchField.cc
  src/gui/ScadApi.cc
  src/gui/ScadLexer.cc
  src/gui/ScintillaEditor.cc
  src/gui/SettingsWriter.cc
  src/gui/TabManager.cc
  src/gui/UIUtils.cc
  src/gui/WindowManager.cc
  src/gui/IgnoreWheelWhenNotFocused.cc
  src/gui/input/AxisConfigWidget.cc
  src/gui/input/ButtonConfigWidget.cc
  src/gui/input/MouseConfigWidget.cc
  src/gui/input/InputDriver.cc
  src/gui/input/InputDriverManager.cc
  src/gui/input/InputEventMapper.cc
  src/gui/parameter/GroupWidget.cc
  src/gui/parameter/ParameterCheckBox.cc
  src/gui/parameter/ParameterComboBox.cc
  src/gui/parameter/ParameterSlider.cc
  src/gui/parameter/ParameterSpinBox.cc
  src/gui/parameter/ParameterText.cc
  src/gui/parameter/ParameterVector.cc
  src/gui/parameter/ParameterVirtualWidget.cc
  src/gui/parameter/ParameterWidget.cc
  ${INPUT_DRIVER_SOURCES}
  )

# header-only code
set(GUI_HEADER_ONLY
  src/gui/AboutDialog.h
  src/gui/Network.h
  src/gui/NetworkSignal.h
)

# To be added in Source for QtCreator to show them in project tree
set(GUI_HEADERS
    src/gui/Animate.h
    src/gui/AppleEvents.h
    src/gui/AutoUpdater.h
    src/gui/CGALWorker.h
    src/gui/Console.h
    src/gui/Dock.h
    src/gui/Editor.h
    src/gui/ErrorLog.h
    src/gui/EventFilter.h
    src/gui/LoadShareDesignDialog.h
    src/gui/ShareDesignDialog.h
    src/gui/Export3mfDialog.h
    src/gui/ExportPdfDialog.h
    src/gui/ExportSvgDialog.h
    src/gui/OctoPrintApiKeyDialog.h
    src/gui/FontList.h
    src/gui/FontListDialog.h
    src/gui/FontListTableView.h
    src/gui/IgnoreWheelWhenNotFocused.h
    src/gui/ImportUtils.h
    src/gui/InitConfigurator.h
    src/gui/LaunchingScreen.h
    src/gui/LibraryInfoDialog.h
    src/gui/MainWindow.h
    src/gui/MouseSelector.h
    src/gui/Network.h
    src/gui/NetworkSignal.h
    src/gui/OctoPrint.h
    src/gui/OpenCSGWarningDialog.h
    src/gui/OpenSCADApp.h
    src/gui/Preferences.h
    src/gui/PrintInitDialog.h
    src/gui/PrintService.h
    src/gui/ProgressWidget.h
    src/gui/RubberBandManager.h
    src/gui/QGLView.h
    src/gui/QSettingsCached.h
    src/gui/QWordSearchField.h
    src/gui/ScadApi.h
    src/gui/ScadLexer.h
    src/gui/ScintillaEditor.h
    src/gui/SettingsWriter.h
    src/gui/TabManager.h
    src/gui/UIUtils.h
    src/gui/ViewportControl.h
    src/gui/WindowManager.h
    src/gui/qt-obsolete.h
    src/gui/qtgettext.h
    src/gui/AboutDialog.h
    src/gui/parameter/GroupWidget.h
    src/gui/parameter/ParameterCheckBox.h
    src/gui/parameter/ParameterComboBox.h
    src/gui/parameter/ParameterSlider.h
    src/gui/parameter/ParameterSpinBox.h
    src/gui/parameter/ParameterText.h
    src/gui/parameter/ParameterVector.h
    src/gui/parameter/ParameterVirtualWidget.h
    src/gui/parameter/ParameterWidget.h
)

# To be added in Source for QtCreator to show them in project tree
set(GUI_UIS
    ${GUI_UIS}
    src/gui/AboutDialog.ui
    src/gui/Animate.ui
    src/gui/Console.ui
    src/gui/ErrorLog.ui
    src/gui/Export3mfDialog.ui
    src/gui/ExportPdfDialog.ui
    src/gui/ShareDesignDialog.ui
    src/gui/LoadShareDesignDialog.ui
    src/gui/ExportSvgDialog.ui
    src/gui/OctoPrintApiKeyDialog.ui
    src/gui/FontList.ui
    src/gui/FontListDialog.ui
    src/gui/LaunchingScreen.ui
    src/gui/LibraryInfoDialog.ui
    src/gui/MainWindow.ui
    src/gui/OpenCSGWarningDialog.ui
    src/gui/Preferences.ui
    src/gui/PrintInitDialog.ui
    src/gui/ProgressWidget.ui
    src/gui/ViewportControl.ui
    src/gui/input/AxisConfigWidget.ui
    src/gui/input/ButtonConfigWidget.ui
    src/gui/input/MouseConfigWidget.ui
    src/gui/parameter/ParameterCheckBox.ui
    src/gui/parameter/ParameterComboBox.ui
    src/gui/parameter/ParameterDescriptionWidget.ui
    src/gui/parameter/ParameterSlider.ui
    src/gui/parameter/ParameterSpinBox.ui
    src/gui/parameter/ParameterText.ui
    src/gui/parameter/ParameterVector.ui
    src/gui/parameter/ParameterWidget.ui
)

if (ENABLE_MANIFOLD)
  target_compile_definitions(OpenSCAD PRIVATE ENABLE_MANIFOLD)
  list(APPEND Sources ${MANIFOLD_SOURCES})
endif()
if (ENABLE_CGAL)
  list(APPEND Sources ${CGAL_SOURCES})
endif()
if (ENABLE_MANIFOLD AND ENABLE_CGAL)
  list(APPEND Sources ${MANIFOLD_CGAL_SOURCES})
endif()
list(APPEND Sources src/openscad.cc ${CORE_SOURCES} ${OFFSCREEN_SOURCES})

set_source_files_properties(
  # flex and bison tends to generate many macros, which does not work well with
  # unity build
  ${FLEX_openscad_lexer_OUTPUTS}
  ${BISON_openscad_parser_OUTPUTS}
  ${FLEX_comment_lexer_OUTPUTS}
  ${BISON_comment_parser_OUTPUTS}
  # manifold uses a lot of anonymous namespaces.
  # unity build will cause naming conflict for functions inside those namespaces.
  ${MANIFOLD_SOURCES}
  # files using opengl does not work well with unity build, again due to the
  # macros
  ${OFFSCREEN_SOURCES}
  ${PLATFORM_SOURCES}
  src/glview/OffscreenContextFactory.cc
  src/glview/RenderSettings.cc
  src/glview/Camera.cc
  src/glview/ColorMap.cc
  src/glview/preview/CSGTreeNormalizer.cc
  src/gui/QGLView.cc
  src/gui/QGLView2.cc
  # spnv.h references Xlib.h
  src/gui/input/SpaceNavInputDriver.cc
  # _USE_MATH_DEFINES should be defined before the first include of cmath,
  # unity build will violate this so we just exclude them
  src/core/BuiltinContext.cc
  src/geometry/roof_vd.cc
  src/geometry/manifold/manifold-applyops-minkowski.cc
  src/io/DxfData.cc
  src/utils/calc.cc
  src/utils/degree_trig.cc
  PROPERTIES SKIP_UNITY_BUILD_INCLUSION ON)

set(RESOURCE_DIR ${CMAKE_CURRENT_SOURCE_DIR}/resources)
if(HEADLESS)
  target_compile_definitions(OpenSCAD PRIVATE OPENSCAD_NOGUI)
  target_compile_definitions(OpenSCADPy PRIVATE OPENSCAD_NOGUI)
  set(ENABLE_GUI_TESTS OFF)
else()
  list(APPEND RESOURCE_FILES
    ${RESOURCE_DIR}/common.qrc
    ${RESOURCE_DIR}/icons-chokusen.qrc
    ${RESOURCE_DIR}/icons-chokusen-dark.qrc
  )
  # GUI_UIS for .ui files to be indexed by Qt Creator despite AUTOUIC usage
  # GUI_HEADERS for .h files to be indexed by Qt Creator despite AUTOUIC usage
  list(APPEND Sources ${GUI_SOURCES} ${GUI_HEADER_ONLY} ${GUI_UIS} ${GUI_HEADERS})
endif()

if(ENABLE_GUI_TESTS)
  set(GUITESTS_HEADERS
    src/guitests/guitests.h
    src/guitests/TestModuleCache.h
    src/guitests/TestTabManager.h
    src/guitests/TestMainWindow.h
    src/guitests/UXTest.h
  )

  set(GUITESTS_SOURCES
    src/guitests/guitests.cc
    src/guitests/TestModuleCache.cc
    src/guitests/TestTabManager.cc
    src/guitests/TestMainWindow.cc
    src/guitests/UXTest.cc
  )

  list(APPEND Sources ${GUITESTS_SOURCES} ${GUITESTS_HEADERS})
  target_compile_definitions(OpenSCAD PRIVATE ENABLE_GUI_TESTS)
endif()

if (SNAPSHOT)
  set(SNAPSHOT_SUFFIX "-nightly")
  set(SNAPSHOT_NAME_SUFFIX " (Nightly)")
  target_compile_definitions(OpenSCAD PRIVATE OPENSCAD_SNAPSHOT)
endif()
set(WINDOWS_RESOURCE_PATH ${CMAKE_BINARY_DIR}/pythonscad_win32${SNAPSHOT_SUFFIX}.rc)
set(MACOSX_BUNDLE_ICON_FILE icon${SNAPSHOT_SUFFIX}.icns)

if (APPLE)
  list(APPEND RESOURCE_FILES ${RESOURCE_DIR}/mac.qrc)
  list(APPEND RESOURCE_FILES ${RESOURCE_DIR}/icons/${MACOSX_BUNDLE_ICON_FILE})
elseif(WIN32)
  list(APPEND RESOURCE_FILES ${WINDOWS_RESOURCE_PATH})
endif()

if (SORT_BUILD)
  # Build the last modified sources first (to fail fast during development)
  execute_process(
    COMMAND ../scripts/sort_cmake_filelist.sh "${Sources}"
    OUTPUT_VARIABLE Sources)
endif()

target_sources(OpenSCAD PRIVATE ${Sources} ${RESOURCE_FILES})
find_program(SHELL_EXE NAMES sh bash $ENV{SHELL})
add_custom_command(TARGET OpenSCAD POST_BUILD
    COMMAND "${SHELL_EXE}"
    ARGS "${CMAKE_CURRENT_LIST_DIR}/scripts/translation-make.sh" "${SUFFIX_WITH_DASH}"
    COMMENT "Compiling language files")

if(APPLE AND NOT APPLE_UNIX)
  set_target_properties(OpenSCAD PROPERTIES
    MACOSX_BUNDLE_INFO_PLIST ${CMAKE_SOURCE_DIR}/Info.plist.in
    MACOSX_BUNDLE TRUE
    MACOSX_BUNDLE_ICON_FILE ${MACOSX_BUNDLE_ICON_FILE}
    MACOSX_BUNDLE_BUNDLE_VERSION ${OPENSCAD_YEAR}.${OPENSCAD_MONTH}.${OPENSCAD_DAY}
    MACOSX_BUNDLE_SHORT_VERSION_STRING ${OPENSCAD_YEAR}.${OPENSCAD_MONTH}
    RESOURCE "${RESOURCE_FILES}"
  )
  set(BUNDLE_RESOURCES_DIR ${CMAKE_CURRENT_BINARY_DIR}/OpenSCAD.app/Contents/Resources)
  file(COPY ${CMAKE_SOURCE_DIR}/color-schemes DESTINATION ${BUNDLE_RESOURCES_DIR})
  file(COPY ${CMAKE_SOURCE_DIR}/examples DESTINATION ${BUNDLE_RESOURCES_DIR})
  file(COPY ${CMAKE_SOURCE_DIR}/fonts DESTINATION ${BUNDLE_RESOURCES_DIR})
  file(COPY ${CMAKE_SOURCE_DIR}/libraries DESTINATION ${BUNDLE_RESOURCES_DIR} PATTERN ".git*" EXCLUDE)
  file(COPY ${CMAKE_SOURCE_DIR}/locale DESTINATION ${BUNDLE_RESOURCES_DIR})
  file(COPY ${CMAKE_SOURCE_DIR}/shaders DESTINATION ${BUNDLE_RESOURCES_DIR})
  file(COPY ${CMAKE_SOURCE_DIR}/templates DESTINATION ${BUNDLE_RESOURCES_DIR})

  if(ENABLE_GUI_TESTS)
    file(COPY
         ${CMAKE_SOURCE_DIR}/tests/data/basic-ux
         ${CMAKE_SOURCE_DIR}/tests/data/modulecache-tests
         DESTINATION ${BUNDLE_RESOURCES_DIR}/tests)
  endif()

elseif(MINGW)
  set_target_properties(OpenSCAD PROPERTIES
    LINK_FLAGS "-Wl,--stack,${STACKSIZE}"
  )
elseif(MSVC)
  set_target_properties(OpenSCAD PROPERTIES
    LINK_FLAGS "-subsystem:windows -ENTRY:mainCRTStartup -stack:${STACKSIZE}"
  )
endif()

if (USE_QT6)
  if(NOT HEADLESS)
    target_link_libraries(OpenSCAD PRIVATE
      Qt6::Core Qt6::Core5Compat Qt6::Widgets Qt6::Multimedia Qt6::OpenGL Qt6::OpenGLWidgets Qt6::Concurrent Qt6::Network Qt6::Svg
      ${QT6QSCINTILLA_LIBRARY} ${Qt6DBus_LIBRARIES} ${Qt6Gamepad_LIBRARIES}
    )
  endif()
  if(ENABLE_GUI_TESTS)
    target_link_libraries(OpenSCAD PRIVATE Qt6::Test)
  endif()
  if(MXECROSS)
    target_link_libraries(OpenSCAD PRIVATE Qt6::QSvgPlugin)
  endif()
else()
  if(NOT HEADLESS)
    target_link_libraries(OpenSCAD PRIVATE
      Qt5::Core Qt5::Widgets Qt5::Multimedia Qt5::OpenGL Qt5::Concurrent Qt5::Network Qt5::Svg
      ${QT5QSCINTILLA_LIBRARY} ${Qt5DBus_LIBRARIES} ${Qt5Gamepad_LIBRARIES}
    )
  endif()
  if(ENABLE_GUI_TESTS)
    target_link_libraries(OpenSCAD PRIVATE Qt5::Test)
  endif()
  if(MXECROSS)
    target_link_libraries(OpenSCAD PRIVATE Qt5::QSvgPlugin)
  endif()
endif()

# Configure icon-related files, for release vs nightly
configure_file(${CMAKE_CURRENT_LIST_DIR}/pythonscad.appdata.xml.in ${CMAKE_CURRENT_LIST_DIR}/pythonscad.appdata.xml.in2)
configure_file(${RESOURCE_DIR}/icons/pythonscad.desktop.in ${RESOURCE_DIR}/icons/pythonscad.desktop)
configure_file(${RESOURCE_DIR}/common.qrc.in ${RESOURCE_DIR}/common.qrc)
configure_file(${RESOURCE_DIR}/mac.qrc.in ${RESOURCE_DIR}/mac.qrc)

# Installation
if(WIN32)
  set(OPENSCAD_BINDIR ".")
  set(OPENSCAD_INSTALL_RESOURCEDIR ".")
else()
  set(OPENSCAD_BINDIR ${CMAKE_INSTALL_BINDIR})
  set(OPENSCAD_INSTALL_RESOURCEDIR ${CMAKE_INSTALL_DATAROOTDIR}/${EXECUTABLE_NAME})
endif()

if(NOT APPLE OR APPLE_UNIX)
  set_target_properties(OpenSCAD PROPERTIES OUTPUT_NAME ${EXECUTABLE_NAME})
  install(TARGETS OpenSCAD RUNTIME DESTINATION "${OPENSCAD_BINDIR}")
  if(ENABLE_PYTHON)
    install(PROGRAMS ${CMAKE_CURRENT_BINARY_DIR}/pythonscad-python DESTINATION "${OPENSCAD_BINDIR}")
  endif()
  if(WIN32)
    if(ENABLE_PYTHON)
	    install(DIRECTORY "${PYTHON_EMBED_DEVPATH}/" DESTINATION "." )
    endif()
    if(USE_MIMALLOC AND MI_LINK_SHARED)
      if(CMAKE_SIZEOF_VOID_P EQUAL 8)
        install(FILES ${CMAKE_SOURCE_DIR}/submodules/mimalloc/bin/mimalloc-redirect.dll DESTINATION ".")
      elseif(CMAKE_SIZEOF_VOID_P EQUAL 4)
        install(FILES ${CMAKE_SOURCE_DIR}/submodules/mimalloc/bin/mimalloc-redirect32.dll DESTINATION ".")
      endif()
      install(FILES ${CMAKE_BINARY_DIR}/submodules/mimalloc/mimalloc.dll DESTINATION ".")
    endif()
  else()
    install(FILES ${CMAKE_CURRENT_LIST_DIR}/doc/openscad.1 DESTINATION ${CMAKE_INSTALL_MANDIR}/man1 RENAME openscad${SUFFIX_WITH_DASH}.1)
    install(FILES ${CMAKE_CURRENT_LIST_DIR}/pythonscad.appdata.xml DESTINATION ${CMAKE_INSTALL_DATAROOTDIR}/metainfo RENAME org.pythonscad.PythonSCAD.appdata.xml)
    if(ENABLE_LIBFIVE AND USE_BUILTIN_LIBFIVE)
      install(FILES ${CMAKE_BINARY_DIR}/submodules/libfive/libfive/src/libfive.so DESTINATION "lib")
    endif()
    install(FILES ${RESOURCE_DIR}/icons/pythonscad.desktop DESTINATION ${CMAKE_INSTALL_DATAROOTDIR}/applications RENAME ${EXECUTABLE_NAME}.desktop)
    install(FILES ${RESOURCE_DIR}/icons/pythonscad.xml DESTINATION ${CMAKE_INSTALL_DATAROOTDIR}/mime/packages RENAME ${EXECUTABLE_NAME}.xml)
    install(FILES ${RESOURCE_DIR}/icons/pythonscad${SNAPSHOT_SUFFIX}-48.png DESTINATION ${CMAKE_INSTALL_DATAROOTDIR}/icons/hicolor/48x48/apps RENAME pythonscad${SNAPSHOT_SUFFIX}.png)
    install(FILES ${RESOURCE_DIR}/icons/pythonscad${SNAPSHOT_SUFFIX}-64.png DESTINATION ${CMAKE_INSTALL_DATAROOTDIR}/icons/hicolor/64x64/apps RENAME pythonscad${SNAPSHOT_SUFFIX}.png)
    install(FILES ${RESOURCE_DIR}/icons/pythonscad${SNAPSHOT_SUFFIX}-128.png DESTINATION ${CMAKE_INSTALL_DATAROOTDIR}/icons/hicolor/128x128/apps RENAME pythonscad${SNAPSHOT_SUFFIX}.png)
    install(FILES ${RESOURCE_DIR}/icons/pythonscad${SNAPSHOT_SUFFIX}-256.png DESTINATION ${CMAKE_INSTALL_DATAROOTDIR}/icons/hicolor/256x256/apps RENAME pythonscad${SNAPSHOT_SUFFIX}.png)
    install(FILES ${RESOURCE_DIR}/icons/pythonscad${SNAPSHOT_SUFFIX}-512.png DESTINATION ${CMAKE_INSTALL_DATAROOTDIR}/icons/hicolor/512x512/apps RENAME pythonscad${SNAPSHOT_SUFFIX}.png)
  endif()
  install(DIRECTORY ${CMAKE_CURRENT_LIST_DIR}/color-schemes DESTINATION "${OPENSCAD_INSTALL_RESOURCEDIR}")
  install(DIRECTORY ${CMAKE_CURRENT_LIST_DIR}/examples DESTINATION "${OPENSCAD_INSTALL_RESOURCEDIR}")
  install(DIRECTORY ${CMAKE_CURRENT_LIST_DIR}/fonts DESTINATION "${OPENSCAD_INSTALL_RESOURCEDIR}" PATTERN ".uuid" EXCLUDE)
  install(DIRECTORY ${CMAKE_CURRENT_LIST_DIR}/libraries DESTINATION "${OPENSCAD_INSTALL_RESOURCEDIR}" PATTERN ".git*" EXCLUDE)
  install(DIRECTORY ${CMAKE_CURRENT_LIST_DIR}/locale DESTINATION "${OPENSCAD_INSTALL_RESOURCEDIR}" FILES_MATCHING PATTERN "*/LC_MESSAGES/openscad.mo")
  install(DIRECTORY ${CMAKE_CURRENT_LIST_DIR}/shaders DESTINATION "${OPENSCAD_INSTALL_RESOURCEDIR}")
  install(DIRECTORY ${CMAKE_CURRENT_LIST_DIR}/templates DESTINATION "${OPENSCAD_INSTALL_RESOURCEDIR}" FILES_MATCHING PATTERN "*.json")

  if(ENABLE_GUI_TESTS)
    install(DIRECTORY ${CMAKE_CURRENT_LIST_DIR}/tests/data/ DESTINATION ${OPENSCAD_INSTALL_RESOURCEDIR}/tests)
  endif()

else()
  install(TARGETS ${CMAKE_PROJECT_NAME}
      BUNDLE DESTINATION ${CMAKE_INSTALL_BINDIR}
  )
endif()

# Packaging: CPACK_* settings should be configured before `include(CPack)`
include(InstallRequiredSystemLibraries)
set(CPACK_PACKAGE_NAME "PythonSCAD")
set(CPACK_PACKAGE_VENDOR "The OpenSCAD and PythonSCAD Developers")
set(CPACK_PACKAGE_VERSION "${OPENSCAD_VERSION}")
set(CPACK_PACKAGE_DESCRIPTION_SUMMARY "The Programmer's Solid 3D CAD Modeler")


if(MXECROSS)
  set(CPACK_GENERATOR ZIP;NSIS)
  set(CPACK_SYSTEM_NAME ${PACKAGE_ARCH})
  set(CPACK_PACKAGE_EXECUTABLES "pythonscad;${CPACK_PACKAGE_NAME}${SNAPSHOT_NAME_SUFFIX}")
  set(CPACK_PACKAGE_INSTALL_DIRECTORY "${CPACK_PACKAGE_NAME}${SNAPSHOT_NAME_SUFFIX}")
  set(CPACK_PACKAGE_INSTALL_REGISTRY_KEY "${CPACK_PACKAGE_NAME}${SNAPSHOT_NAME_SUFFIX}")
  if("${CMAKE_VERSION}" VERSION_GREATER_EQUAL "3.22")
    set(CPACK_NSIS_IGNORE_LICENSE_PAGE ON)
  else()
    message(FATAL_ERROR "CPACK_NSIS_IGNORE_LICENSE_PAGE requires cmake 3.22")
  endif()
  set(CPACK_NSIS_EXTRA_PREINSTALL_COMMANDS "\
    !include \\\"FileFunc.nsh\\\"\n\
    !include \\\"${CMAKE_SOURCE_DIR}/cmake/nsis/mingw-file-association.nsh\\\"\
  ")
  set(CPACK_NSIS_EXTRA_INSTALL_COMMANDS "\
    !include \\\"${CMAKE_BINARY_DIR}/nsis-extra-install-commands.nsh\\\"\n\
    CreateShortCut $INSTDIR\\\\openscad.lnk $INSTDIR\\\\pythonscad.exe\
  ")
  set(CPACK_NSIS_EXTRA_UNINSTALL_COMMANDS "\
    !include \\\"${CMAKE_BINARY_DIR}/nsis-extra-uninstall-commands.nsh\\\"\
  ")
  set (CPACK_NSIS_MODIFY_PATH "ON")
  else()
  set(CPACK_GENERATOR RPM;DEB)
  set(CPACK_RPM_COMPONENT_INSTALL OFF)
  set(CPACK_RPM_PACKAGE_SUMMARY "The Programmer's Solid 3D CAD Modeler")
  set(CPACK_RPM_FILE_NAME "pythonscad-${OPENSCAD_YEAR}${OPENSCAD_MONTH}${OPENSCAD_DAY}.x86_64.rpm")
  set(CPACK_RPM_PACKAGE_ARCHITECTURE "x86_64")
  set(CPACK_RPM_PACKAGE_RELEASE 1)
  set(CPACK_RPM_PACKAGE_RELEASE_DIST "Release")
  set(CPACK_RPM_PACKAGE_LICENSE "GPL")
  set(CPACK_RPM_PACKAGE_GROUP  "PythonSCAD designers")
  set(CPACK_RPM_PACKAGE_VENDOR "PythonSCAD designers")
  set(CPACK_RPM_PACKAGE_DESCRIPTION "PythonSCAD RPM Package")

  set(CPACK_DEBIAN_PACKAGE_NAME "pythonscad")
  set(CPACK_DEBIAN_FILE_NAME "pythonscad-${OPENSCAD_YEAR}${OPENSCAD_MONTH}${OPENSCAD_DAY}.x86_64.deb")
  set(CPACK_DEBIAN_PACKAGE_VERSION "${OPENSCAD_YEAR}${OPENSCAD_MONTH}${OPENSCAD_DAY}")
  set(CPACK_DEBIAN_PACKAGE_ARCHITECTURE "x86_64")
  set(CPACK_DEBIAN_PACKAGE_MAINTAINER "PythonSCAD designers")
  set(CPACK_DEBIAN_PACKAGE_DESCRIPTION "PythonSCAD Debian Package")
  set(CPACK_DEBIAN_PACKAGE_SECTION "devel")
  set(CPACK_DEBIAN_ARCHIVE_TYPE  "gnutar")
  set(CPACK_DEBIAN_COMPRESSION_TYPE "gzip")
  set(CPACK_DEBIAN_PACKAGE_PRIORITY "optional")
  set(CPACK_DEBIAN_PACKAGE_DEPENDS "")


  execute_process(COMMAND ${CMAKE_COMMAND} -E create_symlink "./pythonscad" "openscad")
  install(FILES ${CMAKE_CURRENT_BINARY_DIR}/pythonscad DESTINATION "." COMPONENT libraries)

endif()
set(CPACK_RESOURCE_FILE_LICENSE "${CMAKE_CURRENT_SOURCE_DIR}/COPYING")
# None of config time variables are available for CPACK_PROJECT_CONFIG_FILE, so we configure it now with values.
configure_file("${CMAKE_CURRENT_SOURCE_DIR}/cmake/Modules/openscad_cpack.cmake.in"
               "${CMAKE_BINARY_DIR}/openscad_cpack.cmake" @ONLY)
configure_file("${CMAKE_CURRENT_SOURCE_DIR}/cmake/nsis/extra-install-commands.nsh.in"
               "${CMAKE_BINARY_DIR}/nsis-extra-install-commands.nsh" @ONLY)
configure_file("${CMAKE_CURRENT_SOURCE_DIR}/cmake/nsis/extra-uninstall-commands.nsh.in"
               "${CMAKE_BINARY_DIR}/nsis-extra-uninstall-commands.nsh" @ONLY)
# CPACK_PROJECT_CONFIG_FILE is for configuring CPack-generator specific settings
set(CPACK_PROJECT_CONFIG_FILE "${CMAKE_BINARY_DIR}/openscad_cpack.cmake")
set(CPACK_THREADS 0)
if (MXECROSS)
  get_target_property(TARGET_LIBRARIES OpenSCAD LINK_LIBRARIES)
  LIST(FILTER TARGET_LIBRARIES EXCLUDE REGEX .*libdouble-conversion.a )
  set_property(TARGET OpenSCAD PROPERTY LINK_LIBRARIES  ${TARGET_LIBRARIES} )
  get_target_property(TARGET_LIBRARIES2 OpenSCAD LINK_LIBRARIES)
endif()

if(ENABLE_TESTS)
  enable_testing()
  add_subdirectory(tests)
endif()

if(OFFLINE_DOCS)
  add_subdirectory(resources)
endif()

configure_file(${RESOURCE_DIR}/pythonscad_win32${SNAPSHOT_SUFFIX}.rc.in
	       ${CMAKE_BINARY_DIR}/pythonscad_win32${SNAPSHOT_SUFFIX}.rc)
include(CPack)

add_sanitizers(OpenSCAD)

if(INFO)
  include("cmake/Modules/info.cmake")
endif()<|MERGE_RESOLUTION|>--- conflicted
+++ resolved
@@ -76,16 +76,10 @@
 include(CMakeDependentOption)
 cmake_dependent_option(APPLE_UNIX "Build PythonSCAD in Unix mode in MacOS X instead of an Apple Bundle" OFF "APPLE" OFF)
 cmake_dependent_option(ENABLE_QTDBUS "Enable DBus input driver for Qt." ON "NOT HEADLESS" OFF)
-<<<<<<< HEAD
-cmake_dependent_option(ENABLE_GAMEPAD "Enable Qt5Gamepad input driver." ON "NOT HEADLESS;NOT USE_QT6" OFF)
-set(WASM_BUILD_TYPE "web" CACHE STRING
-  "WebAssembly build type. Support web (builds a PythonSCAD module) or node (standalone .js executable)")
-=======
 set(ENABLE_GAMEPAD "AUTO" CACHE STRING "Enable Qt5Gamepad input driver")
 set_property(CACHE ENABLE_GAMEPAD PROPERTY STRINGS "AUTO" "ON" "OFF")
-set(WASM_BUILD_TYPE "web" CACHE STRING 
+set(WASM_BUILD_TYPE "web" CACHE STRING
   "WebAssembly build type. Support web (builds an OpenSCAD module) or node (standalone .js executable)")
->>>>>>> 7aa12bd2
 
 if (USE_QT6)
   # Minimum version required for Qt-6.5
@@ -848,16 +842,12 @@
   endif()
 
   if (USE_QT6)
-<<<<<<< HEAD
-    find_package(Qt6 COMPONENTS Core Core5Compat Widgets Multimedia OpenGL OpenGLWidgets Concurrent Network Svg ${QT_TEST_IF_ANY} REQUIRED)
-=======
   # Validate Qt6 compatibility
   if(ENABLE_GAMEPAD STREQUAL "ON")
     message(FATAL_ERROR "Qt5Gamepad is not available when using Qt6. Set ENABLE_GAMEPAD to OFF or AUTO.")
   endif()
 
   find_package(Qt6 COMPONENTS Core Core5Compat Widgets Multimedia OpenGL OpenGLWidgets Concurrent Network Svg ${QT_TEST_IF_ANY} REQUIRED QUIET)
->>>>>>> 7aa12bd2
     message(STATUS "Qt6: ${Qt6_VERSION}")
 
     if (Qt6_POSITION_INDEPENDENT_CODE)
@@ -911,14 +901,9 @@
       message(STATUS "DBus input driver disabled per user request.")
     endif()
 
-<<<<<<< HEAD
-    if(ENABLE_GAMEPAD)
-      find_package(Qt5Gamepad)
-=======
     if(ENABLE_GAMEPAD STREQUAL "AUTO")
       # AUTO: try to find, fallback gracefully if not found
       find_package(Qt5Gamepad QUIET)
->>>>>>> 7aa12bd2
       if (Qt5Gamepad_FOUND)
         message(STATUS "Qt5Gamepad input driver enabled")
         set(GUI_SOURCES ${GUI_SOURCES} src/gui/input/QGamepadInputDriver.cc)
