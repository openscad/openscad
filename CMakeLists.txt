--- conflicted
+++ resolved
@@ -165,14 +165,11 @@
 find_package(CGAL REQUIRED COMPONENTS Core)
 message(STATUS "CGAL: ${CGAL_MAJOR_VERSION}.${CGAL_MINOR_VERSION}")
 add_definitions(-DENABLE_CGAL)
-<<<<<<< HEAD
 add_definitions(-DCGAL_USE_GMPXX)
-=======
 # The macro `CGAL_DEBUG` allows to force CGAL assertions, even if `NDEBUG` is defined,
 # Enabling CGAL assertions is necessary for us to catch them before they cause a crash
 # on bad geometry input.
 add_definitions(-DCGAL_DEBUG)
->>>>>>> 6a664506
 if(TARGET CGAL::CGAL)
   list(APPEND COMMON_LIBRARIES CGAL::CGAL CGAL::CGAL_Core)
   message(STATUS "CGAL: Using target CGAL::CGAL CGAL::CGAL_Core")
