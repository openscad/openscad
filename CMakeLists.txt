--- conflicted
+++ resolved
@@ -493,11 +493,8 @@
   endif()
   target_compile_definitions(OpenSCAD PRIVATE ENABLE_PYTHON)
   target_compile_definitions(OpenSCADPy PRIVATE ENABLE_PYTHON)
-<<<<<<< HEAD
   target_compile_definitions(OpenSCADPy PRIVATE ENABLE_CGAL)
   target_compile_definitions(OpenSCADPy PRIVATE ENABLE_EXPERIMENTAL)
-=======
->>>>>>> 2f0b093b
   find_package(Nettle 3.4)
   if(WIN32) 
     #MINGW environment	  
@@ -1453,10 +1450,7 @@
 if(HEADLESS)
   target_compile_definitions(OpenSCAD PRIVATE OPENSCAD_NOGUI)
   target_compile_definitions(OpenSCADPy PRIVATE OPENSCAD_NOGUI)
-<<<<<<< HEAD
-=======
   set(ENABLE_GUI_TESTS OFF)
->>>>>>> 2f0b093b
 else()
   list(APPEND RESOURCE_FILES
     ${RESOURCE_DIR}/common.qrc
