--- conflicted
+++ resolved
@@ -1275,12 +1275,9 @@
   src/gui/EventFilter.h
   src/gui/Export3mfDialog.cc
   src/gui/ExportPdfDialog.cc
-<<<<<<< HEAD
   src/gui/LoadShareDesignDialog.cc
   src/gui/ShareDesignDialog.cc
-=======
   src/gui/ExportSvgDialog.cc
->>>>>>> 00e3d64c
   src/gui/OctoPrintApiKeyDialog.cc
   src/gui/FontListDialog.cc
   src/gui/FontListTableView.cc
@@ -1409,12 +1406,9 @@
     src/gui/ErrorLog.ui
     src/gui/Export3mfDialog.ui
     src/gui/ExportPdfDialog.ui
-<<<<<<< HEAD
     src/gui/ShareDesignDialog.ui
     src/gui/LoadShareDesignDialog.ui
-=======
     src/gui/ExportSvgDialog.ui
->>>>>>> 00e3d64c
     src/gui/OctoPrintApiKeyDialog.ui
     src/gui/FontList.ui
     src/gui/FontListDialog.ui
