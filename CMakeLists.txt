#
# CMake build system for PythonSCAD
#
# Configuration variables
#   -DHEADLESS=<ON|OFF>
#   -DNULLGL=<ON|OFF>
#   -DSNAPSHOT=<ON|OFF>
#   -DEXPERIMENTAL=<ON|OFF>
#

cmake_minimum_required(VERSION 3.13)

# Let AUTOMOC and AUTOUIC process GENERATED files.
cmake_policy(SET CMP0071 NEW)
# FindOpenGL prefers GLVND by default when available.
cmake_policy(SET CMP0072 NEW)
#`target_link_libraries()` allows use with targets in other directories.
cmake_policy(SET CMP0079 NEW)
# Let parent project set child project options (used to skip python lookup from manifold & force TBB)
cmake_policy(SET CMP0079 NEW)
if(POLICY CMP0082) # Since CMake 3.14
  # Install rules from add_subdirectory() calls are interleaved with those in caller.
  cmake_policy(SET CMP0082 NEW)
endif()
if(POLICY CMP0167) # Since CMake 3.30
  # Use upstream's FindBoost.cmake to find Boost libraries.
  cmake_policy(SET CMP0167 NEW)
endif()

include("cmake/Modules/openscad_version.cmake")

option(INFO "Display build configuration info at end of cmake config" ON)
option(ENABLE_TESTS "Run testsuite after building." ON)
option(ENABLE_GUI_TESTS "Compile a special version of the PythonSCAD gui with feature for testing." OFF)
option(EXPERIMENTAL "Enable Experimental Features" OFF)
option(USE_MANIFOLD_TRIANGULATOR "Use Manifold's triangulator instead of CGAL's" ON)
option(USE_BUILTIN_MANIFOLD "Use manifold from submodule" ON)
option(USE_BUILTIN_CLIPPER2 "Use Clipper2 from submodule" ON)
option(SNAPSHOT "Create dev snapshot, uses nightly icons" OFF)
option(HEADLESS "Build without GUI frontend" OFF)
if(APPLE)
  option(USE_QT6 "Build the GUI with Qt6" ON)
else()
option(USE_QT6 "Build the GUI with Qt6" OFF)
endif()
option(ENABLE_EGL "Enable EGL support if available" ON)
option(ENABLE_GLX "Enable GLX support if available" ON)
# For now, we'll default to whatever OpenCSG uses (>=1.6 -> GLAD, <1.6 -> GLEW)
option(USE_GLAD "Use GLAD. Mutually exclusive from USE_GLEW" OFF)
option(USE_GLEW "Use GLEW. Mutually exclusive from USE_GLAD" OFF)
option(NULLGL "Build without OpenGL, (implies HEADLESS=ON) " OFF)
option(IDPREFIX "Prefix CSG nodes with index # (debugging purposes only, will break node cache)" OFF)
option(PROFILE "Enable compiling with profiling / test coverage instrumentation" OFF)
option(MXECROSS "Enable setup for MXE cross platform build" OFF)
option(OFFLINE_DOCS "Download Documentation for offline usage" OFF)
option(USE_MIMALLOC "Use mimalloc as malloc replacement." ON)
option(USE_BUILTIN_OPENCSG "Use OpenCSG from submodule." OFF)
option(USE_CCACHE "Use ccache to speed up compilation." ON)
option(ENABLE_CAIRO "Enable support for cairo vector graphics library." ON)
option(ENABLE_SPNAV "Enable support for libspnav input driver." ON)
option(ENABLE_HIDAPI "Enable support for HIDAPI input driver." ON)
option(ENABLE_CGAL "Enable CGAL." ON)
option(ENABLE_MANIFOLD "Enable Manifold." ON)
option(ALLOW_BUNDLED_HIDAPI "Allow usage of bundled HIDAPI library (Windows only)." OFF)
option(ENABLE_PYTHON "Enable experimental Python Interpreter" ON)
option(PYTHON_VERSION "Specify Exact Python Version" "")
option(ENABLE_LIBFIVE "Enable libfive Library" OFF)
option(USE_BUILTIN_LIBFIVE "Use libfive from submodule." ON)
option(BUILD_SHARED_LIBS "Build shared library" OFF)
include(CMakeDependentOption)
cmake_dependent_option(APPLE_UNIX "Build PythonSCAD in Unix mode in MacOS X instead of an Apple Bundle" OFF "APPLE" OFF)
cmake_dependent_option(ENABLE_QTDBUS "Enable DBus input driver for Qt." ON "NOT HEADLESS" OFF)
cmake_dependent_option(ENABLE_GAMEPAD "Enable Qt5Gamepad input driver." ON "NOT HEADLESS;NOT USE_QT6" OFF)
set(WASM_BUILD_TYPE "web" CACHE STRING 
  "WebAssembly build type. Support web (builds a PythonSCAD module) or node (standalone .js executable)")

if (USE_QT6)
  # Minimum version required for Qt-6.5
  set(DEPLOYMENT_TARGET "11.0")
else()
  # Minimum version required for std::filesystem
  set(DEPLOYMENT_TARGET "10.15")
endif()

# Note: CMAKE_OSX_DEPLOYMENT_TARGET must be set before the project() invocation
set(CMAKE_OSX_DEPLOYMENT_TARGET ${DEPLOYMENT_TARGET} CACHE STRING "Minimum OS X deployment version")

project(OpenSCAD
  VERSION ${PROJECT_VERSION}
  DESCRIPTION "The Programmer's Solid 3D CAD Modeler"
  HOMEPAGE_URL "https://pythonscad.org/"
  LANGUAGES C CXX
)

# GNUInstallDirs must be done before BuildParameters
include(GNUInstallDirs)

# Use clang-tidy if run with -DCLANG_TIDY=1
set(CLANG_TIDY ${CLANG_TIDY} CACHE BOOL "Enable clang-tidy")
if(CLANG_TIDY)
  if(APPLE)
    # clang-tidy isn't directly available on Homebrew, but exists inside the llvm package
    set(CLANG_TIDY_HINTS "/opt/homebrew/opt/llvm/bin" "/usr/local/opt/llvm/bin")
  endif()
  find_program(CLANG_TIDY_EXE NAMES clang-tidy REQUIRED HINTS ${CLANG_TIDY_HINTS})
  message(STATUS "Found clang-tidy: ${CLANG_TIDY_EXE}")
  include("cmake/Modules/RegexUtils.cmake")
  escape_string_as_regex(regex "${CMAKE_SOURCE_DIR}/src/")
  # /src/ext/.clang-tidy disables all checks for that dir.  Copy into build dir to ignore generated sources.
  configure_file(${CMAKE_SOURCE_DIR}/src/ext/.clang-tidy ${CMAKE_BINARY_DIR} COPYONLY)
  # Regex hack below since negative lookahead is not supported (POSIX regex only)
  #  (?!ext/) becomes ([^e]...|e[^x]..|ex[^t].|ext[^/]|.{0,3}$)
  # CMAKE_CXX_CLANG_TIDY must be set before target is created (with add_executable())
  set(CMAKE_CXX_CLANG_TIDY "${CLANG_TIDY_EXE};--header-filter=${regex}([^e]...|e[^x]..|ex[^t].|ext[^/]|.{0,3}$)")
  #  append ";--fix" to arguments above to apply automatic fix (if the given checks support it)
endif(CLANG_TIDY)

add_executable(OpenSCAD)

set(CMAKE_MODULE_PATH "${CMAKE_SOURCE_DIR}/submodules/sanitizers-cmake/cmake" ${CMAKE_MODULE_PATH})
find_package(Sanitizers)

# Strict c++17, e.g. no GNU extensions
if (MSVC) # For MSVC, errors show up when using c++ 17 for build.
  set_property(TARGET OpenSCAD PROPERTY CXX_STANDARD 20)
else()
  set_property(TARGET OpenSCAD PROPERTY CXX_STANDARD 17)
endif()
set_property(TARGET OpenSCAD PROPERTY CXX_EXTENSIONS OFF)
set_property(TARGET OpenSCAD PROPERTY CXX_STANDARD_REQUIRED ON)
# Output compilation database (compile_commands.json), so we can e.g. run clang-tidy or other tools separately
set_property(TARGET OpenSCAD PROPERTY EXPORT_COMPILE_COMMANDS ON)
set_property(TARGET OpenSCAD PROPERTY LINKER_LANGUAGE CXX)
# Verbose link step
if(("${CMAKE_CXX_COMPILER_FRONTEND_VARIANT}" STREQUAL "GNU") OR
   ("${CMAKE_CXX_COMPILER_ID}" MATCHES "AppleClang|Clang|GNU"))
  target_link_options(OpenSCAD BEFORE PRIVATE "-v")
endif()

set(SUFFIX "" CACHE STRING "Installation suffix for binary (e.g. 'nightly')")
set(STACKSIZE 8388608 CACHE STRING "Stack size (default is 8MB)")

if(PROFILE)
  SET(GCC_COVERAGE_COMPILE_FLAGS "-g -O0 --coverage -fprofile-arcs -ftest-coverage -fprofile-dir=.gcov")
  SET(GCC_COVERAGE_LINK_FLAGS    "--coverage")
  # TODO use more specific commands "target_compile_options" etc. to avoid potentially affecting submodules?
  SET(CMAKE_C_FLAGS "${CMAKE_C_FLAGS} ${GCC_COVERAGE_COMPILE_FLAGS}")
  SET(CMAKE_CXX_FLAGS "${CMAKE_CXX_FLAGS} ${GCC_COVERAGE_COMPILE_FLAGS}")
  SET(CMAKE_EXE_LINKER_FLAGS "${CMAKE_EXE_LINKER_FLAGS} ${GCC_COVERAGE_LINK_FLAGS}")
endif()

if (CMAKE_SYSTEM_NAME STREQUAL Emscripten)
  set(Boost_USE_STATIC_LIBS ON CACHE BOOL "" FORCE)
  set(Boost_USE_STATIC_RUNTIME ON CACHE BOOL "" FORCE)
  set(ENABLE_CAIRO OFF CACHE BOOL "" FORCE)
  set(MANIFOLD_PAR OFF CACHE BOOL "" FORCE)
  set(NULLGL ON CACHE BOOL "" FORCE)
  set(USE_MIMALLOC OFF CACHE BOOL "" FORCE)
  set(ENV{PKG_CONFIG_PATH} "/emsdk/upstream/emscripten/cache/sysroot/lib/pkgconfig")
  target_compile_definitions(OpenSCAD PRIVATE CGAL_DISABLE_ROUNDING_MATH_CHECK)
  target_link_libraries(OpenSCAD PRIVATE /emsdk/upstream/emscripten/cache/sysroot/lib/libz.a)
  target_link_libraries(OpenSCAD PRIVATE /emsdk/upstream/emscripten/cache/sysroot/lib/wasm32-emscripten/libbz2.a)
  target_link_libraries(OpenSCAD PRIVATE /emsdk/upstream/emscripten/cache/sysroot/lib/wasm32-emscripten/libsqlite3.a)
  
  # https://emscripten.org/docs/tools_reference/emcc.html
  # https://emscripten.org/docs/tools_reference/settings_reference.html
  target_compile_options(OpenSCAD PRIVATE -fexceptions)
  target_link_options(OpenSCAD PUBLIC
    -fexceptions
    -sABORT_ON_WASM_EXCEPTIONS
    -sALLOW_MEMORY_GROWTH=1
    -sDISABLE_EXCEPTION_CATCHING=0
    -sEXIT_RUNTIME=1
    -sEXPORTED_RUNTIME_METHODS=['ENV','ERRNO_CODES','FS','PATH','callMain']
    -sMAXIMUM_MEMORY=4GB
    
    # -g produces DWARF debug info, which is quite large and may need debugger extensions.
    # Alternatively, can pass -gsource-map -sLOAD_SOURCE_MAP but then variable debugging isn't possible
    $<$<CONFIG:Debug>:-g -O0>
  )
  if (WASM_BUILD_TYPE STREQUAL "web")
    target_link_options(OpenSCAD PUBLIC
      -sENVIRONMENT=web,worker
      -sEXPORT_ES6=1
      -sEXPORT_NAME=OpenSCAD
      -sMODULARIZE=1
    )
  elseif (WASM_BUILD_TYPE STREQUAL "node")
    target_link_options(OpenSCAD PUBLIC
      -sENVIRONMENT=node,worker
      -sNODEJS_CATCH_EXIT
      -sNODERAWFS

      # Single .js (more elegant for CLI release) is larger than separate .js & .wasm (preferred for web)
      $<$<CONFIG:Release>:-sSINGLE_FILE> 
      
      # Alternatively to single-file mode, code caching could make repeated runs faster:
      # -sNODE_CODE_CACHING -sWASM_ASYNC_COMPILATION=0
    )

    # Ensure the resulting .js file is executable on Unix:
    file(WRITE ${CMAKE_CURRENT_BINARY_DIR}/prepend_node_shebang.cmake "
      file(READ \"\${FILE}\" CONTENT)
      file(WRITE \"\${FILE}\" \"#!/usr/bin/env node\n\${CONTENT}\")
      if(CMAKE_HOST_UNIX)
        execute_process(COMMAND chmod +x \"\${FILE}\")
      endif()
    ")
    add_custom_command(
      POST_BUILD TARGET OpenSCAD
      COMMAND ${CMAKE_COMMAND} "-DFILE=$<TARGET_FILE:OpenSCAD>" -P "${CMAKE_CURRENT_BINARY_DIR}/prepend_node_shebang.cmake"
    )
  else()
    message(FATAL_ERROR "Invalid WASM_BUILD_TYPE: ${WASM_BUILD_TYPE} (allowed: node, web)")
  endif()
endif()

if(NULLGL)
  set(HEADLESS ON CACHE BOOL "" FORCE)
endif()
if(EXPERIMENTAL)
  target_compile_definitions(OpenSCAD PRIVATE ENABLE_EXPERIMENTAL)
endif()
if(IDPREFIX)
  target_compile_definitions(OpenSCAD PRIVATE IDPREFIX)
endif()

if (NOT "${SUFFIX}" STREQUAL "")
  set(SUFFIX_WITH_DASH "-${SUFFIX}")
  target_compile_definitions(OpenSCAD PRIVATE OPENSCAD_SUFFIX="${SUFFIX_WITH_DASH}")
else()
  set(SUFFIX_WITH_DASH "")
endif()

if (MXECROSS OR WIN32)
  add_subdirectory(winconsole)
  set_property(TARGET OpenSCAD PROPERTY WIN32_EXECUTABLE ON)
endif()

set(OPENSCAD_LIB_OUTPUT_DIR "${CMAKE_CURRENT_BINARY_DIR}/objects")
file(MAKE_DIRECTORY ${OPENSCAD_LIB_OUTPUT_DIR})

# Default to Release build
#if(NOT CMAKE_BUILD_TYPE)
#  message(STATUS "CMAKE_BUILD_TYPE not specified.  Defaulting to 'Release'")
#  message(STATUS "Usage: cmake -DCMAKE_BUILD_TYPE=[Debug|Release|RelWithDebInfo|MinSizeRel] .")
#  set(CMAKE_BUILD_TYPE Release)
#else()
#  message(STATUS "CMAKE_BUILD_TYPE: ${CMAKE_BUILD_TYPE}")
#endif()

target_compile_options(OpenSCAD PRIVATE "$<$<CONFIG:DEBUG>:-DDEBUG>")

target_compile_definitions(OpenSCAD PRIVATE
  _REENTRANT
  UNICODE
  _UNICODE
  _USE_MATH_DEFINES)

if("${CMAKE_CXX_COMPILER_ID}" STREQUAL "GNU")
  set(CMAKE_CXX_FLAGS "${CMAKE_CXX_FLAGS} -frounding-math")
  if (WIN32) # gcc bug spams warnings, See issue #2771
    set(CMAKE_CXX_FLAGS "${CMAKE_CXX_FLAGS} -Wno-attributes")
  endif()
endif()

find_package(PkgConfig)

add_subdirectory(submodules)

# The submodules will set up mimalloc if needed, and we need to defer any
# target_link_libraries() calls until after that.

if (MXECROSS)
  target_compile_definitions(OpenSCAD PRIVATE LIBXML_STATIC STATIC_QT_SVG_PLUGIN)
  target_compile_definitions(OpenSCAD PRIVATE GLEW_STATIC)
  target_link_libraries(OpenSCAD PRIVATE bcrypt)
endif()

macro(find_graphics)
  # NULLGL - Allow us to build without OpenGL(TM). run 'cmake .. -DNULLGL=1'
  # Most tests will fail, but it can be used for testing/experiments
  if(NULLGL)
    target_compile_definitions(OpenSCAD PRIVATE NULLGL)
  else()

    set(OPENSCAD_UNITY_BUILD ${CMAKE_UNITY_BUILD})
    set(CMAKE_UNITY_BUILD OFF)
    if(NOT USE_BUILTIN_OPENCSG)
      find_package(OpenCSG REQUIRED)
      target_link_libraries(OpenSCAD PRIVATE ${OPENCSG_LIBRARY})
      message(STATUS "OpenCSG: ${OPENCSG_VERSION_STRING}")
      if(MSVC)
        find_path(OPENCSG_INCLUDE_DIRS opencsg/opencsg.h)
        target_include_directories(OpenSCAD SYSTEM PRIVATE "${OPENCSG_INCLUDE_DIRS}/opencsg")
      else()
        find_path(OPENCSG_INCLUDE_DIRS opencsg.h)
        target_include_directories(OpenSCAD SYSTEM PRIVATE ${OPENCSG_INCLUDE_DIRS})
      endif()
    else()
      include("submodules/CMakeLists-OpenCSG.txt")
      target_link_libraries(OpenSCAD PRIVATE OpenCSG)
      message(STATUS "OpenCSG submodule: ${OPENCSG_VERSION_STRING}")
    endif(NOT USE_BUILTIN_OPENCSG)
    set(CMAKE_UNITY_BUILD ${OPENSCAD_UNITY_BUILD})

    target_compile_definitions(OpenSCAD PRIVATE ENABLE_OPENCSG)

    if (${OPENCSG_VERSION_STRING} VERSION_LESS "1.6.0")
      set(OPENCSG_GLEW ON)
      target_compile_definitions(OpenSCAD PRIVATE OPENCSG_GLEW)
    endif()

    if (NOT USE_GLAD AND NOT USE_GLEW)
      if (OPENCSG_GLEW)
        set(USE_GLEW ON)
        set(WRANGLER "glew")
      else()
	set(USE_GLAD ON)
        set(WRANGLER "GLAD")
      endif()
      message(STATUS "USE_GLAD/USE_GLEW not specified: Defaulting to ${WRANGLER}")
    endif()

    if (USE_GLEW OR OPENCSG_GLEW)
      find_package(GLEW REQUIRED)
      message(STATUS "GLEW: ${GLEW_VERSION}")
      target_link_libraries(OpenSCAD PRIVATE GLEW::glew)
      set(GLEW_SOURCES src/glview/glew-utils.cc)
    endif()

    find_package(OpenGL REQUIRED)
    target_link_libraries(OpenSCAD PRIVATE ${OPENGL_LIBRARIES})
    message(STATUS "OpenGL: ${OPENGL_LIBRARIES}")
  endif()
endmacro(find_graphics)

if (MSVC)
  # Flex lexer options
  set(WINCOMPAT "--wincompat --nounistd")
  target_compile_definitions(OpenSCAD PRIVATE _USE_MATH_DEFINES)
  target_compile_definitions(OpenSCAD PRIVATE NOMINMAX)

  find_package(Eigen3 CONFIG REQUIRED)
  target_link_libraries(OpenSCAD PRIVATE Eigen3::Eigen)
  message(STATUS "Eigen: ${Eigen3_VERSION}")

  set(Boost_USE_STATIC_LIBS TRUE)
  find_package(Boost 1.70 REQUIRED COMPONENTS regex program_options)
  message(STATUS "Boost: ${Boost_VERSION}")
  target_include_directories(OpenSCAD SYSTEM PRIVATE ${Boost_INCLUDE_DIRS})
  target_link_libraries(OpenSCAD PRIVATE ${Boost_LIBRARIES})
  target_compile_definitions(OpenSCAD PRIVATE BOOST_DLL_USE_STD_FS)

  find_package(harfbuzz CONFIG REQUIRED)
  find_path(HARFBUZZ_INCLUDE_DIRS harfbuzz)
  target_include_directories(OpenSCAD SYSTEM PRIVATE ${HARFBUZZ_INCLUDE_DIRS}/harfbuzz)
  target_link_libraries(OpenSCAD PRIVATE harfbuzz::harfbuzz)

  find_package(Fontconfig)
  target_link_libraries(OpenSCAD PRIVATE Fontconfig::Fontconfig)

  pkg_check_modules(GLIB2 REQUIRED IMPORTED_TARGET glib-2.0)
  target_link_libraries(OpenSCAD PRIVATE PkgConfig::GLIB2)

  find_package(double-conversion CONFIG REQUIRED)
  target_link_libraries(OpenSCAD PRIVATE double-conversion::double-conversion)

  find_library(GETTEXT_LIBRARY intl)
  target_link_libraries(OpenSCAD PRIVATE ${GETTEXT_LIBRARY})

  # call before setting local CMAKE_MODULE_PATH so we use VCPKG version of FindGLEW
  find_graphics()

  # needed for QtQScintilla, maybe others
  set(CMAKE_MODULE_PATH ${CMAKE_MODULE_PATH} "${CMAKE_SOURCE_DIR}/cmake/Modules")
else()
  set(CMAKE_MODULE_PATH ${CMAKE_MODULE_PATH} "${CMAKE_SOURCE_DIR}/cmake/Modules")
  if(MXECROSS)
    set(CMAKE_MODULE_PATH ${CMAKE_MODULE_PATH} "${CMAKE_SOURCE_DIR}/cmake/Modules/MXE")
  endif()

  if(NOT "$ENV{OPENSCAD_LIBRARIES}" STREQUAL "")
    list(APPEND CMAKE_PREFIX_PATH "$ENV{OPENSCAD_LIBRARIES}")
    if(APPLE)
      list(APPEND CMAKE_IGNORE_PREFIX_PATH "/opt/homebrew") # Homebrew Apple Silicon
      list(APPEND CMAKE_IGNORE_PREFIX_PATH "/usr/local")    # Homebrew Intel
    endif()
  endif()

  find_package(Eigen3 REQUIRED)
  target_include_directories(OpenSCAD SYSTEM PRIVATE ${EIGEN3_INCLUDE_DIR})
  target_compile_definitions(OpenSCAD PRIVATE EIGEN_DONT_ALIGN)
  message(STATUS "Eigen: ${Eigen3_VERSION}")

  find_package(Boost 1.70 REQUIRED COMPONENTS regex program_options)
  message(STATUS "Boost: ${Boost_VERSION}")
  target_include_directories(OpenSCAD SYSTEM PRIVATE ${Boost_INCLUDE_DIRS})
  target_link_libraries(OpenSCAD PRIVATE ${Boost_LIBRARIES})
  target_compile_definitions(OpenSCAD PRIVATE BOOST_DLL_USE_STD_FS)

  find_package(HarfBuzz 0.9.19 REQUIRED)
  message(STATUS "Harfbuzz: ${HARFBUZZ_VERSION}")
  target_include_directories(OpenSCAD SYSTEM PRIVATE ${HARFBUZZ_INCLUDE_DIRS})
  target_link_libraries(OpenSCAD PRIVATE ${HARFBUZZ_LIBRARIES})

  find_package(FontConfig 2.8.0 REQUIRED)
  message(STATUS "Fontconfig: ${FONTCONFIG_VERSION}")
  target_link_libraries(OpenSCAD PRIVATE ${FONTCONFIG_LIBRARIES})

  find_package(GLIB2 2.26 REQUIRED)
  message(STATUS "Glib: ${GLIB2_VERSION}")
  target_include_directories(OpenSCAD SYSTEM PRIVATE ${GLIB2_INCLUDE_DIRS})
  target_link_libraries(OpenSCAD PRIVATE ${GLIB2_LIBRARIES})

  find_package(DoubleConversion REQUIRED)
  target_link_libraries(OpenSCAD PRIVATE ${DoubleConversion_LIBRARIES})

  find_graphics()
endif()

if(USE_GLAD)
  target_link_libraries(OpenSCAD PRIVATE ${CMAKE_DL_LIBS})
endif()

if (("${Boost_VERSION}" VERSION_GREATER "1.72") AND ("${Boost_VERSION}" VERSION_LESS "1.76"))
  # Avoid warning messages from boost which are also caused by boost's code.
  #   https://github.com/boostorg/property_tree/issues/51
  target_compile_definitions(OpenSCAD PUBLIC BOOST_BIND_GLOBAL_PLACEHOLDERS)
endif()

if(ENABLE_CGAL)
  # Note: Saving CMAKE_MODULE_PATH as CGAL will overwrite it.
  # Reconsider this after CGAL 5.4: https://github.com/CGAL/cgal/pull/6029
  set(OPENSCAD_ORIGINAL_CMAKE_MODULE_PATH ${CMAKE_MODULE_PATH})
  set(CGAL_DO_NOT_WARN_ABOUT_CMAKE_BUILD_TYPE TRUE)
  # Some older versions do not match with CGAL 5.0 REQUIRED, so we check after.
  find_package(CGAL REQUIRED COMPONENTS Core)
  if (${CGAL_MAJOR_VERSION} LESS 5)
    message(FATAL_ERROR "CGAL: ${CGAL_MAJOR_VERSION}.${CGAL_MINOR_VERSION}.${CGAL_BUGFIX_VERSION} less than required minimum version 5.0")
  endif()
  message(STATUS "CGAL: ${CGAL_MAJOR_VERSION}.${CGAL_MINOR_VERSION}.${CGAL_BUGFIX_VERSION}")
  target_compile_definitions(OpenSCAD PRIVATE ENABLE_CGAL)
  # The macro `CGAL_DEBUG` allows to force CGAL assertions, even if `NDEBUG` is defined,
  # Enabling CGAL assertions is necessary for us to catch them before they cause a crash
  # on bad geometry input.
  target_compile_definitions(OpenSCAD PRIVATE CGAL_DEBUG)
  target_compile_definitions(OpenSCAD PRIVATE CGAL_USE_GMPXX)
  if(TARGET CGAL::CGAL)
    target_link_libraries(OpenSCAD PRIVATE CGAL::CGAL CGAL::CGAL_Core)
    message(STATUS "CGAL: Using target CGAL::CGAL CGAL::CGAL_Core")
  else()
    target_link_libraries(OpenSCAD PRIVATE ${CGAL_LIBRARY} ${GMP_LIBRARIES} ${MPFR_LIBRARIES})
  endif()
  # revert any changes to module path from CGAL_Macros.cmake; see note above
  # Commented out code should work in CGAL>= 5.4
  #if (CGAL_MODULE_PATH_IS_SET)
  #  set(CMAKE_MODULE_PATH ${OPENSCAD_ORIGINAL_CMAKE_MODULE_PATH})
  #endif()
  set(CMAKE_MODULE_PATH ${OPENSCAD_ORIGINAL_CMAKE_MODULE_PATH})
endif(ENABLE_CGAL)

find_package(LibZip REQUIRED)
message(STATUS "libzip: ${LIBZIP_VERSION}")
target_include_directories(OpenSCAD SYSTEM PRIVATE ${LIBZIP_INCLUDE_DIR_ZIP} ${LIBZIP_INCLUDE_DIR_ZIPCONF})
target_link_libraries(OpenSCAD PRIVATE ${LIBZIP_LIBRARY})
target_compile_definitions(OpenSCAD PRIVATE ENABLE_LIBZIP)

find_package(Freetype 2.4.9 REQUIRED)
message(STATUS "Freetype: ${FREETYPE_VERSION_STRING}")
target_include_directories(OpenSCAD SYSTEM PRIVATE ${FREETYPE_INCLUDE_DIRS})
target_link_libraries(OpenSCAD PRIVATE ${FREETYPE_LIBRARIES})

find_package(LibXml2 2.9 REQUIRED)
message(STATUS "LibXml2: ${LIBXML2_VERSION_STRING}")
target_include_directories(OpenSCAD SYSTEM PRIVATE ${LIBXML2_INCLUDE_DIR})
target_link_libraries(OpenSCAD PRIVATE ${LIBXML2_LIBRARIES})

set(EXECUTABLE_NAME pythonscad${SUFFIX_WITH_DASH})
set(PYTHON_EXECUTABLE_NAME pythonscad-python${SUFFIX_WITH_DASH})

configure_file(
  "${CMAKE_CURRENT_SOURCE_DIR}/src/executable.h.in"
  "${CMAKE_CURRENT_BINARY_DIR}/executable.h"
)

if(ENABLE_PYTHON)
  SET(PYTHON_SOURCES
    src/python/pyopenscad.cc
    src/python/pydata.cc 
    src/python/pymod.cc 
    src/python/pyfunctions.cc)
  if(ENABLE_LIBFIVE)
    list(APPEND PYTHON_SOURCES
      src/python/FrepNode.cc)
  endif()
  add_library(OpenSCADPy ${PYTHON_SOURCES} )
  if(ENABLE_LIBFIVE)
    target_compile_definitions(OpenSCAD PRIVATE ENABLE_LIBFIVE)
    target_compile_definitions(OpenSCADPy PRIVATE ENABLE_LIBFIVE)
    if(USE_BUILTIN_LIBFIVE)
      add_subdirectory(submodules/libfive EXCLUDE_FROM_ALL)
      target_link_libraries(OpenSCADPy PRIVATE libfive)
    else()
      pkg_check_modules(libfive REQUIRED libfive)
      include_directories(${libfive_INCLUDE_DIRS})
      target_link_libraries(OpenSCADPy PRIVATE five)
  endif()
    target_compile_definitions(OpenSCADPy PRIVATE BUILD_STUDIO_APP=OFF)
    target_compile_definitions(OpenSCADPy PRIVATE BUILD_GUILE_BINDINGS=OFF)
    target_compile_definitions(OpenSCADPy PRIVATE BUILD_PYTHON_BINDINGS=OFF)
    target_compile_definitions(OpenSCADPy PRIVATE ENABLE_DEBUG=OFF)
  endif()
  target_compile_definitions(OpenSCAD PRIVATE ENABLE_PYTHON)
  target_compile_definitions(OpenSCADPy PRIVATE ENABLE_PYTHON)
  target_compile_definitions(OpenSCADPy PRIVATE ENABLE_CGAL)
  target_compile_definitions(OpenSCADPy PRIVATE ENABLE_EXPERIMENTAL)
  find_package(Nettle 3.4)
  if(WIN32) 
    #MINGW environment	  
    SET(CALLSTACK "ucrt")
    SET(PYTHON_MINGW_VERSION "3.12") # define python version here
    #	SET(CALLSTACK "mingw")
    #	SET(CALLSTACK "clang")

    # Caller side
    SET(PYTHON_MINGW_DEVPATH "${CMAKE_CURRENT_SOURCE_DIR}/python_mingw")
    SET(PYTHON_MINGW_PACKAGEFOLDER "https://mirror.msys2.org/mingw/${CALLSTACK}64")
    SET(PYTHON_MINGW_PACKAGETAR "mingw-w64-${CALLSTACK}-x86_64-python-${PYTHON_MINGW_VERSION}.9-5-any.pkg.tar")   # adapt here
    SET(PYTHON_MINGW_PACKAGEZST "${PYTHON_MINGW_PACKAGETAR}.zst")
    SET(PYTHON_MINGW_ARCHIVE "${PYTHON_MINGW_DEVPATH}/${CALLSTACK}64/lib/libpython${PYTHON_MINGW_VERSION}.dll.a")

    # these dll are actually used
    SET(PYTHON_EMBED_DEVPATH "${CMAKE_CURRENT_SOURCE_DIR}/python_embed")
    SET(PYTHON_EMBED_FILENAME "python-${PYTHON_MINGW_VERSION}.2-embed-amd64.zip") #adapt here
    SET(PYTHON_EMBED_ARCHIVE "${PYTHON_EMBED_DEVPATH}/${PYTHON_EMBED_FILENAME}")
    SET(PYTHON_EMBED_SHLIB "${PYTHON_EMBED_DEVPATH}/python312.dll")
    SET(PYTHON_EMBED_URL "https://www.python.org/ftp/python/${PYTHON_MINGW_VERSION}.2/${PYTHON_EMBED_FILENAME}")

    add_custom_command(
      WORKING_DIRECTORY ${CMAKE_CURRENT_SOURCE_DIR}
      COMMAND rm -rf python_mingw && mkdir python_mingw && cd python_mingw && wget ${PYTHON_MINGW_PACKAGEFOLDER}/${PYTHON_MINGW_PACKAGEZST} && unzstd ${PYTHON_MINGW_PACKAGEZST} && tar -xf ${PYTHON_MINGW_PACKAGETAR} &&  ${CMAKE_CURRENT_SOURCE_DIR}/scripts/libpython_patch.sh
      OUTPUT ${PYTHON_MINGW_ARCHIVE}
    )
    add_custom_target(tgt_python_mingw DEPENDS ${PYTHON_MINGW_ARCHIVE})
    add_dependencies(OpenSCADPy tgt_python_mingw)

    add_custom_command(
      WORKING_DIRECTORY ${CMAKE_CURRENT_SOURCE_DIR}
      COMMAND rm -rf python_embed && mkdir python_embed && cd python_embed && wget ${PYTHON_EMBED_URL} && unzip ${PYTHON_EMBED_FILENAME} && rm ${PYTHON_EMBED_FILENAME} && rm python*._pth
      OUTPUT ${PYTHON_EMBED_SHLIB}
    )
    add_custom_target(tgt_python_embed DEPENDS ${PYTHON_EMBED_SHLIB})
    add_dependencies(OpenSCADPy tgt_python_embed)

    target_include_directories(OpenSCADPy SYSTEM PRIVATE "${PYTHON_MINGW_DEVPATH}/${CALLSTACK}64/include/python${PYTHON_MINGW_VERSION}")
    target_link_libraries(OpenSCADPy PRIVATE "${PYTHON_MINGW_ARCHIVE}")
    target_include_directories(OpenSCADPy SYSTEM PRIVATE ${HARFBUZZ_INCLUDE_DIRS})
    target_include_directories(OpenSCADPy SYSTEM PRIVATE ${FREETYPE_INCLUDE_DIRS})
  else() #MXE
	  if (${PYTHON_VERSION}  STREQUAL "OFF")
      find_package(Python  REQUIRED COMPONENTS Development)
    else()
      find_package(Python  ${PYTHON_VERSION} EXACT REQUIRED COMPONENTS Development)
    endif()
    if(NOT Nettle_FOUND)
      message(WARNING "Nettle not found, disabling python support.")
      set(ENABLE_PYTHON OFF CACHE BOOL "" FORCE)
    endif()
    if(NOT Python_FOUND  AND NOT WIN32)
      if(ENABLE_PYTHON)
        message(WARNING "Python not found, disabling python support.")
        set(ENABLE_PYTHON OFF CACHE BOOL "" FORCE)
      endif()
    endif()
    SET(Python_Eff_LIBRARIES ${Python_LIBRARIES} )
    SET(Python_Eff_INCLUDE_DIRS ${Python_INCLUDE_DIRS} )
    target_link_libraries(OpenSCADPy PRIVATE ${Python_Eff_LIBRARIES})
    target_include_directories(OpenSCADPy PRIVATE ${Python_Eff_INCLUDE_DIRS})
    target_include_directories(OpenSCADPy PRIVATE "${CMAKE_SOURCE_DIR}/submodules/Clipper2/CPP/Clipper2Lib/include")
    message(STATUS "Python enabled")
    target_include_directories(OpenSCADPy SYSTEM PRIVATE ${FREETYPE_INCLUDE_DIRS})
    target_link_libraries(OpenSCADPy PRIVATE ${Python_LIBRARIES})
  endif() # endif MXE
  target_include_directories(OpenSCADPy PRIVATE ${Nettle_INCLUDE_DIRS})
  target_link_libraries(OpenSCADPy PRIVATE ${Nettle_LIBRARIES})
  add_custom_target(OpenSCADPython ALL COMMAND ${CMAKE_COMMAND} -E create_symlink ${EXECUTABLE_NAME} ${PYTHON_EXECUTABLE_NAME})
  target_include_directories(OpenSCADPy SYSTEM PRIVATE ${FREETYPE_INCLUDE_DIRS})
  if(MSVC)
    target_include_directories(OpenSCADPy SYSTEM PRIVATE ${HARFBUZZ_INCLUDE_DIRS}/harfbuzz)
  else()
    target_include_directories(OpenSCADPy SYSTEM PRIVATE ${HARFBUZZ_INCLUDE_DIRS})
  endif()
  if(APPLE) # Nettle
    target_include_directories(OpenSCADPy PRIVATE "/usr/local/include")
    target_link_directories(OpenSCADPy PRIVATE "/usr/local/lib")
    target_link_libraries(OpenSCADPy PRIVATE "libnettle.a")
  endif()   
  target_link_libraries(OpenSCADPy PRIVATE Eigen3::Eigen)
  target_link_libraries(OpenSCADPy PRIVATE ${GETTEXT_LIBRARY})
  target_link_libraries(OpenSCADPy PRIVATE ${GLIB2_LIBRARIES})
  # copy compile options for the main OpenSCAD target
  # duplication is not very ideal but not sure what better options do we have
  set_property(TARGET OpenSCADPy PROPERTY CXX_STANDARD 17)
  set_property(TARGET OpenSCADPy PROPERTY CXX_EXTENSIONS OFF)
  set_property(TARGET OpenSCADPy PROPERTY CXX_STANDARD_REQUIRED ON)
  target_compile_definitions(OpenSCADPy PRIVATE "STACKSIZE=${STACKSIZE}")
  target_compile_definitions(OpenSCADPy PRIVATE EIGEN_DONT_ALIGN)
  target_compile_options(OpenSCADPy PRIVATE "$<$<CONFIG:DEBUG>:-DDEBUG>")
  target_compile_definitions(OpenSCADPy PRIVATE
    OPENSCAD_VERSION=${OPENSCAD_VERSION}
    OPENSCAD_SHORTVERSION=${OPENSCAD_SHORTVERSION}
    OPENSCAD_YEAR=${OPENSCAD_YEAR}
    OPENSCAD_MONTH=${OPENSCAD_MONTH}
    OPENSCAD_DAY=${OPENSCAD_DAY})
  target_include_directories(OpenSCADPy SYSTEM PRIVATE ${Boost_INCLUDE_DIRS})
  target_include_directories(OpenSCADPy SYSTEM PRIVATE ${GLIB2_INCLUDE_DIRS})
  target_include_directories(OpenSCADPy PRIVATE
    "src"
    "src/core"
    "src/core/customizer"
    "src/ext"
    "src/ext/json"
    "src/ext/lexertl/include"
    "src/ext/libtess2/Include"
    "src/ext"
    "src/geometry"
    "src/geometry/cgal"
    "src/geometry/manifold"
    "src/glview"
    "src/glview/preview"
    "src/glview/cgal"
    "src/gui"
    "src/io"
    "src/platform"
    "src/utils"
  )
  target_link_libraries(OpenSCAD PRIVATE OpenSCADPy)
endif()
if(NOT HEADLESS)
  if(MXECROSS)
    find_package(CURL REQUIRED)
 message(STATUS ${CURL_FOUND})
 message(STATUS ${CURL_INCLUDE_DIR})
 message(STATUS ${CURL_INCLUDE_LIBRARIES})
 message(STATUS ${CURL_VERSION_STRING})
    target_compile_definitions(OpenSCAD PRIVATE CURL_STATICLIB)
    target_include_directories(OpenSCAD SYSTEM PRIVATE ${CURL_INCLUDE_DIR})
    target_link_libraries(OpenSCAD PRIVATE "libcurl.a;libidn2.a;libssh2.a;libunistring.a")
  else()	
    target_link_directories(OpenSCAD PRIVATE "/usr/lib64")
    target_link_libraries(OpenSCAD PRIVATE "libcurl.so")
  endif()    
endif()

if(ENABLE_HIDAPI)
  find_package(HidAPI 0.10)
  if(HIDAPI_FOUND)
    set(INPUT_DRIVER_HIDAPI_SOURCES src/gui/input/HidApiInputDriver.cc)
    target_include_directories(OpenSCAD SYSTEM PRIVATE ${HIDAPI_INCLUDE_DIR})
    target_link_libraries(OpenSCAD PRIVATE ${HIDAPI_LIBRARY})
    target_compile_definitions(OpenSCAD PRIVATE ENABLE_HIDAPI)
    message(STATUS "HidAPI: ${HIDAPI_VERSION_STRING}")
  elseif(ALLOW_BUNDLED_HIDAPI)
    set(HIDAPI_SRC_DIR "src/ext/hidapi")
    file(STRINGS "${HIDAPI_SRC_DIR}/VERSION" HIDAPI_VERSION_STRING)
    target_include_directories(OpenSCAD SYSTEM PRIVATE "${HIDAPI_SRC_DIR}")
    set(INPUT_DRIVER_HIDAPI_SOURCES "${HIDAPI_SRC_DIR}/hid.c" src/gui/input/HidApiInputDriver.cc)
    target_compile_definitions(OpenSCAD PRIVATE ENABLE_HIDAPI)
    target_link_libraries(OpenSCAD PRIVATE setupapi hid)
    message(STATUS "HidAPI: ${HIDAPI_VERSION_STRING} (bundled)")
  else()
    message(STATUS "HIDAPI: disabled")
  endif()
else()
  message(STATUS "HIDAPI: disabled per user request")
endif()

if(ENABLE_SPNAV)
  find_package(SpNav)
  if(SPNAV_FOUND)
    message(STATUS "SpNav: found")
    set(INPUT_DRIVER_SPNAV_SOURCES src/gui/input/SpaceNavInputDriver.cc)
    target_include_directories(OpenSCAD SYSTEM PRIVATE ${SPNAV_INCLUDE_DIR})
    target_link_libraries(OpenSCAD PRIVATE ${SPNAV_LIBRARY})
    target_compile_definitions(OpenSCAD PRIVATE ENABLE_SPNAV)
  else()
    message(STATUS "SpNav: disabled")
  endif()
endif()

if(ENABLE_CAIRO)
<<<<<<< HEAD
  find_package(Cairo 1.14)
  if (CAIRO_VERSION)
    message(STATUS "Cairo: ${CAIRO_VERSION}")
    target_include_directories(OpenSCAD SYSTEM PRIVATE ${CAIRO_INCLUDE_DIRS})
    target_link_libraries(OpenSCAD PRIVATE ${CAIRO_LIBRARIES})
    target_compile_definitions(OpenSCAD PRIVATE ENABLE_CAIRO)
=======
  if (MSVC)
    find_package(PkgConfig REQUIRED)
    pkg_check_modules(CAIRO REQUIRED cairo)
>>>>>>> d4e368a0
  else()
    find_package(Cairo 1.14 QUIET)
    if (CAIRO_VERSION)
      message(STATUS "Cairo: ${CAIRO_VERSION}")
      target_include_directories(OpenSCAD SYSTEM PRIVATE ${CAIRO_INCLUDE_DIRS})
      target_link_libraries(OpenSCAD PRIVATE ${CAIRO_LIBRARIES})
      target_compile_definitions(OpenSCAD PRIVATE ENABLE_CAIRO)
    else()
      message(STATUS "Cairo: disabled")
    endif()
  endif()
else()
  message(STATUS "Cairo: disabled per user request")
endif()

find_package(FLEX REQUIRED)
message(STATUS "Flex: ${FLEX_VERSION}")

find_package(CURL REQUIRED)
message(STATUS "curl: found in ${CURL_INCLUDE_DIRS}")

find_package(BISON REQUIRED)
message(STATUS "Bison: ${BISON_VERSION}")
if(APPLE)
    target_include_directories(OpenSCAD PRIVATE "/usr/local/include")
    target_link_directories(OpenSCAD PRIVATE "/usr/local/lib")
    target_link_libraries(OpenSCAD PRIVATE "libjpeg.a")
endif()

find_package(Lib3MF)
if (Lib3MF_FOUND)
  message(STATUS "lib3mf: ${Lib3MF_VERSION}")
  target_link_libraries(OpenSCAD PRIVATE Lib3MF::Lib3MF)
  target_compile_definitions(OpenSCAD PRIVATE ENABLE_LIB3MF)
  if (Lib3MF_VERSION VERSION_GREATER_EQUAL 2)
    set(LIB3MF_SOURCES src/io/export_3mf_v2.cc src/io/import_3mf_v2.cc)
  else()
    set(LIB3MF_SOURCES src/io/export_3mf_v1.cc src/io/import_3mf_v1.cc)
  endif()
else()
  set(LIB3MF_SOURCES src/io/export_3mf_dummy.cc src/io/import_3mf_dummy.cc)
  message(STATUS "lib3mf: disabled")
endif()

# Automatically add the current source and build directories to the include path.
set(CMAKE_INCLUDE_CURRENT_DIR ON) # (does not propagate down to subdirectories)

if(USE_GLAD)
  target_compile_definitions(OpenSCAD PRIVATE USE_GLAD)
else()
  target_compile_definitions(OpenSCAD PRIVATE USE_GLEW)
endif()

target_include_directories(OpenSCAD PRIVATE
  "src"
  "src/python"
  "src/ext"
  "src/ext/lexertl/include"
  "src/ext/libtess2/Include"
)

FLEX_TARGET(openscad_lexer src/core/lexer.l ${OPENSCAD_LIB_OUTPUT_DIR}/lexer.cxx DEFINES_FILE ${OPENSCAD_LIB_OUTPUT_DIR}/lexer.hxx COMPILE_FLAGS ${WINCOMPAT})
BISON_TARGET(openscad_parser src/core/parser.y ${OPENSCAD_LIB_OUTPUT_DIR}/parser.cxx DEFINES_FILE ${OPENSCAD_LIB_OUTPUT_DIR}/parser.hxx COMPILE_FLAGS "-d -p parser")
ADD_FLEX_BISON_DEPENDENCY(openscad_lexer openscad_parser)

FLEX_TARGET(comment_lexer src/core/customizer/comment_lexer.l ${OPENSCAD_LIB_OUTPUT_DIR}/comment_lexer.cxx DEFINES_FILE ${OPENSCAD_LIB_OUTPUT_DIR}/comment_lexer.hxx COMPILE_FLAGS ${WINCOMPAT})
BISON_TARGET(comment_parser src/core/customizer/comment_parser.y ${OPENSCAD_LIB_OUTPUT_DIR}/comment_parser.cxx DEFINES_FILE ${OPENSCAD_LIB_OUTPUT_DIR}/comment_parser.hxx COMPILE_FLAGS "-d -p comment_parser")
ADD_FLEX_BISON_DEPENDENCY(comment_lexer comment_parser)

if(NOT HEADLESS)
  if (APPLE AND EXISTS /usr/local/opt/qt)
    list(APPEND CMAKE_PREFIX_PATH "/usr/local/opt/qt")
  endif()
  if (USE_QT6)
    if (APPLE AND EXISTS /usr/local/opt/qt@6)
      list(APPEND CMAKE_PREFIX_PATH "/usr/local/opt/qt@6")
    endif()
    if (APPLE AND EXISTS /opt/homebrew/opt/qt@6)
      list(APPEND CMAKE_PREFIX_PATH "/opt/homebrew/opt/qt@6")
    endif()
  else()
    if (APPLE AND EXISTS /usr/local/opt/qt@5)
      list(APPEND CMAKE_PREFIX_PATH "/usr/local/opt/qt@5")
    endif()
    if (APPLE AND EXISTS /opt/homebrew/opt/qt@5)
      list(APPEND CMAKE_PREFIX_PATH "/opt/homebrew/opt/qt@5")
    endif()
  endif()

  if("${CMAKE_VERSION}" VERSION_GREATER_EQUAL "3.14")
    set_property(TARGET OpenSCAD PROPERTY AUTOGEN_ORIGIN_DEPENDS OFF)
  endif()
  set_property(TARGET OpenSCAD PROPERTY AUTOMOC ON)
  set_property(TARGET OpenSCAD PROPERTY AUTOUIC ON)
  set_property(TARGET OpenSCAD PROPERTY AUTORCC ON)
  set_property(TARGET OpenSCAD PROPERTY AUTOUIC_OPTIONS --tr q_)
  set_property(TARGET OpenSCAD PROPERTY AUTORCC_OPTIONS --threshold 10 --compress 9)

  if(ENABLE_GUI_TESTS)
    set(QT_TEST_IF_ANY Test)
  else()
    set(QT_TEST_IF_ANY)
  endif()

  if (USE_QT6)
    find_package(Qt6 COMPONENTS Core Core5Compat Widgets Multimedia OpenGL OpenGLWidgets Concurrent Network Svg ${QT_TEST_IF_ANY} REQUIRED)
    message(STATUS "Qt6: ${Qt6_VERSION}")

    if (Qt6_POSITION_INDEPENDENT_CODE)
      set_property(TARGET OpenSCAD PROPERTY POSITION_INDEPENDENT_CODE ON)
    endif()

    find_package(Qt6QScintilla 2.8.0 REQUIRED)
    message(STATUS "QScintilla: ${QT6QSCINTILLA_VERSION_STRING}")

    if(ENABLE_QTDBUS)
      find_package(Qt6DBus)
      if (Qt6DBus_FOUND)
        message(STATUS "DBus input driver enabled")
        target_compile_definitions(OpenSCAD PRIVATE ENABLE_DBUS)
        set(INPUT_DRIVER_DBUS_SOURCES src/gui/input/DBusInputDriver.cc)
        qt6_add_dbus_interface(INPUT_DRIVER_DBUS_SOURCES org.openscad.OpenSCAD.xml openscad_interface)
        qt6_add_dbus_adaptor(INPUT_DRIVER_DBUS_SOURCES org.openscad.OpenSCAD.xml gui/input/DBusInputDriver.h DBusInputDriver openscad_adaptor)
      else()
        message(STATUS "DBus input driver disabled as the QtDBus module could not be found.")
      endif()
    else()
      message(STATUS "DBus input driver disabled per user request.")
    endif()
  else()
    find_package(Qt5 5.12 COMPONENTS Core Widgets Multimedia OpenGL Concurrent Network Svg ${QT_TEST_IF_ANY} REQUIRED)
    message(STATUS "Qt5: ${Qt5_VERSION}")

    if (Qt5_POSITION_INDEPENDENT_CODE)
      set_property(TARGET OpenSCAD PROPERTY POSITION_INDEPENDENT_CODE ON)
    endif()

    if (("${Qt5_VERSION}" VERSION_GREATER_EQUAL "5.4"))
       target_compile_definitions(OpenSCAD PRIVATE USE_QOPENGLWIDGET)
    endif()

    find_package(Qt5QScintilla 2.8.0 REQUIRED)
    message(STATUS "QScintilla: ${QT5QSCINTILLA_VERSION_STRING}")

    if(ENABLE_QTDBUS)
      find_package(Qt5DBus)
      if (Qt5DBus_FOUND)
        message(STATUS "DBus input driver enabled")
        target_compile_definitions(OpenSCAD PRIVATE ENABLE_DBUS)
        set(INPUT_DRIVER_DBUS_SOURCES src/gui/input/DBusInputDriver.cc)
        qt5_add_dbus_interface(INPUT_DRIVER_DBUS_SOURCES org.openscad.OpenSCAD.xml openscad_interface)
        qt5_add_dbus_adaptor(INPUT_DRIVER_DBUS_SOURCES org.openscad.OpenSCAD.xml gui/input/DBusInputDriver.h DBusInputDriver openscad_adaptor)
      else()
        message(STATUS "DBus input driver disabled as the QtDBus module could not be found.")
      endif()
    else()
      message(STATUS "DBus input driver disabled per user request.")
    endif()

    if(ENABLE_GAMEPAD)
      find_package(Qt5Gamepad)
      if (Qt5Gamepad_FOUND)
        message(STATUS "Qt5Gamepad input driver enabled")
        set(GUI_SOURCES ${GUI_SOURCES} src/gui/input/QGamepadInputDriver.cc)
        target_compile_definitions(OpenSCAD PRIVATE ENABLE_QGAMEPAD)
      else()
        message(STATUS "Qt5Gamepad input driver disabled as the Qt5Gamepad module could not be found.")
      endif()
    else()
      message(STATUS "Qt5Gamepad input driver disabled per user request.")
    endif()
  endif()
endif()

# Setup ccache (if available) to speed up recompiles. It's especially useful
# when switching back and forth between branches where large numbers of files
# would otherwise need to be re-compiled each time.
if(USE_CCACHE)
  find_program(CCACHE_PATH ccache)
  if (CCACHE_PATH)
    set_property(GLOBAL PROPERTY RULE_LAUNCH_COMPILE ${CCACHE_PATH})
    set_property(GLOBAL PROPERTY RULE_LAUNCH_LINK ${CCACHE_PATH})
  endif()
endif()

target_compile_definitions(OpenSCAD PRIVATE OPENSCAD_VERSION=${OPENSCAD_VERSION} OPENSCAD_SHORTVERSION=${OPENSCAD_SHORTVERSION} OPENSCAD_YEAR=${OPENSCAD_YEAR} OPENSCAD_MONTH=${OPENSCAD_MONTH} OPENSCAD_DAY=${OPENSCAD_DAY}  )
if (DEFINED OPENSCAD_DAY)
  target_compile_definitions(OpenSCAD PRIVATE OPENSCAD_DAY=${OPENSCAD_DAY})
endif()
if(DEFINED OPENSCAD_COMMIT)
  target_compile_definitions(OpenSCAD PRIVATE OPENSCAD_COMMIT=${OPENSCAD_COMMIT})
endif()

#
# Platform specific settings
#

# Stack size 8MB; github issue 116
target_compile_definitions(OpenSCAD PRIVATE "STACKSIZE=${STACKSIZE}") # used as default in src/platform/PlatformUtils.h

if(NULLGL)
  set(OFFSCREEN_METHOD "NULLGL")
  message(STATUS "Offscreen OpenGL Context - using NULLGL")
else()
  SET(OFFSCREEN_METHOD "<undefined>")
endif()
if(APPLE)
  target_compile_definitions(OpenSCAD PRIVATE OPENSCAD_OS="Mac OS X")
  message(STATUS "Offscreen OpenGL Context - using Apple CGL/NSOpenGL")
  set(PLATFORM_SOURCES src/platform/PlatformUtils-mac.mm src/io/imageutils-macosx.cc src/platform/CocoaUtils.mm)
  if(NOT HEADLESS)
    set(PLATFORM_SOURCES ${PLATFORM_SOURCES} src/gui/AppleEvents.cc)
  endif()
  if(NOT NULLGL)
    target_compile_definitions(OpenSCAD PRIVATE GL_SILENCE_DEPRECATION)
    set(OFFSCREEN_METHOD "Apple CGL/NSOpenGL")
    set(PLATFORM_SOURCES ${PLATFORM_SOURCES}
        src/glview/offscreen-old/OffscreenContextNSOpenGL.mm
        src/glview/OffscreenContextCGL.cc)
  endif()
  find_library(COCOA_LIBRARY Cocoa)
  target_link_libraries(OpenSCAD PRIVATE ${COCOA_LIBRARY})
elseif(UNIX)
  target_compile_definitions(OpenSCAD PRIVATE OPENSCAD_OS="Unix")
  set(PLATFORM_SOURCES src/io/imageutils-lodepng.cc src/platform/PlatformUtils-posix.cc)
  if(NOT NULLGL)
    set(OFFSCREEN_METHOD "Unix")
    if(ENABLE_EGL AND OpenGL_EGL_FOUND)
      target_compile_definitions(OpenSCAD PRIVATE ENABLE_EGL)
      set(OFFSCREEN_METHOD "${OFFSCREEN_METHOD} EGL")
      set(PLATFORM_SOURCES ${PLATFORM_SOURCES}
	src/glview/offscreen-old/OffscreenContextEGL.cc
        src/glview/OffscreenContextEGL.cc)
      if (NOT USE_GLAD)
        target_compile_definitions(OpenSCAD PRIVATE GLEW_EGL)
      endif()
      target_link_libraries(OpenSCAD PRIVATE OpenGL::EGL)
    endif()
    if(ENABLE_GLX AND OpenGL_GLX_FOUND)
      target_compile_definitions(OpenSCAD PRIVATE ENABLE_GLX)
      set(OFFSCREEN_METHOD "${OFFSCREEN_METHOD} GLX")
      set(PLATFORM_SOURCES ${PLATFORM_SOURCES}
          src/glview/offscreen-old/OffscreenContextGLX.cc
          src/glview/OffscreenContextGLX.cc)
      find_package(X11 REQUIRED)
      target_link_libraries(OpenSCAD PRIVATE X11::X11 ${CMAKE_DL_LIBS})
    endif()
    message(STATUS "Offscreen OpenGL Context - using ${OFFSCREEN_METHOD}")
  endif()
elseif(WIN32)
  target_compile_definitions(OpenSCAD PRIVATE NOGDI)
  target_compile_definitions(OpenSCAD PRIVATE OPENSCAD_OS="Windows")
  message(STATUS "Offscreen OpenGL Context - using Microsoft WGL")
  set(PLATFORM_SOURCES src/io/imageutils-lodepng.cc src/platform/PlatformUtils-win.cc)
  if(NOT NULLGL)
    set(OFFSCREEN_METHOD "Windows WGL")
    message(STATUS "Offscreen OpenGL Context - using Microsoft WGL")
    set(PLATFORM_SOURCES ${PLATFORM_SOURCES} src/glview/offscreen-old/OffscreenContextWGL.cc)
  endif()
endif()

# NOTE: To keep HEADLESS builds working, do NOT add Qt-dependent sources here,
#       see GUI_SOURCES list below for that.
set(CORE_SOURCES
  src/Feature.cc
  src/FontCache.cc
  src/LibraryInfo.cc
  src/RenderStatistic.cc
  src/core/AST.cc
  src/core/Arguments.cc
  src/core/Assignment.cc
  src/core/BuiltinContext.cc
  src/core/Builtins.cc
  src/core/CSGNode.cc
  src/core/CSGTreeEvaluator.cc
  src/core/CgalAdvNode.cc
  src/core/Children.cc
  src/core/ColorNode.cc
  src/core/PullNode.cc
  src/core/WrapNode.cc
  src/core/ColorUtil.cc
  src/core/Context.cc
  src/core/ContextFrame.cc
  src/core/ContextMemoryManager.cc
  src/core/CsgOpNode.cc
  src/core/DrawingCallback.cc
  src/core/EvaluationSession.cc
  src/core/Expression.cc
  src/core/SkinNode.cc
  src/core/ConcatNode.cc
  src/core/FreetypeRenderer.cc
  src/core/FunctionType.cc
  src/core/GroupModule.cc
  src/core/ImportNode.cc
  src/core/LinearExtrudeNode.cc
  src/core/PathExtrudeNode.cc
  src/core/OversampleNode.cc
  src/core/DebugNode.cc
  src/core/RepairNode.cc
  src/core/FilletNode.cc
  src/core/LocalScope.cc
  src/core/node_clone.cc
  src/core/ModuleInstantiation.cc
  src/core/NodeDumper.cc
  src/core/NodeVisitor.cc
  src/core/OffsetNode.cc
  src/core/Parameters.cc
  src/core/ProjectionNode.cc
  src/core/RenderNode.cc
  src/core/RenderVariables.cc
  src/core/RotateExtrudeNode.cc
  src/core/ScopeContext.cc
  src/core/Settings.cc
  src/core/SourceFile.cc
  src/core/SourceFileCache.cc
  src/core/StatCache.cc
  src/core/SurfaceNode.cc
  src/core/TextNode.cc
  src/core/TransformNode.cc
  src/core/Tree.cc
  src/core/UndefType.cc
  src/core/UserModule.cc
  src/core/Value.cc
  src/core/builtin_functions.cc
  src/core/control.cc
  src/core/customizer/Annotation.cc
  src/core/customizer/CommentParser.cc
  src/core/customizer/ParameterObject.cc
  src/core/customizer/ParameterSet.cc
  src/core/function.cc
  src/core/module.cc
  src/core/node.cc
  src/core/parsersettings.cc
  src/core/primitives.cc
  src/core/progress.cc
  src/ext/libtess2/Source/bucketalloc.c
  src/ext/libtess2/Source/dict.c
  src/ext/libtess2/Source/geom.c
  src/ext/libtess2/Source/mesh.c
  src/ext/libtess2/Source/priorityq.c
  src/ext/libtess2/Source/sweep.c
  src/ext/libtess2/Source/tess.c
  src/ext/lodepng/lodepng.cpp
  src/geometry/ClipperUtils.cc
  src/geometry/Geometry.cc
  src/geometry/GeometryCache.cc
  src/geometry/GeometryEvaluator.cc
  src/geometry/GeometryUtils.cc
  src/geometry/PolySet.cc
  src/geometry/PolySetBuilder.cc
  src/geometry/Curve.cc
  src/geometry/Surface.cc
  src/geometry/PolySetUtils.cc
  src/geometry/Polygon2d.cc
  src/geometry/Barcode1d.cc
  src/geometry/boolean_utils.cc
  src/geometry/skin.cc
  src/geometry/linalg.cc
  src/geometry/linear_extrude.cc
  src/geometry/rotate_extrude.cc
  src/glview/Camera.cc
  src/glview/ColorMap.cc
  src/glview/OffscreenContextFactory.cc
  src/glview/RenderSettings.cc
  src/glview/preview/CSGTreeNormalizer.cc
  src/handle_dep.cc
  src/io/DxfData.cc
  src/io/dxfdim.cc
  src/io/export.cc
  src/io/export_amf.cc
  src/io/export_dxf.cc
  src/io/export_obj.cc
  src/io/export_off.cc
  src/io/export_param.cc
  src/io/export_ps.cc
  src/io/export_foldable.cc
  src/io/export_pdf.cc
  src/io/export_stl.cc
  src/io/export_svg.cc
  src/io/export_step.cc
  src/io/export_pov.cc
  src/io/export_param.cc
  src/io/export_wrl.cc
  src/io/fileutils.cc
  src/io/import_amf.cc
  src/io/import_json.cc
  src/io/import_obj.cc
  src/io/import_off.cc
  src/io/import_stl.cc
  src/io/import_step.cc
  src/io/StepKernel.cc
  src/io/import_svg.cc
  src/libsvg/circle.cc
  src/libsvg/data.cc
  src/libsvg/ellipse.cc
  src/libsvg/group.cc
  src/libsvg/libsvg.cc
  src/libsvg/line.cc
  src/libsvg/path.cc
  src/libsvg/polygon.cc
  src/libsvg/polyline.cc
  src/libsvg/rect.cc
  src/libsvg/shape.cc
  src/libsvg/svgpage.cc
  src/libsvg/text.cc
  src/libsvg/transformation.cc
  src/libsvg/tspan.cc
  src/libsvg/use.cc
  src/libsvg/util.cc
  src/platform/PlatformUtils.cc
  src/utils/StackCheck.h
  src/utils/calc.cc
  src/utils/degree_trig.cc
  src/utils/hash.cc
  src/utils/printutils.cc
  src/utils/svg.cc
  src/utils/version_check.h
  src/genlang/genlang.cc
  src/version.cc
  ${LIB3MF_SOURCES}
  ${PLATFORM_SOURCES}
  ${FLEX_openscad_lexer_OUTPUTS}
  ${BISON_openscad_parser_OUTPUTS}
  ${FLEX_comment_lexer_OUTPUTS}
  ${BISON_comment_parser_OUTPUTS})

if(EXPERIMENTAL AND ENABLE_CGAL)
  list(APPEND CORE_SOURCES
  src/core/RoofNode.cc
  src/geometry/roof_ss.cc
  src/geometry/roof_vd.cc
)
endif()

set(CGAL_SOURCES
  src/geometry/cgal/cgalutils.cc
  src/geometry/cgal/cgalutils-applyops.cc
  src/geometry/cgal/cgalutils-applyops-minkowski.cc
  src/geometry/cgal/cgalutils-closed.cc
  src/geometry/cgal/cgalutils-convex.cc
  src/geometry/cgal/cgalutils-kernel.cc
  src/geometry/cgal/cgalutils-mesh.cc
  src/geometry/cgal/cgalutils-orient.cc
  src/geometry/cgal/cgalutils-polyhedron.cc
  src/geometry/cgal/cgalutils-project.cc
  src/geometry/cgal/cgalutils-tess.cc
  src/geometry/cgal/cgalutils-triangulate.cc
  src/geometry/cgal/CGALNefGeometry.cc
  src/geometry/cgal/CGALCache.cc
  src/io/export_nef.cc
  src/io/import_nef.cc
  )

set(MANIFOLD_SOURCES
  src/geometry/manifold/ManifoldGeometry.cc
  src/geometry/manifold/manifoldutils.cc
  src/geometry/manifold/manifold-applyops.cc
  src/geometry/manifold/Polygon2d-manifold.cc
)

set(MANIFOLD_CGAL_SOURCES
  src/geometry/manifold/manifold-applyops-minkowski.cc
)

if(USE_BUILTIN_CLIPPER2)
  set(CLIPPER2_UTILS OFF)
  set(CLIPPER2_EXAMPLES OFF)
  set(CLIPPER2_TESTS OFF)
  add_subdirectory("submodules/Clipper2/CPP" EXCLUDE_FROM_ALL)
  set(Clipper2_FOUND "YES")
  if(NOT TARGET Clipper2::Clipper2)
    add_library(Clipper2::Clipper2 ALIAS Clipper2)
  endif()
  message(STATUS "Clipper2 submodule")
else()
  find_package(Clipper2 REQUIRED)
  message(STATUS "Clipper2: ${Clipper2_VERSION}")
endif()
target_link_libraries(OpenSCAD PRIVATE Clipper2::Clipper2)

if(ENABLE_MANIFOLD)
  if(NOT DEFINED MANIFOLD_PAR)
    # Note: currently only Manifold-related code makes use of TBB parallelization
    # ("exact" CGAL numerics are not thread-safe)
    target_compile_options(OpenSCAD PRIVATE
      -DENABLE_TBB
    )
    find_package(TBB)
    if (NOT TBB_FOUND AND PKG_CONFIG_FOUND)
      pkg_check_modules(TBB tbb REQUIRED)
      # add_library(TBB::tbb UNKNOWN IMPORTED)
      set_target_properties(TBB::tbb
        PROPERTIES INTERFACE_INCLUDE_DIRECTORIES "${TBB_INCLUDE_DIRS}")
      set_target_properties(TBB::tbb
        PROPERTIES INTERFACE_LINK_LIBRARIES "${TBB_LINK_LIBRARIES}")
      list(GET TBB_LINK_LIBRARIES 0 TBB_IMPORTED_LOCATION)
      set_target_properties(TBB::tbb
        PROPERTIES IMPORTED_LOCATION "${TBB_IMPORTED_LOCATION}")
    endif()
    message(STATUS "TBB: ${TBB_VERSION}")
    target_link_libraries(OpenSCAD PRIVATE TBB::tbb)

    set(MANIFOLD_PAR ON CACHE BOOL "Parallel backend" FORCE)
  endif()

  set(MANIFOLD_PYBIND OFF)
  set(MANIFOLD_TEST OFF)
  if(USE_BUILTIN_MANIFOLD)
    if(CMAKE_UNITY_BUILD)
      set(CMAKE_UNITY_BUILD OFF)
      add_subdirectory(submodules/manifold EXCLUDE_FROM_ALL)
      set(CMAKE_UNITY_BUILD ON)
    else()
      add_subdirectory(submodules/manifold EXCLUDE_FROM_ALL)
    endif()
    message(STATUS "manifold submodule: ${manifold_VERSION}")
  else()
    find_package(manifold REQUIRED)
    message(STATUS "mainfold: ${manifold_VERSION}")
  endif()
  target_link_libraries(OpenSCAD PRIVATE manifold::manifold)
  add_sanitizers(manifold)

  if (USE_MANIFOLD_TRIANGULATOR)
    target_compile_definitions(OpenSCAD PRIVATE USE_MANIFOLD_TRIANGULATOR)
  endif()
endif()

#
# Offscreen OpenGL context source code
#
if(NULLGL)
  message(STATUS "NULLGL is set. Overriding OpenGL(TM) settings")
  set(OFFSCREEN_SOURCES
    src/glview/Renderer.cc
    src/glview/NULLGL.cc # contains several 'nullified' versions of above .cc files
    src/glview/OffscreenView.cc
    src/glview/OffscreenContextNULL.cc
    src/io/export_png.cc
    src/io/imageutils.cc)
else()
  set(OFFSCREEN_SOURCES
    src/glview/OpenGLContext.cc
    src/glview/fbo.cc
    src/glview/Renderer.cc
    src/glview/ShaderUtils.cc
    src/glview/system-gl.cc
    src/glview/VBOBuilder.cc
    src/glview/VertexState.cc
    src/glview/VBORenderer.cc
    src/glview/GLView.cc
    src/glview/hershey.cc
    src/glview/OffscreenView.cc
    src/glview/cgal/CGALRenderer.cc
    src/glview/cgal/CGALRenderUtils.cc
    src/glview/PolySetRenderer.cc
    src/glview/preview/OpenCSGRenderer.cc
    src/glview/preview/ThrownTogetherRenderer.cc
    src/io/export_png.cc
    src/io/imageutils.cc
    ${GLEW_SOURCES})
endif()


if(UNIX AND (NOT APPLE) AND (NOT HEADLESS))
  set(PLATFORM_INPUT_DRIVER_SOURCES src/gui/input/JoystickInputDriver.cc)
  target_compile_definitions(OpenSCAD PRIVATE ENABLE_JOYSTICK)
endif()

set(INPUT_DRIVER_SOURCES
  ${PLATFORM_INPUT_DRIVER_SOURCES}
  ${INPUT_DRIVER_HIDAPI_SOURCES}
  ${INPUT_DRIVER_SPNAV_SOURCES}
  ${INPUT_DRIVER_DBUS_SOURCES})

set(GUI_SOURCES
  ${GUI_SOURCES}
  src/openscad_gui.cc
  src/gui/AutoUpdater.cc
  src/gui/CGALWorker.cc
  src/gui/CSGWorker.cc
  src/gui/ViewportControl.cc
  src/gui/Console.cc
  src/gui/Dock.cc
  src/gui/Editor.cc
  src/gui/ErrorLog.cc
  src/gui/EventFilter.h
  src/gui/Export3mfDialog.cc
  src/gui/ExportPdfDialog.cc
  src/gui/LoadShareDesignDialog.cc
  src/gui/ShareDesignDialog.cc
  src/gui/ExportSvgDialog.cc
  src/gui/OctoPrintApiKeyDialog.cc
  src/gui/FontListDialog.cc
  src/gui/FontListTableView.cc
  src/gui/InitConfigurator.cc
  src/gui/ImportUtils.cc
  src/gui/LaunchingScreen.cc
  src/gui/LibraryInfoDialog.cc
  src/gui/MainWindow.cc
  src/gui/Measurement.cc
  src/gui/Animate.cc
  src/gui/FontList.cc
  src/gui/MouseSelector.cc
  src/gui/OctoPrint.cc
  src/gui/OpenCSGWarningDialog.cc
  src/gui/OpenSCADApp.cc
  src/gui/Preferences.cc
  src/gui/PrintInitDialog.cc
  src/gui/PrintService.cc
  src/gui/ExternalToolInterface.cc
  src/gui/ProgressWidget.cc
  src/gui/RubberBandManager.cc
  src/gui/QGLView.cc
  src/gui/QGLView2.cc
  src/gui/QSettingsCached.cc
  src/gui/QWordSearchField.cc
  src/gui/ScadApi.cc
  src/gui/ScadLexer.cc
  src/gui/ScintillaEditor.cc
  src/gui/SettingsWriter.cc
  src/gui/TabManager.cc
  src/gui/UIUtils.cc
  src/gui/WindowManager.cc
  src/gui/IgnoreWheelWhenNotFocused.cc
  src/gui/input/AxisConfigWidget.cc
  src/gui/input/ButtonConfigWidget.cc
  src/gui/input/MouseConfigWidget.cc
  src/gui/input/InputDriver.cc
  src/gui/input/InputDriverManager.cc
  src/gui/input/InputEventMapper.cc
  src/gui/parameter/GroupWidget.cc
  src/gui/parameter/ParameterCheckBox.cc
  src/gui/parameter/ParameterComboBox.cc
  src/gui/parameter/ParameterSlider.cc
  src/gui/parameter/ParameterSpinBox.cc
  src/gui/parameter/ParameterText.cc
  src/gui/parameter/ParameterVector.cc
  src/gui/parameter/ParameterVirtualWidget.cc
  src/gui/parameter/ParameterWidget.cc
  ${INPUT_DRIVER_SOURCES}
  )

# header-only code
set(GUI_HEADER_ONLY
  src/gui/AboutDialog.h
  src/gui/Network.h
  src/gui/NetworkSignal.h
)

# To be added in Source for QtCreator to show them in project tree
set(GUI_HEADERS
    src/gui/Animate.h
    src/gui/AppleEvents.h
    src/gui/AutoUpdater.h
    src/gui/CGALWorker.h
    src/gui/Console.h
    src/gui/Dock.h
    src/gui/Editor.h
    src/gui/ErrorLog.h
    src/gui/EventFilter.h
    src/gui/LoadShareDesignDialog.h
    src/gui/ShareDesignDialog.h
    src/gui/Export3mfDialog.h
    src/gui/ExportPdfDialog.h
    src/gui/ExportSvgDialog.h
    src/gui/OctoPrintApiKeyDialog.h
    src/gui/FontList.h
    src/gui/FontListDialog.h
    src/gui/FontListTableView.h
    src/gui/IgnoreWheelWhenNotFocused.h
    src/gui/ImportUtils.h
    src/gui/InitConfigurator.h
    src/gui/LaunchingScreen.h
    src/gui/LibraryInfoDialog.h
    src/gui/MainWindow.h
    src/gui/MouseSelector.h
    src/gui/Network.h
    src/gui/NetworkSignal.h
    src/gui/OctoPrint.h
    src/gui/OpenCSGWarningDialog.h
    src/gui/OpenSCADApp.h
    src/gui/Preferences.h
    src/gui/PrintInitDialog.h
    src/gui/PrintService.h
    src/gui/ProgressWidget.h
    src/gui/RubberBandManager.h
    src/gui/QGLView.h
    src/gui/QSettingsCached.h
    src/gui/QWordSearchField.h
    src/gui/ScadApi.h
    src/gui/ScadLexer.h
    src/gui/ScintillaEditor.h
    src/gui/SettingsWriter.h
    src/gui/TabManager.h
    src/gui/UIUtils.h
    src/gui/ViewportControl.h
    src/gui/WindowManager.h
    src/gui/qt-obsolete.h
    src/gui/qtgettext.h
    src/gui/AboutDialog.h
    src/gui/parameter/GroupWidget.h
    src/gui/parameter/ParameterCheckBox.h
    src/gui/parameter/ParameterComboBox.h
    src/gui/parameter/ParameterSlider.h
    src/gui/parameter/ParameterSpinBox.h
    src/gui/parameter/ParameterText.h
    src/gui/parameter/ParameterVector.h
    src/gui/parameter/ParameterVirtualWidget.h
    src/gui/parameter/ParameterWidget.h
)

# To be added in Source for QtCreator to show them in project tree
set(GUI_UIS
    ${GUI_UIS}
    src/gui/AboutDialog.ui
    src/gui/Animate.ui
    src/gui/Console.ui
    src/gui/ErrorLog.ui
    src/gui/Export3mfDialog.ui
    src/gui/ExportPdfDialog.ui
    src/gui/ShareDesignDialog.ui
    src/gui/LoadShareDesignDialog.ui
    src/gui/ExportSvgDialog.ui
    src/gui/OctoPrintApiKeyDialog.ui
    src/gui/FontList.ui
    src/gui/FontListDialog.ui
    src/gui/LaunchingScreen.ui
    src/gui/LibraryInfoDialog.ui
    src/gui/MainWindow.ui
    src/gui/OpenCSGWarningDialog.ui
    src/gui/Preferences.ui
    src/gui/PrintInitDialog.ui
    src/gui/ProgressWidget.ui
    src/gui/ViewportControl.ui
    src/gui/input/AxisConfigWidget.ui
    src/gui/input/ButtonConfigWidget.ui
    src/gui/input/MouseConfigWidget.ui
    src/gui/parameter/ParameterCheckBox.ui
    src/gui/parameter/ParameterComboBox.ui
    src/gui/parameter/ParameterDescriptionWidget.ui
    src/gui/parameter/ParameterSlider.ui
    src/gui/parameter/ParameterSpinBox.ui
    src/gui/parameter/ParameterText.ui
    src/gui/parameter/ParameterVector.ui
    src/gui/parameter/ParameterWidget.ui
)

if (ENABLE_MANIFOLD)
  target_compile_definitions(OpenSCAD PRIVATE ENABLE_MANIFOLD)
  list(APPEND Sources ${MANIFOLD_SOURCES})
endif()
if (ENABLE_CGAL)
  list(APPEND Sources ${CGAL_SOURCES})
endif()
if (ENABLE_MANIFOLD AND ENABLE_CGAL)
  list(APPEND Sources ${MANIFOLD_CGAL_SOURCES})
endif()
list(APPEND Sources src/openscad.cc ${CORE_SOURCES} ${OFFSCREEN_SOURCES})

set_source_files_properties(
  # flex and bison tends to generate many macros, which does not work well with
  # unity build
  ${FLEX_openscad_lexer_OUTPUTS}
  ${BISON_openscad_parser_OUTPUTS}
  ${FLEX_comment_lexer_OUTPUTS}
  ${BISON_comment_parser_OUTPUTS}
  # manifold uses a lot of anonymous namespaces.
  # unity build will cause naming conflict for functions inside those namespaces.
  ${MANIFOLD_SOURCES}
  # files using opengl does not work well with unity build, again due to the
  # macros
  ${OFFSCREEN_SOURCES}
  ${PLATFORM_SOURCES}
  src/glview/OffscreenContextFactory.cc
  src/glview/RenderSettings.cc
  src/glview/Camera.cc
  src/glview/ColorMap.cc
  src/glview/preview/CSGTreeNormalizer.cc
  src/gui/QGLView.cc
  src/gui/QGLView2.cc
  # spnv.h references Xlib.h
  src/gui/input/SpaceNavInputDriver.cc
  # _USE_MATH_DEFINES should be defined before the first include of cmath,
  # unity build will violate this so we just exclude them
  src/core/BuiltinContext.cc
  src/geometry/roof_vd.cc
  src/geometry/manifold/manifold-applyops-minkowski.cc
  src/io/DxfData.cc
  src/utils/calc.cc
  src/utils/degree_trig.cc
  PROPERTIES SKIP_UNITY_BUILD_INCLUSION ON)

set(RESOURCE_DIR ${CMAKE_CURRENT_SOURCE_DIR}/resources)
if(HEADLESS)
  target_compile_definitions(OpenSCAD PRIVATE OPENSCAD_NOGUI)
  target_compile_definitions(OpenSCADPy PRIVATE OPENSCAD_NOGUI)
  set(ENABLE_GUI_TESTS OFF)
else()
  list(APPEND RESOURCE_FILES
    ${RESOURCE_DIR}/common.qrc
    ${RESOURCE_DIR}/icons-chokusen.qrc
    ${RESOURCE_DIR}/icons-chokusen-dark.qrc
  )
  # GUI_UIS for .ui files to be indexed by Qt Creator despite AUTOUIC usage
  # GUI_HEADERS for .h files to be indexed by Qt Creator despite AUTOUIC usage
  list(APPEND Sources ${GUI_SOURCES} ${GUI_HEADER_ONLY} ${GUI_UIS} ${GUI_HEADERS})
endif()

if(ENABLE_GUI_TESTS)
  set(GUITESTS_HEADERS
    src/guitests/guitests.h
    src/guitests/TestModuleCache.h
    src/guitests/TestTabManager.h
    src/guitests/TestMainWindow.h
    src/guitests/UXTest.h
  )

  set(GUITESTS_SOURCES
    src/guitests/guitests.cc
    src/guitests/TestModuleCache.cc
    src/guitests/TestTabManager.cc
    src/guitests/TestMainWindow.cc
    src/guitests/UXTest.cc
  )

  list(APPEND Sources ${GUITESTS_SOURCES} ${GUITESTS_HEADERS})
  target_compile_definitions(OpenSCAD PRIVATE ENABLE_GUI_TESTS)
endif()

if (SNAPSHOT)
  set(SNAPSHOT_SUFFIX "-nightly")
  set(SNAPSHOT_NAME_SUFFIX " (Nightly)")
  target_compile_definitions(OpenSCAD PRIVATE OPENSCAD_SNAPSHOT)
endif()
set(WINDOWS_RESOURCE_PATH ${CMAKE_BINARY_DIR}/pythonscad_win32${SNAPSHOT_SUFFIX}.rc)
set(MACOSX_BUNDLE_ICON_FILE icon${SNAPSHOT_SUFFIX}.icns)

if (APPLE)
  list(APPEND RESOURCE_FILES ${RESOURCE_DIR}/mac.qrc)
  list(APPEND RESOURCE_FILES ${RESOURCE_DIR}/icons/${MACOSX_BUNDLE_ICON_FILE})
elseif(WIN32)
  list(APPEND RESOURCE_FILES ${WINDOWS_RESOURCE_PATH})
endif()

if (SORT_BUILD)
  # Build the last modified sources first (to fail fast during development)
  execute_process(
    COMMAND ../scripts/sort_cmake_filelist.sh "${Sources}"
    OUTPUT_VARIABLE Sources)
endif()

target_sources(OpenSCAD PRIVATE ${Sources} ${RESOURCE_FILES})
find_program(SHELL_EXE NAMES sh bash $ENV{SHELL})
add_custom_command(TARGET OpenSCAD POST_BUILD
    COMMAND "${SHELL_EXE}"
    ARGS "${CMAKE_CURRENT_LIST_DIR}/scripts/translation-make.sh" "${SUFFIX_WITH_DASH}"
    COMMENT "Compiling language files")

if(APPLE AND NOT APPLE_UNIX)
  set_target_properties(OpenSCAD PROPERTIES
    MACOSX_BUNDLE_INFO_PLIST ${CMAKE_SOURCE_DIR}/Info.plist.in
    MACOSX_BUNDLE TRUE
    MACOSX_BUNDLE_ICON_FILE ${MACOSX_BUNDLE_ICON_FILE}
    MACOSX_BUNDLE_BUNDLE_VERSION ${OPENSCAD_YEAR}.${OPENSCAD_MONTH}.${OPENSCAD_DAY}
    MACOSX_BUNDLE_SHORT_VERSION_STRING ${OPENSCAD_YEAR}.${OPENSCAD_MONTH}
    RESOURCE "${RESOURCE_FILES}"
  )
  set(BUNDLE_RESOURCES_DIR ${CMAKE_CURRENT_BINARY_DIR}/OpenSCAD.app/Contents/Resources)
  file(COPY ${CMAKE_SOURCE_DIR}/color-schemes DESTINATION ${BUNDLE_RESOURCES_DIR})
  file(COPY ${CMAKE_SOURCE_DIR}/examples DESTINATION ${BUNDLE_RESOURCES_DIR})
  file(COPY ${CMAKE_SOURCE_DIR}/fonts DESTINATION ${BUNDLE_RESOURCES_DIR})
  file(COPY ${CMAKE_SOURCE_DIR}/libraries DESTINATION ${BUNDLE_RESOURCES_DIR})
  file(COPY ${CMAKE_SOURCE_DIR}/locale DESTINATION ${BUNDLE_RESOURCES_DIR})
  file(COPY ${CMAKE_SOURCE_DIR}/shaders DESTINATION ${BUNDLE_RESOURCES_DIR})
  file(COPY ${CMAKE_SOURCE_DIR}/templates DESTINATION ${BUNDLE_RESOURCES_DIR})

  if(ENABLE_GUI_TESTS)
    file(COPY 
         ${CMAKE_SOURCE_DIR}/tests/data/basic-ux
         ${CMAKE_SOURCE_DIR}/tests/data/modulecache-tests
         DESTINATION ${BUNDLE_RESOURCES_DIR}/tests)
  endif()

elseif(MINGW)
  set_target_properties(OpenSCAD PROPERTIES
    LINK_FLAGS "-Wl,--stack,${STACKSIZE}"
  )
elseif(MSVC)
  set_target_properties(OpenSCAD PROPERTIES
    LINK_FLAGS "-subsystem:windows -ENTRY:mainCRTStartup -stack:${STACKSIZE}"
  )
endif()

if (USE_QT6)
  if(NOT HEADLESS)
    target_link_libraries(OpenSCAD PRIVATE
      Qt6::Core Qt6::Core5Compat Qt6::Widgets Qt6::Multimedia Qt6::OpenGL Qt6::OpenGLWidgets Qt6::Concurrent Qt6::Network Qt6::Svg
      ${QT6QSCINTILLA_LIBRARY} ${Qt6DBus_LIBRARIES} ${Qt6Gamepad_LIBRARIES}
    )
  endif()
  if(ENABLE_GUI_TESTS)
    target_link_libraries(OpenSCAD PRIVATE Qt6::Test)
  endif()
  if(MXECROSS)
    target_link_libraries(OpenSCAD PRIVATE Qt6::QSvgPlugin)
  endif()
else()
  if(NOT HEADLESS)
    target_link_libraries(OpenSCAD PRIVATE
      Qt5::Core Qt5::Widgets Qt5::Multimedia Qt5::OpenGL Qt5::Concurrent Qt5::Network Qt5::Svg
      ${QT5QSCINTILLA_LIBRARY} ${Qt5DBus_LIBRARIES} ${Qt5Gamepad_LIBRARIES}
    )
  endif()
  if(ENABLE_GUI_TESTS)
    target_link_libraries(OpenSCAD PRIVATE Qt5::Test)
  endif()
  if(MXECROSS)
    target_link_libraries(OpenSCAD PRIVATE Qt5::QSvgPlugin)
  endif()
endif()

# Configure icon-related files, for release vs nightly
configure_file(${CMAKE_CURRENT_LIST_DIR}/pythonscad.appdata.xml.in ${CMAKE_CURRENT_LIST_DIR}/pythonscad.appdata.xml.in2)
configure_file(${RESOURCE_DIR}/icons/pythonscad.desktop.in ${RESOURCE_DIR}/icons/pythonscad.desktop)
configure_file(${RESOURCE_DIR}/common.qrc.in ${RESOURCE_DIR}/common.qrc)
configure_file(${RESOURCE_DIR}/mac.qrc.in ${RESOURCE_DIR}/mac.qrc)

# Installation
if(WIN32)
  set(OPENSCAD_BINDIR ".")
  set(OPENSCAD_INSTALL_RESOURCEDIR ".")
else()
  set(OPENSCAD_BINDIR ${CMAKE_INSTALL_BINDIR})
  set(OPENSCAD_INSTALL_RESOURCEDIR ${CMAKE_INSTALL_DATAROOTDIR}/${EXECUTABLE_NAME})
endif()

if(NOT APPLE OR APPLE_UNIX)
  set_target_properties(OpenSCAD PROPERTIES OUTPUT_NAME ${EXECUTABLE_NAME})
  install(TARGETS OpenSCAD RUNTIME DESTINATION "${OPENSCAD_BINDIR}")
  if(ENABLE_PYTHON)
    install(PROGRAMS ${CMAKE_CURRENT_BINARY_DIR}/pythonscad-python DESTINATION "${OPENSCAD_BINDIR}")
  endif()
  if(WIN32)
    if(ENABLE_PYTHON)
	    install(DIRECTORY "${PYTHON_EMBED_DEVPATH}/" DESTINATION "." )
    endif()  
    if(USE_MIMALLOC AND MI_LINK_SHARED)
      if(CMAKE_SIZEOF_VOID_P EQUAL 8)
        install(FILES ${CMAKE_SOURCE_DIR}/submodules/mimalloc/bin/mimalloc-redirect.dll DESTINATION ".")
      elseif(CMAKE_SIZEOF_VOID_P EQUAL 4)
        install(FILES ${CMAKE_SOURCE_DIR}/submodules/mimalloc/bin/mimalloc-redirect32.dll DESTINATION ".")
      endif()
      install(FILES ${CMAKE_BINARY_DIR}/submodules/mimalloc/mimalloc.dll DESTINATION ".")
    endif()
  else()
    install(FILES ${CMAKE_CURRENT_LIST_DIR}/doc/openscad.1 DESTINATION ${CMAKE_INSTALL_MANDIR}/man1 RENAME openscad${SUFFIX_WITH_DASH}.1)
    install(FILES ${CMAKE_CURRENT_LIST_DIR}/pythonscad.appdata.xml DESTINATION ${CMAKE_INSTALL_DATAROOTDIR}/metainfo RENAME org.pythonscad.PythonSCAD.appdata.xml)
    if(ENABLE_LIBFIVE AND USE_BUILTIN_LIBFIVE)
      install(FILES ${CMAKE_BINARY_DIR}/submodules/libfive/libfive/src/libfive.so DESTINATION "lib")
    endif()
    install(FILES ${RESOURCE_DIR}/icons/pythonscad.desktop DESTINATION ${CMAKE_INSTALL_DATAROOTDIR}/applications RENAME ${EXECUTABLE_NAME}.desktop)
    install(FILES ${RESOURCE_DIR}/icons/pythonscad.xml DESTINATION ${CMAKE_INSTALL_DATAROOTDIR}/mime/packages RENAME ${EXECUTABLE_NAME}.xml)
    install(FILES ${RESOURCE_DIR}/icons/pythonscad${SNAPSHOT_SUFFIX}-48.png DESTINATION ${CMAKE_INSTALL_DATAROOTDIR}/icons/hicolor/48x48/apps RENAME pythonscad${SNAPSHOT_SUFFIX}.png)
    install(FILES ${RESOURCE_DIR}/icons/pythonscad${SNAPSHOT_SUFFIX}-64.png DESTINATION ${CMAKE_INSTALL_DATAROOTDIR}/icons/hicolor/64x64/apps RENAME pythonscad${SNAPSHOT_SUFFIX}.png)
    install(FILES ${RESOURCE_DIR}/icons/pythonscad${SNAPSHOT_SUFFIX}-128.png DESTINATION ${CMAKE_INSTALL_DATAROOTDIR}/icons/hicolor/128x128/apps RENAME pythonscad${SNAPSHOT_SUFFIX}.png)
    install(FILES ${RESOURCE_DIR}/icons/pythonscad${SNAPSHOT_SUFFIX}-256.png DESTINATION ${CMAKE_INSTALL_DATAROOTDIR}/icons/hicolor/256x256/apps RENAME pythonscad${SNAPSHOT_SUFFIX}.png)
    install(FILES ${RESOURCE_DIR}/icons/pythonscad${SNAPSHOT_SUFFIX}-512.png DESTINATION ${CMAKE_INSTALL_DATAROOTDIR}/icons/hicolor/512x512/apps RENAME pythonscad${SNAPSHOT_SUFFIX}.png)
  endif()
  install(DIRECTORY ${CMAKE_CURRENT_LIST_DIR}/color-schemes DESTINATION "${OPENSCAD_INSTALL_RESOURCEDIR}")
  install(DIRECTORY ${CMAKE_CURRENT_LIST_DIR}/examples DESTINATION "${OPENSCAD_INSTALL_RESOURCEDIR}")
  install(DIRECTORY ${CMAKE_CURRENT_LIST_DIR}/fonts DESTINATION "${OPENSCAD_INSTALL_RESOURCEDIR}" PATTERN ".uuid" EXCLUDE)
  install(DIRECTORY ${CMAKE_CURRENT_LIST_DIR}/libraries DESTINATION "${OPENSCAD_INSTALL_RESOURCEDIR}" PATTERN ".git*" EXCLUDE)
  install(DIRECTORY ${CMAKE_CURRENT_LIST_DIR}/locale DESTINATION "${OPENSCAD_INSTALL_RESOURCEDIR}" FILES_MATCHING PATTERN "*/LC_MESSAGES/openscad.mo")
  install(DIRECTORY ${CMAKE_CURRENT_LIST_DIR}/shaders DESTINATION "${OPENSCAD_INSTALL_RESOURCEDIR}")
  install(DIRECTORY ${CMAKE_CURRENT_LIST_DIR}/templates DESTINATION "${OPENSCAD_INSTALL_RESOURCEDIR}" FILES_MATCHING PATTERN "*.json")

  if(ENABLE_GUI_TESTS)
    install(DIRECTORY ${CMAKE_CURRENT_LIST_DIR}/tests/data/ DESTINATION ${OPENSCAD_INSTALL_RESOURCEDIR}/tests)
  endif()

else()
  install(TARGETS ${CMAKE_PROJECT_NAME}
      BUNDLE DESTINATION ${CMAKE_INSTALL_BINDIR}
  )
endif()

# Packaging: CPACK_* settings should be configured before `include(CPack)`
include(InstallRequiredSystemLibraries)
set(CPACK_PACKAGE_NAME "PythonSCAD")
set(CPACK_PACKAGE_VENDOR "The OpenSCAD and PythonSCAD Developers")
set(CPACK_PACKAGE_VERSION "${OPENSCAD_VERSION}")
set(CPACK_PACKAGE_DESCRIPTION_SUMMARY "The Programmer's Solid 3D CAD Modeler")


if(MXECROSS)
  set(CPACK_GENERATOR ZIP;NSIS)
  set(CPACK_SYSTEM_NAME ${PACKAGE_ARCH})
  set(CPACK_PACKAGE_EXECUTABLES "pythonscad;${CPACK_PACKAGE_NAME}${SNAPSHOT_NAME_SUFFIX}")
  set(CPACK_PACKAGE_INSTALL_DIRECTORY "${CPACK_PACKAGE_NAME}${SNAPSHOT_NAME_SUFFIX}")
  set(CPACK_PACKAGE_INSTALL_REGISTRY_KEY "${CPACK_PACKAGE_NAME}${SNAPSHOT_NAME_SUFFIX}")
  if("${CMAKE_VERSION}" VERSION_GREATER_EQUAL "3.22")
    set(CPACK_NSIS_IGNORE_LICENSE_PAGE ON)
  else()
    message(FATAL_ERROR "CPACK_NSIS_IGNORE_LICENSE_PAGE requires cmake 3.22")
  endif()
  set(CPACK_NSIS_EXTRA_PREINSTALL_COMMANDS "\
    !include \\\"FileFunc.nsh\\\"\n\
    !include \\\"${CMAKE_SOURCE_DIR}/cmake/nsis/mingw-file-association.nsh\\\"\
  ")
  set(CPACK_NSIS_EXTRA_INSTALL_COMMANDS "\
    !include \\\"${CMAKE_BINARY_DIR}/nsis-extra-install-commands.nsh\\\"\n\
    CreateShortCut $INSTDIR\\\\openscad.lnk $INSTDIR\\\\pythonscad.exe\
  ")
  set(CPACK_NSIS_EXTRA_UNINSTALL_COMMANDS "\
    !include \\\"${CMAKE_BINARY_DIR}/nsis-extra-uninstall-commands.nsh\\\"\
  ")
  set (CPACK_NSIS_MODIFY_PATH "ON")
  else()
  set(CPACK_GENERATOR RPM;DEB)
  set(CPACK_RPM_COMPONENT_INSTALL OFF)
  set(CPACK_RPM_PACKAGE_SUMMARY "The Programmer's Solid 3D CAD Modeler")
  set(CPACK_RPM_FILE_NAME "pythonscad-${OPENSCAD_YEAR}${OPENSCAD_MONTH}${OPENSCAD_DAY}.x86_64.rpm")
  set(CPACK_RPM_PACKAGE_ARCHITECTURE "x86_64")
  set(CPACK_RPM_PACKAGE_RELEASE 1)
  set(CPACK_RPM_PACKAGE_RELEASE_DIST "Release")
  set(CPACK_RPM_PACKAGE_LICENSE "GPL")
  set(CPACK_RPM_PACKAGE_GROUP  "PythonSCAD designers")
  set(CPACK_RPM_PACKAGE_VENDOR "PythonSCAD designers")
  set(CPACK_RPM_PACKAGE_DESCRIPTION "PythonSCAD RPM Package")

  set(CPACK_DEBIAN_PACKAGE_NAME "pythonscad")
  set(CPACK_DEBIAN_FILE_NAME "pythonscad-${OPENSCAD_YEAR}${OPENSCAD_MONTH}${OPENSCAD_DAY}.x86_64.deb")
  set(CPACK_DEBIAN_PACKAGE_VERSION "${OPENSCAD_YEAR}${OPENSCAD_MONTH}${OPENSCAD_DAY}")
  set(CPACK_DEBIAN_PACKAGE_ARCHITECTURE "x86_64")
  set(CPACK_DEBIAN_PACKAGE_MAINTAINER "PythonSCAD designers")
  set(CPACK_DEBIAN_PACKAGE_DESCRIPTION "PythonSCAD Debian Package")
  set(CPACK_DEBIAN_PACKAGE_SECTION "devel")
  set(CPACK_DEBIAN_ARCHIVE_TYPE  "gnutar")
  set(CPACK_DEBIAN_COMPRESSION_TYPE "gzip")
  set(CPACK_DEBIAN_PACKAGE_PRIORITY "optional")
  set(CPACK_DEBIAN_PACKAGE_DEPENDS "")


  execute_process(COMMAND ${CMAKE_COMMAND} -E create_symlink "./pythonscad" "openscad")
  install(FILES ${CMAKE_CURRENT_BINARY_DIR}/pythonscad DESTINATION "." COMPONENT libraries)

endif()
set(CPACK_RESOURCE_FILE_LICENSE "${CMAKE_CURRENT_SOURCE_DIR}/COPYING")
# None of config time variables are available for CPACK_PROJECT_CONFIG_FILE, so we configure it now with values.
configure_file("${CMAKE_CURRENT_SOURCE_DIR}/cmake/Modules/openscad_cpack.cmake.in"
               "${CMAKE_BINARY_DIR}/openscad_cpack.cmake" @ONLY)
configure_file("${CMAKE_CURRENT_SOURCE_DIR}/cmake/nsis/extra-install-commands.nsh.in"
               "${CMAKE_BINARY_DIR}/nsis-extra-install-commands.nsh" @ONLY)
configure_file("${CMAKE_CURRENT_SOURCE_DIR}/cmake/nsis/extra-uninstall-commands.nsh.in"
               "${CMAKE_BINARY_DIR}/nsis-extra-uninstall-commands.nsh" @ONLY)
# CPACK_PROJECT_CONFIG_FILE is for configuring CPack-generator specific settings
set(CPACK_PROJECT_CONFIG_FILE "${CMAKE_BINARY_DIR}/openscad_cpack.cmake")
set(CPACK_THREADS 0)
if (MXECROSS)
  get_target_property(TARGET_LIBRARIES OpenSCAD LINK_LIBRARIES)
  LIST(FILTER TARGET_LIBRARIES EXCLUDE REGEX .*libdouble-conversion.a )
  set_property(TARGET OpenSCAD PROPERTY LINK_LIBRARIES  ${TARGET_LIBRARIES} )
  get_target_property(TARGET_LIBRARIES2 OpenSCAD LINK_LIBRARIES)
endif()

if(ENABLE_TESTS)
  enable_testing()
  add_subdirectory(tests)
endif()

if(OFFLINE_DOCS)
  add_subdirectory(resources)
endif()

configure_file(${RESOURCE_DIR}/pythonscad_win32${SNAPSHOT_SUFFIX}.rc.in
	       ${CMAKE_BINARY_DIR}/pythonscad_win32${SNAPSHOT_SUFFIX}.rc)
include(CPack)

add_sanitizers(OpenSCAD)

if(INFO)
  include("cmake/Modules/info.cmake")
endif()<|MERGE_RESOLUTION|>--- conflicted
+++ resolved
@@ -690,18 +690,9 @@
 endif()
 
 if(ENABLE_CAIRO)
-<<<<<<< HEAD
-  find_package(Cairo 1.14)
-  if (CAIRO_VERSION)
-    message(STATUS "Cairo: ${CAIRO_VERSION}")
-    target_include_directories(OpenSCAD SYSTEM PRIVATE ${CAIRO_INCLUDE_DIRS})
-    target_link_libraries(OpenSCAD PRIVATE ${CAIRO_LIBRARIES})
-    target_compile_definitions(OpenSCAD PRIVATE ENABLE_CAIRO)
-=======
   if (MSVC)
     find_package(PkgConfig REQUIRED)
     pkg_check_modules(CAIRO REQUIRED cairo)
->>>>>>> d4e368a0
   else()
     find_package(Cairo 1.14 QUIET)
     if (CAIRO_VERSION)
