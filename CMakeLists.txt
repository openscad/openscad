--- conflicted
+++ resolved
@@ -61,12 +61,8 @@
 cmake_dependent_option(APPLE_UNIX "Build OpenSCAD in Unix mode in MacOS X instead of an Apple Bundle" OFF "APPLE" OFF)
 cmake_dependent_option(ENABLE_QTDBUS "Enable DBus input driver for Qt." ON "NOT HEADLESS" OFF)
 cmake_dependent_option(ENABLE_GAMEPAD "Enable Qt5Gamepad input driver." ON "NOT HEADLESS;NOT USE_QT6" OFF)
-<<<<<<< HEAD
-set(WASM_BUILD_TYPE "web" CACHE STRING "WebAssembly build type. Support web or node")
-=======
 set(WASM_BUILD_TYPE "web" CACHE STRING 
   "WebAssembly build type. Support web (builds an OpenSCAD module) or node (standalone .js executable)")
->>>>>>> 95e1aa11
 
 if(USE_QT6)
   set(DEPLOYMENT_TARGET "10.15")
@@ -151,30 +147,6 @@
   set(USE_MIMALLOC OFF CACHE BOOL "" FORCE)
   set(ENV{PKG_CONFIG_PATH} "/emsdk/upstream/emscripten/cache/sysroot/lib/pkgconfig")
   target_compile_definitions(OpenSCAD PRIVATE CGAL_DISABLE_ROUNDING_MATH_CHECK)
-<<<<<<< HEAD
-  # https://emscripten.org/docs/tools_reference/emcc.html
-  target_compile_options(OpenSCAD PRIVATE -fexceptions)
-  target_link_libraries(OpenSCAD PRIVATE /emsdk/upstream/emscripten/cache/sysroot/lib/libz.a)
-  target_link_options(OpenSCAD PUBLIC
-    # https://emscripten.org/docs/tools_reference/settings_reference.html
-    -sALLOW_MEMORY_GROWTH=1
-    -sEXIT_RUNTIME=1
-    -sEXPORTED_RUNTIME_METHODS=['FS','ENV','PATH','callMain','formatException','ERRNO_CODES']
-    -sFORCE_FILESYSTEM=1
-    -fexceptions
-    -sDISABLE_EXCEPTION_CATCHING=0
-
-    $<$<CONFIG:Debug>:-sMALLOC=emmalloc-memvalidate>
-    $<$<CONFIG:Debug>:-sASSERTIONS=2>
-    $<$<CONFIG:Debug>:-sSTACK_OVERFLOW_CHECK=2>
-    $<$<CONFIG:Debug>:-sEXCEPTION_DEBUG>
-    # Manifold uses threads well on web
-    #   -sUSE_PTHREADS=0
-    # Options that sound good but seem broken:
-    #   -sSTRICT 
-    #   $<$<CONFIG:Debug>:-sSAFE_HEAP=1>
-    #   $<$<CONFIG:Debug>:-sCHECK_NULL_WRITES>
-=======
   target_link_libraries(OpenSCAD PRIVATE /emsdk/upstream/emscripten/cache/sysroot/lib/libz.a)
   
   # https://emscripten.org/docs/tools_reference/emcc.html
@@ -191,27 +163,10 @@
     # -g produces DWARF debug info, which is quite large and may need debugger extensions.
     # Alternatively, can pass -gsource-map -sLOAD_SOURCE_MAP but then variable debugging isn't possible
     $<$<CONFIG:Debug>:-g -O0>
->>>>>>> 95e1aa11
   )
   if (WASM_BUILD_TYPE STREQUAL "web")
     target_link_options(OpenSCAD PUBLIC
       -sENVIRONMENT=web,worker
-<<<<<<< HEAD
-      -sMODULARIZE=1
-      -sEXPORT_ES6=1
-      -sEXPORT_NAME=OpenSCAD
-    )
-  elseif (WASM_BUILD_TYPE STREQUAL "node")
-    target_link_options(OpenSCAD PUBLIC
-      -sENVIRONMENT=node
-      -sSINGLE_FILE
-      -sNODERAWFS
-      -sSHARED_MEMORY
-      -sNODEJS_CATCH_EXIT
-      # -sNODE_CODE_CACHING # (maybe broken)
-      -sABORT_ON_WASM_EXCEPTIONS
-      -sLOAD_SOURCE_MAP
-=======
       -sEXIT_RUNTIME=1
       -sEXPORT_ES6=1
       -sEXPORT_NAME=OpenSCAD
@@ -241,7 +196,6 @@
     add_custom_command(
       POST_BUILD TARGET OpenSCAD
       COMMAND ${CMAKE_COMMAND} "-DFILE=$<TARGET_FILE:OpenSCAD>" -P "${CMAKE_CURRENT_BINARY_DIR}/prepend_node_shebang.cmake"
->>>>>>> 95e1aa11
     )
   else()
     message(FATAL_ERROR "Invalid WASM_BUILD_TYPE: ${WASM_BUILD_TYPE} (allowed: node, web)")
