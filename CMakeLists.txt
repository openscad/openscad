--- conflicted
+++ resolved
@@ -166,7 +166,7 @@
   if(NULLGL)
     add_definitions(-DNULLGL)
   else()
-    find_package(OpenCSG REQUIRED)
+    find_package(OpenCSG REQUIRED QUIET)
     list(APPEND COMMON_LIBRARIES ${OPENCSG_LIBRARY})
     message(STATUS "OpenCSG: ${OPENCSG_VERSION_STRING}")
     add_definitions(-DENABLE_OPENCSG)
@@ -195,38 +195,12 @@
   endif()
 endmacro(find_graphics)
 
-<<<<<<< HEAD
-# NOTE FindCGAL.cmake resets the BOOST_* and Boost_* variables,
-#   because it looks for Boost itself, so it has to be called
-#   before we look for our own required boost libraries.
-set(CGAL_DO_NOT_WARN_ABOUT_CMAKE_BUILD_TYPE TRUE)
-find_package(CGAL REQUIRED COMPONENTS Core)
-message(STATUS "CGAL: ${CGAL_MAJOR_VERSION}.${CGAL_MINOR_VERSION}")
-add_definitions(-DENABLE_CGAL)
-# The macro `CGAL_DEBUG` allows to force CGAL assertions, even if `NDEBUG` is defined,
-# Enabling CGAL assertions is necessary for us to catch them before they cause a crash
-# on bad geometry input.
-add_definitions(-DCGAL_DEBUG)
-if(TARGET CGAL::CGAL)
-  list(APPEND COMMON_LIBRARIES CGAL::CGAL CGAL::CGAL_Core)
-  message(STATUS "CGAL: Using target CGAL::CGAL CGAL::CGAL_Core")
-else()
-  list(APPEND COMMON_LIBRARIES ${CGAL_LIBRARY})
-  list(APPEND COMMON_LIBRARIES ${GMP_LIBRARIES})
-  list(APPEND COMMON_LIBRARIES ${MPFR_LIBRARIES})
-endif()
-# revert any changes to module path from CGAL_Macros.cmake
-if (CGAL_MODULE_PATH_IS_SET)
-  set(CMAKE_MODULE_PATH "${ORIGINAL_CMAKE_MODULE_PATH}")
-=======
 if (NOT MSVC)
   set(CMAKE_MODULE_PATH ${CMAKE_MODULE_PATH} "${CMAKE_SOURCE_DIR}/cmake/Modules/")
   if(NOT "$ENV{OPENSCAD_LIBRARIES}" STREQUAL "")
     list(APPEND CMAKE_PREFIX_PATH "$ENV{OPENSCAD_LIBRARIES}")
   endif()
->>>>>>> 5736bf58
-endif()
-message(STATUS "restored CMAKE_MODULE_PATH='${CMAKE_MODULE_PATH}', after FindCGAL")
+endif()
 
 if (MSVC)
   # Library files are in a well-known common triplet-specific folder, and may end in "d" for Debug builds.
@@ -278,6 +252,8 @@
   list(APPEND COMMON_LIBRARIES ${VCPKG_LIBRARY_DIR}/intl.lib) # In MSVC, 'libintl' is called 'intl'
 
   set(OPENCSG_LIBRARY "${VCPKG_LIBRARY_DIR}/opencsg.lib")
+
+  # call before setting local CMAKE_MODULE_PATH so we use VCPKG version of FindGLEW
   find_graphics()
 
   # needed for Qt5QScintilla, maybe others
