#
# CMake build system for OpenSCAD
#
# Configuration variables
#   -DHEADLESS=<ON|OFF>
#   -DNULLGL=<ON|OFF>
#   -DSNAPSHOT=<ON|OFF>
#   -DEXPERIMENTAL=<ON|OFF>
#

cmake_minimum_required(VERSION 3.13)

if(POLICY CMP0071) # Let AUTOMOC and AUTOUIC process GENERATED files.
  cmake_policy(SET CMP0071 NEW)
endif()
if(POLICY CMP0072) # FindOpenGL prefers GLVND by default when available.
  cmake_policy(SET CMP0072 NEW)
endif()
if(POLICY CMP0079) # `target_link_libraries()` allows use with targets in other directories.
  cmake_policy(SET CMP0079 NEW)
endif()
if(POLICY CMP0082) # Install rules from add_subdirectory() calls are interleaved with those in caller.
  cmake_policy(SET CMP0082 NEW)
endif()
if(POLICY CMP0077) # Let parent project set child project options (used to skip python lookup from manifold & force TBB)
  cmake_policy(SET CMP0079 NEW)
endif()

include("cmake/Modules/openscad_version.cmake")

option(INFO "Display build configuration info at end of cmake config" ON)
option(ENABLE_TESTS "Run testsuite after building." ON)
option(EXPERIMENTAL "Enable Experimental Features" OFF)
option(USE_LEGACY_RENDERERS "Use legacy (non-VBO) OpenGL renderers" OFF)
option(SNAPSHOT "Create dev snapshot, uses nightly icons" OFF)
option(HEADLESS "Build without GUI frontend" OFF)
option(ENABLE_EGL "Enable EGL support if available" ON)
option(ENABLE_GLX "Enable GLX support if available" ON)
# For now, we'll default to whatever OpenCSG uses (>=1.6 -> GLAD, <1.6 -> GLEW)
option(USE_GLAD "Use GLAD. Mutually exclusive from USE_GLEW" OFF)
option(USE_GLEW "Use GLEW. Mutually exclusive from USE_GLEW" OFF)
option(WASM "Build WebAssembly, (implies NULLGL=ON) " OFF)
option(NULLGL "Build without OpenGL, (implies HEADLESS=ON) " OFF)
option(IDPREFIX "Prefix CSG nodes with index # (debugging purposes only, will break node cache)" OFF)
option(PROFILE "Enable compiling with profiling / test coverage instrumentation" OFF)
option(MXECROSS "Enable setup for MXE cross platform build" OFF)
option(OFFLINE_DOCS "Download Documentation for offline usage" OFF)
option(USE_MIMALLOC "Use mimalloc as malloc replacement." ON)
option(USE_BUILTIN_OPENCSG "Use OpenCSG from submodule." OFF)
option(USE_CCACHE "Use ccache to speed up compilation." ON)
option(ENABLE_CAIRO "Enable support for cairo vector graphics library." ON)
option(ENABLE_SPNAV "Enable support for libspnav input driver." ON)
option(ENABLE_HIDAPI "Enable support for HIDAPI input driver." ON)
option(ENABLE_TBB "Enable support for oneAPI Threading Building Blocks." ON)
option(ENABLE_CGAL "Enable CGAL." ON)
option(ALLOW_BUNDLED_HIDAPI "Allow usage of bundled HIDAPI library (Windows only)." OFF)
<<<<<<< HEAD
option(ENABLE_PYTHON "Enable experimental Python Interpreter" ON)
=======
option(ENABLE_PYTHON "Enable experimental Python Interpreter" OFF)
option(BUILD_SHARED_LIBS "Build shared library" OFF)
>>>>>>> aef4364d
include(CMakeDependentOption)
cmake_dependent_option(APPLE_UNIX "Build OpenSCAD in Unix mode in MacOS X instead of an Apple Bundle" OFF "APPLE" OFF)
cmake_dependent_option(ENABLE_QTDBUS "Enable DBus input driver for Qt5." ON "NOT HEADLESS" OFF)
cmake_dependent_option(ENABLE_GAMEPAD "Enable Qt5Gamepad input driver." ON "NOT HEADLESS" OFF)

if(EXPERIMENTAL AND ENABLE_TBB)
  # TBB 2021.8.0 uses aligned memory deallocation.
  # While this is technically supported in macOS 10.13, an LLVM bug used to limit this to macOS 10.14+.
  # The bug was fixed in LLVM 15.0.0 (https://reviews.llvm.org/D129198), but was still present in Xcode 14.3.1a.
  set(DEPLOYMENT_TARGET "10.14")
else()
  set(DEPLOYMENT_TARGET "10.13")
endif()

# Note: CMAKE_OSX_DEPLOYMENT_TARGET must be set before the project() invocation
set(CMAKE_OSX_DEPLOYMENT_TARGET ${DEPLOYMENT_TARGET} CACHE STRING "Minimum OS X deployment version")

project(OpenSCAD
  VERSION ${PROJECT_VERSION}
  DESCRIPTION "The Programmer's Solid 3D CAD Modeler"
  LANGUAGES C CXX
)

# GNUInstallDirs must be done before BuildParameters
include(GNUInstallDirs)

# Use clang-tidy if run with -DCLANG_TIDY=1
set(CLANG_TIDY ${CLANG_TIDY} CACHE BOOL "Enable clang-tidy")
if(CLANG_TIDY)
  if(APPLE)
    # clang-tidy isn't directly available on Homebrew, but exists inside the llvm package
    set(CLANG_TIDY_HINTS "/opt/homebrew/opt/llvm/bin" "/usr/local/opt/llvm/bin")
  endif()
  find_program(CLANG_TIDY_EXE NAMES clang-tidy REQUIRED HINTS ${CLANG_TIDY_HINTS})
  message(STATUS "Found clang-tidy: ${CLANG_TIDY_EXE}")
  include("cmake/Modules/RegexUtils.cmake")
  escape_string_as_regex(regex "${CMAKE_SOURCE_DIR}/src/")
  # /src/ext/.clang-tidy disables all checks for that dir.  Copy into build dir to ignore generated sources.
  configure_file(${CMAKE_SOURCE_DIR}/src/ext/.clang-tidy ${CMAKE_BINARY_DIR} COPYONLY)
  # Regex hack below since negative lookahead is not supported (POSIX regex only)
  #  (?!ext/) becomes ([^e]...|e[^x]..|ex[^t].|ext[^/]|.{0,3}$)
  # CMAKE_CXX_CLANG_TIDY must be set before target is created (with add_executable())
  set(CMAKE_CXX_CLANG_TIDY "${CLANG_TIDY_EXE};--header-filter=${regex}([^e]...|e[^x]..|ex[^t].|ext[^/]|.{0,3}$)")
  #  append ";--fix" to arguments above to apply automatic fix (if the given checks support it)
endif(CLANG_TIDY)

add_executable(OpenSCAD)

set(CMAKE_MODULE_PATH "${CMAKE_SOURCE_DIR}/submodules/sanitizers-cmake/cmake" ${CMAKE_MODULE_PATH})
find_package(Sanitizers)

# Strict c++17, e.g. no GNU extensions
set_property(TARGET OpenSCAD PROPERTY CXX_STANDARD 17)
set_property(TARGET OpenSCAD PROPERTY CXX_EXTENSIONS OFF)
set_property(TARGET OpenSCAD PROPERTY CXX_STANDARD_REQUIRED ON)
# Output compilation database (compile_commands.json), so we can e.g. run clang-tidy or other tools separately
set_property(TARGET OpenSCAD PROPERTY EXPORT_COMPILE_COMMANDS ON)
set_property(TARGET OpenSCAD PROPERTY LINKER_LANGUAGE CXX)
# Verbose link step
if(("${CMAKE_CXX_COMPILER_FRONTEND_VARIANT}" STREQUAL "GNU") OR 
   ("${CMAKE_CXX_COMPILER_ID}" MATCHES "AppleClang|Clang|GNU"))
  target_link_options(OpenSCAD BEFORE PRIVATE "-v")
endif()

set(SUFFIX "" CACHE STRING "Installation suffix for binary (e.g. 'nightly')")
set(STACKSIZE 8388608 CACHE STRING "Stack size (default is 8MB)")

if(PROFILE)
  SET(GCC_COVERAGE_COMPILE_FLAGS "-g -O0 --coverage -fprofile-arcs -ftest-coverage -fprofile-dir=.gcov")
  SET(GCC_COVERAGE_LINK_FLAGS    "--coverage")
  # TODO use more specific commands "target_compile_options" etc. to avoid potentially affecting submodules?
  SET(CMAKE_C_FLAGS "${CMAKE_C_FLAGS} ${GCC_COVERAGE_COMPILE_FLAGS}")
  SET(CMAKE_CXX_FLAGS "${CMAKE_CXX_FLAGS} ${GCC_COVERAGE_COMPILE_FLAGS}")
  SET(CMAKE_EXE_LINKER_FLAGS "${CMAKE_EXE_LINKER_FLAGS} ${GCC_COVERAGE_LINK_FLAGS}")
endif()

if(WASM)
  set(NULLGL ON CACHE BOOL "" FORCE)
  set(ENABLE_PYTHON OFF CACHE BOOL "" FORCE)
  set(ENV{PKG_CONFIG_PATH} "/emsdk/upstream/emscripten/cache/sysroot/lib/pkgconfig")
  target_compile_definitions(OpenSCAD PRIVATE CGAL_DISABLE_ROUNDING_MATH_CHECK)
endif()

if(NULLGL)
  set(HEADLESS ON CACHE BOOL "" FORCE)
endif()
if(EXPERIMENTAL)
  target_compile_definitions(OpenSCAD PRIVATE ENABLE_EXPERIMENTAL)
endif()
if(IDPREFIX)
  target_compile_definitions(OpenSCAD PRIVATE IDPREFIX)
endif()
if(USE_LEGACY_RENDERERS)
  target_compile_definitions(OpenSCAD PRIVATE USE_LEGACY_RENDERERS)
endif()

if (NOT "${SUFFIX}" STREQUAL "")
  set(SUFFIX_WITH_DASH "-${SUFFIX}")
  target_compile_definitions(OpenSCAD PRIVATE OPENSCAD_SUFFIX="${SUFFIX_WITH_DASH}")
endif()

if (MXECROSS OR WIN32)
  add_subdirectory(winconsole)
  set_property(TARGET OpenSCAD PROPERTY WIN32_EXECUTABLE ON)
endif()

set(OPENSCAD_LIB_OUTPUT_DIR "${CMAKE_CURRENT_BINARY_DIR}/objects")
file(MAKE_DIRECTORY ${OPENSCAD_LIB_OUTPUT_DIR})

# Default to Release build
#if(NOT CMAKE_BUILD_TYPE)
#  message(STATUS "CMAKE_BUILD_TYPE not specified.  Defaulting to 'Release'")
#  message(STATUS "Usage: cmake -DCMAKE_BUILD_TYPE=[Debug|Release|RelWithDebInfo|MinSizeRel] .")
#  set(CMAKE_BUILD_TYPE Release)
#else()
#  message(STATUS "CMAKE_BUILD_TYPE: ${CMAKE_BUILD_TYPE}")
#endif()

target_compile_options(OpenSCAD PRIVATE "$<$<CONFIG:DEBUG>:-DDEBUG>")

target_compile_definitions(OpenSCAD PRIVATE _REENTRANT UNICODE _UNICODE)

if("${CMAKE_CXX_COMPILER_ID}" STREQUAL "GNU")
  set(CMAKE_CXX_FLAGS "${CMAKE_CXX_FLAGS} -frounding-math")
  if (WIN32) # gcc bug spams warnings, See issue #2771
    set(CMAKE_CXX_FLAGS "${CMAKE_CXX_FLAGS} -Wno-attributes")
  endif()
endif()

find_package(PkgConfig)

add_subdirectory(submodules)

# The submodules will set up mimalloc if needed, and we need to defer any 
# target_link_libraries() calls until after that.

if (MXECROSS)
  target_compile_definitions(OpenSCAD PRIVATE LIBXML_STATIC STATIC_QT_SVG_PLUGIN)
  target_compile_definitions(OpenSCAD PRIVATE GLEW_STATIC)
  target_link_libraries(OpenSCAD PRIVATE bcrypt)
endif()

macro(find_graphics)
  # NULLGL - Allow us to build without OpenGL(TM). run 'cmake .. -DNULLGL=1'
  # Most tests will fail, but it can be used for testing/experiments
  if(NULLGL)
    target_compile_definitions(OpenSCAD PRIVATE NULLGL)
  else()

    set(OPENSCAD_UNITY_BUILD ${CMAKE_UNITY_BUILD})
    set(CMAKE_UNITY_BUILD OFF)
    if(NOT USE_BUILTIN_OPENCSG)
      find_package(OpenCSG REQUIRED QUIET)
      target_link_libraries(OpenSCAD PRIVATE ${OPENCSG_LIBRARY})
      message(STATUS "OpenCSG: ${OPENCSG_VERSION_STRING}")
      if(MSVC)
        find_path(OPENCSG_INCLUDE_DIRS opencsg/opencsg.h)
        target_include_directories(OpenSCAD SYSTEM PRIVATE "${OPENCSG_INCLUDE_DIRS}/opencsg")
      else()
        find_path(OPENCSG_INCLUDE_DIRS opencsg.h)
        target_include_directories(OpenSCAD SYSTEM PRIVATE ${OPENCSG_INCLUDE_DIRS})
      endif()
    else()
      include("submodules/CMakeLists-OpenCSG.txt")
      target_link_libraries(OpenSCAD PRIVATE OpenCSG)
      message(STATUS "OpenCSG submodule: ${OPENCSG_VERSION_STRING}")
    endif(NOT USE_BUILTIN_OPENCSG)
    set(CMAKE_UNITY_BUILD ${OPENSCAD_UNITY_BUILD})

    target_compile_definitions(OpenSCAD PRIVATE ENABLE_OPENCSG)

    if (${OPENCSG_VERSION_STRING} VERSION_LESS "1.6.0")
      set(OPENCSG_GLEW ON)
      target_compile_definitions(OpenSCAD PRIVATE OPENCSG_GLEW)
    endif()

    if (NOT USE_GLAD AND NOT USE_GLEW)
      if (OPENCSG_GLEW)
        set(USE_GLEW ON)
        set(WRANGLER "glew")
      else()
	set(USE_GLAD ON)
        set(WRANGLER "GLAD")
      endif()
      message(STATUS "USE_GLAD/USE_GLEW not specified: Defaulting to ${WRANGLER}")
    endif()

    if (USE_GLEW OR OPENCSG_GLEW)
      find_package(GLEW REQUIRED QUIET)
      message(STATUS "GLEW: ${GLEW_VERSION}")
      target_link_libraries(OpenSCAD PRIVATE GLEW::glew)
      set(GLEW_SOURCES src/glview/glew-utils.cc)
    endif()

    find_package(OpenGL REQUIRED QUIET)
    target_link_libraries(OpenSCAD PRIVATE ${OPENGL_LIBRARIES})
    message(STATUS "OpenGL: ${OPENGL_LIBRARIES}")
  endif()
endmacro(find_graphics)

if (MSVC)
  # Flex lexer options
  set(WINCOMPAT "--wincompat --nounistd")
  target_compile_definitions(OpenSCAD PRIVATE _USE_MATH_DEFINES)

  find_package(Eigen3 CONFIG REQUIRED)
  target_link_libraries(OpenSCAD PRIVATE Eigen3::Eigen)
  message(STATUS "Eigen: ${Eigen3_VERSION}")

  set(Boost_USE_STATIC_LIBS TRUE)
  find_package(Boost 1.56 REQUIRED COMPONENTS filesystem system regex program_options)
  message(STATUS "Boost: ${Boost_VERSION}")
  target_include_directories(OpenSCAD SYSTEM PRIVATE ${Boost_INCLUDE_DIRS})
  target_link_libraries(OpenSCAD PRIVATE ${Boost_LIBRARIES})

  find_package(harfbuzz CONFIG REQUIRED)
  find_path(HARFBUZZ_INCLUDE_DIRS harfbuzz)
  target_include_directories(OpenSCAD SYSTEM PRIVATE ${HARFBUZZ_INCLUDE_DIRS}/harfbuzz)
  target_link_libraries(OpenSCAD PRIVATE harfbuzz::harfbuzz)

  find_package(unofficial-fontconfig CONFIG REQUIRED)
  target_link_libraries(OpenSCAD PRIVATE unofficial::fontconfig::fontconfig)

  find_package(unofficial-glib CONFIG REQUIRED)
  target_include_directories(OpenSCAD SYSTEM PRIVATE ${GLIB2_INCLUDE_DIRS})
  target_link_libraries(OpenSCAD PRIVATE unofficial::glib::gio unofficial::glib::glib unofficial::glib::gmodule unofficial::glib::gobject)

  find_package(double-conversion CONFIG REQUIRED)
  target_link_libraries(OpenSCAD PRIVATE double-conversion::double-conversion)

  find_library(GETTEXT_LIBRARY libintl)
  target_link_libraries(OpenSCAD PRIVATE ${GETTEXT_LIBRARY})

  # call before setting local CMAKE_MODULE_PATH so we use VCPKG version of FindGLEW
  find_graphics()

  # needed for Qt5QScintilla, maybe others
  set(CMAKE_MODULE_PATH ${CMAKE_MODULE_PATH} "${CMAKE_SOURCE_DIR}/cmake/Modules")
else()
  set(CMAKE_MODULE_PATH ${CMAKE_MODULE_PATH} "${CMAKE_SOURCE_DIR}/cmake/Modules")
  if(MXECROSS)
    set(CMAKE_MODULE_PATH ${CMAKE_MODULE_PATH} "${CMAKE_SOURCE_DIR}/cmake/Modules/MXE")
  endif()

  if(NOT "$ENV{OPENSCAD_LIBRARIES}" STREQUAL "")
    list(APPEND CMAKE_PREFIX_PATH "$ENV{OPENSCAD_LIBRARIES}")
    if(APPLE)
      list(APPEND CMAKE_IGNORE_PREFIX_PATH "/opt/homebrew") # Homebrew Apple Silicon
      list(APPEND CMAKE_IGNORE_PREFIX_PATH "/usr/local")    # Homebrew Intel
    endif()
  endif()

  find_package(Eigen3 REQUIRED)
  target_include_directories(OpenSCAD SYSTEM PRIVATE ${EIGEN3_INCLUDE_DIR})
  target_compile_definitions(OpenSCAD PRIVATE EIGEN_DONT_ALIGN)
  message(STATUS "Eigen: ${Eigen3_VERSION}")

  find_package(Boost 1.56 REQUIRED COMPONENTS filesystem system regex program_options)
  message(STATUS "Boost: ${Boost_VERSION}")
  target_include_directories(OpenSCAD SYSTEM PRIVATE ${Boost_INCLUDE_DIRS})
  target_link_libraries(OpenSCAD PRIVATE ${Boost_LIBRARIES})

  find_package(HarfBuzz 0.9.19 REQUIRED QUIET)
  message(STATUS "Harfbuzz: ${HARFBUZZ_VERSION}")
  target_include_directories(OpenSCAD SYSTEM PRIVATE ${HARFBUZZ_INCLUDE_DIRS})
  target_link_libraries(OpenSCAD PRIVATE ${HARFBUZZ_LIBRARIES})

  find_package(FontConfig 2.8.0 REQUIRED QUIET)
  message(STATUS "Fontconfig: ${FONTCONFIG_VERSION}")
  target_link_libraries(OpenSCAD PRIVATE ${FONTCONFIG_LIBRARIES})

  find_package(GLIB2 2.26 REQUIRED QUIET)
  message(STATUS "Glib: ${GLIB2_VERSION}")
  target_include_directories(OpenSCAD SYSTEM PRIVATE ${GLIB2_INCLUDE_DIRS})
  target_link_libraries(OpenSCAD PRIVATE ${GLIB2_LIBRARIES})

  find_package(DoubleConversion REQUIRED QUIET)
  target_link_libraries(OpenSCAD PRIVATE ${DoubleConversion_LIBRARIES})

  find_graphics()
endif()

if(USE_GLAD)
  target_link_libraries(OpenSCAD PRIVATE ${CMAKE_DL_LIBS})
endif()

if (("${Boost_VERSION}" VERSION_GREATER "1.72") AND ("${Boost_VERSION}" VERSION_LESS "1.76"))
  # Avoid warning messages from boost which are also caused by boost's code.
  #   https://github.com/boostorg/property_tree/issues/51
  target_compile_definitions(OpenSCAD PUBLIC BOOST_BIND_GLOBAL_PLACEHOLDERS)
endif()

if(ENABLE_CGAL)
  # Note: Saving CMAKE_MODULE_PATH as CGAL will overwrite it.
  # Reconsider this after CGAL 5.4: https://github.com/CGAL/cgal/pull/6029
  set(OPENSCAD_ORIGINAL_CMAKE_MODULE_PATH ${CMAKE_MODULE_PATH})
  set(CGAL_DO_NOT_WARN_ABOUT_CMAKE_BUILD_TYPE TRUE)
  # Some older versions do not match with CGAL 5.0 REQUIRED, so we check after.
  find_package(CGAL REQUIRED COMPONENTS Core)
  if (${CGAL_MAJOR_VERSION} LESS 5)
    message(FATAL_ERROR "CGAL: ${CGAL_MAJOR_VERSION}.${CGAL_MINOR_VERSION}.${CGAL_BUGFIX_VERSION} less than required minimum version 5.0")
  endif()
  message(STATUS "CGAL: ${CGAL_MAJOR_VERSION}.${CGAL_MINOR_VERSION}.${CGAL_BUGFIX_VERSION}")
  target_compile_definitions(OpenSCAD PRIVATE ENABLE_CGAL)
  # The macro `CGAL_DEBUG` allows to force CGAL assertions, even if `NDEBUG` is defined,
  # Enabling CGAL assertions is necessary for us to catch them before they cause a crash
  # on bad geometry input.
  target_compile_definitions(OpenSCAD PRIVATE CGAL_DEBUG)
  target_compile_definitions(OpenSCAD PRIVATE CGAL_USE_GMPXX)
  if(TARGET CGAL::CGAL)
    target_link_libraries(OpenSCAD PRIVATE CGAL::CGAL CGAL::CGAL_Core)
    message(STATUS "CGAL: Using target CGAL::CGAL CGAL::CGAL_Core")
  else()
    target_link_libraries(OpenSCAD PRIVATE ${CGAL_LIBRARY} ${GMP_LIBRARIES} ${MPFR_LIBRARIES})
  endif()
  # revert any changes to module path from CGAL_Macros.cmake; see note above
  # Commented out code should work in CGAL>= 5.4
  #if (CGAL_MODULE_PATH_IS_SET)
  #  set(CMAKE_MODULE_PATH ${OPENSCAD_ORIGINAL_CMAKE_MODULE_PATH})
  #endif()
  set(CMAKE_MODULE_PATH ${OPENSCAD_ORIGINAL_CMAKE_MODULE_PATH})
endif(ENABLE_CGAL)

find_package(LibZip REQUIRED QUIET)
message(STATUS "libzip: ${LIBZIP_VERSION}")
target_include_directories(OpenSCAD SYSTEM PRIVATE ${LIBZIP_INCLUDE_DIR_ZIP} ${LIBZIP_INCLUDE_DIR_ZIPCONF})
target_link_libraries(OpenSCAD PRIVATE ${LIBZIP_LIBRARY})
target_compile_definitions(OpenSCAD PRIVATE ENABLE_LIBZIP)

find_package(Freetype 2.4.9 REQUIRED QUIET)
message(STATUS "Freetype: ${FREETYPE_VERSION_STRING}")
target_include_directories(OpenSCAD SYSTEM PRIVATE ${FREETYPE_INCLUDE_DIRS})
target_link_libraries(OpenSCAD PRIVATE ${FREETYPE_LIBRARIES})

find_package(LibXml2 2.9 REQUIRED QUIET)
message(STATUS "LibXml2: ${LIBXML2_VERSION_STRING}")
target_include_directories(OpenSCAD SYSTEM PRIVATE ${LIBXML2_INCLUDE_DIR})
target_link_libraries(OpenSCAD PRIVATE ${LIBXML2_LIBRARIES})

find_package(Python COMPONENTS Interpreter Development)
find_package(Nettle)
if(NOT Nettle_FOUND)
  if(ENABLE_PYTHON)
    message(WARNING "Nettle not found, disabling python support.")
    set(ENABLE_PYTHON OFF CACHE BOOL "" FORCE)
  endif()
endif()
if(NOT Python_FOUND  AND NOT WIN32)
  if(ENABLE_PYTHON)
    message(WARNING "Python not found, disabling python support.")
    set(ENABLE_PYTHON OFF CACHE BOOL "" FORCE)
  endif()
endif()
if(ENABLE_PYTHON)
  SET(PYTHON_SOURCES
    src/python/pyopenscad.cc
    src/python/pyfunctions.cc)
  add_library(OpenSCADPy
    ${PYTHON_SOURCES} )
  message(STATUS "Python enabled, using Nettle ")
  message(STATUS ${Nettle_INCLUDE_DIRS})
  message(STATUS ${Nettle_LIBRARIES})
  message(STATUS ${Nettle_FOUND})
  target_compile_definitions(OpenSCAD PRIVATE ENABLE_PYTHON)
  target_compile_definitions(OpenSCADPy PRIVATE ENABLE_PYTHON)
  if(WIN32) 
    #MINGW environment	  
    SET(PYTHON_MINGW_DEVPATH "${CMAKE_CURRENT_SOURCE_DIR}/python_mingw")
    SET(PYTHON_MINGW_PACKAGEFOLDER "https://mirror.msys2.org/mingw/mingw64")
    SET(PYTHON_MINGW_PACKAGEFILE "mingw-w64-x86_64-python-3.11.5-2-any.pkg.tar.zst")
    SET(PYTHON_MINGW_PACKAGETAR "mingw-w64-x86_64-python-3.11.5-2-any.pkg.tar")
    SET(PYTHON_MINGW_VERSION "python3.11")
    SET(PYTHON_MINGW_ARCHIVE "${PYTHON_MINGW_DEVPATH}/mingw64/lib/lib${PYTHON_MINGW_VERSION}.dll.a")
    add_custom_command(
      WORKING_DIRECTORY ${CMAKE_CURRENT_SOURCE_DIR}
      COMMAND rm -rf python_mingw && mkdir python_mingw && cd python_mingw && wget ${PYTHON_MINGW_PACKAGEFOLDER}/${PYTHON_MINGW_PACKAGEFILE} && unzstd ${PYTHON_MINGW_PACKAGEFILE} && tar -xf ${PYTHON_MINGW_PACKAGETAR}
      OUTPUT ${PYTHON_MINGW_ARCHIVE}
    )
    add_custom_target(tgt_python_mingw DEPENDS ${PYTHON_MINGW_ARCHIVE})

    # Python embeddable Package
    SET(PYTHON_EMBEDDABLE_DEVPATH "${CMAKE_CURRENT_SOURCE_DIR}/bin")
    SET(PYTHON_EMBEDDABLE_PACKAGEFILE "python-3.11.5-embed-amd64.zip")
    SET(PYTHON_EMBEDDABLE_URL "http://www.python.org/ftp/python/3.11.5")
    SET(PYTHON_EMBEDDABLE_DLL "${PYTHON_EMBEDDABLE_DEVPATH}/python311.dll")
    add_custom_command(
      WORKING_DIRECTORY ${CMAKE_CURRENT_SOURCE_DIR}
      COMMAND rm -rf bin && mkdir bin && cd bin && wget ${PYTHON_EMBEDDABLE_URL}/${PYTHON_EMBEDDABLE_PACKAGEFILE} && unzip ${PYTHON_EMBEDDABLE_PACKAGEFILE}
      OUTPUT ${PYTHON_EMBEDDABLE_DLL}
    )
    add_custom_target(tgt_python_embed DEPENDS ${PYTHON_EMBEDDABLE_DLL})

    add_dependencies(OpenSCADPy tgt_python_embed)
    add_dependencies(OpenSCADPy tgt_python_mingw)

    target_include_directories(OpenSCADPy SYSTEM PRIVATE "${PYTHON_MINGW_DEVPATH}/mingw64/include/${PYTHON_MINGW_VERSION}")
    target_link_libraries(OpenSCADPy PRIVATE "${PYTHON_MINGW_ARCHIVE}")
    target_include_directories(OpenSCADPy SYSTEM PRIVATE ${HARFBUZZ_INCLUDE_DIRS})
    target_include_directories(OpenSCADPy SYSTEM PRIVATE ${FREETYPE_INCLUDE_DIRS})
  else() #MXE
    target_include_directories(OpenSCADPy PRIVATE ${Python_INCLUDE_DIRS})
    target_link_libraries(OpenSCADPy PRIVATE ${Python_LIBRARIES})
  endif() # endif MXE
  target_include_directories(OpenSCADPy SYSTEM PRIVATE ${FREETYPE_INCLUDE_DIRS})
  if(MSVC)
    target_include_directories(OpenSCADPy SYSTEM PRIVATE ${HARFBUZZ_INCLUDE_DIRS}/harfbuzz)
  else()
    target_include_directories(OpenSCADPy SYSTEM PRIVATE ${HARFBUZZ_INCLUDE_DIRS})
  endif()
  target_include_directories(OpenSCADPy PRIVATE ${Nettle_INCLUDE_DIRS})
  target_link_libraries(OpenSCADPy PRIVATE ${Nettle_LIBRARIES})
  target_link_libraries(OpenSCADPy PRIVATE Eigen3::Eigen)
  target_link_libraries(OpenSCADPy PRIVATE ${GETTEXT_LIBRARY})
  target_link_libraries(OpenSCADPy PRIVATE ${GLIB2_LIBRARIES})
  # copy compile options for the main OpenSCAD target
  # duplication is not very ideal but not sure what better options do we have
  set_property(TARGET OpenSCADPy PROPERTY CXX_STANDARD 17)
  set_property(TARGET OpenSCADPy PROPERTY CXX_EXTENSIONS OFF)
  set_property(TARGET OpenSCADPy PROPERTY CXX_STANDARD_REQUIRED ON)
  target_compile_definitions(OpenSCADPy PRIVATE "STACKSIZE=${STACKSIZE}")
  target_compile_options(OpenSCADPy PRIVATE "$<$<CONFIG:DEBUG>:-DDEBUG>")
  target_compile_definitions(OpenSCADPy PRIVATE
    OPENSCAD_VERSION=${OPENSCAD_VERSION}
    OPENSCAD_SHORTVERSION=${OPENSCAD_SHORTVERSION}
    OPENSCAD_YEAR=${OPENSCAD_YEAR}
    OPENSCAD_MONTH=${OPENSCAD_MONTH})
  target_include_directories(OpenSCADPy SYSTEM PRIVATE ${Boost_INCLUDE_DIRS})
  target_include_directories(OpenSCADPy SYSTEM PRIVATE ${GLIB2_INCLUDE_DIRS})
  target_include_directories(OpenSCADPy PRIVATE
    "src"
    "src/core"
    "src/core/customizer"
    "src/ext"
    "src/ext/json"
    "src/ext/lexertl/include"
    "src/ext/libtess2/Include"
    "src/ext"
    "src/geometry"
    "src/geometry/cgal"
    "src/geometry/manifold"
    "src/glview"
    "src/glview/preview"
    "src/glview/cgal"
    "src/gui"
    "src/io"
    "src/platform"
    "src/utils"
  )
  target_link_libraries(OpenSCAD PRIVATE OpenSCADPy)
endif()

if(ENABLE_HIDAPI)
  find_package(HidAPI 0.10 QUIET)
  if(HIDAPI_FOUND)
    set(INPUT_DRIVER_HIDAPI_SOURCES src/gui/input/HidApiInputDriver.cc)
    target_include_directories(OpenSCAD SYSTEM PRIVATE ${HIDAPI_INCLUDE_DIR})
    target_link_libraries(OpenSCAD PRIVATE ${HIDAPI_LIBRARY})
    target_compile_definitions(OpenSCAD PRIVATE ENABLE_HIDAPI)
    message(STATUS "HidAPI: ${HIDAPI_VERSION_STRING}")
  elseif(ALLOW_BUNDLED_HIDAPI)
    set(HIDAPI_SRC_DIR "src/ext/hidapi")
    file(STRINGS "${HIDAPI_SRC_DIR}/VERSION" HIDAPI_VERSION_STRING)
    target_include_directories(OpenSCAD SYSTEM PRIVATE "${HIDAPI_SRC_DIR}")
    set(INPUT_DRIVER_HIDAPI_SOURCES "${HIDAPI_SRC_DIR}/hid.c" src/gui/input/HidApiInputDriver.cc)
    target_compile_definitions(OpenSCAD PRIVATE ENABLE_HIDAPI)
    target_link_libraries(OpenSCAD PRIVATE setupapi hid)
    message(STATUS "HidAPI: ${HIDAPI_VERSION_STRING} (bundled)")
  else()
    message(STATUS "HIDAPI: disabled")
  endif()
else()
  message(STATUS "HIDAPI: disabled per user request")
endif()

if(ENABLE_SPNAV)
  find_package(SpNav QUIET)
  if(SPNAV_FOUND)
    message(STATUS "SpNav: found")
    set(INPUT_DRIVER_SPNAV_SOURCES src/gui/input/SpaceNavInputDriver.cc)
    target_include_directories(OpenSCAD SYSTEM PRIVATE ${SPNAV_INCLUDE_DIR})
    target_link_libraries(OpenSCAD PRIVATE ${SPNAV_LIBRARY})
    target_compile_definitions(OpenSCAD PRIVATE ENABLE_SPNAV)
  else()
    message(STATUS "SpNav: disabled")
  endif()
endif()

if(ENABLE_CAIRO)
  find_package(Cairo 1.14 QUIET)
  if (CAIRO_VERSION)
    message(STATUS "Cairo: ${CAIRO_VERSION}")
    target_include_directories(OpenSCAD SYSTEM PRIVATE ${CAIRO_INCLUDE_DIRS})
    target_link_libraries(OpenSCAD PRIVATE ${CAIRO_LIBRARIES})
    target_compile_definitions(OpenSCAD PRIVATE ENABLE_CAIRO)
  else()
    message(STATUS "Cairo: disabled")
  endif()
else()
  message(STATUS "Cairo: disabled per user request")
endif()

find_package(FLEX REQUIRED QUIET)
message(STATUS "Flex: ${FLEX_VERSION}")

find_package(BISON REQUIRED QUIET)
message(STATUS "Bison: ${BISON_VERSION}")

if(NOT MSVC)
  find_package(Lib3MF QUIET)
  if (LIB3MF_FOUND)
    message(STATUS "lib3mf: ${LIB3MF_VERSION}")
    target_compile_definitions(OpenSCAD PRIVATE ${LIB3MF_DEFINITIONS})
    target_include_directories(OpenSCAD SYSTEM PRIVATE ${LIB3MF_INCLUDE_DIRS})
    target_link_libraries(OpenSCAD PRIVATE ${LIB3MF_LIBRARIES})
  else()
    message(STATUS "lib3mf: disabled")
  endif()
endif()

# Automatically add the current source and build directories to the include path.
set(CMAKE_INCLUDE_CURRENT_DIR ON) # (does not propagate down to subdirectories)

if(USE_GLAD)
  target_compile_definitions(OpenSCAD PRIVATE USE_GLAD)
else()
  target_compile_definitions(OpenSCAD PRIVATE USE_GLEW)
endif()

target_include_directories(OpenSCAD PRIVATE
  "src"
  "src/core"
  "src/core/customizer"
  "src/ext"
  "src/ext/json"
  "src/ext/lexertl/include"
  "src/ext/libtess2/Include"
  "src/ext"
  "src/geometry"
  "src/geometry/cgal"
  "src/geometry/manifold"
  "src/glview"
  "src/glview/preview"
  "src/glview/cgal"
  "src/gui"
  "src/io"
  "src/platform"
  "src/utils"
)

FLEX_TARGET(openscad_lexer src/core/lexer.l ${OPENSCAD_LIB_OUTPUT_DIR}/lexer.cxx DEFINES_FILE ${OPENSCAD_LIB_OUTPUT_DIR}/lexer.hxx COMPILE_FLAGS ${WINCOMPAT})
BISON_TARGET(openscad_parser src/core/parser.y ${OPENSCAD_LIB_OUTPUT_DIR}/parser.cxx DEFINES_FILE ${OPENSCAD_LIB_OUTPUT_DIR}/parser.hxx COMPILE_FLAGS "-d -p parser")
ADD_FLEX_BISON_DEPENDENCY(openscad_lexer openscad_parser)

FLEX_TARGET(comment_lexer src/core/customizer/comment_lexer.l ${OPENSCAD_LIB_OUTPUT_DIR}/comment_lexer.cxx DEFINES_FILE ${OPENSCAD_LIB_OUTPUT_DIR}/comment_lexer.hxx COMPILE_FLAGS ${WINCOMPAT})
BISON_TARGET(comment_parser src/core/customizer/comment_parser.y ${OPENSCAD_LIB_OUTPUT_DIR}/comment_parser.cxx DEFINES_FILE ${OPENSCAD_LIB_OUTPUT_DIR}/comment_parser.hxx COMPILE_FLAGS "-d -p comment_parser")
ADD_FLEX_BISON_DEPENDENCY(comment_lexer comment_parser)

if(NOT HEADLESS)
  if (APPLE AND EXISTS /usr/local/opt/qt)
    list(APPEND CMAKE_PREFIX_PATH "/usr/local/opt/qt")
  endif()
  if (APPLE AND EXISTS /usr/local/opt/qt@5)
    list(APPEND CMAKE_PREFIX_PATH "/usr/local/opt/qt@5")
  endif()
  if (APPLE AND EXISTS /opt/homebrew/opt/qt@5)
    list(APPEND CMAKE_PREFIX_PATH "/opt/homebrew/opt/qt@5")
  endif()

  if("${CMAKE_VERSION}" VERSION_GREATER_EQUAL "3.14")
    set_property(TARGET OpenSCAD PROPERTY AUTOGEN_ORIGIN_DEPENDS OFF)
  endif()
  set_property(TARGET OpenSCAD PROPERTY AUTOMOC ON)
  set_property(TARGET OpenSCAD PROPERTY AUTOUIC ON)
  set_property(TARGET OpenSCAD PROPERTY AUTORCC ON)
  set_property(TARGET OpenSCAD PROPERTY AUTOUIC_OPTIONS --tr q_)
  set_property(TARGET OpenSCAD PROPERTY AUTORCC_OPTIONS --threshold 10 --compress 9)
  find_package(Qt5 5.4 COMPONENTS Core Widgets Multimedia OpenGL Concurrent Network Svg REQUIRED QUIET)
  message(STATUS "Qt5: ${Qt5_VERSION}")

  if (Qt5_POSITION_INDEPENDENT_CODE)
    set_property(TARGET OpenSCAD PROPERTY POSITION_INDEPENDENT_CODE ON)
  endif()

  if (("${Qt5_VERSION}" VERSION_GREATER_EQUAL "5.4"))
    target_compile_definitions(OpenSCAD PRIVATE USE_QOPENGLWIDGET)
  endif()

  find_package(Qt5QScintilla 2.8.0 REQUIRED QUIET)
  message(STATUS "QScintilla: ${QT5QSCINTILLA_VERSION_STRING}")

  if(ENABLE_QTDBUS)
    find_package(Qt5DBus QUIET)
    if (Qt5DBus_FOUND)
      message(STATUS "DBus input driver enabled")
      target_compile_definitions(OpenSCAD PRIVATE ENABLE_DBUS)
      set(INPUT_DRIVER_DBUS_SOURCES src/gui/input/DBusInputDriver.cc)
      qt5_add_dbus_interface(INPUT_DRIVER_DBUS_SOURCES org.openscad.OpenSCAD.xml openscad_interface)
      qt5_add_dbus_adaptor(INPUT_DRIVER_DBUS_SOURCES org.openscad.OpenSCAD.xml gui/input/DBusInputDriver.h DBusInputDriver openscad_adaptor)
    else()
      message(STATUS "DBus input driver disabled as the QtDBus module could not be found.")
    endif()
  else()
    message(STATUS "DBus input driver disabled per user request.")
  endif()

  if(ENABLE_GAMEPAD)
    find_package(Qt5Gamepad QUIET)
    if (Qt5Gamepad_FOUND)
      message(STATUS "Qt5Gamepad input driver enabled")
      set(GUI_SOURCES ${GUI_SOURCES} src/gui/input/QGamepadInputDriver.cc)
      target_compile_definitions(OpenSCAD PRIVATE ENABLE_QGAMEPAD)
    else()
      message(STATUS "Qt5Gamepad input driver disabled as the Qt5Gamepad module could not be found.")
    endif()
  else()
    message(STATUS "Qt5Gamepad input driver disabled per user request.")
  endif()

endif()

# Setup ccache (if available) to speed up recompiles. It's especially useful
# when switching back and forth between branches where large numbers of files
# would otherwise need to be re-compiled each time.
if(USE_CCACHE)
  find_program(CCACHE_PATH ccache)
  if (CCACHE_PATH)
    set_property(GLOBAL PROPERTY RULE_LAUNCH_COMPILE ${CCACHE_PATH})
    set_property(GLOBAL PROPERTY RULE_LAUNCH_LINK ${CCACHE_PATH})
  endif()
endif()

target_compile_definitions(OpenSCAD PRIVATE OPENSCAD_VERSION=${OPENSCAD_VERSION} OPENSCAD_SHORTVERSION=${OPENSCAD_SHORTVERSION} OPENSCAD_YEAR=${OPENSCAD_YEAR} OPENSCAD_MONTH=${OPENSCAD_MONTH})
if (DEFINED OPENSCAD_DAY)
  target_compile_definitions(OpenSCAD PRIVATE OPENSCAD_DAY=${OPENSCAD_DAY})
endif()
if(DEFINED OPENSCAD_COMMIT)
  target_compile_definitions(OpenSCAD PRIVATE OPENSCAD_COMMIT=${OPENSCAD_COMMIT})
endif()

#
# Platform specific settings
#

# Stack size 8MB; github issue 116
target_compile_definitions(OpenSCAD PRIVATE "STACKSIZE=${STACKSIZE}") # used as default in src/platform/PlatformUtils.h

if(NULLGL)
  set(OFFSCREEN_METHOD "NULLGL")
  message(STATUS "Offscreen OpenGL Context - using NULLGL")
else()
  SET(OFFSCREEN_METHOD "<undefined>")
endif()
if(APPLE)
  target_compile_definitions(OpenSCAD PRIVATE OPENSCAD_OS="Mac OS X")
  message(STATUS "Offscreen OpenGL Context - using Apple CGL/NSOpenGL")
  set(PLATFORM_SOURCES src/platform/PlatformUtils-mac.mm src/io/imageutils-macosx.cc src/platform/CocoaUtils.mm)
  if(NOT HEADLESS)
    set(PLATFORM_SOURCES ${PLATFORM_SOURCES} src/gui/AppleEvents.cc)
  endif()
  if(NOT NULLGL)
    target_compile_definitions(OpenSCAD PRIVATE GL_SILENCE_DEPRECATION)
    set(OFFSCREEN_METHOD "Apple CGL/NSOpenGL")
    set(PLATFORM_SOURCES ${PLATFORM_SOURCES}
        src/glview/offscreen-old/OffscreenContextNSOpenGL.mm
        src/glview/OffscreenContextCGL.cc)
  endif()
  find_library(COCOA_LIBRARY Cocoa)
  target_link_libraries(OpenSCAD PRIVATE ${COCOA_LIBRARY})
elseif(UNIX)
  target_compile_definitions(OpenSCAD PRIVATE OPENSCAD_OS="Unix")
  set(PLATFORM_SOURCES src/io/imageutils-lodepng.cc src/platform/PlatformUtils-posix.cc)
  if(NOT NULLGL)
    set(OFFSCREEN_METHOD "Unix")
    if(ENABLE_EGL AND OpenGL_EGL_FOUND)
      target_compile_definitions(OpenSCAD PRIVATE ENABLE_EGL)
      set(OFFSCREEN_METHOD "${OFFSCREEN_METHOD} EGL")
      set(PLATFORM_SOURCES ${PLATFORM_SOURCES}
	src/glview/offscreen-old/OffscreenContextEGL.cc
        src/glview/OffscreenContextEGL.cc)
      if (NOT USE_GLAD)
        target_compile_definitions(OpenSCAD PRIVATE GLEW_EGL)
      endif()
      target_link_libraries(OpenSCAD PRIVATE OpenGL::EGL)
    endif()
    if(ENABLE_GLX AND OpenGL_GLX_FOUND)
      target_compile_definitions(OpenSCAD PRIVATE ENABLE_GLX)
      set(OFFSCREEN_METHOD "${OFFSCREEN_METHOD} GLX")
      set(PLATFORM_SOURCES ${PLATFORM_SOURCES}
          src/glview/offscreen-old/OffscreenContextGLX.cc
          src/glview/OffscreenContextGLX.cc)
      find_package(X11 REQUIRED)
      target_link_libraries(OpenSCAD PRIVATE X11::X11 ${CMAKE_DL_LIBS})
    endif()
    message(STATUS "Offscreen OpenGL Context - using ${OFFSCREEN_METHOD}")
  endif()
elseif(WIN32)
  target_compile_definitions(OpenSCAD PRIVATE NOGDI)
  target_compile_definitions(OpenSCAD PRIVATE OPENSCAD_OS="Windows")
  message(STATUS "Offscreen OpenGL Context - using Microsoft WGL")
  set(PLATFORM_SOURCES src/io/imageutils-lodepng.cc src/platform/PlatformUtils-win.cc)
  if(NOT NULLGL)
    set(OFFSCREEN_METHOD "Windows WGL")
    message(STATUS "Offscreen OpenGL Context - using Microsoft WGL")
    set(PLATFORM_SOURCES ${PLATFORM_SOURCES} src/glview/offscreen-old/OffscreenContextWGL.cc)
  endif()
endif()

# NOTE: To keep HEADLESS builds working, do NOT add Qt-dependent sources here,
#       see GUI_SOURCES list below for that.
set(CORE_SOURCES
  src/Feature.cc
  src/FontCache.cc
  src/handle_dep.cc
  src/LibraryInfo.cc
  src/RenderStatistic.cc
  src/version.cc
  src/core/Arguments.cc
  src/core/Builtins.cc
  src/core/BuiltinContext.cc
  src/core/CgalAdvNode.cc
  src/core/Children.cc
  src/core/ColorNode.cc
  src/core/Context.cc
  src/core/ContextFrame.cc
  src/core/ContextMemoryManager.cc
  src/core/control.cc
  src/core/CSGNode.cc
  src/core/CsgOpNode.cc
  src/core/CSGTreeEvaluator.cc
  src/core/customizer/Annotation.cc
  src/core/customizer/CommentParser.cc
  src/core/EvaluationSession.cc
  src/core/Expression.cc
  src/core/builtin_functions.cc
  src/core/function.cc
  src/core/FunctionType.cc
  src/core/ImportNode.cc
  src/core/LinearExtrudeNode.cc
  src/core/LocalScope.cc
  src/core/ScopeContext.cc
  src/core/module.cc
  src/core/node.cc
  src/core/node_clone.cc
  src/core/NodeDumper.cc
  src/core/OffsetNode.cc
  src/core/Parameters.cc
  src/core/parsersettings.cc
  src/core/primitives.cc
  src/core/progress.cc
  src/core/ProjectionNode.cc
  src/core/RenderNode.cc
  src/core/RenderVariables.cc
  src/core/DrawingCallback.cc
  src/core/RotateExtrudeNode.cc
  src/core/SurfaceNode.cc
  src/core/TextNode.cc
  src/core/TransformNode.cc
  src/core/UndefType.cc
  src/core/Value.cc
  src/core/Assignment.cc
  src/core/AST.cc
  src/core/FreetypeRenderer.cc
  src/core/GroupModule.cc
  src/core/ModuleInstantiation.cc
  src/core/NodeVisitor.cc
  src/core/SourceFile.cc
  src/core/SourceFileCache.cc
  src/core/StatCache.cc
  src/core/UserModule.cc
  src/core/Tree.cc
  src/core/customizer/ParameterObject.cc
  src/core/customizer/ParameterSet.cc
  src/ext/lodepng/lodepng.cpp
  src/ext/polyclipping/clipper.cpp
  src/ext/libtess2/Source/bucketalloc.c
  src/ext/libtess2/Source/dict.c
  src/ext/libtess2/Source/geom.c
  src/ext/libtess2/Source/mesh.c
  src/ext/libtess2/Source/priorityq.c
  src/ext/libtess2/Source/sweep.c
  src/ext/libtess2/Source/tess.c
  src/geometry/ClipperUtils.cc
  src/geometry/Geometry.cc
  src/geometry/GeometryCache.cc
  src/geometry/GeometryUtils.cc
  src/geometry/Polygon2d.cc
  src/geometry/linalg.cc
  src/geometry/PolySet.cc
  src/geometry/PolySetBuilder.cc
  src/geometry/PolySetUtils.cc
  src/geometry/GeometryEvaluator.cc
  src/geometry/boolean_utils.cc
  src/glview/OffscreenContextFactory.cc
  src/glview/RenderSettings.cc
  src/glview/Camera.cc
  src/glview/ColorMap.cc
  src/glview/preview/CSGTreeNormalizer.cc
  src/io/DxfData.cc
  src/io/dxfdim.cc
  src/io/export.cc
  src/io/export_3mf.cc
  src/io/export_amf.cc
  src/io/export_dxf.cc
  src/io/export_obj.cc
  src/io/export_off.cc
  src/io/export_wrl.cc
  src/io/export_pdf.cc
  src/io/export_stl.cc
  src/io/export_svg.cc
  src/io/export_param.cc
  src/io/fileutils.cc
  src/io/import_3mf.cc
  src/io/import_amf.cc
  src/io/import_stl.cc
  src/io/import_obj.cc
  src/io/import_off.cc
  src/io/import_svg.cc
  src/io/import_json.cc
  src/io/libsvg/circle.cc
  src/io/libsvg/data.cc
  src/io/libsvg/ellipse.cc
  src/io/libsvg/group.cc
  src/io/libsvg/libsvg.cc
  src/io/libsvg/line.cc
  src/io/libsvg/path.cc
  src/io/libsvg/polygon.cc
  src/io/libsvg/polyline.cc
  src/io/libsvg/rect.cc
  src/io/libsvg/shape.cc
  src/io/libsvg/svgpage.cc
  src/io/libsvg/text.cc
  src/io/libsvg/transformation.cc
  src/io/libsvg/tspan.cc
  src/io/libsvg/use.cc
  src/io/libsvg/util.cc
  src/platform/PlatformUtils.cc
  src/utils/boost-utils.cc
  src/utils/calc.cc
  src/utils/degree_trig.cc
  src/utils/hash.cc
  src/utils/printutils.cc
  src/utils/StackCheck.h
  src/utils/svg.cc
  src/utils/version_check.h
  ${PLATFORM_SOURCES}
  ${FLEX_openscad_lexer_OUTPUTS}
  ${BISON_openscad_parser_OUTPUTS}
  ${FLEX_comment_lexer_OUTPUTS}
  ${BISON_comment_parser_OUTPUTS})
if(ENABLE_PYTHON)
  # list(APPEND CORE_SOURCES
	 # 	    src/python/pyopenscad.cc 
	 # 	    src/python/pyfunctions.cc)
	target_compile_definitions(OpenSCAD PRIVATE ENABLE_PYTHON)
endif()

if(EXPERIMENTAL AND ENABLE_CGAL)
  list(APPEND CORE_SOURCES
  src/core/RoofNode.cc
  src/geometry/roof_ss.cc
  src/geometry/roof_vd.cc
)
endif()

set(CGAL_SOURCES
  src/geometry/cgal/cgalutils.cc
  src/geometry/cgal/cgalutils-applyops.cc
  src/geometry/cgal/cgalutils-applyops-hybrid.cc
  src/geometry/cgal/cgalutils-applyops-hybrid-minkowski.cc
  src/geometry/cgal/cgalutils-closed.cc
  src/geometry/cgal/cgalutils-convex.cc
  src/geometry/cgal/cgalutils-corefine.cc
  src/geometry/cgal/cgalutils-kernel.cc
  src/geometry/cgal/cgalutils-hybrid.cc
  src/geometry/cgal/cgalutils-mesh.cc
  src/geometry/cgal/cgalutils-minkowski.cc
  src/geometry/cgal/cgalutils-nef.cc
  src/geometry/cgal/cgalutils-orient.cc
  src/geometry/cgal/cgalutils-polyhedron.cc
  src/geometry/cgal/cgalutils-project.cc
  src/geometry/cgal/cgalutils-tess.cc
  src/geometry/cgal/cgalutils-triangulate.cc
  src/geometry/cgal/CGALHybridPolyhedron.cc
  src/geometry/cgal/CGAL_Nef_polyhedron.cc
  src/geometry/cgal/CGALCache.cc
  src/geometry/cgal/Polygon2d-CGAL.cc
  src/io/export_nef.cc
  src/io/import_nef.cc
  )

set(MANIFOLD_SOURCES
  src/geometry/manifold/ManifoldGeometry.cc
  src/geometry/manifold/manifoldutils.cc
  src/geometry/manifold/manifold-applyops.cc
  src/geometry/manifold/Polygon2d-manifold.cc
)

set(MANIFOLD_CGAL_SOURCES
  src/geometry/manifold/manifold-applyops-minkowski.cc
)

if(EXPERIMENTAL AND ENABLE_TBB)
  # Note: currently only Manifold-related code makes use of TBB parallelization
  # ("exact" CGAL numerics are not thread-safe)
  target_compile_options(OpenSCAD PRIVATE 
    -DENABLE_TBB
    -DTHRUST_HOST_SYSTEM=THRUST_HOST_SYSTEM_TBB
    -DTHRUST_DEVICE_SYSTEM=THRUST_DEVICE_SYSTEM_TBB
  )
  find_package(TBB QUIET)
  if (NOT TBB_FOUND AND PKG_CONFIG_FOUND)
    pkg_check_modules(TBB tbb REQUIRED)
    add_library(TBB::tbb UNKNOWN IMPORTED)
    set_target_properties(TBB::tbb
      PROPERTIES INTERFACE_INCLUDE_DIRECTORIES "${TBB_INCLUDE_DIRS}")
    set_target_properties(TBB::tbb
      PROPERTIES INTERFACE_LINK_LIBRARIES "${TBB_LINK_LIBRARIES}")
    list(GET TBB_LINK_LIBRARIES 0 TBB_IMPORTED_LOCATION)
    set_target_properties(TBB::tbb
      PROPERTIES IMPORTED_LOCATION "${TBB_IMPORTED_LOCATION}")
  endif()
  message(STATUS "TBB: ${TBB_VERSION}")
  target_link_libraries(OpenSCAD PRIVATE TBB::tbb)
endif()

if(EXPERIMENTAL)

  # Hack to find our wanted version of Python before Manifold's included googletest finds Python2
  find_package(Python3 3.4 COMPONENTS Interpreter REQUIRED)

  if(NOT DEFINED MANIFOLD_PAR AND ENABLE_TBB)
    set(MANIFOLD_PAR TBB CACHE STRING "Parallel backend, either \"TBB\" or \"OpenMP\" or \"NONE\"" FORCE)
  endif()

  set(PYBIND11_FINDPYTHON OFF)
  set(MANIFOLD_PYBIND OFF)
  set(MANIFOLD_TEST OFF)

  if(CMAKE_UNITY_BUILD)
    set(CMAKE_UNITY_BUILD OFF)
    add_subdirectory(submodules/manifold EXCLUDE_FROM_ALL)
    set(CMAKE_UNITY_BUILD ON)
  else()
    add_subdirectory(submodules/manifold EXCLUDE_FROM_ALL)
  endif()
  target_link_libraries(OpenSCAD PRIVATE manifold)
  add_sanitizers(manifold)

  target_compile_definitions(OpenSCAD PRIVATE ENABLE_MANIFOLD)
  list(APPEND Sources ${MANIFOLD_SOURCES})
  if (ENABLE_CGAL)
    list(APPEND Sources ${MANIFOLD_CGAL_SOURCES})
  endif()
endif()

#
# Offscreen OpenGL context source code
#
if(NULLGL)
  message(STATUS "NULLGL is set. Overriding OpenGL(TM) settings")
  set(OFFSCREEN_SOURCES
    src/glview/Renderer.cc
    src/glview/NULLGL.cc # contains several 'nullified' versions of above .cc files
    src/glview/OffscreenView.cc
    src/glview/OffscreenContextNULL.cc
    src/io/export_png.cc
    src/io/imageutils.cc)
else()
  if(USE_LEGACY_RENDERERS)
    set(LEGACY_RENDERER_SOURCES
      src/glview/cgal/LegacyCGALRenderer.cc
      src/glview/preview/LegacyOpenCSGRenderer.cc
      src/glview/preview/LegacyThrownTogetherRenderer.cc
      src/glview/LegacyRendererUtils.cc
    )
  endif()
  set(OFFSCREEN_SOURCES
    src/glview/OpenGLContext.cc
    src/glview/fbo.cc
    src/glview/Renderer.cc
    src/glview/system-gl.cc
    src/glview/VertexArray.cc
    src/glview/VertexState.cc
    src/glview/VBORenderer.cc
    src/glview/GLView.cc
    src/glview/OffscreenView.cc
    src/glview/cgal/CGALRenderer.cc
    src/glview/cgal/CGALRenderUtils.cc
    src/glview/preview/OpenCSGRenderer.cc
    src/glview/preview/ThrownTogetherRenderer.cc
    src/io/export_png.cc
    src/io/imageutils.cc
    ${LEGACY_RENDERER_SOURCES}
    ${GLEW_SOURCES})
endif()


if(UNIX AND (NOT APPLE) AND (NOT HEADLESS))
  set(PLATFORM_INPUT_DRIVER_SOURCES src/gui/input/JoystickInputDriver.cc)
  target_compile_definitions(OpenSCAD PRIVATE ENABLE_JOYSTICK)
endif()

set(INPUT_DRIVER_SOURCES
  ${PLATFORM_INPUT_DRIVER_SOURCES}
  ${INPUT_DRIVER_HIDAPI_SOURCES}
  ${INPUT_DRIVER_SPNAV_SOURCES}
  ${INPUT_DRIVER_DBUS_SOURCES})

set(GUI_SOURCES
  ${GUI_SOURCES}
  src/gui/AutoUpdater.cc
  src/gui/CGALWorker.cc
  src/gui/ViewportControl.cc
  src/gui/Console.cc
  src/gui/Dock.cc
  src/gui/Editor.cc
  src/gui/ErrorLog.cc
  src/gui/EventFilter.h
  src/gui/ExportPdfDialog.cc
  src/gui/FontListDialog.cc
  src/gui/FontListTableView.cc
  src/gui/InitConfigurator.cc
  src/gui/LaunchingScreen.cc
  src/gui/LibraryInfoDialog.cc
  src/gui/MainWindow.cc
  src/gui/Measurement.cc
  src/gui/Animate.cc
  src/gui/MouseSelector.cc
  src/gui/OctoPrint.cc
  src/gui/OpenCSGWarningDialog.cc
  src/gui/OpenSCADApp.cc
  src/gui/Preferences.cc
  src/gui/PrintInitDialog.cc
  src/gui/PrintService.cc
  src/gui/ProgressWidget.cc
  src/gui/QGLView.cc
  src/gui/QGLView2.cc
  src/gui/QSettingsCached.cc
  src/gui/QWordSearchField.cc
  src/gui/ScadApi.cc
  src/gui/ScadLexer.cc
  src/gui/ScintillaEditor.cc
  src/gui/Settings.cc
  src/gui/SettingsWriter.cc
  src/gui/TabManager.cc
  src/gui/TabWidget.cc
  src/gui/UIUtils.cc
  src/gui/WindowManager.cc
  src/gui/IgnoreWheelWhenNotFocused.cc
  src/gui/input/AxisConfigWidget.cc
  src/gui/input/ButtonConfigWidget.cc
  src/gui/input/InputDriver.cc
  src/gui/input/InputDriverManager.cc
  src/gui/input/InputEventMapper.cc
  src/gui/parameter/GroupWidget.cc
  src/gui/parameter/ParameterCheckBox.cc
  src/gui/parameter/ParameterComboBox.cc
  src/gui/parameter/ParameterSlider.cc
  src/gui/parameter/ParameterSpinBox.cc
  src/gui/parameter/ParameterText.cc
  src/gui/parameter/ParameterVector.cc
  src/gui/parameter/ParameterVirtualWidget.cc
  src/gui/parameter/ParameterWidget.cc
  ${INPUT_DRIVER_SOURCES}
  )

# header-only code
set(GUI_HEADER_ONLY
  src/gui/AboutDialog.h
  src/gui/Network.h
  src/gui/NetworkSignal.h
)

# To be added in Source for QtCreator to show them in project tree
set(GUI_HEADERS
    src/gui/Animate.h
    src/gui/AppleEvents.h
    src/gui/AutoUpdater.h
    src/gui/CGALWorker.h
    src/gui/Console.h
    src/gui/Dock.h
    src/gui/Editor.h
    src/gui/ErrorLog.h
    src/gui/EventFilter.h
    src/gui/ExportPdfDialog.h
    src/gui/FontListDialog.h
    src/gui/FontListTableView.h
    src/gui/IgnoreWheelWhenNotFocused.h
    src/gui/InitConfigurator.h
    src/gui/LaunchingScreen.h
    src/gui/LibraryInfoDialog.h
    src/gui/MainWindow.h
    src/gui/MouseSelector.h
    src/gui/Network.h
    src/gui/NetworkSignal.h
    src/gui/OctoPrint.h
    src/gui/OpenCSGWarningDialog.h
    src/gui/OpenSCADApp.h
    src/gui/Preferences.h
    src/gui/PrintInitDialog.h
    src/gui/PrintService.h
    src/gui/ProgressWidget.h
    src/gui/QGLView.h
    src/gui/QSettingsCached.h
    src/gui/QWordSearchField.h
    src/gui/ScadApi.h
    src/gui/ScadLexer.h
    src/gui/ScintillaEditor.h
    src/gui/Settings.h
    src/gui/SettingsWriter.h
    src/gui/TabManager.h
    src/gui/TabWidget.h
    src/gui/UIUtils.h
    src/gui/ViewportControl.h
    src/gui/WindowManager.h
    src/gui/qt-obsolete.h
    src/gui/qtgettext.h
    src/gui/AboutDialog.h
    src/gui/parameter/GroupWidget.h
    src/gui/parameter/ParameterCheckBox.h
    src/gui/parameter/ParameterComboBox.h
    src/gui/parameter/ParameterSlider.h
    src/gui/parameter/ParameterSpinBox.h
    src/gui/parameter/ParameterText.h
    src/gui/parameter/ParameterVector.h
    src/gui/parameter/ParameterVirtualWidget.h
    src/gui/parameter/ParameterWidget.h
)

# To be added in Source for QtCreator to show them in project tree
set(GUI_UIS
    ${GUI_UIS}
    src/gui/AboutDialog.ui
    src/gui/Animate.ui
    src/gui/Console.ui
    src/gui/ErrorLog.ui
    src/gui/ExportPdfDialog.ui
    src/gui/FontListDialog.ui
    src/gui/LaunchingScreen.ui
    src/gui/LibraryInfoDialog.ui
    src/gui/MainWindow.ui
    src/gui/OpenCSGWarningDialog.ui
    src/gui/Preferences.ui
    src/gui/PrintInitDialog.ui
    src/gui/ProgressWidget.ui
    src/gui/ViewportControl.ui
    src/gui/input/AxisConfigWidget.ui
    src/gui/input/ButtonConfigWidget.ui
    src/gui/parameter/ParameterCheckBox.ui
    src/gui/parameter/ParameterComboBox.ui
    src/gui/parameter/ParameterDescriptionWidget.ui
    src/gui/parameter/ParameterSlider.ui
    src/gui/parameter/ParameterSpinBox.ui
    src/gui/parameter/ParameterText.ui
    src/gui/parameter/ParameterVector.ui
    src/gui/parameter/ParameterWidget.ui
)

if("${CMAKE_CXX_COMPILER_ID}" STREQUAL "GNU")
  # Ignore specific warning on external lib
  set_source_files_properties("src/ext/polyclipping/clipper.cpp" PROPERTIES COMPILE_FLAGS "-Wno-class-memaccess")
endif()

if (ENABLE_CGAL)
  list(APPEND Sources ${CGAL_SOURCES})
endif()
list(APPEND Sources src/openscad.cc ${CORE_SOURCES} ${OFFSCREEN_SOURCES})

set_source_files_properties(
  # flex and bison tends to generate many macros, which does not work well with
  # unity build
  ${FLEX_openscad_lexer_OUTPUTS}
  ${BISON_openscad_parser_OUTPUTS}
  ${FLEX_comment_lexer_OUTPUTS}
  ${BISON_comment_parser_OUTPUTS}
  # manifold uses a lot of anonymous namespaces.
  # unity build will cause naming conflict for functions inside those namespaces.
  ${MANIFOLD_SOURCES}
  # files using opengl does not work well with unity build, again due to the
  # macros
  ${OFFSCREEN_SOURCES}
  ${PLATFORM_SOURCES}
  src/glview/OffscreenContextFactory.cc
  src/glview/RenderSettings.cc
  src/glview/Camera.cc
  src/glview/ColorMap.cc
  src/glview/preview/CSGTreeNormalizer.cc
  src/gui/QGLView.cc
  src/gui/QGLView2.cc
  # spnv.h references Xlib.h
  src/gui/input/SpaceNavInputDriver.cc
  # _USE_MATH_DEFINES should be defined before the first include of cmath,
  # unity build will violate this so we just exclude them
  src/core/BuiltinContext.cc
  src/geometry/roof_vd.cc
  src/geometry/manifold/manifold-applyops-minkowski.cc
  src/io/DxfData.cc
  src/utils/calc.cc
  src/utils/degree_trig.cc
  PROPERTIES SKIP_UNITY_BUILD_INCLUSION ON)

set(RESOURCE_DIR ${CMAKE_CURRENT_SOURCE_DIR}/resources)
if(HEADLESS)
  target_compile_definitions(OpenSCAD PRIVATE OPENSCAD_NOGUI)
else()
  list(APPEND RESOURCE_FILES ${RESOURCE_DIR}/common.qrc)
  # GUI_UIS for .ui files to be indexed by Qt Creator despite AUTOUIC usage
  # GUI_HEADERS for .h files to be indexed by Qt Creator despite AUTOUIC usage
  list(APPEND Sources ${GUI_SOURCES} ${GUI_HEADER_ONLY} ${GUI_UIS} ${GUI_HEADERS})
endif()

if (SNAPSHOT)
  set(SNAPSHOT_SUFFIX "-nightly")
  target_compile_definitions(OpenSCAD PRIVATE OPENSCAD_SNAPSHOT)
endif()
set(WINDOWS_RESOURCE_PATH ${RESOURCE_DIR}/openscad_win32${SNAPSHOT_SUFFIX}.rc)
set(MACOSX_BUNDLE_ICON_FILE icon${SNAPSHOT_SUFFIX}.icns)

if (APPLE)
  list(APPEND RESOURCE_FILES ${RESOURCE_DIR}/mac.qrc)
  list(APPEND RESOURCE_FILES ${RESOURCE_DIR}/icons/${MACOSX_BUNDLE_ICON_FILE})
elseif(WIN32)
  list(APPEND RESOURCE_FILES ${WINDOWS_RESOURCE_PATH})
endif()

if (SORT_BUILD)
  # Build the last modified sources first (to fail fast during development)
  execute_process(
    COMMAND ../scripts/sort_cmake_filelist.sh "${Sources}"
    OUTPUT_VARIABLE Sources)
endif()

target_sources(OpenSCAD PRIVATE ${Sources} ${RESOURCE_FILES})
find_program(SHELL_EXE NAMES sh bash $ENV{SHELL})
add_custom_command(TARGET OpenSCAD POST_BUILD
    COMMAND "${SHELL_EXE}"
    ARGS "${CMAKE_CURRENT_LIST_DIR}/scripts/translation-make.sh" "${SUFFIX_WITH_DASH}"
    COMMENT "Compiling language files")

if(APPLE AND NOT APPLE_UNIX)
  set_target_properties(OpenSCAD PROPERTIES
    MACOSX_BUNDLE_INFO_PLIST ${CMAKE_SOURCE_DIR}/Info.plist.in
    MACOSX_BUNDLE TRUE
    MACOSX_BUNDLE_ICON_FILE ${MACOSX_BUNDLE_ICON_FILE}
    MACOSX_BUNDLE_BUNDLE_VERSION ${OPENSCAD_YEAR}.${OPENSCAD_MONTH}.${OPENSCAD_DAY}
    MACOSX_BUNDLE_SHORT_VERSION_STRING ${OPENSCAD_YEAR}.${OPENSCAD_MONTH}
    RESOURCE "${RESOURCE_FILES}"
  )
  set(BUNDLE_RESOURCES_DIR ${CMAKE_CURRENT_BINARY_DIR}/OpenSCAD.app/Contents/Resources)
  file(COPY ${CMAKE_SOURCE_DIR}/color-schemes DESTINATION ${BUNDLE_RESOURCES_DIR})
  file(COPY ${CMAKE_SOURCE_DIR}/examples DESTINATION ${BUNDLE_RESOURCES_DIR})
  file(COPY ${CMAKE_SOURCE_DIR}/fonts DESTINATION ${BUNDLE_RESOURCES_DIR})
  file(COPY ${CMAKE_SOURCE_DIR}/libraries DESTINATION ${BUNDLE_RESOURCES_DIR})
  file(COPY ${CMAKE_SOURCE_DIR}/locale DESTINATION ${BUNDLE_RESOURCES_DIR})
  file(COPY ${CMAKE_SOURCE_DIR}/shaders DESTINATION ${BUNDLE_RESOURCES_DIR})
  file(COPY ${CMAKE_SOURCE_DIR}/templates DESTINATION ${BUNDLE_RESOURCES_DIR})
elseif(MINGW)
  set_target_properties(OpenSCAD PROPERTIES
    LINK_FLAGS "-Wl,--stack,${STACKSIZE}"
  )
elseif(MSVC)
  set_target_properties(OpenSCAD PROPERTIES
    LINK_FLAGS "-subsystem:windows -ENTRY:mainCRTStartup -stack:${STACKSIZE}"
  )
endif()

if(NOT HEADLESS)
  target_link_libraries(OpenSCAD PRIVATE
    Qt5::Core Qt5::Widgets Qt5::Multimedia Qt5::OpenGL Qt5::Concurrent Qt5::Network Qt5::Svg
    ${QT5QSCINTILLA_LIBRARY} ${Qt5DBus_LIBRARIES} ${Qt5Gamepad_LIBRARIES}
  )
endif()
if(MXECROSS)
  target_link_libraries(OpenSCAD PRIVATE Qt5::QSvgPlugin)
endif()

# Configure icon-related files, for release vs nightly
configure_file(${CMAKE_CURRENT_LIST_DIR}/openscad.appdata.xml.in ${CMAKE_CURRENT_LIST_DIR}/openscad.appdata.xml.in2)
configure_file(${RESOURCE_DIR}/icons/openscad.desktop.in ${RESOURCE_DIR}/icons/openscad.desktop)
configure_file(${RESOURCE_DIR}/common.qrc.in ${RESOURCE_DIR}/common.qrc)
configure_file(${RESOURCE_DIR}/mac.qrc.in ${RESOURCE_DIR}/mac.qrc)

# Installation
if(WIN32)
  set(OPENSCAD_BINDIR ".")
  set(OPENSCAD_INSTALL_RESOURCEDIR ".")
else()
  set(OPENSCAD_BINDIR ${CMAKE_INSTALL_BINDIR})
  set(OPENSCAD_INSTALL_RESOURCEDIR ${CMAKE_INSTALL_DATAROOTDIR}/openscad${SUFFIX_WITH_DASH})
endif()

if(NOT APPLE OR APPLE_UNIX)
  set_target_properties(OpenSCAD PROPERTIES OUTPUT_NAME openscad${SUFFIX_WITH_DASH})
  if(WIN32)
    if(ENABLE_PYTHON)
      install(DIRECTORY ${CMAKE_SOURCE_DIR}/bin DESTINATION "." )
      install(FILES ${CMAKE_SOURCE_DIR}/bin/python311.dll DESTINATION "bin" RENAME "libpython3.11.dll")
    endif()  
    install(TARGETS OpenSCAD RUNTIME DESTINATION "bin")
    if(USE_MIMALLOC AND MI_LINK_SHARED)
      if(CMAKE_SIZEOF_VOID_P EQUAL 8)
        install(FILES ${CMAKE_SOURCE_DIR}/submodules/mimalloc/bin/mimalloc-redirect.dll DESTINATION "bin")
      elseif(CMAKE_SIZEOF_VOID_P EQUAL 4)
        install(FILES ${CMAKE_SOURCE_DIR}/submodules/mimalloc/bin/mimalloc-redirect32.dll DESTINATION "bin")
      endif()
      install(FILES ${CMAKE_BINARY_DIR}/submodules/mimalloc/mimalloc.dll DESTINATION "bin")
    endif()
  else()
    install(TARGETS OpenSCAD RUNTIME DESTINATION "${OPENSCAD_BINDIR}")
    install(FILES ${CMAKE_CURRENT_LIST_DIR}/doc/openscad.1 DESTINATION ${CMAKE_INSTALL_MANDIR}/man1 RENAME openscad${SUFFIX_WITH_DASH}.1)
    install(FILES ${CMAKE_CURRENT_LIST_DIR}/openscad.appdata.xml DESTINATION ${CMAKE_INSTALL_DATAROOTDIR}/metainfo RENAME org.openscad.OpenSCAD${SUFFIX_WITH_DASH}.appdata.xml)
    install(FILES ${RESOURCE_DIR}/icons/openscad.desktop DESTINATION ${CMAKE_INSTALL_DATAROOTDIR}/applications RENAME openscad${SUFFIX_WITH_DASH}.desktop)
    install(FILES ${RESOURCE_DIR}/icons/openscad.xml DESTINATION ${CMAKE_INSTALL_DATAROOTDIR}/mime/packages RENAME openscad${SUFFIX_WITH_DASH}.xml)
    install(FILES ${RESOURCE_DIR}/icons/openscad${SNAPSHOT_SUFFIX}-48.png DESTINATION ${CMAKE_INSTALL_DATAROOTDIR}/icons/hicolor/48x48/apps RENAME openscad${SNAPSHOT_SUFFIX}.png)
    install(FILES ${RESOURCE_DIR}/icons/openscad${SNAPSHOT_SUFFIX}-64.png DESTINATION ${CMAKE_INSTALL_DATAROOTDIR}/icons/hicolor/64x64/apps RENAME openscad${SNAPSHOT_SUFFIX}.png)
    install(FILES ${RESOURCE_DIR}/icons/openscad${SNAPSHOT_SUFFIX}-128.png DESTINATION ${CMAKE_INSTALL_DATAROOTDIR}/icons/hicolor/128x128/apps RENAME openscad${SNAPSHOT_SUFFIX}.png)
    install(FILES ${RESOURCE_DIR}/icons/openscad${SNAPSHOT_SUFFIX}-256.png DESTINATION ${CMAKE_INSTALL_DATAROOTDIR}/icons/hicolor/256x256/apps RENAME openscad${SNAPSHOT_SUFFIX}.png)
    install(FILES ${RESOURCE_DIR}/icons/openscad${SNAPSHOT_SUFFIX}-512.png DESTINATION ${CMAKE_INSTALL_DATAROOTDIR}/icons/hicolor/512x512/apps RENAME openscad${SNAPSHOT_SUFFIX}.png)
  endif()
  install(DIRECTORY ${CMAKE_CURRENT_LIST_DIR}/color-schemes DESTINATION "${OPENSCAD_INSTALL_RESOURCEDIR}")
  install(DIRECTORY ${CMAKE_CURRENT_LIST_DIR}/examples DESTINATION "${OPENSCAD_INSTALL_RESOURCEDIR}")
  install(DIRECTORY ${CMAKE_CURRENT_LIST_DIR}/fonts DESTINATION "${OPENSCAD_INSTALL_RESOURCEDIR}" PATTERN ".uuid" EXCLUDE)
  install(DIRECTORY ${CMAKE_CURRENT_LIST_DIR}/libraries DESTINATION "${OPENSCAD_INSTALL_RESOURCEDIR}" PATTERN ".git*" EXCLUDE)
  install(DIRECTORY ${CMAKE_CURRENT_LIST_DIR}/locale DESTINATION "${OPENSCAD_INSTALL_RESOURCEDIR}" FILES_MATCHING PATTERN "*/LC_MESSAGES/openscad.mo")
  install(DIRECTORY ${CMAKE_CURRENT_LIST_DIR}/shaders DESTINATION "${OPENSCAD_INSTALL_RESOURCEDIR}")
  install(DIRECTORY ${CMAKE_CURRENT_LIST_DIR}/templates DESTINATION "${OPENSCAD_INSTALL_RESOURCEDIR}" FILES_MATCHING PATTERN "*.json")
endif()

# Packaging: CPACK_* settings should be configured before `include(CPack)`
include(InstallRequiredSystemLibraries)
set(CPACK_PACKAGE_NAME OpenSCAD)
set(CPACK_PACKAGE_VERSION ${OPENSCAD_VERSION})
set(CPACK_PACKAGE_DESCRIPTION_SUMMARY "The Programmer's Solid 3D CAD Modeler")

if(MXECROSS)
  set(CPACK_GENERATOR ZIP;NSIS)
  set(CPACK_SYSTEM_NAME ${PACKAGE_ARCH})
  if("${CMAKE_VERSION}" VERSION_GREATER_EQUAL "3.22")
    set(CPACK_NSIS_IGNORE_LICENSE_PAGE ON)
  else()
    message(FATAL_ERROR "CPACK_NSIS_IGNORE_LICENSE_PAGE requires cmake 3.22")
  endif()
  set(CPACK_NSIS_EXTRA_PREINSTALL_COMMANDS "\
    !include \\\"FileFunc.nsh\\\"\n\
    !include \\\"${CMAKE_SOURCE_DIR}/scripts/mingw-file-association.nsh\\\"\
  ")
  set(CPACK_NSIS_EXTRA_INSTALL_COMMANDS "\
    \\\${RegisterExtension} '$INSTDIR\\\\openscad.exe' '.scad' 'OpenSCAD_File'\n\
    CreateShortCut \\\"$INSTDIR\\\\OpenSCAD.lnk\\\" \\\"$INSTDIR\\\\bin\\\\OpenSCAD.exe\\\"
    \\\${RefreshShellIcons}\
  ")
  set(CPACK_NSIS_EXTRA_UNINSTALL_COMMANDS "\
    \\\${UnRegisterExtension} '.scad' 'OpenSCAD_File'\n\
    Delete \\\"$INSTDIR\\\\OpenSCAD.lnk\\\"
    \\\${RefreshShellIcons}\
  ")
endif()
set(CPACK_RESOURCE_FILE_LICENSE "${CMAKE_CURRENT_SOURCE_DIR}/COPYING")
# None of config time variables are available for CPACK_PROJECT_CONFIG_FILE, so we configure it now with values.
configure_file("${CMAKE_CURRENT_SOURCE_DIR}/cmake/Modules/openscad_cpack.cmake.in"
               "${CMAKE_BINARY_DIR}/openscad_cpack.cmake" @ONLY)
# CPACK_PROJECT_CONFIG_FILE is for configuring CPack-generator specific settings
set(CPACK_PROJECT_CONFIG_FILE "${CMAKE_BINARY_DIR}/openscad_cpack.cmake")
set(CPACK_THREADS 0)

if(ENABLE_TESTS)
  enable_testing()
  add_subdirectory(tests)
endif()

if(OFFLINE_DOCS)
  add_subdirectory(resources)
endif()

include(CPack)

add_sanitizers(OpenSCAD)

if(INFO)
  include("cmake/Modules/info.cmake")
endif()<|MERGE_RESOLUTION|>--- conflicted
+++ resolved
@@ -54,12 +54,8 @@
 option(ENABLE_TBB "Enable support for oneAPI Threading Building Blocks." ON)
 option(ENABLE_CGAL "Enable CGAL." ON)
 option(ALLOW_BUNDLED_HIDAPI "Allow usage of bundled HIDAPI library (Windows only)." OFF)
-<<<<<<< HEAD
-option(ENABLE_PYTHON "Enable experimental Python Interpreter" ON)
-=======
 option(ENABLE_PYTHON "Enable experimental Python Interpreter" OFF)
 option(BUILD_SHARED_LIBS "Build shared library" OFF)
->>>>>>> aef4364d
 include(CMakeDependentOption)
 cmake_dependent_option(APPLE_UNIX "Build OpenSCAD in Unix mode in MacOS X instead of an Apple Bundle" OFF "APPLE" OFF)
 cmake_dependent_option(ENABLE_QTDBUS "Enable DBus input driver for Qt5." ON "NOT HEADLESS" OFF)
