--- conflicted
+++ resolved
@@ -1,42 +1,24 @@
-$a = 1;
-b = 1;
-echo(let() $a*b);
-<<<<<<< HEAD
-echo(let($a=2,b=3) $a*b);
-//trialing comma test
-echo(let(b=2,$a=3,) $a*b);
-echo(let($a=2) $a*b);
-echo(let(b=3) $a*b);
-//trialing comma test
-echo(let($a=2,b=3,$a=4,) $a*b);
-echo(let($a=2,b=3,b=5,) $a*b);
-=======
-//trailing comma test
-echo(let($a=2,b=3,) $a*b);
-echo(let(b=2,$a=3) $a*b);
-//trailing comma test
-echo(let($a=2,) $a*b);
-echo(let(b=3) $a*b);
-//trailing comma test
-echo(let($a=2,b=3,$a=4,) $a*b);
-echo(let($a=2,b=3,b=5) $a*b);
->>>>>>> f3530cd5
-echo(let($a=2,b=3,$a=4,b=5) $a*b);
-echo(let($a=2,b=$a*3) $a*b);
-echo(let($a=2*b,b=3) $a*b);
-//trialing comma test
-echo(let($a=2*b,b=$a*3,) $a*b);
-echo(let(b=$a*3,$a=2*b) $a*b);
-
-echo(let(b=$a,$a=b) [$a, b]);
-echo(let(b=2*$a,$a=b) [for (i=[1:b]) [i,$a]]);
-
-//functions and modules can have unnamend parameters
-//but this does not make sense for let
-<<<<<<< HEAD
-//trialing comma test
-=======
-//trailing comma test
->>>>>>> f3530cd5
-let(42,);
-let(1,2,3,4,);+$a = 1;
+b = 1;
+echo(let() $a*b);
+echo(let($a=2,b=3) $a*b);
+//trailing comma test
+echo(let(b=2,$a=3,) $a*b);
+echo(let($a=2,) $a*b);
+echo(let(b=3) $a*b);
+echo(let($a=2,b=3,$a=4) $a*b);
+echo(let($a=2,b=3,b=5) $a*b);
+echo(let($a=2,b=3,$a=4,b=5) $a*b);
+echo(let($a=2,b=$a*3) $a*b);
+echo(let($a=2*b,b=3) $a*b);
+echo(let($a=2*b,b=$a*3,) $a*b);
+echo(let(b=$a*3,$a=2*b) $a*b);
+//trailing comma test
+echo(let(b=$a,$a=b,) [$a, b]);
+echo(let(b=2*$a,$a=b) [for (i=[1:b]) [i,$a]]);
+
+//functions and modules can have unnamend parameters
+//but this does not make sense for let
+//trailing comma test
+let(42,);
+let(1,2,3,4,);