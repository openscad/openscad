--- conflicted
+++ resolved
@@ -1,31 +1,27 @@
-a = 3;
-b = 6;
-
-assert(true);
-//trialing comma test
-assert("t1",);
-
-assert(a*b,);
-
-assert(a*b);
-//trailing comma test
-assert(condition = a*b,);
-
-assert(true) cube(8, center = true);
-
-c = 2;
-translate([0, 20, 0])
-assert(condition = 2)
-sphere(5);
-
-d = c + 9;
-<<<<<<< HEAD
-//trialing comma test
-=======
-//trailing comma test
->>>>>>> f3530cd5
-assert(condition = d + 5 > 15, message = str("value: ", d + 5),)
-translate([15, 0, 0])
-cylinder(8, 5, center = true);
-
+a = 3;
+b = 6;
+
+assert(true);
+//trialing comma test
+assert("t1",);
+
+assert(a*b,);
+
+assert(a*b);
+//trailing comma test
+assert(condition = a*b,);
+
+assert(true) cube(8, center = true);
+
+c = 2;
+translate([0, 20, 0])
+assert(condition = 2)
+sphere(5);
+
+d = c + 9;
+//trialing comma test
+assert(condition = d + 5 > 15, message = str("value: ", d + 5),)
+translate([15, 0, 0])
+cylinder(8, 5, center = true);
+
 echo("assert-tests");